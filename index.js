require('./style/index.less');

var antd = {
  Affix: require('./components/affix'),
  Datepicker: require('./components/datepicker'),
  Tooltip: require('./components/tooltip'),
  Carousel: require('./components/carousel'),
  Tabs: require('./components/tabs'),
  Modal: require('./components/modal'),
  Dropdown: require('./components/dropdown'),
  Progress: require('./components/progress'),
  Popover: require('./components/popover'),
  Select: require('./components/select'),
  Breadcrumb: require('./components/breadcrumb'),
  Popconfirm: require('./components/popconfirm'),
  Pagination: require('./components/pagination'),
  confirm: require('./components/modal/confirm'),
  Steps: require('./components/steps'),
  InputNumber: require('./components/input-number'),
  Switch: require('./components/switch'),
  Checkbox: require('./components/checkbox'),
  Table: require('./components/table'),
  Tag: require('./components/tag'),
  Collapse: require('./components/collapse'),
  message: require('./components/message'),
  Slider: require('./components/slider'),
  EnterAnimation: require('./components/enter-animation'),
  Radio: require('./components/radio'),
  RadioGroup: require('./components/radio/group'),
  Notification: require('./components/notification'),
  Alert: require('./components/alert'),
  Validation: require('./components/validation'),
  Tree: require('./components/Tree'),
<<<<<<< HEAD
  Upload: require('./components/upload')
=======
  Menu: require('./components/Menu')
>>>>>>> aa6722b0
};

module.exports = antd;

antd.version = require('./package.json').version;<|MERGE_RESOLUTION|>--- conflicted
+++ resolved
@@ -31,11 +31,8 @@
   Alert: require('./components/alert'),
   Validation: require('./components/validation'),
   Tree: require('./components/Tree'),
-<<<<<<< HEAD
-  Upload: require('./components/upload')
-=======
+  Upload: require('./components/upload'),
   Menu: require('./components/Menu')
->>>>>>> aa6722b0
 };
 
 module.exports = antd;
