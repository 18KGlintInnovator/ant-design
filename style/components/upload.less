--- conflicted
+++ resolved
@@ -162,9 +162,9 @@
     .@{upload-item}-thumbnail {
       width: 48px;
       height: 48px;
-      display: inline-block;
-      overflow: hidden;
-      vertical-align: middle;
+      position: absolute;
+      top: 8px;
+      left: 8px;
     }
 
     .@{upload-item}-thumbnail img {
@@ -186,6 +186,11 @@
       margin: 0 0 0 8px;
       line-height: 42px;
       transition: all 0.3s ease;
+      padding-left: 48px;
+      padding-right: 8px;
+      max-width: 100%;
+      display: inline-block;
+      box-sizing: border-box;
     }
 
     .@{upload-item}-uploading .@{upload-item}-name {
@@ -205,7 +210,6 @@
     }
   }
 
-<<<<<<< HEAD
   &-picture-card {
     display: inline-block;
     float: left;
@@ -218,15 +222,6 @@
       margin-right: 8px;
       margin-top: 0;
     }
-=======
-  &-picture &-item-thumbnail {
-    width: 48px;
-    height: 48px;
-    position: absolute;
-    top: 8px;
-    left: 8px;
-  }
->>>>>>> 06abba27
 
     .@{upload-item}-info {
       height: auto;
@@ -234,6 +229,7 @@
       &:before {
         content: ' ';
         position: absolute;
+        z-index: 1;
         width: @imgupload-size;
         height: @imgupload-size;
         background-color: #808080;
@@ -241,12 +237,12 @@
         opacity: 0;
       }
 
-<<<<<<< HEAD
       .anticon-eye-o,
       .anticon-delete {
         position: absolute;
         left: 25px;
         top: 40px;
+        z-index: 10;
         transition: all 0.3s ease;
         cursor: pointer;
         font-size: 16px;
@@ -256,21 +252,6 @@
         -webkit-font-smoothing: antialiased; /*解决safair和chrome被加粗*/
         -webkit-text-stroke-width: 0.2px; /*解决chrome锯齿*/
       }
-=======
-  &-picture &-item-name {
-    overflow: hidden;
-    text-overflow: ellipsis;
-    white-space: nowrap;
-    margin: 0 0 0 8px;
-    line-height: 42px;
-    transition: all 0.3s ease;
-    padding-left: 48px;
-    padding-right: 8px;
-    max-width: 100%;
-    display: inline-block;
-    box-sizing: border-box;
-  }
->>>>>>> 06abba27
 
       .anticon-delete {
         left: 56px;
