--- conflicted
+++ resolved
@@ -69,12 +69,8 @@
     color: @primary-color;
     // fix chrome render bug
     transform: translateZ(0);
-<<<<<<< HEAD
-    > a {
-=======
     > a,
     > a:hover {
->>>>>>> 86180846
       color: @primary-color;
     }
   }
