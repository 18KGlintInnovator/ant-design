@import "../mixins/index";
@stepsPrefixClass: ~"@{css-prefix}steps";

<<<<<<< HEAD
@process-icon-color: #3fc7fa;
@process-title-color: #666;
@process-description-color: @process-title-color;
@process-tail-color: #bcbcbc;
@wait-icon-color: #bcbcbc;
@wait-title-color: #999;
@wait-description-color: @wait-title-color;
@wait-tail-color: @wait-icon-color;
@finish-icon-color: @process-icon-color;
@finish-title-color: @wait-title-color;
@finish-description-color: @finish-title-color;
@finish-tail-color: @process-icon-color;
=======
@active-color: @primary-color;
@wait-color: #e9e9e9;
>>>>>>> a1200aa1

.transition(@transition) {
  transition: @transition;
  -webkit-transition: @transition;
  -moz-transition: @transition;
}

.@{stepsPrefixClass} {
  font-size: 0;
  width: 100%;
  line-height: 1.5;

  .@{stepsPrefixClass}-item {
    position: relative;
    display: inline-block;

    &.@{stepsPrefixClass}-status-wait {
      .@{stepsPrefixClass}-head-inner {
        border-color: @wait-icon-color;
        background-color: #fff;
        > .@{stepsPrefixClass}-icon {
          color: @wait-icon-color;
        }
      }
      .@{stepsPrefixClass}-title {
        color: @wait-title-color;
      }
      .@{stepsPrefixClass}-description {
        color: @wait-description-color;
      }
      .@{stepsPrefixClass}-tail > i {
        background-color: @wait-tail-color;
      }
    }
    &.@{stepsPrefixClass}-status-process {
      .@{stepsPrefixClass}-head-inner {
        border-color: @process-icon-color;
        background-color: @process-icon-color;
        > .@{stepsPrefixClass}-icon {
          color: #fff;
        }
      }
      .@{stepsPrefixClass}-title {
        color: @process-title-color;
      }
      .@{stepsPrefixClass}-description {
        color: @process-description-color;
      }
      .@{stepsPrefixClass}-tail > i {
        background-color: @process-tail-color;
      }
    }
    &.@{stepsPrefixClass}-status-finish {
      .@{stepsPrefixClass}-head-inner {
        border-color: @finish-icon-color;
        background-color: #fff;
        > .@{stepsPrefixClass}-icon {
          color: @finish-icon-color;
        }
      }
      .@{stepsPrefixClass}-tail > i {
        background-color: @finish-tail-color;
      }
      .@{stepsPrefixClass}-title {
        color: @finish-title-color;
      }
      .@{stepsPrefixClass}-description {
        color: @finish-description-color;
      }
    }

    &.@{stepsPrefixClass}-custom {
      .@{stepsPrefixClass}-head-inner {
        background: none;
        border: 0;
        font-size: 20px;
        width: auto;
        height: auto;
      }
      &.@{stepsPrefixClass}-status-process {
        .@{stepsPrefixClass}-head-inner > .@{stepsPrefixClass}-icon {
          color: @process-icon-color;
        }
      }
    }

  }

  .@{stepsPrefixClass}-head, .@{stepsPrefixClass}-main {
    position: relative;
    display: inline-block;
    vertical-align: top;
  }
  .@{stepsPrefixClass}-head {
    background: #fff;
  }

  .@{stepsPrefixClass}-head-inner {
    display: block;
    border:2px solid @wait-icon-color;
    width: 24px;
    height: 24px;
    line-height: 22px;
    text-align: center;
    border-radius: 24px;
    font-size: 14px;
    margin-right: 8px;
    .transition(background-color 0.1s ease);
    .transition(border-color 0.1s ease);

    > .@{stepsPrefixClass}-icon {
      line-height: 1;
      display: inline-block;
      vertical-align: text-top;
      color: @primary-color;
      position: relative;
    }
  }
  .@{stepsPrefixClass}-main {
    margin-top: 3px;
  }
  .@{stepsPrefixClass}-title {
    font-size: 14px;
    margin-bottom: 4px;
    color: #666;
    font-weight: bold;
    background: #fff;
    display: inline-block;
    padding-right: 10px;
  }
  .@{stepsPrefixClass}-item-last {
    .@{stepsPrefixClass}-title {
      padding-right: 0;
    }
  }
  .@{stepsPrefixClass}-description {
    font-size: 12px;
    color: #999;
  }
  .@{stepsPrefixClass}-tail {
    position: absolute;
    left: 0;
    width: 100%;
    top: 12px;
    padding:0 10px;
    > i {
      display: inline-block;
      background: @wait-tail-color;
      height: 2px;
      border-radius: 1px;
      width: 100%;
    }
  }

  &.@{stepsPrefixClass}-small {
    .@{stepsPrefixClass}-head-inner {
      border:1px solid @wait-icon-color;
      width: 18px;
      height: 18px;
      line-height: 18px;
      text-align: center;
      border-radius: 18px;
      font-size: 12px;
      margin-right: 10px;
    }
    .@{stepsPrefixClass}-main {
      margin-top: 0;
    }
    .@{stepsPrefixClass}-title {
      font-size: 12px;
      margin-bottom: 4px;
      color: #666;
      font-weight: bold;
    }
    .@{stepsPrefixClass}-description {
      font-size: 10px;
      color: #999;
    }
    .@{stepsPrefixClass}-tail {
      top: 8px;
      padding:0 8px;
      > i {
        height: 1px;
        border-radius: 1px;
        width: 100%;
      }
    }
  }

  &.@{stepsPrefixClass}-small .@{stepsPrefixClass}-item.@{stepsPrefixClass}-custom .@{stepsPrefixClass}-head-inner, .@{stepsPrefixClass}-item.@{stepsPrefixClass}-custom .@{stepsPrefixClass}-head-inner {
    width: inherit;
    height: inherit;
    line-height: inherit;
    border-radius: 0;
    border: 0;
    background: none;
  }
}<|MERGE_RESOLUTION|>--- conflicted
+++ resolved
@@ -1,8 +1,7 @@
 @import "../mixins/index";
 @stepsPrefixClass: ~"@{css-prefix}steps";
 
-<<<<<<< HEAD
-@process-icon-color: #3fc7fa;
+@process-icon-color: @primary-color;
 @process-title-color: #666;
 @process-description-color: @process-title-color;
 @process-tail-color: #bcbcbc;
@@ -14,10 +13,7 @@
 @finish-title-color: @wait-title-color;
 @finish-description-color: @finish-title-color;
 @finish-tail-color: @process-icon-color;
-=======
-@active-color: @primary-color;
-@wait-color: #e9e9e9;
->>>>>>> a1200aa1
+
 
 .transition(@transition) {
   transition: @transition;
@@ -33,6 +29,7 @@
   .@{stepsPrefixClass}-item {
     position: relative;
     display: inline-block;
+    vertical-align: top;
 
     &.@{stepsPrefixClass}-status-wait {
       .@{stepsPrefixClass}-head-inner {
@@ -96,6 +93,9 @@
         font-size: 20px;
         width: auto;
         height: auto;
+        > .@{stepsPrefixClass}-icon {
+          top: -4px;
+        }
       }
       &.@{stepsPrefixClass}-status-process {
         .@{stepsPrefixClass}-head-inner > .@{stepsPrefixClass}-icon {
@@ -117,12 +117,12 @@
 
   .@{stepsPrefixClass}-head-inner {
     display: block;
-    border:2px solid @wait-icon-color;
-    width: 24px;
-    height: 24px;
-    line-height: 22px;
+    border:1px solid @wait-icon-color;
+    width: 26px;
+    height: 26px;
+    line-height: 26px;
     text-align: center;
-    border-radius: 24px;
+    border-radius: 26px;
     font-size: 14px;
     margin-right: 8px;
     .transition(background-color 0.1s ease);
@@ -131,7 +131,8 @@
     > .@{stepsPrefixClass}-icon {
       line-height: 1;
       display: inline-block;
-      vertical-align: text-top;
+      vertical-align: middle;
+      top: -2px;
       color: @primary-color;
       position: relative;
     }
