--- conflicted
+++ resolved
@@ -35,23 +35,18 @@
     position: absolute;
     top: 1px;
     right: 1px;
-<<<<<<< HEAD
-    width: 20px;
-    font-family: 'anticon';
     font-size: @font-size-base;
     font-size: ~"10px \9"; // ie8-9
     .scale(0.83);
-=======
     width: 26px;
     line-height: 26px;
     filter: progid:DXImageTransform.Microsoft.BasicImage(rotation=1);
-    transform: rotate(90deg);
+    .rotate(90deg);
 
     * {
       display: none;
     }
 
->>>>>>> c27921f9
     &:before {
       content: '\e611';
     }
@@ -219,14 +214,12 @@
 
   &-open {
     .@{selectPrefixCls}-arrow {
-      &:before {
-        .rotate(270deg);
-      }
+      filter: progid:DXImageTransform.Microsoft.BasicImage(rotation=3);
+      .rotate(270deg);
     }
     .@{selectPrefixCls}-dropdown {
       display: block;
     }
-
     .@{selectPrefixCls}-selection {
       border-color: #23c0fa;
       box-shadow: 0 0 3px #23c0fa;
