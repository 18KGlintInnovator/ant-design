--- conflicted
+++ resolved
@@ -86,14 +86,10 @@
           );
         }
 
-<<<<<<< HEAD
         // Inject cssinjs cache to avoid create <style /> element
-        demo = <StyleProvider cache={createCache()}>{demo}</StyleProvider>;
+        Demo = <StyleProvider cache={createCache()}>{Demo}</StyleProvider>;
 
-        const wrapper = render(demo);
-=======
         const wrapper = render(Demo);
->>>>>>> 62b22126
 
         // Convert aria related content
         ariaConvert(wrapper);
