/* eslint-disable react/jsx-no-constructed-context-values */
import * as React from 'react';
import { renderToString } from 'react-dom/server';
import glob from 'glob';
<<<<<<< HEAD
import { render as enzymeRender } from 'enzyme';
import MockDate from 'mockdate';
import dayjs from 'dayjs';
import { StyleProvider, createCache } from '@ant-design/cssinjs';
=======
>>>>>>> 851a61a3
import { excludeWarning } from './excludeWarning';
import { render } from '../utils';
import { TriggerMockContext } from './demoTestContext';

require('isomorphic-fetch');

function normalizeAriaValue(value: string | null): string {
  const defaultValue = value || '';

  return defaultValue.replace(/\d+/g, 'test').replace(/TEST_OR_SSR/g, 'test');
}

function normalizeAria(element: Element, ariaName: string) {
  if (element.hasAttribute(ariaName)) {
    element.setAttribute(ariaName, normalizeAriaValue(element.getAttribute(ariaName)));
  }
}

/**
 * Rc component will generate id for aria usage. It's created as `test-uuid` when env === 'test'. Or
 * `f7fa7a3c-a675-47bc-912e-0c45fb6a74d9`(randomly) when not test env. So we need hack of this to
 * modify the `aria-controls`.
 */
function ariaConvert(element: Element) {
  normalizeAria(element, 'aria-owns');
  normalizeAria(element, 'aria-controls');
  normalizeAria(element, 'aria-labelledby');
  normalizeAria(element, 'aria-activedescendant');
  if (element.id) {
    element.id = normalizeAriaValue(element.id);
  }

  Array.from(element.children).forEach(child => {
    ariaConvert(child);
  });
}

export type Options = {
  skip?: boolean | string[];
  testingLib?: boolean;
};

function baseText(doInject: boolean, component: string, options: Options = {}) {
  const files = glob.sync(`./components/${component}/demo/*.md`);

  files.forEach(file => {
    let testMethod = options.skip === true ? test.skip : test;
    if (Array.isArray(options.skip) && options.skip.some(c => file.includes(c))) {
      testMethod = test.skip;
    }
    Date.now = jest.fn(() => new Date('2016-11-22').getTime());
    jest.useFakeTimers().setSystemTime(new Date('2016-11-22'));

<<<<<<< HEAD
    if (!doInject) {
      testMethod(`cssinjs should not warn in ${file}`, () => {
        const errSpy = jest.spyOn(console, 'error');

        MockDate.set(dayjs('2016-11-22').valueOf());
        let Demo = require(`../.${file}`).default; // eslint-disable-line global-require, import/no-dynamic-require
        // Inject Trigger status unless skipped
        Demo = typeof Demo === 'function' ? <Demo /> : Demo;

        // Inject cssinjs cache to avoid create <style /> element
        Demo = <StyleProvider cache={createCache()}>{Demo}</StyleProvider>;

        enzymeRender(Demo);

        expect(errSpy).not.toHaveBeenCalledWith(expect.stringContaining('[Ant Design CSS-in-JS]'));
        MockDate.reset();

        errSpy.mockRestore();
      });
    }

    // function doTest(name: string, openTrigger = false) {
=======
>>>>>>> 851a61a3
    testMethod(
      doInject ? `renders ${file} extend context correctly` : `renders ${file} correctly`,
      () => {
        const errSpy = excludeWarning();
<<<<<<< HEAD
        const mockDate = dayjs('2016-11-22').valueOf();
=======
>>>>>>> 851a61a3

        let Demo = require(`../.${file}`).default; // eslint-disable-line global-require, import/no-dynamic-require
        // Inject Trigger status unless skipped
        Demo = typeof Demo === 'function' ? <Demo /> : Demo;
        if (doInject) {
          Demo = (
            <TriggerMockContext.Provider
              value={{
                popupVisible: true,
              }}
            >
              {Demo}
            </TriggerMockContext.Provider>
          );
        }

<<<<<<< HEAD
        // Inject cssinjs cache to avoid create <style /> element
        Demo = <StyleProvider cache={createCache()}>{Demo}</StyleProvider>;

        if (options?.testingLib) {
          jest.useFakeTimers().setSystemTime(mockDate);

=======
        if (typeof document === 'undefined') {
          // Server
          expect(() => {
            renderToString(Demo);
          }).not.toThrow();
        } else {
          // Client
>>>>>>> 851a61a3
          const { container } = render(Demo);
          ariaConvert(container);

          const { children } = container;
          const child = children.length > 1 ? Array.from(children) : children[0];

          expect(child).toMatchSnapshot();
        }

        errSpy();
      },
    );
    jest.useRealTimers();
  });
}

export function extendTest(component: string, options: Options = {}) {
  baseText(true, component, options);
}

export default function demoTest(component: string, options: Options = {}) {
  baseText(false, component, options);
}<|MERGE_RESOLUTION|>--- conflicted
+++ resolved
@@ -2,13 +2,7 @@
 import * as React from 'react';
 import { renderToString } from 'react-dom/server';
 import glob from 'glob';
-<<<<<<< HEAD
-import { render as enzymeRender } from 'enzyme';
-import MockDate from 'mockdate';
-import dayjs from 'dayjs';
 import { StyleProvider, createCache } from '@ant-design/cssinjs';
-=======
->>>>>>> 851a61a3
 import { excludeWarning } from './excludeWarning';
 import { render } from '../utils';
 import { TriggerMockContext } from './demoTestContext';
@@ -62,12 +56,10 @@
     Date.now = jest.fn(() => new Date('2016-11-22').getTime());
     jest.useFakeTimers().setSystemTime(new Date('2016-11-22'));
 
-<<<<<<< HEAD
     if (!doInject) {
       testMethod(`cssinjs should not warn in ${file}`, () => {
-        const errSpy = jest.spyOn(console, 'error');
+        const errSpy = excludeWarning();
 
-        MockDate.set(dayjs('2016-11-22').valueOf());
         let Demo = require(`../.${file}`).default; // eslint-disable-line global-require, import/no-dynamic-require
         // Inject Trigger status unless skipped
         Demo = typeof Demo === 'function' ? <Demo /> : Demo;
@@ -75,26 +67,19 @@
         // Inject cssinjs cache to avoid create <style /> element
         Demo = <StyleProvider cache={createCache()}>{Demo}</StyleProvider>;
 
-        enzymeRender(Demo);
+        render(Demo);
 
         expect(errSpy).not.toHaveBeenCalledWith(expect.stringContaining('[Ant Design CSS-in-JS]'));
-        MockDate.reset();
 
-        errSpy.mockRestore();
+        errSpy();
       });
     }
 
     // function doTest(name: string, openTrigger = false) {
-=======
->>>>>>> 851a61a3
     testMethod(
       doInject ? `renders ${file} extend context correctly` : `renders ${file} correctly`,
       () => {
         const errSpy = excludeWarning();
-<<<<<<< HEAD
-        const mockDate = dayjs('2016-11-22').valueOf();
-=======
->>>>>>> 851a61a3
 
         let Demo = require(`../.${file}`).default; // eslint-disable-line global-require, import/no-dynamic-require
         // Inject Trigger status unless skipped
@@ -111,14 +96,6 @@
           );
         }
 
-<<<<<<< HEAD
-        // Inject cssinjs cache to avoid create <style /> element
-        Demo = <StyleProvider cache={createCache()}>{Demo}</StyleProvider>;
-
-        if (options?.testingLib) {
-          jest.useFakeTimers().setSystemTime(mockDate);
-
-=======
         if (typeof document === 'undefined') {
           // Server
           expect(() => {
@@ -126,7 +103,6 @@
           }).not.toThrow();
         } else {
           // Client
->>>>>>> 851a61a3
           const { container } = render(Demo);
           ariaConvert(container);
 
