--- conflicted
+++ resolved
@@ -3,12 +3,8 @@
 import glob from 'glob';
 import { render } from 'enzyme';
 import MockDate from 'mockdate';
-<<<<<<< HEAD
 import dayjs from 'dayjs';
-=======
-import moment from 'moment';
 import { StyleProvider, createCache } from '@ant-design/cssinjs';
->>>>>>> d21c76ee
 import { TriggerProps } from 'rc-trigger';
 import { excludeWarning } from './excludeWarning';
 
