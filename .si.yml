before_deploy:
  - tnpm install && tnpm update
  - tnpm run site
options:
<<<<<<< HEAD
  branch: 'master'
  dist: '_site'
thumb: 'https://t.alipayobjects.com/images/rmsweb/T1gqXjXdRfXXXXXXXX.png'
cname: 'antd.alipay.net'
=======
  dist: '_site'
cname: 'antd.alipay.net'
thumb: 'https://t.alipayobjects.com/images/rmsweb/T1gqXjXdRfXXXXXXXX.png'
>>>>>>> f35a81a8
<|MERGE_RESOLUTION|>--- conflicted
+++ resolved
@@ -2,13 +2,7 @@
   - tnpm install && tnpm update
   - tnpm run site
 options:
-<<<<<<< HEAD
   branch: 'master'
   dist: '_site'
 thumb: 'https://t.alipayobjects.com/images/rmsweb/T1gqXjXdRfXXXXXXXX.png'
-cname: 'antd.alipay.net'
-=======
-  dist: '_site'
-cname: 'antd.alipay.net'
-thumb: 'https://t.alipayobjects.com/images/rmsweb/T1gqXjXdRfXXXXXXXX.png'
->>>>>>> f35a81a8
+cname: 'antd.alipay.net'