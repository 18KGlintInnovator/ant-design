import * as React from 'react';
import ExclamationCircleFilled from '@ant-design/icons/ExclamationCircleFilled';
import classNames from 'classnames';
import type { PopconfirmProps } from '.';
import Button from '../button';
import { convertLegacyProps } from '../button/button';
import ActionButton from '../_util/ActionButton';
import LocaleReceiver from '../locale-provider/LocaleReceiver';
import defaultLocale from '../locale/default';
import { getRenderPropValue } from '../_util/getRenderPropValue';
import { ConfigContext } from '../config-provider';
import PopoverPurePanel from '../popover/PurePanel';

import useStyle from './style';

export interface PopconfirmLocale {
  okText: string;
  cancelText: string;
}

export interface OverlayProps
  extends Pick<
    PopconfirmProps,
    | 'icon'
    | 'okButtonProps'
    | 'cancelButtonProps'
    | 'cancelText'
    | 'okText'
    | 'okType'
    | 'showCancel'
    | 'title'
  > {
  prefixCls: string;
  close?: Function;
  onConfirm?: React.MouseEventHandler<HTMLButtonElement>;
  onCancel?: React.MouseEventHandler<HTMLButtonElement>;
}

export const Overlay: React.FC<OverlayProps> = props => {
  const {
    prefixCls,
    okButtonProps,
    cancelButtonProps,
    title,
    cancelText,
    okText,
    okType = 'primary',
    icon = <ExclamationCircleFilled />,
    showCancel = true,
    close,
    onConfirm,
    onCancel,
  } = props;

  const { getPrefixCls } = React.useContext(ConfigContext);

  return (
    <LocaleReceiver componentName="Popconfirm" defaultLocale={defaultLocale.Popconfirm}>
      {contextLocale => (
        <div className={`${prefixCls}-inner-content`}>
          <div className={`${prefixCls}-message`}>
            {icon && <span className={`${prefixCls}-message-icon`}>{icon}</span>}
            <div className={`${prefixCls}-message-title`}>{getRenderPropValue(title)}</div>
          </div>
          <div className={`${prefixCls}-buttons`}>
            {showCancel && (
              <Button onClick={onCancel} size="small" {...cancelButtonProps}>
                {cancelText ?? contextLocale.cancelText}
              </Button>
            )}
            <ActionButton
              buttonProps={{ size: 'small', ...convertLegacyProps(okType), ...okButtonProps }}
              actionFn={onConfirm}
              close={close}
              prefixCls={getPrefixCls('btn')}
              quitOnNullishReturnValue
              emitEvent
            >
              {okText ?? contextLocale.okText}
            </ActionButton>
          </div>
        </div>
      )}
    </LocaleReceiver>
  );
<<<<<<< HEAD
}

export interface PurePanelProps
  extends Omit<OverlayProps, 'prefixCls'>,
    Pick<PopconfirmProps, 'placement'> {
  className?: string;
  style?: React.CSSProperties;
  prefixCls?: string;
}

export default function PurePanel(props: PurePanelProps) {
  const { prefixCls: customizePrefixCls, placement, className, style, ...restProps } = props;

  const { getPrefixCls } = React.useContext(ConfigContext);
  const prefixCls = getPrefixCls('popconfirm', customizePrefixCls);
  const [wrapSSR] = useStyle(prefixCls);

  return wrapSSR(
    <PopoverPurePanel
      placement={placement}
      className={classNames(prefixCls, className)}
      style={style}
    >
      <Overlay {...restProps} prefixCls={prefixCls} />
    </PopoverPurePanel>,
  );
}
=======
};
>>>>>>> 8a454a13
<|MERGE_RESOLUTION|>--- conflicted
+++ resolved
@@ -83,8 +83,7 @@
       )}
     </LocaleReceiver>
   );
-<<<<<<< HEAD
-}
+};
 
 export interface PurePanelProps
   extends Omit<OverlayProps, 'prefixCls'>,
@@ -110,7 +109,4 @@
       <Overlay {...restProps} prefixCls={prefixCls} />
     </PopoverPurePanel>,
   );
-}
-=======
-};
->>>>>>> 8a454a13
+}