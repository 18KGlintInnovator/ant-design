import classNames from 'classnames';
import useMergedState from 'rc-util/lib/hooks/useMergedState';
import KeyCode from 'rc-util/lib/KeyCode';
import * as React from 'react';
import type { ButtonProps, LegacyButtonType } from '../button/button';
import { ConfigContext } from '../config-provider';
import Popover from '../popover';
import type { AbstractTooltipProps } from '../tooltip';
import type { RenderFunction } from '../_util/getRenderPropValue';
import { cloneElement } from '../_util/reactNode';
import PurePanel, { Overlay } from './PurePanel';

import usePopconfirmStyle from './style';

export interface PopconfirmProps extends AbstractTooltipProps {
  title: React.ReactNode | RenderFunction;
  disabled?: boolean;
  onConfirm?: (e?: React.MouseEvent<HTMLElement>) => void;
  onCancel?: (e?: React.MouseEvent<HTMLElement>) => void;
  okText?: React.ReactNode;
  okType?: LegacyButtonType;
  cancelText?: React.ReactNode;
  okButtonProps?: ButtonProps;
  cancelButtonProps?: ButtonProps;
  showCancel?: boolean;
  icon?: React.ReactNode;
  onOpenChange?: (
    open: boolean,
    e?: React.MouseEvent<HTMLElement> | React.KeyboardEvent<HTMLDivElement>,
  ) => void;
}

export interface PopconfirmState {
  open?: boolean;
}

const Popconfirm = React.forwardRef<unknown, PopconfirmProps>((props, ref) => {
  const { getPrefixCls } = React.useContext(ConfigContext);
  const [open, setOpen] = useMergedState(false, {
    value: props.open,
    defaultValue: props.defaultOpen,
  });

  // const isDestroyed = useDestroyed();

  const settingOpen = (
    value: boolean,
    e?: React.MouseEvent<HTMLButtonElement> | React.KeyboardEvent<HTMLDivElement>,
  ) => {
    setOpen(value, true);
    props.onOpenChange?.(value, e);
  };

  const close = (e: React.MouseEvent<HTMLButtonElement>) => {
    settingOpen(false, e);
  };

  const onConfirm = (e: React.MouseEvent<HTMLButtonElement>) => props.onConfirm?.call(this, e);

  const onCancel = (e: React.MouseEvent<HTMLButtonElement>) => {
    settingOpen(false, e);
    props.onCancel?.call(this, e);
  };

  const onKeyDown = (e: React.KeyboardEvent<HTMLDivElement>) => {
    if (e.keyCode === KeyCode.ESC && open) {
      settingOpen(false, e);
    }
  };

  const onOpenChange = (value: boolean) => {
    const { disabled = false } = props;
    if (disabled) {
      return;
    }
    settingOpen(value);
  };

  const {
    prefixCls: customizePrefixCls,
    placement = 'top',
    trigger = 'click',
    okType = 'primary',
    icon = <ExclamationCircleFilled />,
    children,
    overlayClassName,
    ...restProps
  } = props;
  const prefixCls = getPrefixCls('popconfirm', customizePrefixCls);
  const overlayClassNames = classNames(prefixCls, overlayClassName);

  const [wrapSSR] = usePopconfirmStyle(prefixCls);

  return wrapSSR(
    <Popover
      {...restProps}
<<<<<<< HEAD
=======
      trigger={trigger}
      prefixCls={prefixCls}
>>>>>>> 8a454a13
      placement={placement}
      onOpenChange={onOpenChange}
      open={open}
      ref={ref}
      overlayClassName={overlayClassNames}
      _overlay={
        <Overlay
          okType={okType}
          icon={icon}
          {...props}
          prefixCls={prefixCls}
          close={close}
          onConfirm={onConfirm}
          onCancel={onCancel}
        />
      }
<<<<<<< HEAD
      overlayClassName={overlayClassNames}
      ref={ref as any}
      data-popover-inject
=======
>>>>>>> 8a454a13
    >
      {cloneElement(children, {
        onKeyDown: (e: React.KeyboardEvent<any>) => {
          if (React.isValidElement(children)) {
            children?.props.onKeyDown?.(e);
          }
          onKeyDown(e);
        },
      })}
    </Popover>,
  );
}) as React.ForwardRefExoticComponent<
  React.PropsWithoutRef<PopconfirmProps> & React.RefAttributes<unknown>
> & {
  _InternalPanelDoNotUseOrYouWillBeFired: typeof PurePanel;
};

<<<<<<< HEAD
Popconfirm.defaultProps = {
  trigger: 'click' as PopconfirmProps['trigger'],
  disabled: false,
};

// We don't care debug panel
/* istanbul ignore next */
Popconfirm._InternalPanelDoNotUseOrYouWillBeFired = PurePanel;

=======
>>>>>>> 8a454a13
export default Popconfirm;<|MERGE_RESOLUTION|>--- conflicted
+++ resolved
@@ -1,3 +1,4 @@
+import ExclamationCircleFilled from '@ant-design/icons/ExclamationCircleFilled';
 import classNames from 'classnames';
 import useMergedState from 'rc-util/lib/hooks/useMergedState';
 import KeyCode from 'rc-util/lib/KeyCode';
@@ -94,11 +95,7 @@
   return wrapSSR(
     <Popover
       {...restProps}
-<<<<<<< HEAD
-=======
       trigger={trigger}
-      prefixCls={prefixCls}
->>>>>>> 8a454a13
       placement={placement}
       onOpenChange={onOpenChange}
       open={open}
@@ -115,12 +112,7 @@
           onCancel={onCancel}
         />
       }
-<<<<<<< HEAD
-      overlayClassName={overlayClassNames}
-      ref={ref as any}
       data-popover-inject
-=======
->>>>>>> 8a454a13
     >
       {cloneElement(children, {
         onKeyDown: (e: React.KeyboardEvent<any>) => {
@@ -138,16 +130,8 @@
   _InternalPanelDoNotUseOrYouWillBeFired: typeof PurePanel;
 };
 
-<<<<<<< HEAD
-Popconfirm.defaultProps = {
-  trigger: 'click' as PopconfirmProps['trigger'],
-  disabled: false,
-};
-
 // We don't care debug panel
 /* istanbul ignore next */
 Popconfirm._InternalPanelDoNotUseOrYouWillBeFired = PurePanel;
 
-=======
->>>>>>> 8a454a13
 export default Popconfirm;