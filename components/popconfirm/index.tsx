--- conflicted
+++ resolved
@@ -10,14 +10,9 @@
 
 export interface PopconfirmProps extends AbstractTooltipProps {
   title: React.ReactNode;
-<<<<<<< HEAD
+  disabled?: boolean;
   onConfirm?: (e?: React.MouseEvent<HTMLElement>) => void;
   onCancel?: (e?: React.MouseEvent<HTMLElement>) => void;
-=======
-  disabled?: boolean;
-  onConfirm?: (e?: React.MouseEvent<any>) => void;
-  onCancel?: (e?: React.MouseEvent<any>) => void;
->>>>>>> a30dd260
   okText?: React.ReactNode;
   okType?: ButtonType;
   cancelText?: React.ReactNode;
