--- conflicted
+++ resolved
@@ -319,20 +319,13 @@
               class="ant-popover-message"
             >
               <span
-<<<<<<< HEAD
                 class="ant-popover-message-icon"
-=======
-                aria-label="question-circle"
-                class="anticon anticon-question-circle"
-                role="img"
-                style="color: red;"
->>>>>>> c1ee787c
               >
                 <span
                   aria-label="question-circle"
                   class="anticon anticon-question-circle"
                   role="img"
-                  style="color:red"
+                  style="color: red;"
                 >
                   <svg
                     aria-hidden="true"
