---
order: 1
title:
  zh-CN: 位置
  en-US: Placement
---

<<<<<<< HEAD
## zh-CN

位置有十二个方向。
=======
位置有十二个方向。如需箭头指向目标元素中心，可以设置 `arrowPointAtCenter`。
>>>>>>> 67fc242c

## en-US

There are 12 `placement` options available.

````jsx
import { Popconfirm, message, Button } from 'antd';

const text = '确定要删除这个任务吗？';

function confirm() {
  message.info('点击了确定');
}

ReactDOM.render(<div>
  <div style={{ marginLeft: 60 }}>
    <Popconfirm placement="topLeft" title={text} onConfirm={confirm}>
      <Button>上左</Button>
    </Popconfirm>
    <Popconfirm placement="top" title={text} onConfirm={confirm}>
      <Button>上边</Button>
    </Popconfirm>
    <Popconfirm placement="topRight" title={text} onConfirm={confirm}>
      <Button>上右</Button>
    </Popconfirm>
  </div>
  <div style={{ width: 60, float: 'left' }}>
    <Popconfirm placement="leftTop" title={text} onConfirm={confirm}>
      <Button>左上</Button>
    </Popconfirm>
    <Popconfirm placement="left" title={text} onConfirm={confirm}>
      <Button>左边</Button>
    </Popconfirm>
    <Popconfirm placement="leftBottom" title={text} onConfirm={confirm}>
      <Button>左下</Button>
    </Popconfirm>
  </div>
  <div style={{ width: 60, marginLeft: 252 }}>
    <Popconfirm placement="rightTop" title={text} onConfirm={confirm}>
      <Button>右上</Button>
    </Popconfirm>
    <Popconfirm placement="right" title={text} onConfirm={confirm}>
      <Button>右边</Button>
    </Popconfirm>
    <Popconfirm placement="rightBottom" title={text} onConfirm={confirm}>
      <Button>右下</Button>
    </Popconfirm>
  </div>
  <div style={{ marginLeft: 60, clear: 'both' }}>
    <Popconfirm placement="bottomLeft" title={text} onConfirm={confirm}>
      <Button>下左</Button>
    </Popconfirm>
    <Popconfirm placement="bottom" title={text} onConfirm={confirm}>
      <Button>下边</Button>
    </Popconfirm>
    <Popconfirm placement="bottomRight" title={text} onConfirm={confirm}>
      <Button>下右</Button>
    </Popconfirm>
  </div>
</div>, mountNode);
````

<style>
.code-box-demo .ant-popover-wrap > a {
  margin-right: 1em;
}
.code-box-demo .ant-btn {
  margin-right: 1em;
  margin-bottom: 1em;
}
</style><|MERGE_RESOLUTION|>--- conflicted
+++ resolved
@@ -5,17 +5,13 @@
   en-US: Placement
 ---
 
-<<<<<<< HEAD
 ## zh-CN
 
-位置有十二个方向。
-=======
 位置有十二个方向。如需箭头指向目标元素中心，可以设置 `arrowPointAtCenter`。
->>>>>>> 67fc242c
 
 ## en-US
 
-There are 12 `placement` options available.
+There are 12 `placement` options available. Use `arrowPointAtCenter` if you want arrow point at the center of target.
 
 ````jsx
 import { Popconfirm, message, Button } from 'antd';
