--- conflicted
+++ resolved
@@ -40,22 +40,17 @@
 | multiLines | 多行模式 | boolean | false |
 | notFoundContent | 未找到时的内容 | string | '无匹配结果，轻敲空格完成输入' |
 | placeholder | 输入框默认文字 | string | null |
+| placement | 建议框位置，可选 `top` `bottom` | string | 'bottom' |
 | prefix | 触发弹出下拉框的字符 | string or Array<string> | '@' |
 | readOnly | 是否只读. | boolean | false |
 | suggestions | 建议内容 | Array&lt;string\|Mention.Nav> | \[] |
 | suggestionStyle | 弹出下拉框样式 | object | {} |
 | value | 值 | ContentState | null |
 | onBlur | 失去焦点时回调 | function(e) | null |
-<<<<<<< HEAD
-| readOnly | 是否只读. | boolean | false |
-| disabled | 是否禁用状态. | boolean | false |
-| placement | 建议框位置，可选 `top` `bottom` | string | 'bottom' |
-=======
 | onChange | 输入框内容变化时回调 | function(contentState: ContentState) | null |
 | onFocus | 获得焦点时回调 | function(e) | null |
 | onSearchChange | 输入框中 @ 变化时回调 | function(value:string, trigger: string) | \[] |
 | onSelect | 下拉框选择建议时回调 | function(suggestion: string, data?: any) | null |
->>>>>>> 36227a10
 
 ### Mention methods
 
