---
category: Components
type: Data Entry
title: TimePicker
cover: https://gw.alipayobjects.com/zos/alicdn/h04Zsl98I/TimePicker.svg
---

To select/input a time.

## When To Use

---

By clicking the input box, you can select a time from a popup panel.

## API

---

```jsx
import dayjs from 'dayjs';
import customParseFormat from 'dayjs/plugin/customParseFormat'

dayjs.extend(customParseFormat)

<TimePicker defaultValue={dayjs('13:30:56', 'HH:mm:ss')} />;
```

| Property | Description | Type | Default | Version |
| --- | --- | --- | --- | --- |
| allowClear | Whether allow clearing text | boolean | true |  |
| autoFocus | If get focus when component mounted | boolean | false |  |
| bordered | Whether has border style | boolean | true |  |
| className | The className of picker | string | - |  |
| clearIcon | The custom clear icon | ReactNode | - |  |
| clearText | The clear tooltip of icon | string | clear |  |
| defaultValue | To set default time | [dayjs](http://day.js.org/) | - |  |
| disabled | Determine whether the TimePicker is disabled | boolean | false |  |
| disabledTime | To specify the time that cannot be selected | [DisabledTime](#DisabledTime) | - | 4.19.0 |
| format | To set the time format | string | `HH:mm:ss` |  |
| getPopupContainer | To set the container of the floating layer, while the default is to create a div element in body | function(trigger) | - |  |
| hideDisabledOptions | Whether hide the options that can not be selected | boolean | false |  |
| hourStep | Interval between hours in picker | number | 1 |  |
| inputReadOnly | Set the `readonly` attribute of the input tag (avoids virtual keyboard on touch devices) | boolean | false |  |
| minuteStep | Interval between minutes in picker | number | 1 |  |
| open | Whether to popup panel | boolean | false |  |
| placeholder | Display when there's no value | string \| \[string, string] | `Select a time` |  |
| placement | The position where the selection box pops up | `bottomLeft` `bottomRight` `topLeft` `topRight` | bottomLeft |  |
| popupClassName | The className of panel | string | - |  |
| popupStyle | The style of panel | CSSProperties | - |  |
| renderExtraFooter | Called from time picker panel to render some addon to its bottom | () => ReactNode | - |  |
| secondStep | Interval between seconds in picker | number | 1 |  |
| showNow | Whether to show `Now` button on panel | boolean | - | 4.4.0 |
| status | Set validation status | 'error' \| 'warning' \| 'success' \| 'validating' | - | 4.19.0 |
| suffixIcon | The custom suffix icon | ReactNode | - |  |
| use12Hours | Display as 12 hours format, with default format `h:mm:ss a` | boolean | false |  |
| value | To set time | [dayjs](http://day.js.org/) | - |  |
| onChange | A callback function, can be executed when the selected time is changing | function(time: dayjs, timeString: string): void | - |  |
| onOpenChange | A callback function which will be called while panel opening/closing | (open: boolean) => void | - |  |
| onSelect | A callback function, executes when a value is selected | function(time: dayjs): void | - |  |

#### DisabledTime

```typescript
type DisabledTime = (now: Moment) => {
  disabledHours?: () => number[];
  disabledMinutes?: (selectedHour: number) => number[];
  disabledSeconds?: (selectedHour: number, selectedMinute: number) => number[];
};
```

## Methods

| Name    | Description  | Version |
| ------- | ------------ | ------- |
| blur()  | Remove focus |         |
| focus() | Get focus    |         |

### RangePicker

Same props from [RangePicker](/components/date-picker/#RangePicker) of DatePicker. And includes additional props:

<<<<<<< HEAD
| Property | Description              | Type    | Default | Version |
| -------- | ------------------------ | ------- | ------- | ------- |
| order    | Order start and end time | boolean | true    | 4.1.0   |
=======
| Property | Description | Type | Default | Version |
| --- | --- | --- | --- | --- |
| disabledTime | To specify the time that cannot be selected | [RangeDisabledTime](#RangeDisabledTime) | - | 4.19.0 |
| order | Order start and end time | boolean | true | 4.1.0 |
>>>>>>> d21c76ee

### RangeDisabledTime

```typescript
type RangeDisabledTime = (
  now: Moment,
  type = 'start' | 'end',
) => {
  disabledHours?: () => number[];
  disabledMinutes?: (selectedHour: number) => number[];
  disabledSeconds?: (selectedHour: number, selectedMinute: number) => number[];
};
```

<style>
.code-box-demo .ant-picker { margin: 0 8px 12px 0; }
.ant-row-rtl .code-box-demo .ant-picker { margin: 0 0 12px 8px; }
</style>

## FAQ

- [How to use TimePicker with customize date library like dayjs](/docs/react/replace-moment#TimePicker)<|MERGE_RESOLUTION|>--- conflicted
+++ resolved
@@ -80,16 +80,10 @@
 
 Same props from [RangePicker](/components/date-picker/#RangePicker) of DatePicker. And includes additional props:
 
-<<<<<<< HEAD
-| Property | Description              | Type    | Default | Version |
-| -------- | ------------------------ | ------- | ------- | ------- |
-| order    | Order start and end time | boolean | true    | 4.1.0   |
-=======
 | Property | Description | Type | Default | Version |
 | --- | --- | --- | --- | --- |
 | disabledTime | To specify the time that cannot be selected | [RangeDisabledTime](#RangeDisabledTime) | - | 4.19.0 |
 | order | Order start and end time | boolean | true | 4.1.0 |
->>>>>>> d21c76ee
 
 ### RangeDisabledTime
 
