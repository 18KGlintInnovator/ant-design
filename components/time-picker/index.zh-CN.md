---
category: Components
subtitle: 时间选择框
type: 数据录入
title: TimePicker
cover: https://gw.alipayobjects.com/zos/alicdn/h04Zsl98I/TimePicker.svg
---

输入或选择时间的控件。

## 何时使用

---

当用户需要输入一个时间，可以点击标准输入框，弹出时间面板进行选择。

## API

---

```jsx
import dayjs from 'dayjs';
import customParseFormat from 'dayjs/plugin/customParseFormat'

dayjs.extend(customParseFormat)
<TimePicker defaultValue={dayjs('13:30:56', 'HH:mm:ss')} />;
```

| 参数 | 说明 | 类型 | 默认值 | 版本 |
| --- | --- | --- | --- | --- |
| allowClear | 是否展示清除按钮 | boolean | true |  |
| autoFocus | 自动获取焦点 | boolean | false |  |
| bordered | 是否有边框 | boolean | true |  |
| className | 选择器类名 | string | - |  |
| clearIcon | 自定义的清除图标 | ReactNode | - |  |
| clearText | 清除按钮的提示文案 | string | clear |  |
| defaultValue | 默认时间 | [dayjs](http://day.js.org/) | - |  |
| disabled | 禁用全部操作 | boolean | false |  |
| disabledTime | 不可选择的时间 | [DisabledTime](#DisabledTime) | - | 4.19.0 |
| format | 展示的时间格式 | string | `HH:mm:ss` |  |
| getPopupContainer | 定义浮层的容器，默认为 body 上新建 div | function(trigger) | - |  |
| hideDisabledOptions | 隐藏禁止选择的选项 | boolean | false |  |
| hourStep | 小时选项间隔 | number | 1 |  |
| inputReadOnly | 设置输入框为只读（避免在移动设备上打开虚拟键盘） | boolean | false |  |
| minuteStep | 分钟选项间隔 | number | 1 |  |
| open | 面板是否打开 | boolean | false |  |
| placeholder | 没有值的时候显示的内容 | string \| \[string, string] | `请选择时间` |  |
| placement | 选择框弹出的位置 | `bottomLeft` `bottomRight` `topLeft` `topRight` | bottomLeft |  |
| popupClassName | 弹出层类名 | string | - |  |
| popupStyle | 弹出层样式对象 | object | - |  |
| renderExtraFooter | 选择框底部显示自定义的内容 | () => ReactNode | - |  |
| secondStep | 秒选项间隔 | number | 1 |  |
| showNow | 面板是否显示“此刻”按钮 | boolean | - | 4.4.0 |
| status | 设置校验状态 | 'error' \| 'warning' | - | 4.19.0 |
| suffixIcon | 自定义的选择框后缀图标 | ReactNode | - |  |
| use12Hours | 使用 12 小时制，为 true 时 `format` 默认为 `h:mm:ss a` | boolean | false |  |
| value | 当前时间 | [dayjs](http://day.js.org/) | - |  |
| onChange | 时间发生变化的回调 | function(time: dayjs, timeString: string): void | - |  |
| onOpenChange | 面板打开/关闭时的回调 | (open: boolean) => void | - |  |

#### DisabledTime

```typescript
type DisabledTime = (now: Moment) => {
  disabledHours?: () => number[];
  disabledMinutes?: (selectedHour: number) => number[];
  disabledSeconds?: (selectedHour: number, selectedMinute: number) => number[];
};
```

## 方法

| 名称    | 描述     | 版本 |
| ------- | -------- | ---- |
| blur()  | 移除焦点 |      |
| focus() | 获取焦点 |      |

## RangePicker

属性与 DatePicker 的 [RangePicker](/components/date-picker/#RangePicker) 相同。还包含以下属性：

<<<<<<< HEAD
| 参数  | 说明                 | 类型    | 默认值 | 版本  |
| ----- | -------------------- | ------- | ------ | ----- |
| order | 始末时间是否自动排序 | boolean | true   | 4.1.0 |
=======
| 参数         | 说明                 | 类型                                    | 默认值 | 版本   |
| ------------ | -------------------- | --------------------------------------- | ------ | ------ |
| disabledTime | 不可选择的时间       | [RangeDisabledTime](#RangeDisabledTime) | -      | 4.19.0 |
| order        | 始末时间是否自动排序 | boolean                                 | true   | 4.1.0  |

### RangeDisabledTime

```typescript
type RangeDisabledTime = (
  now: Moment,
  type = 'start' | 'end',
) => {
  disabledHours?: () => number[];
  disabledMinutes?: (selectedHour: number) => number[];
  disabledSeconds?: (selectedHour: number, selectedMinute: number) => number[];
};
```
>>>>>>> d21c76ee

<style>
.code-box-demo .ant-picker { margin: 0 8px 12px 0; }
.ant-row-rtl .code-box-demo .ant-picker { margin: 0 0 12px 8px; }
</style>

## FAQ

- [如何在 TimePicker 中使用自定义日期库（如 dayjs ）](/docs/react/replace-moment#TimePicker)<|MERGE_RESOLUTION|>--- conflicted
+++ resolved
@@ -79,11 +79,6 @@
 
 属性与 DatePicker 的 [RangePicker](/components/date-picker/#RangePicker) 相同。还包含以下属性：
 
-<<<<<<< HEAD
-| 参数  | 说明                 | 类型    | 默认值 | 版本  |
-| ----- | -------------------- | ------- | ------ | ----- |
-| order | 始末时间是否自动排序 | boolean | true   | 4.1.0 |
-=======
 | 参数         | 说明                 | 类型                                    | 默认值 | 版本   |
 | ------------ | -------------------- | --------------------------------------- | ------ | ------ |
 | disabledTime | 不可选择的时间       | [RangeDisabledTime](#RangeDisabledTime) | -      | 4.19.0 |
@@ -101,7 +96,6 @@
   disabledSeconds?: (selectedHour: number, selectedMinute: number) => number[];
 };
 ```
->>>>>>> d21c76ee
 
 <style>
 .code-box-demo .ant-picker { margin: 0 8px 12px 0; }
