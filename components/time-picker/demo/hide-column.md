--- conflicted
+++ resolved
@@ -19,9 +19,5 @@
 
 const format = 'HH:mm';
 
-<<<<<<< HEAD
-ReactDOM.render(<TimePicker defaultValue={dayjs('12:08', format)} format={format} />, mountNode);
-=======
-export default () => <TimePicker defaultValue={moment('12:08', format)} format={format} />;
->>>>>>> 139bfe15
+export default () => <TimePicker defaultValue={dayjs('12:08', format)} format={format} />;
 ```