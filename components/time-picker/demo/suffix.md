---
order: 99
debug: true
title:
  zh-CN: 后缀图标
  en-US: Suffix
---

## zh-CN

点击 TimePicker，然后可以在浮层中选择或者输入某一时间。

## en-US

Click `TimePicker`, and then we could select or input a time in panel.

```tsx
import React from 'react';
import { TimePicker } from 'antd';
import { SmileOutlined } from '@ant-design/icons';
<<<<<<< HEAD
import dayjs from 'dayjs';
import customParseFormat from 'dayjs/plugin/customParseFormat';

dayjs.extend(customParseFormat);
=======
import type { Moment } from 'moment';
>>>>>>> 8b595e04

const onChange = (time: Moment, timeString: string) => {
  console.log(time, timeString);
};

const App: React.FC = () => (
  <TimePicker
    suffixIcon={<SmileOutlined />}
    onChange={onChange}
    defaultOpenValue={dayjs('00:00:00', 'HH:mm:ss')}
  />
);

export default App;
```<|MERGE_RESOLUTION|>--- conflicted
+++ resolved
@@ -15,17 +15,13 @@
 Click `TimePicker`, and then we could select or input a time in panel.
 
 ```tsx
-import React from 'react';
+import { SmileOutlined } from '@ant-design/icons';
 import { TimePicker } from 'antd';
-import { SmileOutlined } from '@ant-design/icons';
-<<<<<<< HEAD
 import dayjs from 'dayjs';
 import customParseFormat from 'dayjs/plugin/customParseFormat';
+import React from 'react';
 
 dayjs.extend(customParseFormat);
-=======
-import type { Moment } from 'moment';
->>>>>>> 8b595e04
 
 const onChange = (time: Moment, timeString: string) => {
   console.log(time, timeString);
