--- conflicted
+++ resolved
@@ -1,6 +1,5 @@
 // Jest Snapshot v1, https://goo.gl/fbAQLP
 
-<<<<<<< HEAD
 exports[`renders ./components/tooltip/demo/arrow.tsx correctly 1`] = `
 <div
   class="demo"
@@ -169,7 +168,18 @@
         Bottom
       </span>
     </button>
-=======
+    <button
+      class="ant-btn ant-btn-default"
+      type="button"
+    >
+      <span>
+        BR
+      </span>
+    </button>
+  </div>
+</div>
+`;
+
 exports[`renders ./components/tooltip/demo/arrow-point-at-center.tsx correctly 1`] = `
 <div
   class="ant-space ant-space-vertical"
@@ -190,17 +200,12 @@
   <div
     class="ant-space-item"
   >
->>>>>>> 1bcb2516
-    <button
-      class="ant-btn ant-btn-default"
-      type="button"
-    >
-      <span>
-<<<<<<< HEAD
-        BR
-=======
+    <button
+      class="ant-btn ant-btn-default"
+      type="button"
+    >
+      <span>
         Arrow points to center / 箭头指向中心
->>>>>>> 1bcb2516
       </span>
     </button>
   </div>
