// Jest Snapshot v1, https://goo.gl/fbAQLP

<<<<<<< HEAD
exports[`renders ./components/tooltip/demo/arrow.tsx extend context correctly 1`] = `
<div
  class="demo"
>
  <div
    class="ant-segmented"
  >
    <div
      class="ant-segmented-group"
    >
      <label
        class="ant-segmented-item ant-segmented-item-selected"
      >
        <input
          checked=""
          class="ant-segmented-item-input"
          type="radio"
        />
        <div
          class="ant-segmented-item-label"
          title="Show"
        >
          Show
        </div>
      </label>
      <label
        class="ant-segmented-item"
      >
        <input
          class="ant-segmented-item-input"
          type="radio"
        />
        <div
          class="ant-segmented-item-label"
          title="Hide"
        >
          Hide
        </div>
      </label>
      <label
        class="ant-segmented-item"
      >
        <input
          class="ant-segmented-item-input"
          type="radio"
        />
        <div
          class="ant-segmented-item-label"
          title="Center"
        >
          Center
        </div>
      </label>
    </div>
  </div>
  <div
    class="ant-divider ant-divider-horizontal ant-divider-with-text ant-divider-with-text-center"
    role="separator"
  >
    <span
      class="ant-divider-inner-text"
    >
      Content
    </span>
  </div>
  <div
    style="margin-left:70px;white-space:nowrap"
  >
    <button
      class="ant-btn ant-btn-default"
      type="button"
    >
      <span>
        TL
=======
exports[`renders ./components/tooltip/demo/arrow-point-at-center.tsx extend context correctly 1`] = `
<div
  class="ant-space ant-space-vertical"
>
  <div
    class="ant-space-item"
    style="margin-bottom:8px"
  >
    <button
      class="ant-btn ant-btn-default"
      type="button"
    >
      <span>
        Align edge / 边缘对齐
>>>>>>> 1bcb2516
      </span>
    </button>
    <div>
      <div
        class="ant-tooltip"
        style="opacity:0"
      >
        <div
          class="ant-tooltip-content"
<<<<<<< HEAD
        >
          <div
            class="ant-tooltip-arrow"
          >
            <span
              class="ant-tooltip-arrow-content"
            />
          </div>
          <div
            class="ant-tooltip-inner"
            role="tooltip"
          >
            <span>
              prompt text
            </span>
          </div>
        </div>
      </div>
    </div>
    <button
      class="ant-btn ant-btn-default"
      type="button"
    >
      <span>
        Top
      </span>
    </button>
    <div>
      <div
        class="ant-tooltip"
        style="opacity:0"
      >
        <div
          class="ant-tooltip-content"
=======
>>>>>>> 1bcb2516
        >
          <div
            class="ant-tooltip-arrow"
          >
            <span
              class="ant-tooltip-arrow-content"
            />
          </div>
          <div
            class="ant-tooltip-inner"
            role="tooltip"
          >
<<<<<<< HEAD
            <span>
              prompt text
            </span>
=======
            Prompt Text
>>>>>>> 1bcb2516
          </div>
        </div>
      </div>
    </div>
<<<<<<< HEAD
    <button
      class="ant-btn ant-btn-default"
      type="button"
    >
      <span>
        TR
      </span>
    </button>
    <div>
      <div
        class="ant-tooltip"
        style="opacity:0"
      >
        <div
          class="ant-tooltip-content"
        >
          <div
            class="ant-tooltip-arrow"
          >
            <span
              class="ant-tooltip-arrow-content"
            />
          </div>
          <div
            class="ant-tooltip-inner"
            role="tooltip"
          >
            <span>
              prompt text
            </span>
          </div>
        </div>
      </div>
    </div>
  </div>
  <div
    style="width:70px;float:left"
=======
  </div>
  <div
    class="ant-space-item"
>>>>>>> 1bcb2516
  >
    <button
      class="ant-btn ant-btn-default"
      type="button"
    >
      <span>
<<<<<<< HEAD
        LT
=======
        Arrow points to center / 箭头指向中心
>>>>>>> 1bcb2516
      </span>
    </button>
    <div>
      <div
        class="ant-tooltip"
        style="opacity:0"
      >
        <div
          class="ant-tooltip-content"
<<<<<<< HEAD
        >
          <div
            class="ant-tooltip-arrow"
          >
            <span
              class="ant-tooltip-arrow-content"
            />
          </div>
          <div
            class="ant-tooltip-inner"
            role="tooltip"
          >
            <span>
              prompt text
            </span>
          </div>
        </div>
      </div>
    </div>
    <button
      class="ant-btn ant-btn-default"
      type="button"
    >
      <span>
        Left
      </span>
    </button>
    <div>
      <div
        class="ant-tooltip"
        style="opacity:0"
      >
        <div
          class="ant-tooltip-content"
=======
>>>>>>> 1bcb2516
        >
          <div
            class="ant-tooltip-arrow"
          >
            <span
              class="ant-tooltip-arrow-content"
            />
          </div>
          <div
            class="ant-tooltip-inner"
            role="tooltip"
          >
<<<<<<< HEAD
            <span>
              prompt text
            </span>
=======
            Prompt Text
>>>>>>> 1bcb2516
          </div>
        </div>
      </div>
    </div>
<<<<<<< HEAD
    <button
      class="ant-btn ant-btn-default"
      type="button"
    >
      <span>
        LB
      </span>
    </button>
    <div>
      <div
        class="ant-tooltip"
        style="opacity:0"
      >
        <div
          class="ant-tooltip-content"
        >
          <div
            class="ant-tooltip-arrow"
          >
            <span
              class="ant-tooltip-arrow-content"
            />
          </div>
          <div
            class="ant-tooltip-inner"
            role="tooltip"
          >
            <span>
              prompt text
            </span>
          </div>
        </div>
      </div>
    </div>
  </div>
  <div
    style="width:70px;margin-left:304px"
  >
    <button
      class="ant-btn ant-btn-default"
      type="button"
    >
      <span>
        RT
      </span>
    </button>
    <div>
      <div
        class="ant-tooltip"
        style="opacity:0"
      >
        <div
          class="ant-tooltip-content"
        >
          <div
            class="ant-tooltip-arrow"
          >
            <span
              class="ant-tooltip-arrow-content"
            />
          </div>
          <div
            class="ant-tooltip-inner"
            role="tooltip"
          >
            <span>
              prompt text
            </span>
          </div>
        </div>
      </div>
    </div>
    <button
      class="ant-btn ant-btn-default"
      type="button"
    >
      <span>
        Right
      </span>
    </button>
    <div>
      <div
        class="ant-tooltip"
        style="opacity:0"
      >
        <div
          class="ant-tooltip-content"
        >
          <div
            class="ant-tooltip-arrow"
          >
            <span
              class="ant-tooltip-arrow-content"
            />
          </div>
          <div
            class="ant-tooltip-inner"
            role="tooltip"
          >
            <span>
              prompt text
            </span>
          </div>
        </div>
      </div>
    </div>
    <button
      class="ant-btn ant-btn-default"
      type="button"
    >
      <span>
        RB
      </span>
    </button>
    <div>
      <div
        class="ant-tooltip"
        style="opacity:0"
      >
        <div
          class="ant-tooltip-content"
        >
          <div
            class="ant-tooltip-arrow"
          >
            <span
              class="ant-tooltip-arrow-content"
            />
          </div>
          <div
            class="ant-tooltip-inner"
            role="tooltip"
          >
            <span>
              prompt text
            </span>
          </div>
        </div>
      </div>
    </div>
  </div>
  <div
    style="margin-left:70px;clear:both;white-space:nowrap"
  >
    <button
      class="ant-btn ant-btn-default"
      type="button"
    >
      <span>
        BL
      </span>
    </button>
    <div>
      <div
        class="ant-tooltip"
        style="opacity:0"
      >
        <div
          class="ant-tooltip-content"
        >
          <div
            class="ant-tooltip-arrow"
          >
            <span
              class="ant-tooltip-arrow-content"
            />
          </div>
          <div
            class="ant-tooltip-inner"
            role="tooltip"
          >
            <span>
              prompt text
            </span>
          </div>
        </div>
      </div>
    </div>
    <button
      class="ant-btn ant-btn-default"
      type="button"
    >
      <span>
        Bottom
      </span>
    </button>
    <div>
      <div
        class="ant-tooltip"
        style="opacity:0"
      >
        <div
          class="ant-tooltip-content"
        >
          <div
            class="ant-tooltip-arrow"
          >
            <span
              class="ant-tooltip-arrow-content"
            />
          </div>
          <div
            class="ant-tooltip-inner"
            role="tooltip"
          >
            <span>
              prompt text
            </span>
          </div>
        </div>
      </div>
    </div>
    <button
      class="ant-btn ant-btn-default"
      type="button"
    >
      <span>
        BR
      </span>
    </button>
    <div>
      <div
        class="ant-tooltip"
        style="opacity:0"
      >
        <div
          class="ant-tooltip-content"
        >
          <div
            class="ant-tooltip-arrow"
          >
            <span
              class="ant-tooltip-arrow-content"
            />
          </div>
          <div
            class="ant-tooltip-inner"
            role="tooltip"
          >
            <span>
              prompt text
            </span>
          </div>
        </div>
      </div>
    </div>
=======
>>>>>>> 1bcb2516
  </div>
</div>
`;

exports[`renders ./components/tooltip/demo/auto-adjust-overflow.tsx extend context correctly 1`] = `
<div
  style="overflow:hidden;position:relative;padding:24px;border:1px solid #e9e9e9"
>
  <button
    class="ant-btn ant-btn-default"
    type="button"
  >
    <span>
      Adjust automatically / 自动调整
    </span>
  </button>
  <div>
    <div
      class="ant-tooltip"
      style="opacity:0"
    >
      <div
        class="ant-tooltip-content"
      >
        <div
          class="ant-tooltip-arrow"
        >
          <span
            class="ant-tooltip-arrow-content"
          />
        </div>
        <div
          class="ant-tooltip-inner"
          role="tooltip"
        >
          Prompt Text
        </div>
      </div>
    </div>
  </div>
  <br />
  <button
    class="ant-btn ant-btn-default"
    type="button"
  >
    <span>
      Ignore / 不处理
    </span>
  </button>
  <div>
    <div
      class="ant-tooltip"
      style="opacity:0"
    >
      <div
        class="ant-tooltip-content"
      >
        <div
          class="ant-tooltip-arrow"
        >
          <span
            class="ant-tooltip-arrow-content"
          />
        </div>
        <div
          class="ant-tooltip-inner"
          role="tooltip"
        >
          Prompt Text
        </div>
      </div>
    </div>
  </div>
</div>
`;

exports[`renders ./components/tooltip/demo/basic.tsx extend context correctly 1`] = `
Array [
  <span>
    Tooltip will show on mouse enter.
  </span>,
  <div>
    <div
      class="ant-tooltip"
      style="opacity:0"
    >
      <div
        class="ant-tooltip-content"
      >
        <div
          class="ant-tooltip-arrow"
        >
          <span
            class="ant-tooltip-arrow-content"
          />
        </div>
        <div
          class="ant-tooltip-inner"
          role="tooltip"
        >
          prompt text
        </div>
      </div>
    </div>
  </div>,
]
`;

exports[`renders ./components/tooltip/demo/colorful.tsx extend context correctly 1`] = `
Array [
  <div
    class="ant-divider ant-divider-horizontal ant-divider-with-text ant-divider-with-text-left"
    role="separator"
  >
    <span
      class="ant-divider-inner-text"
    >
      Presets
    </span>
  </div>,
  <div
    class="ant-space ant-space-horizontal ant-space-align-center"
    style="flex-wrap:wrap;margin-bottom:-8px"
  >
    <div
      class="ant-space-item"
      style="margin-right:8px;padding-bottom:8px"
    >
      <button
        class="ant-btn ant-btn-default"
        type="button"
      >
        <span>
          pink
        </span>
      </button>
      <div>
        <div
          class="ant-tooltip ant-tooltip-pink"
          style="opacity:0"
        >
          <div
            class="ant-tooltip-content"
          >
            <div
              class="ant-tooltip-arrow"
            >
              <span
                class="ant-tooltip-arrow-content"
              />
            </div>
            <div
              class="ant-tooltip-inner"
              role="tooltip"
            >
              prompt text
            </div>
          </div>
        </div>
      </div>
    </div>
    <div
      class="ant-space-item"
      style="margin-right:8px;padding-bottom:8px"
    >
      <button
        class="ant-btn ant-btn-default"
        type="button"
      >
        <span>
          red
        </span>
      </button>
      <div>
        <div
          class="ant-tooltip ant-tooltip-red"
          style="opacity:0"
        >
          <div
            class="ant-tooltip-content"
          >
            <div
              class="ant-tooltip-arrow"
            >
              <span
                class="ant-tooltip-arrow-content"
              />
            </div>
            <div
              class="ant-tooltip-inner"
              role="tooltip"
            >
              prompt text
            </div>
          </div>
        </div>
      </div>
    </div>
    <div
      class="ant-space-item"
      style="margin-right:8px;padding-bottom:8px"
    >
      <button
        class="ant-btn ant-btn-default"
        type="button"
      >
        <span>
          yellow
        </span>
      </button>
      <div>
        <div
          class="ant-tooltip ant-tooltip-yellow"
          style="opacity:0"
        >
          <div
            class="ant-tooltip-content"
          >
            <div
              class="ant-tooltip-arrow"
            >
              <span
                class="ant-tooltip-arrow-content"
              />
            </div>
            <div
              class="ant-tooltip-inner"
              role="tooltip"
            >
              prompt text
            </div>
          </div>
        </div>
      </div>
    </div>
    <div
      class="ant-space-item"
      style="margin-right:8px;padding-bottom:8px"
    >
      <button
        class="ant-btn ant-btn-default"
        type="button"
      >
        <span>
          orange
        </span>
      </button>
      <div>
        <div
          class="ant-tooltip ant-tooltip-orange"
          style="opacity:0"
        >
          <div
            class="ant-tooltip-content"
          >
            <div
              class="ant-tooltip-arrow"
            >
              <span
                class="ant-tooltip-arrow-content"
              />
            </div>
            <div
              class="ant-tooltip-inner"
              role="tooltip"
            >
              prompt text
            </div>
          </div>
        </div>
      </div>
    </div>
    <div
      class="ant-space-item"
      style="margin-right:8px;padding-bottom:8px"
    >
      <button
        class="ant-btn ant-btn-default"
        type="button"
      >
        <span>
          cyan
        </span>
      </button>
      <div>
        <div
          class="ant-tooltip ant-tooltip-cyan"
          style="opacity:0"
        >
          <div
            class="ant-tooltip-content"
          >
            <div
              class="ant-tooltip-arrow"
            >
              <span
                class="ant-tooltip-arrow-content"
              />
            </div>
            <div
              class="ant-tooltip-inner"
              role="tooltip"
            >
              prompt text
            </div>
          </div>
        </div>
      </div>
    </div>
    <div
      class="ant-space-item"
      style="margin-right:8px;padding-bottom:8px"
    >
      <button
        class="ant-btn ant-btn-default"
        type="button"
      >
        <span>
          green
        </span>
      </button>
      <div>
        <div
          class="ant-tooltip ant-tooltip-green"
          style="opacity:0"
        >
          <div
            class="ant-tooltip-content"
          >
            <div
              class="ant-tooltip-arrow"
            >
              <span
                class="ant-tooltip-arrow-content"
              />
            </div>
            <div
              class="ant-tooltip-inner"
              role="tooltip"
            >
              prompt text
            </div>
          </div>
        </div>
      </div>
    </div>
    <div
      class="ant-space-item"
      style="margin-right:8px;padding-bottom:8px"
    >
      <button
        class="ant-btn ant-btn-default"
        type="button"
      >
        <span>
          blue
        </span>
      </button>
      <div>
        <div
          class="ant-tooltip ant-tooltip-blue"
          style="opacity:0"
        >
          <div
            class="ant-tooltip-content"
          >
            <div
              class="ant-tooltip-arrow"
            >
              <span
                class="ant-tooltip-arrow-content"
              />
            </div>
            <div
              class="ant-tooltip-inner"
              role="tooltip"
            >
              prompt text
            </div>
          </div>
        </div>
      </div>
    </div>
    <div
      class="ant-space-item"
      style="margin-right:8px;padding-bottom:8px"
    >
      <button
        class="ant-btn ant-btn-default"
        type="button"
      >
        <span>
          purple
        </span>
      </button>
      <div>
        <div
          class="ant-tooltip ant-tooltip-purple"
          style="opacity:0"
        >
          <div
            class="ant-tooltip-content"
          >
            <div
              class="ant-tooltip-arrow"
            >
              <span
                class="ant-tooltip-arrow-content"
              />
            </div>
            <div
              class="ant-tooltip-inner"
              role="tooltip"
            >
              prompt text
            </div>
          </div>
        </div>
      </div>
    </div>
    <div
      class="ant-space-item"
      style="margin-right:8px;padding-bottom:8px"
    >
      <button
        class="ant-btn ant-btn-default"
        type="button"
      >
        <span>
          geekblue
        </span>
      </button>
      <div>
        <div
          class="ant-tooltip ant-tooltip-geekblue"
          style="opacity:0"
        >
          <div
            class="ant-tooltip-content"
          >
            <div
              class="ant-tooltip-arrow"
            >
              <span
                class="ant-tooltip-arrow-content"
              />
            </div>
            <div
              class="ant-tooltip-inner"
              role="tooltip"
            >
              prompt text
            </div>
          </div>
        </div>
      </div>
    </div>
    <div
      class="ant-space-item"
      style="margin-right:8px;padding-bottom:8px"
    >
      <button
        class="ant-btn ant-btn-default"
        type="button"
      >
        <span>
          magenta
        </span>
      </button>
      <div>
        <div
          class="ant-tooltip ant-tooltip-magenta"
          style="opacity:0"
        >
          <div
            class="ant-tooltip-content"
          >
            <div
              class="ant-tooltip-arrow"
            >
              <span
                class="ant-tooltip-arrow-content"
              />
            </div>
            <div
              class="ant-tooltip-inner"
              role="tooltip"
            >
              prompt text
            </div>
          </div>
        </div>
      </div>
    </div>
    <div
      class="ant-space-item"
      style="margin-right:8px;padding-bottom:8px"
    >
      <button
        class="ant-btn ant-btn-default"
        type="button"
      >
        <span>
          volcano
        </span>
      </button>
      <div>
        <div
          class="ant-tooltip ant-tooltip-volcano"
          style="opacity:0"
        >
          <div
            class="ant-tooltip-content"
          >
            <div
              class="ant-tooltip-arrow"
            >
              <span
                class="ant-tooltip-arrow-content"
              />
            </div>
            <div
              class="ant-tooltip-inner"
              role="tooltip"
            >
              prompt text
            </div>
          </div>
        </div>
      </div>
    </div>
    <div
      class="ant-space-item"
      style="margin-right:8px;padding-bottom:8px"
    >
      <button
        class="ant-btn ant-btn-default"
        type="button"
      >
        <span>
          gold
        </span>
      </button>
      <div>
        <div
          class="ant-tooltip ant-tooltip-gold"
          style="opacity:0"
        >
          <div
            class="ant-tooltip-content"
          >
            <div
              class="ant-tooltip-arrow"
            >
              <span
                class="ant-tooltip-arrow-content"
              />
            </div>
            <div
              class="ant-tooltip-inner"
              role="tooltip"
            >
              prompt text
            </div>
          </div>
        </div>
      </div>
    </div>
    <div
      class="ant-space-item"
      style="padding-bottom:8px"
    >
      <button
        class="ant-btn ant-btn-default"
        type="button"
      >
        <span>
          lime
        </span>
      </button>
      <div>
        <div
          class="ant-tooltip ant-tooltip-lime"
          style="opacity:0"
        >
          <div
            class="ant-tooltip-content"
          >
            <div
              class="ant-tooltip-arrow"
            >
              <span
                class="ant-tooltip-arrow-content"
              />
            </div>
            <div
              class="ant-tooltip-inner"
              role="tooltip"
            >
              prompt text
            </div>
          </div>
        </div>
      </div>
    </div>
  </div>,
  <div
    class="ant-divider ant-divider-horizontal ant-divider-with-text ant-divider-with-text-left"
    role="separator"
  >
    <span
      class="ant-divider-inner-text"
    >
      Custom
    </span>
  </div>,
  <div
    class="ant-space ant-space-horizontal ant-space-align-center"
    style="flex-wrap:wrap;margin-bottom:-8px"
  >
    <div
      class="ant-space-item"
      style="margin-right:8px;padding-bottom:8px"
    >
      <button
        class="ant-btn ant-btn-default"
        type="button"
      >
        <span>
          #f50
        </span>
      </button>
      <div>
        <div
          class="ant-tooltip"
          style="opacity:0;--antd-arrow-background-color:#f50"
        >
          <div
            class="ant-tooltip-content"
          >
            <div
              class="ant-tooltip-arrow"
            >
              <span
                class="ant-tooltip-arrow-content"
              />
            </div>
            <div
              class="ant-tooltip-inner"
              role="tooltip"
              style="background:#f50"
            >
              prompt text
            </div>
          </div>
        </div>
      </div>
    </div>
    <div
      class="ant-space-item"
      style="margin-right:8px;padding-bottom:8px"
    >
      <button
        class="ant-btn ant-btn-default"
        type="button"
      >
        <span>
          #2db7f5
        </span>
      </button>
      <div>
        <div
          class="ant-tooltip"
          style="opacity:0;--antd-arrow-background-color:#2db7f5"
        >
          <div
            class="ant-tooltip-content"
          >
            <div
              class="ant-tooltip-arrow"
            >
              <span
                class="ant-tooltip-arrow-content"
              />
            </div>
            <div
              class="ant-tooltip-inner"
              role="tooltip"
              style="background:#2db7f5"
            >
              prompt text
            </div>
          </div>
        </div>
      </div>
    </div>
    <div
      class="ant-space-item"
      style="margin-right:8px;padding-bottom:8px"
    >
      <button
        class="ant-btn ant-btn-default"
        type="button"
      >
        <span>
          #87d068
        </span>
      </button>
      <div>
        <div
          class="ant-tooltip"
          style="opacity:0;--antd-arrow-background-color:#87d068"
        >
          <div
            class="ant-tooltip-content"
          >
            <div
              class="ant-tooltip-arrow"
            >
              <span
                class="ant-tooltip-arrow-content"
              />
            </div>
            <div
              class="ant-tooltip-inner"
              role="tooltip"
              style="background:#87d068"
            >
              prompt text
            </div>
          </div>
        </div>
      </div>
    </div>
    <div
      class="ant-space-item"
      style="padding-bottom:8px"
    >
      <button
        class="ant-btn ant-btn-default"
        type="button"
      >
        <span>
          #108ee9
        </span>
      </button>
      <div>
        <div
          class="ant-tooltip"
          style="opacity:0;--antd-arrow-background-color:#108ee9"
        >
          <div
            class="ant-tooltip-content"
          >
            <div
              class="ant-tooltip-arrow"
            >
              <span
                class="ant-tooltip-arrow-content"
              />
            </div>
            <div
              class="ant-tooltip-inner"
              role="tooltip"
              style="background:#108ee9"
            >
              prompt text
            </div>
          </div>
        </div>
      </div>
    </div>
  </div>,
]
`;

exports[`renders ./components/tooltip/demo/destroy-tooltip-on-hide.tsx extend context correctly 1`] = `
Array [
  <span>
    Tooltip will destroy when hidden.
  </span>,
  <div>
    <div
      class="ant-tooltip"
      style="opacity:0"
    >
      <div
        class="ant-tooltip-content"
      >
        <div
          class="ant-tooltip-arrow"
        >
          <span
            class="ant-tooltip-arrow-content"
          />
        </div>
        <div
          class="ant-tooltip-inner"
          role="tooltip"
        >
          prompt text
        </div>
      </div>
    </div>
  </div>,
]
`;

exports[`renders ./components/tooltip/demo/placement.tsx extend context correctly 1`] = `
<div>
  <div
    style="margin-left:70px;white-space:nowrap"
  >
    <button
      class="ant-btn ant-btn-default"
      type="button"
    >
      <span>
        TL
      </span>
    </button>
    <div>
      <div
        class="ant-tooltip"
        style="opacity:0"
      >
        <div
          class="ant-tooltip-content"
        >
          <div
            class="ant-tooltip-arrow"
          >
            <span
              class="ant-tooltip-arrow-content"
            />
          </div>
          <div
            class="ant-tooltip-inner"
            role="tooltip"
          >
            <span>
              prompt text
            </span>
          </div>
        </div>
      </div>
    </div>
    <button
      class="ant-btn ant-btn-default"
      type="button"
    >
      <span>
        Top
      </span>
    </button>
    <div>
      <div
        class="ant-tooltip"
        style="opacity:0"
      >
        <div
          class="ant-tooltip-content"
        >
          <div
            class="ant-tooltip-arrow"
          >
            <span
              class="ant-tooltip-arrow-content"
            />
          </div>
          <div
            class="ant-tooltip-inner"
            role="tooltip"
          >
            <span>
              prompt text
            </span>
          </div>
        </div>
      </div>
    </div>
    <button
      class="ant-btn ant-btn-default"
      type="button"
    >
      <span>
        TR
      </span>
    </button>
    <div>
      <div
        class="ant-tooltip"
        style="opacity:0"
      >
        <div
          class="ant-tooltip-content"
        >
          <div
            class="ant-tooltip-arrow"
          >
            <span
              class="ant-tooltip-arrow-content"
            />
          </div>
          <div
            class="ant-tooltip-inner"
            role="tooltip"
          >
            <span>
              prompt text
            </span>
          </div>
        </div>
      </div>
    </div>
  </div>
  <div
    style="width:70px;float:left"
  >
    <button
      class="ant-btn ant-btn-default"
      type="button"
    >
      <span>
        LT
      </span>
    </button>
    <div>
      <div
        class="ant-tooltip"
        style="opacity:0"
      >
        <div
          class="ant-tooltip-content"
        >
          <div
            class="ant-tooltip-arrow"
          >
            <span
              class="ant-tooltip-arrow-content"
            />
          </div>
          <div
            class="ant-tooltip-inner"
            role="tooltip"
          >
            <span>
              prompt text
            </span>
          </div>
        </div>
      </div>
    </div>
    <button
      class="ant-btn ant-btn-default"
      type="button"
    >
      <span>
        Left
      </span>
    </button>
    <div>
      <div
        class="ant-tooltip"
        style="opacity:0"
      >
        <div
          class="ant-tooltip-content"
        >
          <div
            class="ant-tooltip-arrow"
          >
            <span
              class="ant-tooltip-arrow-content"
            />
          </div>
          <div
            class="ant-tooltip-inner"
            role="tooltip"
          >
            <span>
              prompt text
            </span>
          </div>
        </div>
      </div>
    </div>
    <button
      class="ant-btn ant-btn-default"
      type="button"
    >
      <span>
        LB
      </span>
    </button>
    <div>
      <div
        class="ant-tooltip"
        style="opacity:0"
      >
        <div
          class="ant-tooltip-content"
        >
          <div
            class="ant-tooltip-arrow"
          >
            <span
              class="ant-tooltip-arrow-content"
            />
          </div>
          <div
            class="ant-tooltip-inner"
            role="tooltip"
          >
            <span>
              prompt text
            </span>
          </div>
        </div>
      </div>
    </div>
  </div>
  <div
    style="width:70px;margin-left:304px"
  >
    <button
      class="ant-btn ant-btn-default"
      type="button"
    >
      <span>
        RT
      </span>
    </button>
    <div>
      <div
        class="ant-tooltip"
        style="opacity:0"
      >
        <div
          class="ant-tooltip-content"
        >
          <div
            class="ant-tooltip-arrow"
          >
            <span
              class="ant-tooltip-arrow-content"
            />
          </div>
          <div
            class="ant-tooltip-inner"
            role="tooltip"
          >
            <span>
              prompt text
            </span>
          </div>
        </div>
      </div>
    </div>
    <button
      class="ant-btn ant-btn-default"
      type="button"
    >
      <span>
        Right
      </span>
    </button>
    <div>
      <div
        class="ant-tooltip"
        style="opacity:0"
      >
        <div
          class="ant-tooltip-content"
        >
          <div
            class="ant-tooltip-arrow"
          >
            <span
              class="ant-tooltip-arrow-content"
            />
          </div>
          <div
            class="ant-tooltip-inner"
            role="tooltip"
          >
            <span>
              prompt text
            </span>
          </div>
        </div>
      </div>
    </div>
    <button
      class="ant-btn ant-btn-default"
      type="button"
    >
      <span>
        RB
      </span>
    </button>
    <div>
      <div
        class="ant-tooltip"
        style="opacity:0"
      >
        <div
          class="ant-tooltip-content"
        >
          <div
            class="ant-tooltip-arrow"
          >
            <span
              class="ant-tooltip-arrow-content"
            />
          </div>
          <div
            class="ant-tooltip-inner"
            role="tooltip"
          >
            <span>
              prompt text
            </span>
          </div>
        </div>
      </div>
    </div>
  </div>
  <div
    style="margin-left:70px;clear:both;white-space:nowrap"
  >
    <button
      class="ant-btn ant-btn-default"
      type="button"
    >
      <span>
        BL
      </span>
    </button>
    <div>
      <div
        class="ant-tooltip"
        style="opacity:0"
      >
        <div
          class="ant-tooltip-content"
        >
          <div
            class="ant-tooltip-arrow"
          >
            <span
              class="ant-tooltip-arrow-content"
            />
          </div>
          <div
            class="ant-tooltip-inner"
            role="tooltip"
          >
            <span>
              prompt text
            </span>
          </div>
        </div>
      </div>
    </div>
    <button
      class="ant-btn ant-btn-default"
      type="button"
    >
      <span>
        Bottom
      </span>
    </button>
    <div>
      <div
        class="ant-tooltip"
        style="opacity:0"
      >
        <div
          class="ant-tooltip-content"
        >
          <div
            class="ant-tooltip-arrow"
          >
            <span
              class="ant-tooltip-arrow-content"
            />
          </div>
          <div
            class="ant-tooltip-inner"
            role="tooltip"
          >
            <span>
              prompt text
            </span>
          </div>
        </div>
      </div>
    </div>
    <button
      class="ant-btn ant-btn-default"
      type="button"
    >
      <span>
        BR
      </span>
    </button>
    <div>
      <div
        class="ant-tooltip"
        style="opacity:0"
      >
        <div
          class="ant-tooltip-content"
        >
          <div
            class="ant-tooltip-arrow"
          >
            <span
              class="ant-tooltip-arrow-content"
            />
          </div>
          <div
            class="ant-tooltip-inner"
            role="tooltip"
          >
            <span>
              prompt text
            </span>
          </div>
        </div>
      </div>
    </div>
  </div>
</div>
`;

exports[`renders ./components/tooltip/demo/render-panel.tsx extend context correctly 1`] = `
Array [
  <div
    class="ant-tooltip ant-tooltip-pure ant-tooltip-placement-top ant-tooltip-pink"
  >
    <div
      class="ant-tooltip-content"
    >
      <div
        class="ant-tooltip-arrow"
      />
      <div
        class="ant-tooltip-inner"
        role="tooltip"
      >
        Hello, Pink Pure Panel!
      </div>
    </div>
  </div>,
  <div
    class="ant-tooltip ant-tooltip-pure ant-tooltip-placement-top"
    style="--antd-arrow-background-color:#f50"
  >
    <div
      class="ant-tooltip-content"
    >
      <div
        class="ant-tooltip-arrow"
      />
      <div
        class="ant-tooltip-inner"
        role="tooltip"
        style="background:#f50"
      >
        Hello, Customize Color Pure Panel!
      </div>
    </div>
  </div>,
  <div
    class="ant-tooltip ant-tooltip-pure ant-tooltip-placement-bottomLeft"
  >
    <div
      class="ant-tooltip-content"
      style="width:200px"
    >
      <div
        class="ant-tooltip-arrow"
      />
      <div
        class="ant-tooltip-inner"
        role="tooltip"
      >
        Hello, Pure Panel!
      </div>
    </div>
  </div>,
]
`;<|MERGE_RESOLUTION|>--- conflicted
+++ resolved
@@ -1,6 +1,5 @@
 // Jest Snapshot v1, https://goo.gl/fbAQLP
 
-<<<<<<< HEAD
 exports[`renders ./components/tooltip/demo/arrow.tsx extend context correctly 1`] = `
 <div
   class="demo"
@@ -75,7 +74,424 @@
     >
       <span>
         TL
-=======
+      </span>
+    </button>
+    <div>
+      <div
+        class="ant-tooltip"
+        style="opacity:0"
+      >
+        <div
+          class="ant-tooltip-content"
+        >
+          <div
+            class="ant-tooltip-arrow"
+          >
+            <span
+              class="ant-tooltip-arrow-content"
+            />
+          </div>
+          <div
+            class="ant-tooltip-inner"
+            role="tooltip"
+          >
+            <span>
+              prompt text
+            </span>
+          </div>
+        </div>
+      </div>
+    </div>
+    <button
+      class="ant-btn ant-btn-default"
+      type="button"
+    >
+      <span>
+        Top
+      </span>
+    </button>
+    <div>
+      <div
+        class="ant-tooltip"
+        style="opacity:0"
+      >
+        <div
+          class="ant-tooltip-content"
+        >
+          <div
+            class="ant-tooltip-arrow"
+          >
+            <span
+              class="ant-tooltip-arrow-content"
+            />
+          </div>
+          <div
+            class="ant-tooltip-inner"
+            role="tooltip"
+          >
+            <span>
+              prompt text
+            </span>
+          </div>
+        </div>
+      </div>
+    </div>
+    <button
+      class="ant-btn ant-btn-default"
+      type="button"
+    >
+      <span>
+        TR
+      </span>
+    </button>
+    <div>
+      <div
+        class="ant-tooltip"
+        style="opacity:0"
+      >
+        <div
+          class="ant-tooltip-content"
+        >
+          <div
+            class="ant-tooltip-arrow"
+          >
+            <span
+              class="ant-tooltip-arrow-content"
+            />
+          </div>
+          <div
+            class="ant-tooltip-inner"
+            role="tooltip"
+          >
+            <span>
+              prompt text
+            </span>
+          </div>
+        </div>
+      </div>
+    </div>
+  </div>
+  <div
+    style="width:70px;float:left"
+  >
+    <button
+      class="ant-btn ant-btn-default"
+      type="button"
+    >
+      <span>
+        LT
+      </span>
+    </button>
+    <div>
+      <div
+        class="ant-tooltip"
+        style="opacity:0"
+      >
+        <div
+          class="ant-tooltip-content"
+        >
+          <div
+            class="ant-tooltip-arrow"
+          >
+            <span
+              class="ant-tooltip-arrow-content"
+            />
+          </div>
+          <div
+            class="ant-tooltip-inner"
+            role="tooltip"
+          >
+            <span>
+              prompt text
+            </span>
+          </div>
+        </div>
+      </div>
+    </div>
+    <button
+      class="ant-btn ant-btn-default"
+      type="button"
+    >
+      <span>
+        Left
+      </span>
+    </button>
+    <div>
+      <div
+        class="ant-tooltip"
+        style="opacity:0"
+      >
+        <div
+          class="ant-tooltip-content"
+        >
+          <div
+            class="ant-tooltip-arrow"
+          >
+            <span
+              class="ant-tooltip-arrow-content"
+            />
+          </div>
+          <div
+            class="ant-tooltip-inner"
+            role="tooltip"
+          >
+            <span>
+              prompt text
+            </span>
+          </div>
+        </div>
+      </div>
+    </div>
+    <button
+      class="ant-btn ant-btn-default"
+      type="button"
+    >
+      <span>
+        LB
+      </span>
+    </button>
+    <div>
+      <div
+        class="ant-tooltip"
+        style="opacity:0"
+      >
+        <div
+          class="ant-tooltip-content"
+        >
+          <div
+            class="ant-tooltip-arrow"
+          >
+            <span
+              class="ant-tooltip-arrow-content"
+            />
+          </div>
+          <div
+            class="ant-tooltip-inner"
+            role="tooltip"
+          >
+            <span>
+              prompt text
+            </span>
+          </div>
+        </div>
+      </div>
+    </div>
+  </div>
+  <div
+    style="width:70px;margin-left:304px"
+  >
+    <button
+      class="ant-btn ant-btn-default"
+      type="button"
+    >
+      <span>
+        RT
+      </span>
+    </button>
+    <div>
+      <div
+        class="ant-tooltip"
+        style="opacity:0"
+      >
+        <div
+          class="ant-tooltip-content"
+        >
+          <div
+            class="ant-tooltip-arrow"
+          >
+            <span
+              class="ant-tooltip-arrow-content"
+            />
+          </div>
+          <div
+            class="ant-tooltip-inner"
+            role="tooltip"
+          >
+            <span>
+              prompt text
+            </span>
+          </div>
+        </div>
+      </div>
+    </div>
+    <button
+      class="ant-btn ant-btn-default"
+      type="button"
+    >
+      <span>
+        Right
+      </span>
+    </button>
+    <div>
+      <div
+        class="ant-tooltip"
+        style="opacity:0"
+      >
+        <div
+          class="ant-tooltip-content"
+        >
+          <div
+            class="ant-tooltip-arrow"
+          >
+            <span
+              class="ant-tooltip-arrow-content"
+            />
+          </div>
+          <div
+            class="ant-tooltip-inner"
+            role="tooltip"
+          >
+            <span>
+              prompt text
+            </span>
+          </div>
+        </div>
+      </div>
+    </div>
+    <button
+      class="ant-btn ant-btn-default"
+      type="button"
+    >
+      <span>
+        RB
+      </span>
+    </button>
+    <div>
+      <div
+        class="ant-tooltip"
+        style="opacity:0"
+      >
+        <div
+          class="ant-tooltip-content"
+        >
+          <div
+            class="ant-tooltip-arrow"
+          >
+            <span
+              class="ant-tooltip-arrow-content"
+            />
+          </div>
+          <div
+            class="ant-tooltip-inner"
+            role="tooltip"
+          >
+            <span>
+              prompt text
+            </span>
+          </div>
+        </div>
+      </div>
+    </div>
+  </div>
+  <div
+    style="margin-left:70px;clear:both;white-space:nowrap"
+  >
+    <button
+      class="ant-btn ant-btn-default"
+      type="button"
+    >
+      <span>
+        BL
+      </span>
+    </button>
+    <div>
+      <div
+        class="ant-tooltip"
+        style="opacity:0"
+      >
+        <div
+          class="ant-tooltip-content"
+        >
+          <div
+            class="ant-tooltip-arrow"
+          >
+            <span
+              class="ant-tooltip-arrow-content"
+            />
+          </div>
+          <div
+            class="ant-tooltip-inner"
+            role="tooltip"
+          >
+            <span>
+              prompt text
+            </span>
+          </div>
+        </div>
+      </div>
+    </div>
+    <button
+      class="ant-btn ant-btn-default"
+      type="button"
+    >
+      <span>
+        Bottom
+      </span>
+    </button>
+    <div>
+      <div
+        class="ant-tooltip"
+        style="opacity:0"
+      >
+        <div
+          class="ant-tooltip-content"
+        >
+          <div
+            class="ant-tooltip-arrow"
+          >
+            <span
+              class="ant-tooltip-arrow-content"
+            />
+          </div>
+          <div
+            class="ant-tooltip-inner"
+            role="tooltip"
+          >
+            <span>
+              prompt text
+            </span>
+          </div>
+        </div>
+      </div>
+    </div>
+    <button
+      class="ant-btn ant-btn-default"
+      type="button"
+    >
+      <span>
+        BR
+      </span>
+    </button>
+    <div>
+      <div
+        class="ant-tooltip"
+        style="opacity:0"
+      >
+        <div
+          class="ant-tooltip-content"
+        >
+          <div
+            class="ant-tooltip-arrow"
+          >
+            <span
+              class="ant-tooltip-arrow-content"
+            />
+          </div>
+          <div
+            class="ant-tooltip-inner"
+            role="tooltip"
+          >
+            <span>
+              prompt text
+            </span>
+          </div>
+        </div>
+      </div>
+    </div>
+  </div>
+</div>
+`;
+
 exports[`renders ./components/tooltip/demo/arrow-point-at-center.tsx extend context correctly 1`] = `
 <div
   class="ant-space ant-space-vertical"
@@ -90,448 +506,68 @@
     >
       <span>
         Align edge / 边缘对齐
->>>>>>> 1bcb2516
-      </span>
-    </button>
-    <div>
-      <div
-        class="ant-tooltip"
-        style="opacity:0"
-      >
-        <div
-          class="ant-tooltip-content"
-<<<<<<< HEAD
-        >
-          <div
-            class="ant-tooltip-arrow"
-          >
-            <span
-              class="ant-tooltip-arrow-content"
-            />
-          </div>
-          <div
-            class="ant-tooltip-inner"
-            role="tooltip"
-          >
-            <span>
-              prompt text
-            </span>
-          </div>
-        </div>
-      </div>
-    </div>
-    <button
-      class="ant-btn ant-btn-default"
-      type="button"
-    >
-      <span>
-        Top
-      </span>
-    </button>
-    <div>
-      <div
-        class="ant-tooltip"
-        style="opacity:0"
-      >
-        <div
-          class="ant-tooltip-content"
-=======
->>>>>>> 1bcb2516
-        >
-          <div
-            class="ant-tooltip-arrow"
-          >
-            <span
-              class="ant-tooltip-arrow-content"
-            />
-          </div>
-          <div
-            class="ant-tooltip-inner"
-            role="tooltip"
-          >
-<<<<<<< HEAD
-            <span>
-              prompt text
-            </span>
-=======
+      </span>
+    </button>
+    <div>
+      <div
+        class="ant-tooltip"
+        style="opacity:0"
+      >
+        <div
+          class="ant-tooltip-content"
+        >
+          <div
+            class="ant-tooltip-arrow"
+          >
+            <span
+              class="ant-tooltip-arrow-content"
+            />
+          </div>
+          <div
+            class="ant-tooltip-inner"
+            role="tooltip"
+          >
             Prompt Text
->>>>>>> 1bcb2516
-          </div>
-        </div>
-      </div>
-    </div>
-<<<<<<< HEAD
-    <button
-      class="ant-btn ant-btn-default"
-      type="button"
-    >
-      <span>
-        TR
-      </span>
-    </button>
-    <div>
-      <div
-        class="ant-tooltip"
-        style="opacity:0"
-      >
-        <div
-          class="ant-tooltip-content"
-        >
-          <div
-            class="ant-tooltip-arrow"
-          >
-            <span
-              class="ant-tooltip-arrow-content"
-            />
-          </div>
-          <div
-            class="ant-tooltip-inner"
-            role="tooltip"
-          >
-            <span>
-              prompt text
-            </span>
-          </div>
-        </div>
-      </div>
-    </div>
-  </div>
-  <div
-    style="width:70px;float:left"
-=======
+          </div>
+        </div>
+      </div>
+    </div>
   </div>
   <div
     class="ant-space-item"
->>>>>>> 1bcb2516
-  >
-    <button
-      class="ant-btn ant-btn-default"
-      type="button"
-    >
-      <span>
-<<<<<<< HEAD
-        LT
-=======
+  >
+    <button
+      class="ant-btn ant-btn-default"
+      type="button"
+    >
+      <span>
         Arrow points to center / 箭头指向中心
->>>>>>> 1bcb2516
-      </span>
-    </button>
-    <div>
-      <div
-        class="ant-tooltip"
-        style="opacity:0"
-      >
-        <div
-          class="ant-tooltip-content"
-<<<<<<< HEAD
-        >
-          <div
-            class="ant-tooltip-arrow"
-          >
-            <span
-              class="ant-tooltip-arrow-content"
-            />
-          </div>
-          <div
-            class="ant-tooltip-inner"
-            role="tooltip"
-          >
-            <span>
-              prompt text
-            </span>
-          </div>
-        </div>
-      </div>
-    </div>
-    <button
-      class="ant-btn ant-btn-default"
-      type="button"
-    >
-      <span>
-        Left
-      </span>
-    </button>
-    <div>
-      <div
-        class="ant-tooltip"
-        style="opacity:0"
-      >
-        <div
-          class="ant-tooltip-content"
-=======
->>>>>>> 1bcb2516
-        >
-          <div
-            class="ant-tooltip-arrow"
-          >
-            <span
-              class="ant-tooltip-arrow-content"
-            />
-          </div>
-          <div
-            class="ant-tooltip-inner"
-            role="tooltip"
-          >
-<<<<<<< HEAD
-            <span>
-              prompt text
-            </span>
-=======
+      </span>
+    </button>
+    <div>
+      <div
+        class="ant-tooltip"
+        style="opacity:0"
+      >
+        <div
+          class="ant-tooltip-content"
+        >
+          <div
+            class="ant-tooltip-arrow"
+          >
+            <span
+              class="ant-tooltip-arrow-content"
+            />
+          </div>
+          <div
+            class="ant-tooltip-inner"
+            role="tooltip"
+          >
             Prompt Text
->>>>>>> 1bcb2516
-          </div>
-        </div>
-      </div>
-    </div>
-<<<<<<< HEAD
-    <button
-      class="ant-btn ant-btn-default"
-      type="button"
-    >
-      <span>
-        LB
-      </span>
-    </button>
-    <div>
-      <div
-        class="ant-tooltip"
-        style="opacity:0"
-      >
-        <div
-          class="ant-tooltip-content"
-        >
-          <div
-            class="ant-tooltip-arrow"
-          >
-            <span
-              class="ant-tooltip-arrow-content"
-            />
-          </div>
-          <div
-            class="ant-tooltip-inner"
-            role="tooltip"
-          >
-            <span>
-              prompt text
-            </span>
-          </div>
-        </div>
-      </div>
-    </div>
-  </div>
-  <div
-    style="width:70px;margin-left:304px"
-  >
-    <button
-      class="ant-btn ant-btn-default"
-      type="button"
-    >
-      <span>
-        RT
-      </span>
-    </button>
-    <div>
-      <div
-        class="ant-tooltip"
-        style="opacity:0"
-      >
-        <div
-          class="ant-tooltip-content"
-        >
-          <div
-            class="ant-tooltip-arrow"
-          >
-            <span
-              class="ant-tooltip-arrow-content"
-            />
-          </div>
-          <div
-            class="ant-tooltip-inner"
-            role="tooltip"
-          >
-            <span>
-              prompt text
-            </span>
-          </div>
-        </div>
-      </div>
-    </div>
-    <button
-      class="ant-btn ant-btn-default"
-      type="button"
-    >
-      <span>
-        Right
-      </span>
-    </button>
-    <div>
-      <div
-        class="ant-tooltip"
-        style="opacity:0"
-      >
-        <div
-          class="ant-tooltip-content"
-        >
-          <div
-            class="ant-tooltip-arrow"
-          >
-            <span
-              class="ant-tooltip-arrow-content"
-            />
-          </div>
-          <div
-            class="ant-tooltip-inner"
-            role="tooltip"
-          >
-            <span>
-              prompt text
-            </span>
-          </div>
-        </div>
-      </div>
-    </div>
-    <button
-      class="ant-btn ant-btn-default"
-      type="button"
-    >
-      <span>
-        RB
-      </span>
-    </button>
-    <div>
-      <div
-        class="ant-tooltip"
-        style="opacity:0"
-      >
-        <div
-          class="ant-tooltip-content"
-        >
-          <div
-            class="ant-tooltip-arrow"
-          >
-            <span
-              class="ant-tooltip-arrow-content"
-            />
-          </div>
-          <div
-            class="ant-tooltip-inner"
-            role="tooltip"
-          >
-            <span>
-              prompt text
-            </span>
-          </div>
-        </div>
-      </div>
-    </div>
-  </div>
-  <div
-    style="margin-left:70px;clear:both;white-space:nowrap"
-  >
-    <button
-      class="ant-btn ant-btn-default"
-      type="button"
-    >
-      <span>
-        BL
-      </span>
-    </button>
-    <div>
-      <div
-        class="ant-tooltip"
-        style="opacity:0"
-      >
-        <div
-          class="ant-tooltip-content"
-        >
-          <div
-            class="ant-tooltip-arrow"
-          >
-            <span
-              class="ant-tooltip-arrow-content"
-            />
-          </div>
-          <div
-            class="ant-tooltip-inner"
-            role="tooltip"
-          >
-            <span>
-              prompt text
-            </span>
-          </div>
-        </div>
-      </div>
-    </div>
-    <button
-      class="ant-btn ant-btn-default"
-      type="button"
-    >
-      <span>
-        Bottom
-      </span>
-    </button>
-    <div>
-      <div
-        class="ant-tooltip"
-        style="opacity:0"
-      >
-        <div
-          class="ant-tooltip-content"
-        >
-          <div
-            class="ant-tooltip-arrow"
-          >
-            <span
-              class="ant-tooltip-arrow-content"
-            />
-          </div>
-          <div
-            class="ant-tooltip-inner"
-            role="tooltip"
-          >
-            <span>
-              prompt text
-            </span>
-          </div>
-        </div>
-      </div>
-    </div>
-    <button
-      class="ant-btn ant-btn-default"
-      type="button"
-    >
-      <span>
-        BR
-      </span>
-    </button>
-    <div>
-      <div
-        class="ant-tooltip"
-        style="opacity:0"
-      >
-        <div
-          class="ant-tooltip-content"
-        >
-          <div
-            class="ant-tooltip-arrow"
-          >
-            <span
-              class="ant-tooltip-arrow-content"
-            />
-          </div>
-          <div
-            class="ant-tooltip-inner"
-            role="tooltip"
-          >
-            <span>
-              prompt text
-            </span>
-          </div>
-        </div>
-      </div>
-    </div>
-=======
->>>>>>> 1bcb2516
+          </div>
+        </div>
+      </div>
+    </div>
   </div>
 </div>
 `;
