---
category: Components
type: Feedback
noinstant: true
title: Message
---

Display global messages as feedbacks to user operations.

## When To Use

- To provide feedbacks such as success, warning, error etc.
- A message is displayed at top and center and will be dismissed automatically, as a non-interrupting light-weighted prompt.

## API

- `message.success(content, duration, onClose)`
- `message.error(content, duration, onClose)`
- `message.info(content, duration, onClose)`
- `message.warning(content, duration, onClose)`
- `message.warn(content, duration, onClose)`
- `message.loading(content, duration, onClose)`

This components provides 4 static methods, with arguments as following:

| Argument   | Description                        | Type                     | Default      |
|------------|------------------------------------|--------------------------|--------------|
| content    | content of the message             | string\|ReactNode | -            |
| duration   | time before auto-dismiss,in seconds | number                   | 1.5          |
<<<<<<< HEAD
| onClose   | Specify a function that will be called after the message closed| Function                   | -          |
=======
| getContainer | specify render container | () => HTMLElement | () => document.body |
>>>>>>> 29fa65fc

Methods for global configuration and destruction are also provided:

- `message.config(options)`
- `message.destroy()`

```js
message.config({
  top: 100,
  duration: 2,
});
```

| Argument   | Description                        | Type                     | Default     |
|------------|------------------------------------|--------------------------|-------------|
| top        | distance to top                    | number                   | 24px        |
| duration   | time before auto-dismiss,in seconds | number                   | 1.5         |<|MERGE_RESOLUTION|>--- conflicted
+++ resolved
@@ -27,11 +27,8 @@
 |------------|------------------------------------|--------------------------|--------------|
 | content    | content of the message             | string\|ReactNode | -            |
 | duration   | time before auto-dismiss,in seconds | number                   | 1.5          |
-<<<<<<< HEAD
 | onClose   | Specify a function that will be called after the message closed| Function                   | -          |
-=======
 | getContainer | specify render container | () => HTMLElement | () => document.body |
->>>>>>> 29fa65fc
 
 Methods for global configuration and destruction are also provided:
 
