--- conflicted
+++ resolved
@@ -162,25 +162,9 @@
       }
       return resolve(true);
     };
-<<<<<<< HEAD
+
     getRCNotificationInstance(args, ({ prefixCls, instance }) => {
       instance.notice(getRCNoticeProps({ ...args, key: target, onClose: callback }, prefixCls));
-=======
-    getMessageInstance(instance => {
-      instance.notice({
-        key: target,
-        duration,
-        style: args.style || {},
-        className: args.className,
-        content: (
-          <div className={messageClass} role="alert">
-            {args.icon || (IconComponent && <IconComponent />)}
-            <span>{args.content}</span>
-          </div>
-        ),
-        onClose: callback,
-      });
->>>>>>> 7dbe4fe2
     });
   });
   const result: any = () => {
