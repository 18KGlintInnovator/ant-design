---
order: 3
title:
  zh-CN: 加载中
  en-US: Message of loading
---

## zh-CN

进行全局 loading，异步自行移除。

## en-US

Display a global loading indicator, which is dismissed by itself asynchronously.

````jsx
import { message, Button } from 'antd';

<<<<<<< HEAD
const success = function () {
  let hide = message.loading('Action in progress..', 0);
  // Dismiss manually and asynchronously
=======
const success = () => {
  const hide = message.loading('正在执行中...', 0);
  // 异步手动移除
>>>>>>> dd80613c
  setTimeout(hide, 2500);
};

ReactDOM.render(<Button onClick={success}>Display a loading indicator</Button>
, mountNode);
````<|MERGE_RESOLUTION|>--- conflicted
+++ resolved
@@ -16,15 +16,9 @@
 ````jsx
 import { message, Button } from 'antd';
 
-<<<<<<< HEAD
-const success = function () {
+const success = () => {
   let hide = message.loading('Action in progress..', 0);
   // Dismiss manually and asynchronously
-=======
-const success = () => {
-  const hide = message.loading('正在执行中...', 0);
-  // 异步手动移除
->>>>>>> dd80613c
   setTimeout(hide, 2500);
 };
 
