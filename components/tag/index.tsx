import * as React from 'react';
import Animate from 'rc-animate';
import classNames from 'classnames';
import omit from 'omit.js';
import { polyfill } from 'react-lifecycles-compat';
import Icon from '../icon';
import CheckableTag from './CheckableTag';
import { ConfigConsumer, ConfigConsumerProps } from '../config-provider';
import Wave from '../_util/wave';

export { CheckableTagProps } from './CheckableTag';

export interface TagProps extends React.HTMLAttributes<HTMLDivElement> {
  prefixCls?: string;
  className?: string;
  color?: string;
  closable?: boolean;
  visible?: boolean;
  onClose?: Function;
  afterClose?: Function;
  style?: React.CSSProperties;
}

interface TagState {
  visible: boolean;
}

interface InnterTagProps extends TagProps {
  show: boolean;
}

const InnerTag = ({ show, ...restProps }: InnterTagProps) => {
  const divProps = omit(restProps, ['onClose', 'afterClose', 'color', 'visible', 'closable']);
  return <div {...divProps} />;
};

class Tag extends React.Component<TagProps, TagState> {
  static CheckableTag = CheckableTag;
  static defaultProps = {
    closable: false,
  };

  static getDerivedStateFromProps(nextProps: TagProps) {
    if ('visible' in nextProps) {
      return {
        visible: nextProps.visible,
      };
    }
    return null;
  }

  state = {
    visible: true,
  };

  setVisible(visible: boolean, e: React.MouseEvent<HTMLElement>) {
    const { onClose } = this.props;
    if (onClose) {
      onClose(e);
    }
    if (e.defaultPrevented) {
      return;
    }
    if (!('visible' in this.props)) {
      this.setState({ visible });
    }
  }

  handleIconClick = (e: React.MouseEvent<HTMLElement>) => {
    this.setVisible(false, e);
  };

  animationEnd = () => {
    const { afterClose } = this.props;
    if (afterClose) {
      afterClose();
    }
  };

  isPresetColor(color?: string): boolean {
    if (!color) {
      return false;
    }
    return /^(pink|red|yellow|orange|cyan|green|blue|purple|geekblue|magenta|volcano|gold|lime)(-inverse)?$/.test(
      color,
    );
  }

<<<<<<< HEAD
  renderTag = ({ getPrefixCls }: ConfigConsumerProps) => {
    const {
      prefixCls: customizePrefixCls,
      closable,
      color,
      className,
      children,
      style,
      ...otherProps
    } = this.props;
    const closeIcon = closable ? <Icon type="close" onClick={this.handleIconClick} /> : '';
    const isPresetColor = this.isPresetColor(color);
    const prefixCls = getPrefixCls('tag', customizePrefixCls);
    const classString = classNames(
=======
  getTagStyle() {
    const { color, style } = this.props;
    const isPresetColor = this.isPresetColor(color);
    return {
      backgroundColor: color && !isPresetColor ? color : undefined,
      ...style,
    };
  }

  getTagClassName() {
    const { prefixCls, className, color } = this.props;
    const { visible } = this.state;
    const isPresetColor = this.isPresetColor(color);
    return classNames(
>>>>>>> b828741d
      prefixCls,
      {
        [`${prefixCls}-${color}`]: isPresetColor,
        [`${prefixCls}-has-color`]: color && !isPresetColor,
        [`${prefixCls}-hidden`]: !visible,
      },
      className,
    );
  }

  renderCloseIcon() {
    const { closable } = this.props;
    return closable ? <Icon type="close" onClick={this.handleIconClick} /> : null;
  }

  render() {
    const { prefixCls, children, ...otherProps } = this.props;
    const { visible } = this.state;
    return (
      <Wave>
        <Animate
          component=""
          showProp="show"
          transitionName={`${prefixCls}-zoom`}
          onEnd={this.animationEnd}
        >
          <InnerTag
            show={visible}
            {...otherProps}
            className={this.getTagClassName()}
            style={this.getTagStyle()}
          >
            {children}
            {this.renderCloseIcon()}
          </InnerTag>
        </Animate>
      </Wave>
    );
  };

  render() {
    return <ConfigConsumer>{this.renderTag}</ConfigConsumer>;
  }
}

polyfill(Tag);

export default Tag;<|MERGE_RESOLUTION|>--- conflicted
+++ resolved
@@ -86,22 +86,6 @@
     );
   }
 
-<<<<<<< HEAD
-  renderTag = ({ getPrefixCls }: ConfigConsumerProps) => {
-    const {
-      prefixCls: customizePrefixCls,
-      closable,
-      color,
-      className,
-      children,
-      style,
-      ...otherProps
-    } = this.props;
-    const closeIcon = closable ? <Icon type="close" onClick={this.handleIconClick} /> : '';
-    const isPresetColor = this.isPresetColor(color);
-    const prefixCls = getPrefixCls('tag', customizePrefixCls);
-    const classString = classNames(
-=======
   getTagStyle() {
     const { color, style } = this.props;
     const isPresetColor = this.isPresetColor(color);
@@ -111,12 +95,12 @@
     };
   }
 
-  getTagClassName() {
-    const { prefixCls, className, color } = this.props;
+  getTagClassName({ getPrefixCls }: ConfigConsumerProps) {
+    const { prefixCls: customizePrefixCls, className, color } = this.props;
     const { visible } = this.state;
     const isPresetColor = this.isPresetColor(color);
+    const prefixCls = getPrefixCls('tag', customizePrefixCls);
     return classNames(
->>>>>>> b828741d
       prefixCls,
       {
         [`${prefixCls}-${color}`]: isPresetColor,
@@ -132,9 +116,10 @@
     return closable ? <Icon type="close" onClick={this.handleIconClick} /> : null;
   }
 
-  render() {
-    const { prefixCls, children, ...otherProps } = this.props;
+  renderTag = ({ getPrefixCls }: ConfigConsumerProps) => {
+    const { prefixCls: customizePrefixCls, children, ...otherProps } = this.props;
     const { visible } = this.state;
+    const prefixCls = getPrefixCls('tag', customizePrefixCls);
     return (
       <Wave>
         <Animate
@@ -146,7 +131,7 @@
           <InnerTag
             show={visible}
             {...otherProps}
-            className={this.getTagClassName()}
+            className={this.getTagClassName({ getPrefixCls })}
             style={this.getTagStyle()}
           >
             {children}
@@ -155,7 +140,7 @@
         </Animate>
       </Wave>
     );
-  };
+  }
 
   render() {
     return <ConfigConsumer>{this.renderTag}</ConfigConsumer>;
