--- conflicted
+++ resolved
@@ -26,20 +26,8 @@
   visible: boolean;
 }
 
-<<<<<<< HEAD
-=======
-interface InnterTagProps extends TagProps {
-  show: boolean;
-}
-
 const PresetColorRegex = new RegExp(`^(${PresetColorTypes.join('|')})(-inverse)?$`);
 
-const InnerTag = ({ show, ...restProps }: InnterTagProps) => {
-  const divProps = omit(restProps, ['onClose', 'afterClose', 'color', 'visible', 'closable']);
-  return <div {...divProps} />;
-};
-
->>>>>>> a49caabe
 class Tag extends React.Component<TagProps, TagState> {
   static CheckableTag = CheckableTag;
   static defaultProps = {
