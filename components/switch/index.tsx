--- conflicted
+++ resolved
@@ -6,12 +6,8 @@
 import Wave from '../_util/wave';
 import { ConfigContext } from '../config-provider';
 import SizeContext from '../config-provider/SizeContext';
-<<<<<<< HEAD
 import DisabledContext from '../config-provider/DisabledContext';
-import devWarning from '../_util/devWarning';
-=======
 import warning from '../_util/warning';
->>>>>>> be2b0d8a
 
 export type SwitchSize = 'small' | 'default';
 export type SwitchChangeEventHandler = (checked: boolean, event: MouseEvent) => void;
