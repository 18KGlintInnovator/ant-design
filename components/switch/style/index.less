<<<<<<< HEAD
// @import '../../style/themes/index';
// @import '../../style/mixins/index';

// @switch-prefix-cls: ~'@{ant-prefix}-switch';
// @switch-duration: 0.2s;

// @switch-pin-size: @switch-height - 4px;
// @switch-sm-pin-size: @switch-sm-height - 4px;

// .@{switch-prefix-cls} {
//   .reset-component();

//   position: relative;
//   display: inline-block;
//   box-sizing: border-box;
//   min-width: @switch-min-width;
//   height: @switch-height;
//   line-height: @switch-height;
//   vertical-align: middle;
//   background-image: linear-gradient(to right, @disabled-color, @disabled-color),
//     linear-gradient(to right, @white, @white);
//   border: 0;
//   border-radius: 100px;
//   cursor: pointer;
//   transition: all @switch-duration;
//   user-select: none;

//   &:focus {
//     outline: 0;
//     box-shadow: 0 0 0 2px fade(@disabled-color, 10%);
//   }

//   &-checked:focus {
//     box-shadow: 0 0 0 2px @primary-1;
//   }

//   &:focus:hover {
//     box-shadow: none;
//   }

//   &-checked {
//     background: @switch-color;
//   }

//   &-loading,
//   &-disabled {
//     cursor: not-allowed;
//     opacity: @switch-disabled-opacity;

//     * {
//       box-shadow: none;
//       cursor: not-allowed;
//     }
//   }

//   // ========================= Inner ==========================
//   &-inner {
//     display: block;
//     margin: 0 @switch-inner-margin-min 0 @switch-inner-margin-max;
//     color: @text-color-inverse;
//     font-size: @font-size-sm;
//     transition: margin @switch-duration;
//   }

//   &-checked &-inner {
//     margin: 0 @switch-inner-margin-max 0 @switch-inner-margin-min;
//   }

//   // ========================= Handle =========================
//   &-handle {
//     position: absolute;
//     top: @switch-padding;
//     left: @switch-padding;
//     width: @switch-pin-size;
//     height: @switch-pin-size;
//     transition: all @switch-duration ease-in-out;

//     &::before {
//       position: absolute;
//       top: 0;
//       right: 0;
//       bottom: 0;
//       left: 0;
//       background-color: @switch-bg;
//       border-radius: (@switch-pin-size / 2);
//       box-shadow: 0 2px 4px 0 @switch-shadow-color;
//       transition: all @switch-duration ease-in-out;
//       content: '';
//     }
//   }

//   &-checked &-handle {
//     left: calc(100% - @switch-pin-size - @switch-padding);
//   }

//   &:not(&-disabled):active {
//     .@{switch-prefix-cls}-handle::before {
//       right: -30%;
//       left: 0;
//     }

//     &.@{switch-prefix-cls}-checked {
//       .@{switch-prefix-cls}-handle::before {
//         right: 0;
//         left: -30%;
//       }
//     }
//   }

//   // ======================== Loading =========================
//   &-loading-icon.@{iconfont-css-prefix} {
//     position: relative;
//     top: ((@switch-pin-size - @font-size-base) / 2);
//     color: rgba(0, 0, 0, 0.65);
//     vertical-align: top;
//   }

//   &-checked &-loading-icon {
//     color: @switch-color;
//   }

//   // ========================== Size ==========================
//   &-small {
//     min-width: @switch-sm-min-width;
//     height: @switch-sm-height;
//     line-height: @switch-sm-height;

//     .@{switch-prefix-cls}-inner {
//       margin: 0 @switch-sm-inner-margin-min 0 @switch-sm-inner-margin-max;
//       font-size: @font-size-sm;
//     }

//     .@{switch-prefix-cls}-handle {
//       width: @switch-sm-pin-size;
//       height: @switch-sm-pin-size;
//     }

//     .@{switch-prefix-cls}-loading-icon {
//       top: ((@switch-sm-pin-size - 9px) / 2);
//       font-size: 9px;
//     }

//     &.@{switch-prefix-cls}-checked {
//       .@{switch-prefix-cls}-inner {
//         margin: 0 @switch-sm-inner-margin-max 0 @switch-sm-inner-margin-min;
//       }

//       .@{switch-prefix-cls}-handle {
//         left: calc(100% - @switch-sm-pin-size - @switch-padding);
//       }
//     }
//   }
// }

// @import './rtl';
=======
@import '../../style/themes/index';
@import '../../style/mixins/index';

@switch-prefix-cls: ~'@{ant-prefix}-switch';
@switch-duration: 0.2s;

@switch-pin-size: @switch-height - 4px;
@switch-sm-pin-size: @switch-sm-height - 4px;

.@{switch-prefix-cls} {
  .reset-component();

  position: relative;
  display: inline-block;
  box-sizing: border-box;
  min-width: @switch-min-width;
  height: @switch-height;
  line-height: @switch-height;
  vertical-align: middle;
  background-image: linear-gradient(to right, @disabled-color, @disabled-color),
    linear-gradient(to right, @component-background, @component-background);
  border: 0;
  border-radius: 100px;
  cursor: pointer;
  transition: all @switch-duration;
  user-select: none;

  &:focus {
    outline: 0;
    box-shadow: 0 0 0 2px fade(@disabled-color, 10%);
  }

  &-checked:focus {
    box-shadow: 0 0 0 2px @primary-1;
  }

  &:focus:hover {
    box-shadow: none;
  }

  &-checked {
    background: @switch-color;
  }

  &-loading,
  &-disabled {
    cursor: not-allowed;
    opacity: @switch-disabled-opacity;

    * {
      box-shadow: none;
      cursor: not-allowed;
    }
  }

  // ========================= Inner ==========================
  &-inner {
    display: block;
    margin: 0 @switch-inner-margin-min 0 @switch-inner-margin-max;
    color: @text-color-inverse;
    font-size: @font-size-sm;
    transition: margin @switch-duration;
  }

  &-checked &-inner {
    margin: 0 @switch-inner-margin-max 0 @switch-inner-margin-min;
  }

  // ========================= Handle =========================
  &-handle {
    position: absolute;
    top: @switch-padding;
    left: @switch-padding;
    width: @switch-pin-size;
    height: @switch-pin-size;
    transition: all @switch-duration ease-in-out;

    &::before {
      position: absolute;
      top: 0;
      right: 0;
      bottom: 0;
      left: 0;
      background-color: @switch-bg;
      border-radius: (@switch-pin-size / 2);
      box-shadow: 0 2px 4px 0 @switch-shadow-color;
      transition: all @switch-duration ease-in-out;
      content: '';
    }
  }

  &-checked &-handle {
    left: calc(100% - @switch-pin-size - @switch-padding);
  }

  &:not(&-disabled):active {
    .@{switch-prefix-cls}-handle::before {
      right: -30%;
      left: 0;
    }

    &.@{switch-prefix-cls}-checked {
      .@{switch-prefix-cls}-handle::before {
        right: 0;
        left: -30%;
      }
    }
  }

  // ======================== Loading =========================
  &-loading-icon.@{iconfont-css-prefix} {
    position: relative;
    top: ((@switch-pin-size - @font-size-base) / 2);
    color: rgba(0, 0, 0, 0.65);
    vertical-align: top;
  }

  &-checked &-loading-icon {
    color: @switch-color;
  }

  // ========================== Size ==========================
  &-small {
    min-width: @switch-sm-min-width;
    height: @switch-sm-height;
    line-height: @switch-sm-height;

    .@{switch-prefix-cls}-inner {
      margin: 0 @switch-sm-inner-margin-min 0 @switch-sm-inner-margin-max;
      font-size: @font-size-sm;
    }

    .@{switch-prefix-cls}-handle {
      width: @switch-sm-pin-size;
      height: @switch-sm-pin-size;
    }

    .@{switch-prefix-cls}-loading-icon {
      top: ((@switch-sm-pin-size - 9px) / 2);
      font-size: 9px;
    }

    &.@{switch-prefix-cls}-checked {
      .@{switch-prefix-cls}-inner {
        margin: 0 @switch-sm-inner-margin-max 0 @switch-sm-inner-margin-min;
      }

      .@{switch-prefix-cls}-handle {
        left: calc(100% - @switch-sm-pin-size - @switch-padding);
      }
    }
  }
}

@import './rtl';
>>>>>>> d2410282
<|MERGE_RESOLUTION|>--- conflicted
+++ resolved
@@ -1,4 +1,3 @@
-<<<<<<< HEAD
 // @import '../../style/themes/index';
 // @import '../../style/mixins/index';
 
@@ -19,7 +18,7 @@
 //   line-height: @switch-height;
 //   vertical-align: middle;
 //   background-image: linear-gradient(to right, @disabled-color, @disabled-color),
-//     linear-gradient(to right, @white, @white);
+//     linear-gradient(to right, @component-background, @component-background);
 //   border: 0;
 //   border-radius: 100px;
 //   cursor: pointer;
@@ -153,161 +152,4 @@
 //   }
 // }
 
-// @import './rtl';
-=======
-@import '../../style/themes/index';
-@import '../../style/mixins/index';
-
-@switch-prefix-cls: ~'@{ant-prefix}-switch';
-@switch-duration: 0.2s;
-
-@switch-pin-size: @switch-height - 4px;
-@switch-sm-pin-size: @switch-sm-height - 4px;
-
-.@{switch-prefix-cls} {
-  .reset-component();
-
-  position: relative;
-  display: inline-block;
-  box-sizing: border-box;
-  min-width: @switch-min-width;
-  height: @switch-height;
-  line-height: @switch-height;
-  vertical-align: middle;
-  background-image: linear-gradient(to right, @disabled-color, @disabled-color),
-    linear-gradient(to right, @component-background, @component-background);
-  border: 0;
-  border-radius: 100px;
-  cursor: pointer;
-  transition: all @switch-duration;
-  user-select: none;
-
-  &:focus {
-    outline: 0;
-    box-shadow: 0 0 0 2px fade(@disabled-color, 10%);
-  }
-
-  &-checked:focus {
-    box-shadow: 0 0 0 2px @primary-1;
-  }
-
-  &:focus:hover {
-    box-shadow: none;
-  }
-
-  &-checked {
-    background: @switch-color;
-  }
-
-  &-loading,
-  &-disabled {
-    cursor: not-allowed;
-    opacity: @switch-disabled-opacity;
-
-    * {
-      box-shadow: none;
-      cursor: not-allowed;
-    }
-  }
-
-  // ========================= Inner ==========================
-  &-inner {
-    display: block;
-    margin: 0 @switch-inner-margin-min 0 @switch-inner-margin-max;
-    color: @text-color-inverse;
-    font-size: @font-size-sm;
-    transition: margin @switch-duration;
-  }
-
-  &-checked &-inner {
-    margin: 0 @switch-inner-margin-max 0 @switch-inner-margin-min;
-  }
-
-  // ========================= Handle =========================
-  &-handle {
-    position: absolute;
-    top: @switch-padding;
-    left: @switch-padding;
-    width: @switch-pin-size;
-    height: @switch-pin-size;
-    transition: all @switch-duration ease-in-out;
-
-    &::before {
-      position: absolute;
-      top: 0;
-      right: 0;
-      bottom: 0;
-      left: 0;
-      background-color: @switch-bg;
-      border-radius: (@switch-pin-size / 2);
-      box-shadow: 0 2px 4px 0 @switch-shadow-color;
-      transition: all @switch-duration ease-in-out;
-      content: '';
-    }
-  }
-
-  &-checked &-handle {
-    left: calc(100% - @switch-pin-size - @switch-padding);
-  }
-
-  &:not(&-disabled):active {
-    .@{switch-prefix-cls}-handle::before {
-      right: -30%;
-      left: 0;
-    }
-
-    &.@{switch-prefix-cls}-checked {
-      .@{switch-prefix-cls}-handle::before {
-        right: 0;
-        left: -30%;
-      }
-    }
-  }
-
-  // ======================== Loading =========================
-  &-loading-icon.@{iconfont-css-prefix} {
-    position: relative;
-    top: ((@switch-pin-size - @font-size-base) / 2);
-    color: rgba(0, 0, 0, 0.65);
-    vertical-align: top;
-  }
-
-  &-checked &-loading-icon {
-    color: @switch-color;
-  }
-
-  // ========================== Size ==========================
-  &-small {
-    min-width: @switch-sm-min-width;
-    height: @switch-sm-height;
-    line-height: @switch-sm-height;
-
-    .@{switch-prefix-cls}-inner {
-      margin: 0 @switch-sm-inner-margin-min 0 @switch-sm-inner-margin-max;
-      font-size: @font-size-sm;
-    }
-
-    .@{switch-prefix-cls}-handle {
-      width: @switch-sm-pin-size;
-      height: @switch-sm-pin-size;
-    }
-
-    .@{switch-prefix-cls}-loading-icon {
-      top: ((@switch-sm-pin-size - 9px) / 2);
-      font-size: 9px;
-    }
-
-    &.@{switch-prefix-cls}-checked {
-      .@{switch-prefix-cls}-inner {
-        margin: 0 @switch-sm-inner-margin-max 0 @switch-sm-inner-margin-min;
-      }
-
-      .@{switch-prefix-cls}-handle {
-        left: calc(100% - @switch-sm-pin-size - @switch-padding);
-      }
-    }
-  }
-}
-
-@import './rtl';
->>>>>>> d2410282
+// @import './rtl';