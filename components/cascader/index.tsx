import LeftOutlined from '@ant-design/icons/LeftOutlined';
import LoadingOutlined from '@ant-design/icons/LoadingOutlined';
import RightOutlined from '@ant-design/icons/RightOutlined';
import classNames from 'classnames';
import type {
  BaseOptionType,
  DefaultOptionType,
  FieldNames,
  MultipleCascaderProps as RcMultipleCascaderProps,
  ShowSearchType,
  SingleCascaderProps as RcSingleCascaderProps,
} from 'rc-cascader';
import RcCascader from 'rc-cascader';
import omit from 'rc-util/lib/omit';
import * as React from 'react';
import { useContext } from 'react';
import { ConfigContext } from '../config-provider';
import defaultRenderEmpty from '../config-provider/defaultRenderEmpty';
import DisabledContext from '../config-provider/DisabledContext';
import type { SizeType } from '../config-provider/SizeContext';
import SizeContext from '../config-provider/SizeContext';
import { FormItemInputContext } from '../form/context';
import getIcons from '../select/utils/iconUtil';
import type { SelectCommonPlacement } from '../_util/motion';
<<<<<<< HEAD
import { getTransitionName, getTransitionDirection } from '../_util/motion';
import { FormItemInputContext } from '../form/context';
import useStyle from './style';
import useSelectStyle from '../select/style';
=======
import { getTransitionDirection, getTransitionName } from '../_util/motion';
>>>>>>> 9ab8cc44
import type { InputStatus } from '../_util/statusUtils';
import { getMergedStatus, getStatusClassNames } from '../_util/statusUtils';
import warning from '../_util/warning';

// Align the design since we use `rc-select` in root. This help:
// - List search content will show all content
// - Hover opacity style
// - Search filter match case

export { BaseOptionType, DefaultOptionType };

export type FieldNamesType = FieldNames;

export type FilledFieldNamesType = Required<FieldNamesType>;

const { SHOW_CHILD, SHOW_PARENT } = RcCascader;

function highlightKeyword(str: string, lowerKeyword: string, prefixCls: string | undefined) {
  const cells = str
    .toLowerCase()
    .split(lowerKeyword)
    .reduce((list, cur, index) => (index === 0 ? [cur] : [...list, lowerKeyword, cur]), []);
  const fillCells: React.ReactNode[] = [];
  let start = 0;

  cells.forEach((cell, index) => {
    const end = start + cell.length;
    let originWorld: React.ReactNode = str.slice(start, end);
    start = end;

    if (index % 2 === 1) {
      originWorld = (
        // eslint-disable-next-line react/no-array-index-key
        <span className={`${prefixCls}-menu-item-keyword`} key={`seperator-${index}`}>
          {originWorld}
        </span>
      );
    }

    fillCells.push(originWorld);
  });

  return fillCells;
}

const defaultSearchRender: ShowSearchType['render'] = (inputValue, path, prefixCls, fieldNames) => {
  const optionList: React.ReactNode[] = [];

  // We do lower here to save perf
  const lower = inputValue.toLowerCase();

  path.forEach((node, index) => {
    if (index !== 0) {
      optionList.push(' / ');
    }

    let label = (node as any)[fieldNames.label!];
    const type = typeof label;
    if (type === 'string' || type === 'number') {
      label = highlightKeyword(String(label), lower, prefixCls);
    }

    optionList.push(label);
  });
  return optionList;
};

type SingleCascaderProps = Omit<RcSingleCascaderProps, 'checkable' | 'options'> & {
  multiple?: false;
};
type MultipleCascaderProps = Omit<RcMultipleCascaderProps, 'checkable' | 'options'> & {
  multiple: true;
};

type UnionCascaderProps = SingleCascaderProps | MultipleCascaderProps;

export type CascaderProps<DataNodeType> = UnionCascaderProps & {
  multiple?: boolean;
  size?: SizeType;
  disabled?: boolean;
  bordered?: boolean;
  placement?: SelectCommonPlacement;
  suffixIcon?: React.ReactNode;
  options?: DataNodeType[];
  status?: InputStatus;
};

export interface CascaderRef {
  focus: () => void;
  blur: () => void;
}

const Cascader = React.forwardRef((props: CascaderProps<any>, ref: React.Ref<CascaderRef>) => {
  const {
    prefixCls: customizePrefixCls,
    size: customizeSize,
    disabled: customDisabled,
    className,
    multiple,
    bordered = true,
    transitionName,
    choiceTransitionName = '',
    popupClassName,
    dropdownClassName,
    expandIcon,
    placement,
    showSearch,
    allowClear = true,
    notFoundContent,
    direction,
    getPopupContainer,
    status: customStatus,
    showArrow,
    ...rest
  } = props;

  const restProps = omit(rest, ['suffixIcon' as any]);

  const {
    getPopupContainer: getContextPopupContainer,
    getPrefixCls,
    renderEmpty,
    direction: rootDirection,
    // virtual,
    // dropdownMatchSelectWidth,
  } = useContext(ConfigContext);

  const mergedDirection = direction || rootDirection;
  const isRtl = mergedDirection === 'rtl';

  // =================== Form =====================
  const {
    status: contextStatus,
    hasFeedback,
    isFormItemInput,
    feedbackIcon,
  } = useContext(FormItemInputContext);
  const mergedStatus = getMergedStatus(contextStatus, customStatus);

  // =================== Warning =====================
  warning(
    popupClassName === undefined,
    'Cascader',
    '`popupClassName` is deprecated. Please use `dropdownClassName` instead.',
  );

  warning(
    !multiple || !props.displayRender,
    'Cascader',
    '`displayRender` not work on `multiple`. Please use `tagRender` instead.',
  );

  // =================== No Found ====================
  const mergedNotFoundContent = notFoundContent || (renderEmpty || defaultRenderEmpty)('Cascader');

  // ==================== Prefix =====================
  const rootPrefixCls = getPrefixCls();
  const prefixCls = getPrefixCls('select', customizePrefixCls);
  const cascaderPrefixCls = getPrefixCls('cascader', customizePrefixCls);

  const [wrapSelectSSR, hashId] = useSelectStyle(prefixCls);
  const [wrapCascaderSSR] = useStyle(cascaderPrefixCls);

  // =================== Dropdown ====================
  const mergedDropdownClassName = classNames(
    dropdownClassName || popupClassName,
    `${cascaderPrefixCls}-dropdown`,
    {
      [`${cascaderPrefixCls}-dropdown-rtl`]: mergedDirection === 'rtl',
    },
    hashId,
  );

  // ==================== Search =====================
  const mergedShowSearch = React.useMemo(() => {
    if (!showSearch) {
      return showSearch;
    }

    let searchConfig: ShowSearchType = {
      render: defaultSearchRender,
    };

    if (typeof showSearch === 'object') {
      searchConfig = {
        ...searchConfig,
        ...showSearch,
      };
    }

    return searchConfig;
  }, [showSearch]);

  // ===================== Size ======================
  const size = React.useContext(SizeContext);
  const mergedSize = customizeSize || size;

  // ===================== Disabled =====================
  const disabled = React.useContext(DisabledContext);
  const mergedDisabled = customDisabled || disabled;

  // ===================== Icon ======================
  let mergedExpandIcon = expandIcon;
  if (!expandIcon) {
    mergedExpandIcon = isRtl ? <LeftOutlined /> : <RightOutlined />;
  }

  const loadingIcon = (
    <span className={`${prefixCls}-menu-item-loading-icon`}>
      <LoadingOutlined spin />
    </span>
  );

  // =================== Multiple ====================
  const checkable = React.useMemo(
    () => (multiple ? <span className={`${cascaderPrefixCls}-checkbox-inner`} /> : false),
    [multiple],
  );

  // ===================== Icons =====================
  const mergedShowArrow = showArrow !== undefined ? showArrow : props.loading || !multiple;
  const { suffixIcon, removeIcon, clearIcon } = getIcons({
    ...props,
    hasFeedback,
    feedbackIcon,
    showArrow: mergedShowArrow,
    multiple,
    prefixCls,
  });

  // ===================== Placement =====================
  const getPlacement = () => {
    if (placement !== undefined) {
      return placement;
    }
    return direction === 'rtl'
      ? ('bottomRight' as SelectCommonPlacement)
      : ('bottomLeft' as SelectCommonPlacement);
  };

  // ==================== Render =====================
  const renderNode = (
    <RcCascader
      prefixCls={prefixCls}
      className={classNames(
        !customizePrefixCls && cascaderPrefixCls,
        {
          [`${prefixCls}-lg`]: mergedSize === 'large',
          [`${prefixCls}-sm`]: mergedSize === 'small',
          [`${prefixCls}-rtl`]: isRtl,
          [`${prefixCls}-borderless`]: !bordered,
          [`${prefixCls}-in-form-item`]: isFormItemInput,
        },
        getStatusClassNames(prefixCls, mergedStatus, hasFeedback),
        className,
        hashId,
      )}
      disabled={mergedDisabled}
      {...(restProps as any)}
      direction={mergedDirection}
      placement={getPlacement()}
      notFoundContent={mergedNotFoundContent}
      allowClear={allowClear}
      showSearch={mergedShowSearch}
      expandIcon={mergedExpandIcon}
      inputIcon={suffixIcon}
      removeIcon={removeIcon}
      clearIcon={clearIcon}
      loadingIcon={loadingIcon}
      checkable={checkable}
      dropdownClassName={mergedDropdownClassName}
      dropdownPrefixCls={customizePrefixCls || cascaderPrefixCls}
      choiceTransitionName={getTransitionName(rootPrefixCls, '', choiceTransitionName)}
      transitionName={getTransitionName(
        rootPrefixCls,
        getTransitionDirection(placement),
        transitionName,
      )}
      getPopupContainer={getPopupContainer || getContextPopupContainer}
      ref={ref}
      showArrow={hasFeedback || showArrow}
    />
  );

  return wrapCascaderSSR(wrapSelectSSR(renderNode));
}) as unknown as (<OptionType extends BaseOptionType | DefaultOptionType = DefaultOptionType>(
  props: React.PropsWithChildren<CascaderProps<OptionType>> & { ref?: React.Ref<CascaderRef> },
) => React.ReactElement) & {
  displayName: string;
  SHOW_PARENT: typeof SHOW_PARENT;
  SHOW_CHILD: typeof SHOW_CHILD;
};
if (process.env.NODE_ENV !== 'production') {
  Cascader.displayName = 'Cascader';
}
Cascader.SHOW_PARENT = SHOW_PARENT;
Cascader.SHOW_CHILD = SHOW_CHILD;

export default Cascader;<|MERGE_RESOLUTION|>--- conflicted
+++ resolved
@@ -22,17 +22,13 @@
 import { FormItemInputContext } from '../form/context';
 import getIcons from '../select/utils/iconUtil';
 import type { SelectCommonPlacement } from '../_util/motion';
-<<<<<<< HEAD
-import { getTransitionName, getTransitionDirection } from '../_util/motion';
-import { FormItemInputContext } from '../form/context';
-import useStyle from './style';
-import useSelectStyle from '../select/style';
-=======
 import { getTransitionDirection, getTransitionName } from '../_util/motion';
->>>>>>> 9ab8cc44
 import type { InputStatus } from '../_util/statusUtils';
 import { getMergedStatus, getStatusClassNames } from '../_util/statusUtils';
 import warning from '../_util/warning';
+
+import useSelectStyle from '../select/style';
+import useStyle from './style';
 
 // Align the design since we use `rc-select` in root. This help:
 // - List search content will show all content
