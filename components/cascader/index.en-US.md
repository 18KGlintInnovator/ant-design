---
category: Components
group: Data Entry
title: Cascader
cover: https://mdn.alipayobjects.com/huamei_7uahnr/afts/img/A*tokLTp73TsQAAAAAAAAAAAAADrJ8AQ/original
coverDark: https://mdn.alipayobjects.com/huamei_7uahnr/afts/img/A*5-ArSLl5UBsAAAAAAAAAAAAADrJ8AQ/original
demo:
  cols: 2
---

Cascade selection box.

## When To Use

- When you need to select from a set of associated data set. Such as province/city/district, company level, things classification.
- When selecting from a large data set, with multi-stage classification separated for easy selection.
- Chooses cascade items in one float layer for better user experience.

## Examples

<!-- prettier-ignore -->
<code src="./demo/basic.tsx">Basic</code>
<code src="./demo/default-value.tsx">Default value</code>
<code src="./demo/custom-trigger.tsx">Custom trigger</code>
<code src="./demo/hover.tsx">Hover</code>
<code src="./demo/disabled-option.tsx">Disabled option</code>
<code src="./demo/change-on-select.tsx">Change on select</code>
<code src="./demo/multiple.tsx">Multiple</code>
<code src="./demo/showCheckedStrategy.tsx">ShowCheckedStrategy</code>
<code src="./demo/size.tsx">Size</code>
<code src="./demo/custom-render.tsx">Custom render</code>
<code src="./demo/search.tsx">Search</code>
<code src="./demo/lazy.tsx">Load Options Lazily</code>
<code src="./demo/fields-name.tsx">Custom Field Names</code>
<code src="./demo/suffix.tsx" debug>Custom Icons</code>
<code src="./demo/custom-dropdown.tsx">Custom dropdown</code>
<code src="./demo/placement.tsx">Placement</code>
<code src="./demo/status.tsx">Status</code>
<code src="./demo/render-panel.tsx" debug>_InternalPanelDoNotUseOrYouWillBeFired</code>

## API

Common props ref：[Common props](/docs/react/common-props)

```jsx
<Cascader options={options} onChange={onChange} />
```

| Property | Description | Type | Default | Version |
| --- | --- | --- | --- | --- |
<<<<<<< HEAD
| allowClear | Show clear button | boolean \| { clearIcon?: ReactNode } | false | 5.8.0: Support object type |
| autoClearSearchValue | Whether the current search will be cleared on selecting an item. Only applies when `multiple` is `true` | boolean | true | 5.9.0 |
=======
| allowClear | Show clear button | boolean \| { clearIcon?: ReactNode } | true | 5.8.0: Support object type |
>>>>>>> 3b913cf1
| autoFocus | If get focus when component mounted | boolean | false |  |
| bordered | Whether has border style | boolean | true |  |
| changeOnSelect | (Work on single select) Change value on each selection if set to true, see above demo for details | boolean | false |  |
| className | The additional css class | string | - |  |
| defaultValue | Initial selected value | string\[] \| number\[] | \[] |  |
| disabled | Whether disabled select | boolean | false |  |
| displayRender | The render function of displaying selected options | (label, selectedOptions) => ReactNode | label => label.join(`/`) | `multiple`: 4.18.0 |
| tagRender | Custom render function for tags in `multiple` mode | (label: string, onClose: function, value: string) => ReactNode | - |  |
| popupClassName | The additional className of popup overlay | string | - | 4.23.0 |
| dropdownRender | Customize dropdown content | (menus: ReactNode) => ReactNode | - | 4.4.0 |
| expandIcon | Customize the current item expand icon | ReactNode | - | 4.4.0 |
| expandTrigger | expand current item when click or hover, one of `click` `hover` | string | `click` |  |
| fieldNames | Custom field name for label and value and children | object | { label: `label`, value: `value`, children: `children` } |  |
| getPopupContainer | Parent Node which the selector should be rendered to. Default to `body`. When position issues happen, try to modify it into scrollable content and position it relative. [example](https://codepen.io/afc163/pen/zEjNOy?editors=0010) | function(triggerNode) | () => document.body |  |
| loadData | To load option lazily, and it cannot work with `showSearch` | (selectedOptions) => void | - |  |
| maxTagCount | Max tag count to show. `responsive` will cost render performance | number \| `responsive` | - | 4.17.0 |
| maxTagPlaceholder | Placeholder for not showing tags | ReactNode \| function(omittedValues) | - | 4.17.0 |
| maxTagTextLength | Max tag text length to show | number | - | 4.17.0 |
| notFoundContent | Specify content to show when no result matches | string | `Not Found` |  |
| open | Set visible of cascader popup | boolean | - | 4.17.0 |
| options | The data options of cascade | [Option](#option)\[] | - |  |
| placeholder | The input placeholder | string | `Please select` |  |
| placement | Use preset popup align config from builtinPlacements | `bottomLeft` `bottomRight` `topLeft` `topRight` | `bottomLeft` | 4.17.0 |
| showSearch | Whether show search input in single mode | boolean \| [Object](#showsearch) | false |  |
| size | The input size | `large` \| `middle` \| `small` | - |  |
| status | Set validation status | 'error' \| 'warning' | - | 4.19.0 |
| style | The additional style | CSSProperties | - |  |
| suffixIcon | The custom suffix icon | ReactNode | - |  |
| value | The selected value | string\[] \| number\[] | - |  |
| onChange | Callback when finishing cascader select | (value, selectedOptions) => void | - |  |
| onDropdownVisibleChange | Callback when popup shown or hidden | (value) => void | - | 4.17.0 |
| multiple | Support multiple or not | boolean | - | 4.17.0 |
| removeIcon | The custom remove icon | ReactNode | - |  |
| showCheckedStrategy | The way show selected item in box. ** `SHOW_CHILD`: ** just show child treeNode. **`Cascader.SHOW_PARENT`:** just show parent treeNode (when all child treeNode under the parent treeNode are checked) | `Cascader.SHOW_PARENT` \| `Cascader.SHOW_CHILD` | `Cascader.SHOW_PARENT` | 4.20.0 |
| searchValue | Set search value，Need work with `showSearch` | string | - | 4.17.0 |
| onSearch | The callback function triggered when input changed | (search: string) => void | - | 4.17.0 |
| dropdownMenuColumnStyle | The style of the drop-down menu column | CSSProperties | - |  |
| loadingIcon | The appearance of lazy loading (now is useless) | ReactNode | - |  |

### showSearch

| Property | Description | Type | Default | Version |
| --- | --- | --- | --- | --- |
| filter | The function will receive two arguments, inputValue and option, if the function returns true, the option will be included in the filtered set; Otherwise, it will be excluded | function(inputValue, path): boolean | - |  |
| limit | Set the count of filtered items | number \| false | 50 |  |
| matchInputWidth | Whether the width of list matches input, ([how it looks](https://github.com/ant-design/ant-design/issues/25779)) | boolean | true |  |
| render | Used to render filtered options | function(inputValue, path): ReactNode | - |  |
| sort | Used to sort filtered options | function(a, b, inputValue) | - |  |

### Option

```typescript
interface Option {
  value: string | number;
  label?: React.ReactNode;
  disabled?: boolean;
  children?: Option[];
  // Determines if this is a leaf node(effective when `loadData` is specified).
  // `false` will force trade TreeNode as a parent node.
  // Show expand icon even if the current node has no children.
  isLeaf?: boolean;
}
```

## Methods

| Name    | Description  | Version |
| ------- | ------------ | ------- |
| blur()  | Remove focus |         |
| focus() | Get focus    |         |

## Design Token

<ComponentTokenTable component="Cascader"></ComponentTokenTable><|MERGE_RESOLUTION|>--- conflicted
+++ resolved
@@ -48,12 +48,8 @@
 
 | Property | Description | Type | Default | Version |
 | --- | --- | --- | --- | --- |
-<<<<<<< HEAD
-| allowClear | Show clear button | boolean \| { clearIcon?: ReactNode } | false | 5.8.0: Support object type |
+| allowClear | Show clear button | boolean \| { clearIcon?: ReactNode } | true | 5.8.0: Support object type |
 | autoClearSearchValue | Whether the current search will be cleared on selecting an item. Only applies when `multiple` is `true` | boolean | true | 5.9.0 |
-=======
-| allowClear | Show clear button | boolean \| { clearIcon?: ReactNode } | true | 5.8.0: Support object type |
->>>>>>> 3b913cf1
 | autoFocus | If get focus when component mounted | boolean | false |  |
 | bordered | Whether has border style | boolean | true |  |
 | changeOnSelect | (Work on single select) Change value on each selection if set to true, see above demo for details | boolean | false |  |
