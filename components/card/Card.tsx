import classNames from 'classnames';
import type { Tab } from 'rc-tabs/lib/interface';
import omit from 'rc-util/lib/omit';
import * as React from 'react';
import { ConfigContext } from '../config-provider';
import useSize from '../config-provider/hooks/useSize';
import Skeleton from '../skeleton';
import type { TabsProps } from '../tabs';
import Tabs from '../tabs';
import Grid from './Grid';
import useStyle from './style';

export type CardType = 'inner';
export type CardSize = 'default' | 'small';

export interface CardTabListType extends Omit<Tab, 'label'> {
  key: string;
  /** @deprecated Please use `label` instead */
  tab?: React.ReactNode;
  label?: React.ReactNode;
}

export interface CardProps extends Omit<React.HTMLAttributes<HTMLDivElement>, 'title'> {
  prefixCls?: string;
  title?: React.ReactNode;
  extra?: React.ReactNode;
  bordered?: boolean;
  headStyle?: React.CSSProperties;
  bodyStyle?: React.CSSProperties;
  style?: React.CSSProperties;
  loading?: boolean;
  hoverable?: boolean;
  children?: React.ReactNode;
  id?: string;
  className?: string;
  rootClassName?: string;
  size?: CardSize;
  type?: CardType;
  cover?: React.ReactNode;
  actions?: React.ReactNode[];
  tabList?: CardTabListType[];
  tabBarExtraContent?: React.ReactNode;
  onTabChange?: (key: string) => void;
  activeTabKey?: string;
  defaultActiveTabKey?: string;
  tabProps?: TabsProps;
}

function getAction(actions: React.ReactNode[]): React.ReactNode[] {
  return actions.map<React.ReactNode>((action, index) => (
    // eslint-disable-next-line react/no-array-index-key
    <li style={{ width: `${100 / actions.length}%` }} key={`action-${index}`}>
      <span>{action}</span>
    </li>
  ));
}

const Card = React.forwardRef<HTMLDivElement, CardProps>((props, ref) => {
  const {
    prefixCls: customizePrefixCls,
    className,
    rootClassName,
    style,
    extra,
    headStyle = {},
    bodyStyle = {},
    title,
    loading,
    bordered = true,
    size: customizeSize,
    type,
    cover,
    actions,
    tabList,
    children,
    activeTabKey,
    defaultActiveTabKey,
    tabBarExtraContent,
    hoverable,
    tabProps = {},
    ...others
  } = props;

  const { getPrefixCls, direction, card } = React.useContext(ConfigContext);

  const onTabChange = (key: string) => {
    props.onTabChange?.(key);
  };

  const isContainGrid = React.useMemo<boolean>(() => {
    let containGrid = false;
    React.Children.forEach(children, (element: JSX.Element) => {
      if (element && element.type && element.type === Grid) {
        containGrid = true;
      }
    });
    return containGrid;
  }, [children]);

  const prefixCls = getPrefixCls('card', customizePrefixCls);
  const [wrapSSR, hashId] = useStyle(prefixCls);

  const loadingBlock = (
    <Skeleton loading active paragraph={{ rows: 4 }} title={false}>
      {children}
    </Skeleton>
  );

  const hasActiveTabKey = activeTabKey !== undefined;
  const extraProps = {
    ...tabProps,
    [hasActiveTabKey ? 'activeKey' : 'defaultActiveKey']: hasActiveTabKey
      ? activeTabKey
      : defaultActiveTabKey,
    tabBarExtraContent,
  };

  let head: React.ReactNode;
  const mergedSize = useSize(customizeSize);
  const tabSize = !mergedSize || mergedSize === 'default' ? 'large' : mergedSize;
<<<<<<< HEAD
  const tabs =
    tabList && tabList.length ? (
      <Tabs
        size={tabSize}
        {...extraProps}
        className={`${prefixCls}-head-tabs`}
        onChange={onTabChange}
        items={tabList.map(({ tab, ...item }) => ({ label: tab, ...item }))}
      />
    ) : null;
=======
  const tabs = tabList ? (
    <Tabs
      size={tabSize}
      {...extraProps}
      className={`${prefixCls}-head-tabs`}
      onChange={onTabChange}
      items={tabList.map(({ tab, ...item }) => ({
        label: tab,
        ...item,
      }))}
    />
  ) : null;
>>>>>>> 9b03ce47
  if (title || extra || tabs) {
    head = (
      <div className={`${prefixCls}-head`} style={headStyle}>
        <div className={`${prefixCls}-head-wrapper`}>
          {title && <div className={`${prefixCls}-head-title`}>{title}</div>}
          {extra && <div className={`${prefixCls}-extra`}>{extra}</div>}
        </div>
        {tabs}
      </div>
    );
  }
  const coverDom = cover ? <div className={`${prefixCls}-cover`}>{cover}</div> : null;
  const body = (
    <div className={`${prefixCls}-body`} style={bodyStyle}>
      {loading ? loadingBlock : children}
    </div>
  );
  const actionDom =
    actions && actions.length ? (
      <ul className={`${prefixCls}-actions`}>{getAction(actions)}</ul>
    ) : null;

  const divProps = omit(others, ['onTabChange']);

  const classString = classNames(
    prefixCls,
    card?.className,
    {
      [`${prefixCls}-loading`]: loading,
      [`${prefixCls}-bordered`]: bordered,
      [`${prefixCls}-hoverable`]: hoverable,
      [`${prefixCls}-contain-grid`]: isContainGrid,
      [`${prefixCls}-contain-tabs`]: tabList && tabList.length,
      [`${prefixCls}-${mergedSize}`]: mergedSize,
      [`${prefixCls}-type-${type}`]: !!type,
      [`${prefixCls}-rtl`]: direction === 'rtl',
    },
    className,
    rootClassName,
    hashId,
  );

  const mergedStyle: React.CSSProperties = { ...card?.style, ...style };

  return wrapSSR(
    <div ref={ref} {...divProps} className={classString} style={mergedStyle}>
      {head}
      {coverDom}
      {body}
      {actionDom}
    </div>,
  );
});

export default Card;<|MERGE_RESOLUTION|>--- conflicted
+++ resolved
@@ -118,31 +118,15 @@
   let head: React.ReactNode;
   const mergedSize = useSize(customizeSize);
   const tabSize = !mergedSize || mergedSize === 'default' ? 'large' : mergedSize;
-<<<<<<< HEAD
-  const tabs =
-    tabList && tabList.length ? (
-      <Tabs
-        size={tabSize}
-        {...extraProps}
-        className={`${prefixCls}-head-tabs`}
-        onChange={onTabChange}
-        items={tabList.map(({ tab, ...item }) => ({ label: tab, ...item }))}
-      />
-    ) : null;
-=======
   const tabs = tabList ? (
     <Tabs
       size={tabSize}
       {...extraProps}
       className={`${prefixCls}-head-tabs`}
       onChange={onTabChange}
-      items={tabList.map(({ tab, ...item }) => ({
-        label: tab,
-        ...item,
-      }))}
+      items={tabList.map(({ tab, ...item }) => ({ label: tab, ...item }))}
     />
   ) : null;
->>>>>>> 9b03ce47
   if (title || extra || tabs) {
     head = (
       <div className={`${prefixCls}-head`} style={headStyle}>
