// Jest Snapshot v1, https://goo.gl/fbAQLP

exports[`renders ./components/card/demo/basic.md correctly 1`] = `
<div
  class="ant-card ant-card-bordered"
  style="width:300px;"
>
  <div
    class="ant-card-head"
  >
    <div
      class="ant-card-head-title"
    >
      Card title
    </div>
    <div
      class="ant-card-extra"
    >
      <a
        href="#"
      >
        More
      </a>
    </div>
  </div>
  <div
    class="ant-card-body"
  >
    <p>
      Card content
    </p>
    <p>
      Card content
    </p>
    <p>
      Card content
    </p>
  </div>
</div>
`;

exports[`renders ./components/card/demo/border-less.md correctly 1`] = `
<div
  style="background:#ECECEC;padding:30px;"
>
  <div
    class="ant-card"
    style="width:300px;"
  >
    <div
      class="ant-card-head"
    >
      <div
        class="ant-card-head-title"
      >
        Card title
      </div>
    </div>
    <div
      class="ant-card-body"
    >
      <p>
        Card content
      </p>
      <p>
        Card content
      </p>
      <p>
        Card content
      </p>
    </div>
  </div>
</div>
`;

exports[`renders ./components/card/demo/flexible-content.md correctly 1`] = `
<div
  class="ant-card ant-card-bordered ant-card-hovering"
  style="width:240px;"
>
<<<<<<< HEAD
  <div>
=======
  <div
    class="ant-card-head"
  >
    <div
      class="ant-card-head-title"
    >
      Card Title
    </div>
  </div>
  <div
    class="ant-card-body"
  >
    <div
      class="ant-card-grid"
      style="width:25%;text-align:center;"
    >
      Content
    </div>
>>>>>>> 8dfb44ba
    <div
      class="ant-card-cover"
    >
      <img
        alt="example"
        src="https://os.alipayobjects.com/rmsportal/QBnOOoLaAfKPirc.png"
      />
    </div>
    <div
      class="ant-card-body"
    >
      <div>
        <div
          class="ant-card-meta"
        >
          <div
            class="ant-card-meta-content"
          >
            <div
              class="ant-card-meta-detail"
            >
              <div
                class="ant-card-meta-title"
              >
                Europe Street beat
              </div>
              <div
                class="ant-card-meta-description"
              >
                www.instagram.com
              </div>
            </div>
          </div>
        </div>
      </div>
    </div>
  </div>
</div>
`;

exports[`renders ./components/card/demo/grid-card.md correctly 1`] = `
<div
  class="ant-card ant-card-bordered ant-card-contain-grid"
>
  <div>
    <div
      class="ant-card-head"
    >
      <h3
        class="ant-card-head-title"
      >
        Card Title
      </h3>
    </div>
    <div
      class="ant-card-body"
    >
      <div>
        <div
          class="ant-card-grid"
          style="width:25%;text-align:center;"
        >
          Content
        </div>
        <div
          class="ant-card-grid"
          style="width:25%;text-align:center;"
        >
          Content
        </div>
        <div
          class="ant-card-grid"
          style="width:25%;text-align:center;"
        >
          Content
        </div>
        <div
          class="ant-card-grid"
          style="width:25%;text-align:center;"
        >
          Content
        </div>
        <div
          class="ant-card-grid"
          style="width:25%;text-align:center;"
        >
          Content
        </div>
        <div
          class="ant-card-grid"
          style="width:25%;text-align:center;"
        >
          Content
        </div>
        <div
          class="ant-card-grid"
          style="width:25%;text-align:center;"
        >
          Content
        </div>
      </div>
    </div>
  </div>
</div>
`;

exports[`renders ./components/card/demo/in-column.md correctly 1`] = `
<div
  style="background:#ECECEC;padding:30px;"
>
  <div
    class="ant-row"
    style="margin-left:-8px;margin-right:-8px;"
  >
    <div
      class="ant-col-8"
      style="padding-left:8px;padding-right:8px;"
    >
      <div
        class="ant-card"
      >
        <div
          class="ant-card-head"
        >
          <div
            class="ant-card-head-title"
          >
            Card title
          </div>
        </div>
        <div
          class="ant-card-body"
        >
          Card content
        </div>
      </div>
    </div>
    <div
      class="ant-col-8"
      style="padding-left:8px;padding-right:8px;"
    >
      <div
        class="ant-card"
      >
        <div
          class="ant-card-head"
        >
          <div
            class="ant-card-head-title"
          >
            Card title
          </div>
        </div>
        <div
          class="ant-card-body"
        >
          Card content
        </div>
      </div>
    </div>
    <div
      class="ant-col-8"
      style="padding-left:8px;padding-right:8px;"
    >
      <div
        class="ant-card"
      >
        <div
          class="ant-card-head"
        >
          <div
            class="ant-card-head-title"
          >
            Card title
          </div>
        </div>
        <div
          class="ant-card-body"
        >
          Card content
        </div>
      </div>
    </div>
  </div>
</div>
`;

exports[`renders ./components/card/demo/inner.md correctly 1`] = `
<div
  class="ant-card ant-card-bordered"
>
  <div>
    <div
      class="ant-card-head"
    >
      <h3
        class="ant-card-head-title"
      >
        Card title
      </h3>
    </div>
    <div
      class="ant-card-body"
    >
      <div>
        <p
          style="font-size:14px;color:rgba(0, 0, 0, 0.85);margin-bottom:16px;font-weight:500;"
        >
          Group title
        </p>
        <div
          class="ant-card ant-card-bordered ant-card-type-inner"
        >
          <div>
            <div
              class="ant-card-head"
            >
              <h3
                class="ant-card-head-title"
              >
                Inner Card title
              </h3>
            </div>
            <div
              class="ant-card-extra"
            >
              <a
                href="#"
              >
                More
              </a>
            </div>
            <div
              class="ant-card-body"
            >
              <div>
                Inner Card content
              </div>
            </div>
          </div>
        </div>
        <div
          class="ant-card ant-card-bordered ant-card-type-inner"
          style="margin-top:16px;"
        >
          <div>
            <div
              class="ant-card-head"
            >
              <h3
                class="ant-card-head-title"
              >
                Inner Card title
              </h3>
            </div>
            <div
              class="ant-card-extra"
            >
              <a
                href="#"
              >
                More
              </a>
            </div>
            <div
              class="ant-card-body"
            >
              <div>
                Inner Card content
              </div>
            </div>
          </div>
        </div>
      </div>
    </div>
  </div>
</div>
`;

exports[`renders ./components/card/demo/loading.md correctly 1`] = `
<div
  class="ant-card ant-card-loading ant-card-bordered"
  style="width:34%;"
>
  <div
    class="ant-card-head"
  >
    <div
      class="ant-card-head-title"
    >
      Card title
    </div>
  </div>
  <div
    class="ant-card-body"
  >
    <div
      class="ant-card-loading-content"
    >
      <p
        class="ant-card-loading-block"
        style="width:94%;"
      />
      <p>
        <span
          class="ant-card-loading-block"
          style="width:28%;"
        />
        <span
          class="ant-card-loading-block"
          style="width:62%;"
        />
      </p>
      <p>
        <span
          class="ant-card-loading-block"
          style="width:22%;"
        />
        <span
          class="ant-card-loading-block"
          style="width:66%;"
        />
      </p>
      <p>
        <span
          class="ant-card-loading-block"
          style="width:56%;"
        />
        <span
          class="ant-card-loading-block"
          style="width:39%;"
        />
      </p>
      <p>
        <span
          class="ant-card-loading-block"
          style="width:21%;"
        />
        <span
          class="ant-card-loading-block"
          style="width:15%;"
        />
        <span
          class="ant-card-loading-block"
          style="width:40%;"
        />
      </p>
    </div>
  </div>
</div>
`;

exports[`renders ./components/card/demo/meta.md correctly 1`] = `
<div
  class="ant-card ant-card-bordered ant-card-hovering"
  style="width:300px;"
>
  <div>
    <div
      class="ant-card-cover"
    >
      <img
        alt="example"
        src="https://gw.alipayobjects.com/zos/rmsportal/JiqGstEfoWAOHiTxclqi.png"
      />
    </div>
    <div
      class="ant-card-body"
    >
      <div>
        <div
          class="ant-card-meta"
        >
          <div
            class="ant-card-meta-content"
          >
            <div
              class="ant-card-meta-avatar"
            >
              <span
                class="ant-avatar ant-avatar-circle ant-avatar-image"
              >
                <img
                  src="https://zos.alipayobjects.com/rmsportal/ODTLcjxAfvqbxHnVXCYX.png"
                />
              </span>
            </div>
            <div
              class="ant-card-meta-detail"
            >
              <div
                class="ant-card-meta-title"
              >
                Card title
              </div>
              <div
                class="ant-card-meta-description"
              >
                This is the description
              </div>
            </div>
          </div>
        </div>
      </div>
    </div>
  </div>
  <ul
    class="ant-card-actions"
  >
    <li
      style="width:33.333333333333336%;"
    >
      <span>
        <i
          class="anticon anticon-setting"
        />
      </span>
    </li>
    <li
      style="width:33.333333333333336%;"
    >
      <span>
        <i
          class="anticon anticon-edit"
        />
      </span>
    </li>
    <li
      style="width:33.333333333333336%;"
    >
      <span>
        <i
          class="anticon anticon-ellipsis"
        />
      </span>
    </li>
  </ul>
</div>
`;

exports[`renders ./components/card/demo/simple.md correctly 1`] = `
<div
  class="ant-card ant-card-bordered"
  style="width:300px;"
>
  <div
    class="ant-card-body"
  >
    <p>
      Card content
    </p>
    <p>
      Card content
    </p>
    <p>
      Card content
    </p>
  </div>
</div>
`;

exports[`renders ./components/card/demo/tabs.md correctly 1`] = `
<div>
  <div
    class="ant-card ant-card-bordered"
    style="width:100%;"
  >
    <div>
      <div
        class="ant-card-head"
      >
        <h3
          class="ant-card-head-title"
        >
          Card title
        </h3>
        <div
          class="ant-tabs ant-tabs-top ant-card-head-tabs ant-tabs-line"
        >
          <div
            class="ant-tabs-bar"
            role="tablist"
            tabindex="0"
          >
            <div
              class="ant-tabs-nav-container"
            >
              <span
                class="ant-tabs-tab-prev ant-tabs-tab-btn-disabled"
                unselectable="unselectable"
              >
                <span
                  class="ant-tabs-tab-prev-icon"
                />
              </span>
              <span
                class="ant-tabs-tab-next ant-tabs-tab-btn-disabled"
                unselectable="unselectable"
              >
                <span
                  class="ant-tabs-tab-next-icon"
                />
              </span>
              <div
                class="ant-tabs-nav-wrap"
              >
                <div
                  class="ant-tabs-nav-scroll"
                >
                  <div
                    class="ant-tabs-nav ant-tabs-nav-animated"
                  >
                    <div
                      class="ant-tabs-ink-bar ant-tabs-ink-bar-animated"
                    />
                    <div
                      aria-disabled="false"
                      aria-selected="true"
                      class="ant-tabs-tab-active ant-tabs-tab"
                      role="tab"
                    >
                      tab1
                    </div>
                    <div
                      aria-disabled="false"
                      aria-selected="false"
                      class=" ant-tabs-tab"
                      role="tab"
                    >
                      tab2
                    </div>
                  </div>
                </div>
              </div>
            </div>
          </div>
          <div
            class="ant-tabs-content ant-tabs-content-animated"
            style="margin-left:0%;"
          >
            <div
              aria-hidden="false"
              class="ant-tabs-tabpane ant-tabs-tabpane-active"
              role="tabpanel"
            />
            <div
              aria-hidden="true"
              class="ant-tabs-tabpane ant-tabs-tabpane-inactive"
              role="tabpanel"
            />
          </div>
        </div>
      </div>
      <div
        class="ant-card-extra"
      >
        <a
          href="#"
        >
          More
        </a>
      </div>
      <div
        class="ant-card-body"
      >
        <div>
          <p>
            content1
          </p>
        </div>
      </div>
    </div>
  </div>
  <br />
  <br />
  <div
    class="ant-card ant-card-bordered"
    style="width:100%;"
  >
    <div>
      <div
        class="ant-card-head"
      >
        <div
          class="ant-tabs ant-tabs-top ant-card-head-tabs ant-tabs-line"
        >
          <div
            class="ant-tabs-bar"
            role="tablist"
            tabindex="0"
          >
            <div
              class="ant-tabs-nav-container"
            >
              <span
                class="ant-tabs-tab-prev ant-tabs-tab-btn-disabled"
                unselectable="unselectable"
              >
                <span
                  class="ant-tabs-tab-prev-icon"
                />
              </span>
              <span
                class="ant-tabs-tab-next ant-tabs-tab-btn-disabled"
                unselectable="unselectable"
              >
                <span
                  class="ant-tabs-tab-next-icon"
                />
              </span>
              <div
                class="ant-tabs-nav-wrap"
              >
                <div
                  class="ant-tabs-nav-scroll"
                >
                  <div
                    class="ant-tabs-nav ant-tabs-nav-animated"
                  >
                    <div
                      class="ant-tabs-ink-bar ant-tabs-ink-bar-animated"
                    />
                    <div
                      aria-disabled="false"
                      aria-selected="true"
                      class="ant-tabs-tab-active ant-tabs-tab"
                      role="tab"
                    >
                      article
                    </div>
                    <div
                      aria-disabled="false"
                      aria-selected="false"
                      class=" ant-tabs-tab"
                      role="tab"
                    >
                      app
                    </div>
                    <div
                      aria-disabled="false"
                      aria-selected="false"
                      class=" ant-tabs-tab"
                      role="tab"
                    >
                      project
                    </div>
                  </div>
                </div>
              </div>
            </div>
          </div>
          <div
            class="ant-tabs-content ant-tabs-content-animated"
            style="margin-left:0%;"
          >
            <div
              aria-hidden="false"
              class="ant-tabs-tabpane ant-tabs-tabpane-active"
              role="tabpanel"
            />
            <div
              aria-hidden="true"
              class="ant-tabs-tabpane ant-tabs-tabpane-inactive"
              role="tabpanel"
            />
            <div
              aria-hidden="true"
              class="ant-tabs-tabpane ant-tabs-tabpane-inactive"
              role="tabpanel"
            />
          </div>
        </div>
      </div>
      <div
        class="ant-card-extra"
      >
        <a
          href="#"
        >
          More
        </a>
      </div>
      <div
        class="ant-card-body"
      >
        <div>
          <p>
            article content
          </p>
        </div>
      </div>
    </div>
  </div>
</div>
`;<|MERGE_RESOLUTION|>--- conflicted
+++ resolved
@@ -5,36 +5,40 @@
   class="ant-card ant-card-bordered"
   style="width:300px;"
 >
-  <div
-    class="ant-card-head"
-  >
-    <div
-      class="ant-card-head-title"
-    >
-      Card title
-    </div>
-    <div
-      class="ant-card-extra"
-    >
-      <a
-        href="#"
-      >
-        More
-      </a>
-    </div>
-  </div>
-  <div
-    class="ant-card-body"
-  >
-    <p>
-      Card content
-    </p>
-    <p>
-      Card content
-    </p>
-    <p>
-      Card content
-    </p>
+  <div>
+    <div
+      class="ant-card-head"
+    >
+      <div
+        class="ant-card-head-title"
+      >
+        Card title
+      </div>
+      <div
+        class="ant-card-extra"
+      >
+        <a
+          href="#"
+        >
+          More
+        </a>
+      </div>
+    </div>
+    <div
+      class="ant-card-body"
+    >
+      <div>
+        <p>
+          Card content
+        </p>
+        <p>
+          Card content
+        </p>
+        <p>
+          Card content
+        </p>
+      </div>
+    </div>
   </div>
 </div>
 `;
@@ -47,27 +51,31 @@
     class="ant-card"
     style="width:300px;"
   >
-    <div
-      class="ant-card-head"
-    >
-      <div
-        class="ant-card-head-title"
-      >
-        Card title
-      </div>
-    </div>
-    <div
-      class="ant-card-body"
-    >
-      <p>
-        Card content
-      </p>
-      <p>
-        Card content
-      </p>
-      <p>
-        Card content
-      </p>
+    <div>
+      <div
+        class="ant-card-head"
+      >
+        <div
+          class="ant-card-head-title"
+        >
+          Card title
+        </div>
+      </div>
+      <div
+        class="ant-card-body"
+      >
+        <div>
+          <p>
+            Card content
+          </p>
+          <p>
+            Card content
+          </p>
+          <p>
+            Card content
+          </p>
+        </div>
+      </div>
     </div>
   </div>
 </div>
@@ -78,28 +86,7 @@
   class="ant-card ant-card-bordered ant-card-hovering"
   style="width:240px;"
 >
-<<<<<<< HEAD
   <div>
-=======
-  <div
-    class="ant-card-head"
-  >
-    <div
-      class="ant-card-head-title"
-    >
-      Card Title
-    </div>
-  </div>
-  <div
-    class="ant-card-body"
-  >
-    <div
-      class="ant-card-grid"
-      style="width:25%;text-align:center;"
-    >
-      Content
-    </div>
->>>>>>> 8dfb44ba
     <div
       class="ant-card-cover"
     >
@@ -148,11 +135,11 @@
     <div
       class="ant-card-head"
     >
-      <h3
+      <div
         class="ant-card-head-title"
       >
         Card Title
-      </h3>
+      </div>
     </div>
     <div
       class="ant-card-body"
@@ -221,19 +208,23 @@
       <div
         class="ant-card"
       >
-        <div
-          class="ant-card-head"
-        >
-          <div
-            class="ant-card-head-title"
-          >
-            Card title
-          </div>
-        </div>
-        <div
-          class="ant-card-body"
-        >
-          Card content
+        <div>
+          <div
+            class="ant-card-head"
+          >
+            <div
+              class="ant-card-head-title"
+            >
+              Card title
+            </div>
+          </div>
+          <div
+            class="ant-card-body"
+          >
+            <div>
+              Card content
+            </div>
+          </div>
         </div>
       </div>
     </div>
@@ -244,19 +235,23 @@
       <div
         class="ant-card"
       >
-        <div
-          class="ant-card-head"
-        >
-          <div
-            class="ant-card-head-title"
-          >
-            Card title
-          </div>
-        </div>
-        <div
-          class="ant-card-body"
-        >
-          Card content
+        <div>
+          <div
+            class="ant-card-head"
+          >
+            <div
+              class="ant-card-head-title"
+            >
+              Card title
+            </div>
+          </div>
+          <div
+            class="ant-card-body"
+          >
+            <div>
+              Card content
+            </div>
+          </div>
         </div>
       </div>
     </div>
@@ -267,19 +262,23 @@
       <div
         class="ant-card"
       >
-        <div
-          class="ant-card-head"
-        >
-          <div
-            class="ant-card-head-title"
-          >
-            Card title
-          </div>
-        </div>
-        <div
-          class="ant-card-body"
-        >
-          Card content
+        <div>
+          <div
+            class="ant-card-head"
+          >
+            <div
+              class="ant-card-head-title"
+            >
+              Card title
+            </div>
+          </div>
+          <div
+            class="ant-card-body"
+          >
+            <div>
+              Card content
+            </div>
+          </div>
         </div>
       </div>
     </div>
@@ -295,11 +294,11 @@
     <div
       class="ant-card-head"
     >
-      <h3
+      <div
         class="ant-card-head-title"
       >
         Card title
-      </h3>
+      </div>
     </div>
     <div
       class="ant-card-body"
@@ -317,20 +316,20 @@
             <div
               class="ant-card-head"
             >
-              <h3
+              <div
                 class="ant-card-head-title"
               >
                 Inner Card title
-              </h3>
-            </div>
-            <div
-              class="ant-card-extra"
-            >
-              <a
-                href="#"
-              >
-                More
-              </a>
+              </div>
+              <div
+                class="ant-card-extra"
+              >
+                <a
+                  href="#"
+                >
+                  More
+                </a>
+              </div>
             </div>
             <div
               class="ant-card-body"
@@ -349,20 +348,20 @@
             <div
               class="ant-card-head"
             >
-              <h3
+              <div
                 class="ant-card-head-title"
               >
                 Inner Card title
-              </h3>
-            </div>
-            <div
-              class="ant-card-extra"
-            >
-              <a
-                href="#"
-              >
-                More
-              </a>
+              </div>
+              <div
+                class="ant-card-extra"
+              >
+                <a
+                  href="#"
+                >
+                  More
+                </a>
+              </div>
             </div>
             <div
               class="ant-card-body"
@@ -384,69 +383,71 @@
   class="ant-card ant-card-loading ant-card-bordered"
   style="width:34%;"
 >
-  <div
-    class="ant-card-head"
-  >
-    <div
-      class="ant-card-head-title"
-    >
-      Card title
-    </div>
-  </div>
-  <div
-    class="ant-card-body"
-  >
-    <div
-      class="ant-card-loading-content"
-    >
-      <p
-        class="ant-card-loading-block"
-        style="width:94%;"
-      />
-      <p>
-        <span
+  <div>
+    <div
+      class="ant-card-head"
+    >
+      <div
+        class="ant-card-head-title"
+      >
+        Card title
+      </div>
+    </div>
+    <div
+      class="ant-card-body"
+    >
+      <div
+        class="ant-card-loading-content"
+      >
+        <p
           class="ant-card-loading-block"
-          style="width:28%;"
+          style="width:94%;"
         />
-        <span
-          class="ant-card-loading-block"
-          style="width:62%;"
-        />
-      </p>
-      <p>
-        <span
-          class="ant-card-loading-block"
-          style="width:22%;"
-        />
-        <span
-          class="ant-card-loading-block"
-          style="width:66%;"
-        />
-      </p>
-      <p>
-        <span
-          class="ant-card-loading-block"
-          style="width:56%;"
-        />
-        <span
-          class="ant-card-loading-block"
-          style="width:39%;"
-        />
-      </p>
-      <p>
-        <span
-          class="ant-card-loading-block"
-          style="width:21%;"
-        />
-        <span
-          class="ant-card-loading-block"
-          style="width:15%;"
-        />
-        <span
-          class="ant-card-loading-block"
-          style="width:40%;"
-        />
-      </p>
+        <p>
+          <span
+            class="ant-card-loading-block"
+            style="width:28%;"
+          />
+          <span
+            class="ant-card-loading-block"
+            style="width:62%;"
+          />
+        </p>
+        <p>
+          <span
+            class="ant-card-loading-block"
+            style="width:22%;"
+          />
+          <span
+            class="ant-card-loading-block"
+            style="width:66%;"
+          />
+        </p>
+        <p>
+          <span
+            class="ant-card-loading-block"
+            style="width:56%;"
+          />
+          <span
+            class="ant-card-loading-block"
+            style="width:39%;"
+          />
+        </p>
+        <p>
+          <span
+            class="ant-card-loading-block"
+            style="width:21%;"
+          />
+          <span
+            class="ant-card-loading-block"
+            style="width:15%;"
+          />
+          <span
+            class="ant-card-loading-block"
+            style="width:40%;"
+          />
+        </p>
+      </div>
     </div>
   </div>
 </div>
@@ -545,18 +546,22 @@
   class="ant-card ant-card-bordered"
   style="width:300px;"
 >
-  <div
-    class="ant-card-body"
-  >
-    <p>
-      Card content
-    </p>
-    <p>
-      Card content
-    </p>
-    <p>
-      Card content
-    </p>
+  <div>
+    <div
+      class="ant-card-body"
+    >
+      <div>
+        <p>
+          Card content
+        </p>
+        <p>
+          Card content
+        </p>
+        <p>
+          Card content
+        </p>
+      </div>
+    </div>
   </div>
 </div>
 `;
@@ -571,11 +576,20 @@
       <div
         class="ant-card-head"
       >
-        <h3
+        <div
           class="ant-card-head-title"
         >
           Card title
-        </h3>
+        </div>
+        <div
+          class="ant-card-extra"
+        >
+          <a
+            href="#"
+          >
+            More
+          </a>
+        </div>
         <div
           class="ant-tabs ant-tabs-top ant-card-head-tabs ant-tabs-line"
         >
@@ -652,15 +666,6 @@
             />
           </div>
         </div>
-      </div>
-      <div
-        class="ant-card-extra"
-      >
-        <a
-          href="#"
-        >
-          More
-        </a>
       </div>
       <div
         class="ant-card-body"
@@ -774,15 +779,6 @@
         </div>
       </div>
       <div
-        class="ant-card-extra"
-      >
-        <a
-          href="#"
-        >
-          More
-        </a>
-      </div>
-      <div
         class="ant-card-body"
       >
         <div>
