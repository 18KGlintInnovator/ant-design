import React from 'react';
import { mount } from 'enzyme';
import Card from '../index';

const testMethod = typeof window !== 'undefined' ? it : xit;

describe('Card', () => {
  beforeAll(() => {
    jest.useFakeTimers();
  });

  afterAll(() => {
    jest.useRealTimers();
  });

  function fakeResizeWindowTo(wrapper, width) {
    Object.defineProperties(wrapper.instance().container, {
      offsetWidth: {
        get() { return width; },
        configurable: true,
      },
    });
    window.resizeTo(width);
  }

  testMethod('resize card will trigger different padding', () => {
    const wrapper = mount(<Card title="xxx">xxx</Card>);
    fakeResizeWindowTo(wrapper, 1000);
<<<<<<< HEAD
    await delay(0);
    wrapper.update();
    expect(wrapper.find('.ant-card-wider-padding').length).toBe(1);
    fakeResizeWindowTo(wrapper, 800);
    await delay(0);
    wrapper.update();
    expect(wrapper.find('.ant-card-wider-padding').length).toBe(0);
=======
    jest.runAllTimers();
    expect(wrapper.hasClass('ant-card-wider-padding')).toBe(true);
    fakeResizeWindowTo(wrapper, 800);
    jest.runAllTimers();
    expect(wrapper.hasClass('ant-card-wider-padding')).toBe(false);
>>>>>>> 46d12960
  });
});<|MERGE_RESOLUTION|>--- conflicted
+++ resolved
@@ -26,20 +26,12 @@
   testMethod('resize card will trigger different padding', () => {
     const wrapper = mount(<Card title="xxx">xxx</Card>);
     fakeResizeWindowTo(wrapper, 1000);
-<<<<<<< HEAD
-    await delay(0);
+    jest.runAllTimers();
     wrapper.update();
     expect(wrapper.find('.ant-card-wider-padding').length).toBe(1);
     fakeResizeWindowTo(wrapper, 800);
-    await delay(0);
+    jest.runAllTimers();
     wrapper.update();
     expect(wrapper.find('.ant-card-wider-padding').length).toBe(0);
-=======
-    jest.runAllTimers();
-    expect(wrapper.hasClass('ant-card-wider-padding')).toBe(true);
-    fakeResizeWindowTo(wrapper, 800);
-    jest.runAllTimers();
-    expect(wrapper.hasClass('ant-card-wider-padding')).toBe(false);
->>>>>>> 46d12960
   });
 });