--- conflicted
+++ resolved
@@ -71,31 +71,6 @@
     .clearfix;
   }
 
-<<<<<<< HEAD
-  &-loading &-body {
-    user-select: none;
-    padding: 0;
-  }
-
-  &-loading-content {
-    padding: @card-padding-base;
-    p {
-      margin: 0;
-    }
-  }
-
-  &-loading-block {
-    display: inline-block;
-    margin: 5px 2% 0 0;
-    height: 14px;
-    border-radius: @border-radius-sm;
-    background: linear-gradient(90deg, rgba(207, 216, 220, .2), rgba(207, 216, 220, .4), rgba(207, 216, 220, .2));
-	  animation: card-loading 1.4s ease infinite;
-    background-size: 600% 600%;
-  }
-
-=======
->>>>>>> ad9809ec
   &-contain-grid &-body {
     margin: -1px 0 0 -1px;
     padding: 0;
@@ -196,7 +171,6 @@
     transition: right .3s;
   }
 
-<<<<<<< HEAD
   &-type-inner &-head {
     padding: 0 @card-padding-base;
     background: @background-color-light;
@@ -248,7 +222,8 @@
     &-desscription {
       color: @text-color-secondary;
     }
-=======
+  }
+
   &-loading &-body {
     user-select: none;
     padding: 0;
@@ -256,17 +231,19 @@
 
   &-loading-content {
     padding: @card-padding-base;
+    p {
+      margin: 0;
+    }
   }
 
   &-loading-block {
     display: inline-block;
-    margin: 5px 1% 0;
+    margin: 5px 2% 0 0;
     height: 14px;
     border-radius: @border-radius-sm;
     background: linear-gradient(90deg, rgba(207, 216, 220, .2), rgba(207, 216, 220, .4), rgba(207, 216, 220, .2));
     animation: card-loading 1.4s ease infinite;
     background-size: 600% 600%;
->>>>>>> ad9809ec
   }
 }
 
