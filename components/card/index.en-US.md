---
category: Components
type: Data Display
title: Card
cols: 1
---

Simple rectangular container.

## When To Use

A card can be used to display content related to a single subject. The content can consist of multiple elements of varying types and sizes.

## API

```html
<Card title="Card title">Card content</Card>
```

### Card

| Property     | Description           | Type     | Default       |
|----------|----------------|----------|--------------|
| title    | Card title | string\|ReactNode   |  -  |
| extra    | Content to render in the top-right corner of the card | string\|ReactNode   | - |
| bordered | Toggles rendering of the border around the card | boolean   |  `true`  |
| bodyStyle | Inline style to apply to the card content | object   |  -  |
<<<<<<< HEAD
| noHovering | Don't lift up when hovering card | boolean | true |
| loading | Shows a loading indicator while the contents of the card are being fetched | boolean   |  false  |
| type | Card style type, can be set to `inner` or not set | string   |  -  |
| cover | Card cover | ReactNode   |  -  |
| actions | The action list, shows at the bottom of the Card. | Array<ReactNode>   |  -  |
| tabList | List of TabPane's head. | Array<{key: string, tab: ReactNode}>   |  -  |
| onTabChange | Callback when tab is switched  | (key) => void   |  -  |
=======
| noHovering | Whether to disable hover effect on mouse over | boolean | `false` |
| loading | Shows a loading indicator while the contents of the card are being fetched | boolean   |  `false`  |
>>>>>>> 43d14f85

### Card.Grid

Property | Description | Type | Default
---------|-------------|------|---------
className | className of container | string | -
style | style object of container | object | -

### Card.Meta

Property | Description | Type | Default
---------|-------------|------|---------
className | className of container | string | -
style | style object of container | object | -
avatar | avatar or icon | ReactNode | -
title | title content | ReactNode | -
description | description content | ReactNode | -<|MERGE_RESOLUTION|>--- conflicted
+++ resolved
@@ -25,7 +25,6 @@
 | extra    | Content to render in the top-right corner of the card | string\|ReactNode   | - |
 | bordered | Toggles rendering of the border around the card | boolean   |  `true`  |
 | bodyStyle | Inline style to apply to the card content | object   |  -  |
-<<<<<<< HEAD
 | noHovering | Don't lift up when hovering card | boolean | true |
 | loading | Shows a loading indicator while the contents of the card are being fetched | boolean   |  false  |
 | type | Card style type, can be set to `inner` or not set | string   |  -  |
@@ -33,10 +32,6 @@
 | actions | The action list, shows at the bottom of the Card. | Array<ReactNode>   |  -  |
 | tabList | List of TabPane's head. | Array<{key: string, tab: ReactNode}>   |  -  |
 | onTabChange | Callback when tab is switched  | (key) => void   |  -  |
-=======
-| noHovering | Whether to disable hover effect on mouse over | boolean | `false` |
-| loading | Shows a loading indicator while the contents of the card are being fetched | boolean   |  `false`  |
->>>>>>> 43d14f85
 
 ### Card.Grid
 
