--- conflicted
+++ resolved
@@ -139,35 +139,20 @@
     );
 
     let head;
-<<<<<<< HEAD
     const tabs = tabList && tabList.length ? (
-        <Tabs className={`${prefixCls}-head-tabs`} onChange={this.onTabChange}>
-          {tabList.map(item => <Tabs.TabPane tab={item.tab} key={item.key} />)}
-        </Tabs>
-      ) : null;
-    if (!title && !tabs) {
-      head = null;
-    } else {
-      head = typeof title === 'string' ? (
-        <div className={`${prefixCls}-head`}>
-          {title && <h3 className={`${prefixCls}-head-title`}>{title}</h3>}
-          {tabs}
-        </div>
-      ) : (
+      <Tabs className={`${prefixCls}-head-tabs`} onChange={this.onTabChange}>
+        {tabList.map(item => <Tabs.TabPane tab={item.tab} key={item.key} />)}
+      </Tabs>
+    ) : null;
+    if (title || extra || tabs) {
+      head = (
         <div className={`${prefixCls}-head`}>
           {title && <div className={`${prefixCls}-head-title`}>{title}</div>}
+          {extra && <div className={`${prefixCls}-extra`}>{extra}</div>}
           {tabs}
-=======
-    if (title || extra) {
-      head = (
-        <div className={`${prefixCls}-head`}>
-          {title ? <div className={`${prefixCls}-head-title`}>{title}</div> : null}
-          {extra ? <div className={`${prefixCls}-extra`}>{extra}</div> : null}
->>>>>>> 8dfb44ba
         </div>
       );
     }
-    const extraDom = extra ? <div className={`${prefixCls}-extra`}>{extra}</div> : null;
     const coverDom = cover ? <div className={`${prefixCls}-cover`}>{cover}</div> : null;
     const body = (
       <div className={`${prefixCls}-body`} style={bodyStyle}>
@@ -177,8 +162,6 @@
     const mainContent = (
       <div>
         {head}
-<<<<<<< HEAD
-        {extraDom}
         {coverDom}
         {children ? body : null}
       </div>
@@ -192,9 +175,6 @@
       <div {...divProps} className={classString} ref={this.saveRef}>
         {mainContent}
         {actionDom}
-=======
-        <div className={`${prefixCls}-body`} style={bodyStyle}>{children}</div>
->>>>>>> 8dfb44ba
       </div>
     );
   }
