/* eslint-disable react/no-multi-comp */
import React from 'react';
import { mount } from 'enzyme';
import dayjs from 'dayjs';
import preParsePostFormat from 'dayjs/plugin/preParsePostFormat';
import MockDate from 'mockdate';
import mountTest from '../../../tests/shared/mountTest';
import {
  Pagination,
  DatePicker,
  TimePicker,
  Calendar,
  Popconfirm,
  Table,
  Modal,
  Select,
  Transfer,
} from '../..';
import LocaleProvider from '..';
import arEG from '../ar_EG';
import 'dayjs/locale/ar';
import azAZ from '../az_AZ';
import 'dayjs/locale/az';
import bgBG from '../bg_BG';
import 'dayjs/locale/bg';
import bnBD from '../bn_BD';
// import 'dayjs/locale/bn-bd';
import byBY from '../by_BY';
import 'dayjs/locale/be';
import caES from '../ca_ES';
import 'dayjs/locale/ca';
import csCZ from '../cs_CZ';
import 'dayjs/locale/cs';
import deDE from '../de_DE';
import 'dayjs/locale/de';
import daDK from '../da_DK';
import 'dayjs/locale/da';
import elGR from '../el_GR';
import 'dayjs/locale/el';
import enGB from '../en_GB';
import 'dayjs/locale/en-gb';
import enUS from '../en_US';
import 'dayjs/locale/en';
import esES from '../es_ES';
import 'dayjs/locale/es';
import etEE from '../et_EE';
import 'dayjs/locale/et';
import faIR from '../fa_IR';
import 'dayjs/locale/fa';
import fiFI from '../fi_FI';
import 'dayjs/locale/fi';
import frBE from '../fr_BE';
import frCA from '../fr_CA';
import 'dayjs/locale/fr-ca';
import frFR from '../fr_FR';
import 'dayjs/locale/fr';
import gaIE from '../ga_IE';
import 'dayjs/locale/ga';
import glES from '../gl_ES';
import 'dayjs/locale/gl';
import heIL from '../he_IL';
import 'dayjs/locale/he';
import hiIN from '../hi_IN';
import 'dayjs/locale/hi';
import hrHR from '../hr_HR';
import 'dayjs/locale/hr';
import huHU from '../hu_HU';
import 'dayjs/locale/hu';
import hyAM from '../hy_AM';
import 'dayjs/locale/hy-am';
import idID from '../id_ID';
import 'dayjs/locale/id';
import isIS from '../is_IS';
import 'dayjs/locale/is';
import itIT from '../it_IT';
import 'dayjs/locale/it';
import jaJP from '../ja_JP';
import 'dayjs/locale/ja';
import kaGE from '../ka_GE';
import 'dayjs/locale/ka';
import kkKZ from '../kk_KZ';
import 'dayjs/locale/kk';
import knIN from '../kn_IN';
import 'dayjs/locale/kn';
import koKR from '../ko_KR';
import 'dayjs/locale/ko';
import kmKH from '../km_KH';
import 'dayjs/locale/km';
import kmrIQ from '../kmr_IQ';
import kuIQ from '../ku_IQ';
import 'dayjs/locale/ku';
import lvLV from '../lv_LV';
import 'dayjs/locale/lv';
import ltLT from '../lt_LT';
import 'dayjs/locale/lt';
import mkMK from '../mk_MK';
import 'dayjs/locale/mk';
import mlIN from '../ml_IN';
import 'dayjs/locale/ml';
import mnMN from '../mn_MN';
import 'dayjs/locale/mn';
import msMY from '../ms_MY';
import 'dayjs/locale/ms';
import nbNO from '../nb_NO';
import 'dayjs/locale/nb';
import neNP from '../ne_NP';
import 'dayjs/locale/ne';
import nlBE from '../nl_BE';
import 'dayjs/locale/nl-be';
import nlNL from '../nl_NL';
import 'dayjs/locale/nl';
import plPL from '../pl_PL';
import 'dayjs/locale/pl';
import ptBR from '../pt_BR';
import 'dayjs/locale/pt-br';
import ptPT from '../pt_PT';
import 'dayjs/locale/pt';
import roRO from '../ro_RO';
import 'dayjs/locale/ro';
import ruRU from '../ru_RU';
import 'dayjs/locale/ru';
import skSK from '../sk_SK';
import 'dayjs/locale/sk';
import slSI from '../sl_SI';
import 'dayjs/locale/sl';
import srRS from '../sr_RS';
import 'dayjs/locale/sr';
import svSE from '../sv_SE';
import 'dayjs/locale/sv';
import taIN from '../ta_IN';
import 'dayjs/locale/ta';
import thTH from '../th_TH';
import 'dayjs/locale/th';
import trTR from '../tr_TR';
import 'dayjs/locale/tr';
import ukUA from '../uk_UA';
import 'dayjs/locale/uk';
import viVN from '../vi_VN';
import 'dayjs/locale/vi';
import zhCN from '../zh_CN';
import 'dayjs/locale/zh-cn';
import zhHK from '../zh_HK';
import 'dayjs/locale/zh-hk';
import zhTW from '../zh_TW';
import 'dayjs/locale/zh-tw';
import urPK from '../ur_PK';
import 'dayjs/locale/ur';
dayjs.extend(preParsePostFormat);

const locales = [
  azAZ,
  arEG,
  bgBG,
  // bnBD,
  // byBY,
  // caES,
  // csCZ,
  // daDK,
  // deDE,
  // elGR,
  // enGB,
  // enUS,
  // esES,
  // etEE,
  // faIR,
  // fiFI,
  // frBE,
  // frCA,
  // frFR,
  // gaIE,
  // glES,
  // heIL,
  // hiIN,
  // hrHR,
  // huHU,
  // hyAM,
  // isIS,
  // itIT,
  // jaJP,
  // kaGE,
  // kkKZ,
  // knIN,
  // koKR,
  // kmKH,
  // kmrIQ,
  // kuIQ,
  // ltLT,
  // mkMK,
  // mlIN,
  // msMY,
  // mnMN,
  // nbNO,
  // neNP,
  // nlBE,
  // nlNL,
  // plPL,
  // ptBR,
  // ptPT,
  // roRO,
  // ruRU,
  // skSK,
  // slSI,
  // srRS,
  // svSE,
  // taIN,
  // thTH,
  // trTR,
  // ukUA,
  // viVN,
  // idID,
  // lvLV,
  // zhCN,
  // zhHK,
  // zhTW,
  // urPK,
];

const { Option } = Select;
const { RangePicker } = DatePicker;

const columns = [
  {
    title: 'Name',
    dataIndex: 'name',
    filters: [
      {
        text: 'filter1',
        value: 'filter1',
      },
    ],
  },
  {
    title: 'Age',
    dataIndex: 'age',
  },
];

const App = () => (
  <div>
    <Pagination defaultCurrent={1} total={50} showSizeChanger />
    <Select showSearch style={{ width: 200 }}>
      <Option value="jack">jack</Option>
      <Option value="lucy">lucy</Option>
    </Select>
    <DatePicker open />
    <TimePicker open defaultOpenValue={dayjs()} />
    <RangePicker open style={{ width: 200 }} />
    <Popconfirm title="Question?" visible>
      <a>Click to confirm</a>
    </Popconfirm>
    <Transfer dataSource={[]} showSearch targetKeys={[]} render={item => item.title} />
    <Calendar fullscreen={false} value={dayjs()} />
    <Table dataSource={[]} columns={columns} />
    <Modal title="Locale Modal" visible getContainer={false}>
      <p>Locale Modal</p>
    </Modal>
  </div>
);

describe('Locale Provider', () => {
  mountTest(() => (
    <LocaleProvider>
      <div />
    </LocaleProvider>
  ));

  beforeAll(() => {
    MockDate.set(dayjs('2017-09-18T03:30:07.795').valueOf());
  });

  afterAll(() => {
    MockDate.reset();
  });

  locales.forEach(locale => {
    it(`should display the text as ${locale.locale}`, () => {
      const wrapper = mount(
        <LocaleProvider locale={locale}>
          <App />
        </LocaleProvider>,
      );
      expect(wrapper.render()).toMatchSnapshot();
    });
  });

  it('should change locale of Modal.xxx', () => {
    class ModalDemo extends React.Component {
      componentDidMount() {
        jest.useFakeTimers();
        Modal.confirm({
          title: 'Hello World!',
        });
        jest.runAllTimers();
        jest.useRealTimers();
      }

      render() {
        return null;
      }
    }
    locales.forEach(locale => {
      mount(
        <LocaleProvider locale={locale}>
          <ModalDemo />
        </LocaleProvider>,
      );
      const currentConfirmNode =
        document.querySelectorAll('.ant-modal-confirm')[
          document.querySelectorAll('.ant-modal-confirm').length - 1
        ];
      let cancelButtonText = currentConfirmNode.querySelectorAll(
        '.ant-btn:not(.ant-btn-primary) span',
      )[0].innerHTML;
      let okButtonText = currentConfirmNode.querySelectorAll('.ant-btn-primary span')[0].innerHTML;
      if (locale.locale.indexOf('zh-') === 0) {
        cancelButtonText = cancelButtonText.replace(' ', '');
        okButtonText = okButtonText.replace(' ', '');
      }
      expect(cancelButtonText).toBe(locale.Modal.cancelText);
      expect(okButtonText).toBe(locale.Modal.okText);
    });
  });

  it('set moment locale when locale changes', () => {
    const Test = ({ locale }) => (
      <LocaleProvider locale={locale}>
        <div>
          <DatePicker defaultValue={moment()} open />
        </div>
      </LocaleProvider>
    );

<<<<<<< HEAD
      render() {
        const { locale } = this.state;
        return (
          <LocaleProvider locale={locale}>
            <div>
              <DatePicker defaultValue={dayjs()} open />
            </div>
          </LocaleProvider>
        );
      }
    }
    const wrapper = mount(<Test />);
=======
    const wrapper = mount(<Test locale={zhCN} />);
>>>>>>> 7460c95b
    expect(wrapper.render()).toMatchSnapshot();
    wrapper.setProps({ locale: frFR });
    expect(wrapper.render()).toMatchSnapshot();
    wrapper.setProps({ locale: null });
    expect(wrapper.render()).toMatchSnapshot();
  });
});<|MERGE_RESOLUTION|>--- conflicted
+++ resolved
@@ -330,22 +330,7 @@
       </LocaleProvider>
     );
 
-<<<<<<< HEAD
-      render() {
-        const { locale } = this.state;
-        return (
-          <LocaleProvider locale={locale}>
-            <div>
-              <DatePicker defaultValue={dayjs()} open />
-            </div>
-          </LocaleProvider>
-        );
-      }
-    }
-    const wrapper = mount(<Test />);
-=======
     const wrapper = mount(<Test locale={zhCN} />);
->>>>>>> 7460c95b
     expect(wrapper.render()).toMatchSnapshot();
     wrapper.setProps({ locale: frFR });
     expect(wrapper.render()).toMatchSnapshot();
