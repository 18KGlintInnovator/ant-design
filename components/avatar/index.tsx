import InternalAvatar, { AvatarProps } from './avatar';
import Group from './group';

export { AvatarProps } from './avatar';
export { GroupProps } from './group';

interface CompoundedComponent
  extends React.ForwardRefExoticComponent<AvatarProps & React.RefAttributes<HTMLElement>> {
  Group: typeof Group;
}

<<<<<<< HEAD
const Avatar = InternalAvatar as CompoundedComponent;
Avatar.Group = Group;
=======
const Avatar: React.FC<AvatarProps> = props => {
  const [scale, setScale] = React.useState(1);
  const [mounted, setMounted] = React.useState(false);
  const [isImgExist, setIsImgExist] = React.useState(true);

  const avatarNodeRef = React.useRef<HTMLElement>();
  const avatarChildrenRef = React.useRef<HTMLElement>();

  let lastChildrenWidth: number;
  let lastNodeWidth: number;

  const { getPrefixCls } = React.useContext(ConfigContext);

  const setScaleParam = () => {
    if (!avatarChildrenRef.current || !avatarNodeRef.current) {
      return;
    }
    const childrenWidth = avatarChildrenRef.current.offsetWidth; // offsetWidth avoid affecting be transform scale
    const nodeWidth = avatarNodeRef.current.offsetWidth;
    const { gap = 4 } = props;
    // denominator is 0 is no meaning
    if (
      childrenWidth !== 0 &&
      nodeWidth !== 0 &&
      (lastChildrenWidth !== childrenWidth || lastNodeWidth !== nodeWidth)
    ) {
      lastChildrenWidth = childrenWidth;
      lastNodeWidth = nodeWidth;
    }

    if (gap * 2 < nodeWidth) {
      setScale(nodeWidth - gap * 2 < childrenWidth ? (nodeWidth - gap * 2) / childrenWidth : 1);
    }
  };

  React.useEffect(() => {
    setMounted(true);
  }, []);

  React.useEffect(() => {
    setIsImgExist(true);
    setScale(1);
  }, [props.src]);

  React.useEffect(() => {
    setScaleParam();
  }, [props.children, props.gap, props.size]);

  React.useEffect(() => {
    if (props.children) {
      setScaleParam();
    }
  }, [isImgExist]);

  const handleImgLoadError = () => {
    const { onError } = props;
    const errorFlag = onError ? onError() : undefined;
    if (errorFlag !== false) {
      setIsImgExist(false);
    }
  };

  const {
    prefixCls: customizePrefixCls,
    shape,
    size,
    src,
    srcSet,
    icon,
    className,
    alt,
    draggable,
    children,
    ...others
  } = props;

  devWarning(
    !(typeof icon === 'string' && icon.length > 2),
    'Avatar',
    `\`icon\` is using ReactNode instead of string naming in v4. Please check \`${icon}\` at https://ant.design/components/icon`,
  );

  const prefixCls = getPrefixCls('avatar', customizePrefixCls);

  const sizeCls = classNames({
    [`${prefixCls}-lg`]: size === 'large',
    [`${prefixCls}-sm`]: size === 'small',
  });

  const classString = classNames(prefixCls, className, sizeCls, {
    [`${prefixCls}-${shape}`]: shape,
    [`${prefixCls}-image`]: src && isImgExist,
    [`${prefixCls}-icon`]: icon,
  });

  const sizeStyle: React.CSSProperties =
    typeof size === 'number'
      ? {
          width: size,
          height: size,
          lineHeight: `${size}px`,
          fontSize: icon ? size / 2 : 18,
        }
      : {};

  let childrenToRender;
  if (src && isImgExist) {
    childrenToRender = (
      <img src={src} draggable={draggable} srcSet={srcSet} onError={handleImgLoadError} alt={alt} />
    );
  } else if (icon) {
    childrenToRender = icon;
  } else if (mounted || scale !== 1) {
    const transformString = `scale(${scale}) translateX(-50%)`;
    const childrenStyle: React.CSSProperties = {
      msTransform: transformString,
      WebkitTransform: transformString,
      transform: transformString,
    };

    const sizeChildrenStyle: React.CSSProperties =
      typeof size === 'number'
        ? {
            lineHeight: `${size}px`,
          }
        : {};

    childrenToRender = (
      <span
        className={`${prefixCls}-string`}
        ref={(node: HTMLElement) => {
          avatarChildrenRef.current = node;
        }}
        style={{ ...sizeChildrenStyle, ...childrenStyle }}
      >
        {children}
      </span>
    );
  } else {
    childrenToRender = (
      <span
        className={`${prefixCls}-string`}
        style={{ opacity: 0 }}
        ref={(node: HTMLElement) => {
          avatarChildrenRef.current = node;
        }}
      >
        {children}
      </span>
    );
  }

  // The event is triggered twice from bubbling up the DOM tree.
  // see https://codesandbox.io/s/kind-snow-9lidz
  delete others.onError;
  delete others.gap;

  return (
    <span
      {...others}
      style={{ ...sizeStyle, ...others.style }}
      className={classString}
      ref={(node: HTMLElement) => {
        avatarNodeRef.current = node;
      }}
    >
      {childrenToRender}
    </span>
  );
};

Avatar.defaultProps = {
  shape: 'circle' as AvatarProps['shape'],
  size: 'default' as AvatarProps['size'],
};
>>>>>>> 7dbe4fe2

export { Group };
export default Avatar;<|MERGE_RESOLUTION|>--- conflicted
+++ resolved
@@ -9,10 +9,9 @@
   Group: typeof Group;
 }
 
-<<<<<<< HEAD
 const Avatar = InternalAvatar as CompoundedComponent;
 Avatar.Group = Group;
-=======
+
 const Avatar: React.FC<AvatarProps> = props => {
   const [scale, setScale] = React.useState(1);
   const [mounted, setMounted] = React.useState(false);
@@ -188,7 +187,6 @@
   shape: 'circle' as AvatarProps['shape'],
   size: 'default' as AvatarProps['size'],
 };
->>>>>>> 7dbe4fe2
 
 export { Group };
 export default Avatar;