<<<<<<< HEAD
# 复选框
=======
# 可选择
>>>>>>> 6e542e49

- order: 1

提供复选框操作功能。

---

````jsx
var Tree = antd.Tree;
var TreeNode = Tree.TreeNode;
<<<<<<< HEAD
function handleCheck(info) {
  console.log('check: ', info);
}
function handleSelect(info) {
  console.log('select: ', info);
=======
function handleCheck(checked, node, checkedKeys) {
  console.log('checked:', checked, node, checkedKeys);
>>>>>>> 6e542e49
}

React.render(
  <Tree defaultExpandAll={true} checkable={true} onCheck={handleCheck} onSelect={handleSelect}>
    <TreeNode title="parent 1">
      <TreeNode>leaf</TreeNode>
      <TreeNode title="parent 1-1">
        <TreeNode title="parent 2-1">
          <TreeNode>leaf</TreeNode>
          <TreeNode>leaf</TreeNode>
        </TreeNode>
        <TreeNode>leaf</TreeNode>
        <TreeNode>leaf</TreeNode>
      </TreeNode>
    </TreeNode>
    <TreeNode>leaf</TreeNode>
    <TreeNode>leaf</TreeNode>
  </Tree>
, document.getElementById('components-tree-demo-checkbox'));
````<|MERGE_RESOLUTION|>--- conflicted
+++ resolved
@@ -1,8 +1,4 @@
-<<<<<<< HEAD
-# 复选框
-=======
 # 可选择
->>>>>>> 6e542e49
 
 - order: 1
 
@@ -13,16 +9,11 @@
 ````jsx
 var Tree = antd.Tree;
 var TreeNode = Tree.TreeNode;
-<<<<<<< HEAD
 function handleCheck(info) {
   console.log('check: ', info);
 }
 function handleSelect(info) {
   console.log('select: ', info);
-=======
-function handleCheck(checked, node, checkedKeys) {
-  console.log('checked:', checked, node, checkedKeys);
->>>>>>> 6e542e49
 }
 
 React.render(
