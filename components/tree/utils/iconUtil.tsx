import * as React from 'react';
import classNames from 'classnames';
import LoadingOutlined from '@ant-design/icons/LoadingOutlined';
import FileOutlined from '@ant-design/icons/FileOutlined';
import MinusSquareOutlined from '@ant-design/icons/MinusSquareOutlined';
import PlusSquareOutlined from '@ant-design/icons/PlusSquareOutlined';
import CaretDownFilled from '@ant-design/icons/CaretDownFilled';
import { AntTreeNodeProps, SwitcherIcon } from '../Tree';
import { isValidElement, cloneElement } from '../../_util/reactNode';

export default function renderSwitcherIcon(
  prefixCls: string,
<<<<<<< HEAD
  switcherIcon: SwitcherIcon | undefined,
=======
  switcherIcon: React.ReactNode | ((props: any) => React.ReactNode),
>>>>>>> 688422b4
  showLine: boolean | { showLeafIcon: boolean } | undefined,
  treeNodeProps: AntTreeNodeProps,
): React.ReactNode {
  const { isLeaf, expanded, loading } = treeNodeProps;

  if (loading) {
    return <LoadingOutlined className={`${prefixCls}-switcher-loading-icon`} />;
  }
  let showLeafIcon;
  if (showLine && typeof showLine === 'object') {
    showLeafIcon = showLine.showLeafIcon;
  }
  if (isLeaf) {
    if (showLine) {
      if (typeof showLine === 'object' && !showLeafIcon) {
        return <span className={`${prefixCls}-switcher-leaf-line`} />;
      }
      return <FileOutlined className={`${prefixCls}-switcher-line-icon`} />;
    }
    return null;
  }
  const switcherCls = `${prefixCls}-switcher-icon`;

  let switcher = switcherIcon;
  if (typeof switcher === 'function') {
    switcher = switcher(Boolean(expanded));
  }

  if (isValidElement(switcher)) {
    return cloneElement(switcher, {
      className: classNames(switcher.props.className || '', switcherCls),
    });
  }

<<<<<<< HEAD
  if (switcher) {
    return switcher;
=======
  if (switcherIcon) {
    return typeof switcherIcon === 'function' ? switcherIcon(treeNodeProps) : switcherIcon;
>>>>>>> 688422b4
  }

  if (showLine) {
    return expanded ? (
      <MinusSquareOutlined className={`${prefixCls}-switcher-line-icon`} />
    ) : (
      <PlusSquareOutlined className={`${prefixCls}-switcher-line-icon`} />
    );
  }
  return <CaretDownFilled className={switcherCls} />;
}<|MERGE_RESOLUTION|>--- conflicted
+++ resolved
@@ -5,16 +5,12 @@
 import MinusSquareOutlined from '@ant-design/icons/MinusSquareOutlined';
 import PlusSquareOutlined from '@ant-design/icons/PlusSquareOutlined';
 import CaretDownFilled from '@ant-design/icons/CaretDownFilled';
-import { AntTreeNodeProps, SwitcherIcon } from '../Tree';
+import { AntTreeNodeProps } from '../Tree';
 import { isValidElement, cloneElement } from '../../_util/reactNode';
 
 export default function renderSwitcherIcon(
   prefixCls: string,
-<<<<<<< HEAD
-  switcherIcon: SwitcherIcon | undefined,
-=======
   switcherIcon: React.ReactNode | ((props: any) => React.ReactNode),
->>>>>>> 688422b4
   showLine: boolean | { showLeafIcon: boolean } | undefined,
   treeNodeProps: AntTreeNodeProps,
 ): React.ReactNode {
@@ -36,26 +32,15 @@
     }
     return null;
   }
+
   const switcherCls = `${prefixCls}-switcher-icon`;
 
-  let switcher = switcherIcon;
-  if (typeof switcher === 'function') {
-    switcher = switcher(Boolean(expanded));
-  }
+  const switcher = typeof switcherIcon === 'function' ? switcherIcon({ expanded }) : switcherIcon;
 
   if (isValidElement(switcher)) {
     return cloneElement(switcher, {
       className: classNames(switcher.props.className || '', switcherCls),
     });
-  }
-
-<<<<<<< HEAD
-  if (switcher) {
-    return switcher;
-=======
-  if (switcherIcon) {
-    return typeof switcherIcon === 'function' ? switcherIcon(treeNodeProps) : switcherIcon;
->>>>>>> 688422b4
   }
 
   if (showLine) {
