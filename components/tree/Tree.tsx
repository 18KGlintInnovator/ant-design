import HolderOutlined from '@ant-design/icons/HolderOutlined';
import classNames from 'classnames';
import type { BasicDataNode, TreeProps as RcTreeProps } from 'rc-tree';
import RcTree from 'rc-tree';
import type { DataNode, Key } from 'rc-tree/lib/interface';
import * as React from 'react';
import { ConfigContext } from '../config-provider';
<<<<<<< HEAD
import initCollapseMotion from '../_util/motion';
import DirectoryTree from './DirectoryTree';
=======
import collapseMotion from '../_util/motion';
>>>>>>> 5a617626
import dropIndicatorRender from './utils/dropIndicator';
import renderSwitcherIcon from './utils/iconUtil';

import useStyle from './style';

export type SwitcherIcon = React.ReactNode | ((props: AntTreeNodeProps) => React.ReactNode);
export type TreeLeafIcon = React.ReactNode | ((props: AntTreeNodeProps) => React.ReactNode);

export interface AntdTreeNodeAttribute {
  eventKey: string;
  prefixCls: string;
  className: string;
  expanded: boolean;
  selected: boolean;
  checked: boolean;
  halfChecked: boolean;
  children: React.ReactNode;
  title: React.ReactNode;
  pos: string;
  dragOver: boolean;
  dragOverGapTop: boolean;
  dragOverGapBottom: boolean;
  isLeaf: boolean;
  selectable: boolean;
  disabled: boolean;
  disableCheckbox: boolean;
}

export interface AntTreeNodeProps {
  className?: string;
  checkable?: boolean;
  disabled?: boolean;
  disableCheckbox?: boolean;
  title?: string | React.ReactNode;
  key?: Key;
  eventKey?: string;
  isLeaf?: boolean;
  checked?: boolean;
  expanded?: boolean;
  loading?: boolean;
  selected?: boolean;
  selectable?: boolean;
  icon?: ((treeNode: AntdTreeNodeAttribute) => React.ReactNode) | React.ReactNode;
  children?: React.ReactNode;
  [customProp: string]: any;
}

export interface AntTreeNode extends React.Component<AntTreeNodeProps, {}> { }

export interface AntTreeNodeBaseEvent {
  node: AntTreeNode;
  nativeEvent: MouseEvent;
}

export interface AntTreeNodeCheckedEvent extends AntTreeNodeBaseEvent {
  event: 'check';
  checked?: boolean;
  checkedNodes?: AntTreeNode[];
}

export interface AntTreeNodeSelectedEvent extends AntTreeNodeBaseEvent {
  event: 'select';
  selected?: boolean;
  selectedNodes?: DataNode[];
}

export interface AntTreeNodeExpandedEvent extends AntTreeNodeBaseEvent {
  expanded?: boolean;
}

export interface AntTreeNodeMouseEvent {
  node: AntTreeNode;
  event: React.DragEvent<HTMLElement>;
}

export interface AntTreeNodeDragEnterEvent extends AntTreeNodeMouseEvent {
  expandedKeys: Key[];
}

export interface AntTreeNodeDropEvent {
  node: AntTreeNode;
  dragNode: AntTreeNode;
  dragNodesKeys: Key[];
  dropPosition: number;
  dropToGap?: boolean;
  event: React.MouseEvent<HTMLElement>;
}

// [Legacy] Compatible for v3
export type TreeNodeNormal = DataNode;

type DraggableFn = (node: DataNode) => boolean;

interface DraggableConfig {
  icon?: React.ReactNode | false;
  nodeDraggable?: DraggableFn;
}

export interface TreeProps<T extends BasicDataNode = DataNode>
  extends Omit<
    RcTreeProps<T>,
    'prefixCls' | 'showLine' | 'direction' | 'draggable' | 'icon' | 'switcherIcon'
  > {
  showLine?: boolean | { showLeafIcon: boolean | TreeLeafIcon };
  className?: string;
  /** 是否支持多选 */
  multiple?: boolean;
  /** 是否自动展开父节点 */
  autoExpandParent?: boolean;
  /** Checkable状态下节点选择完全受控（父子节点选中状态不再关联） */
  checkStrictly?: boolean;
  /** 是否支持选中 */
  checkable?: boolean;
  /** 是否禁用树 */
  disabled?: boolean;
  /** 默认展开所有树节点 */
  defaultExpandAll?: boolean;
  /** 默认展开对应树节点 */
  defaultExpandParent?: boolean;
  /** 默认展开指定的树节点 */
  defaultExpandedKeys?: Key[];
  /** （受控）展开指定的树节点 */
  expandedKeys?: Key[];
  /** （受控）选中复选框的树节点 */
  checkedKeys?: Key[] | { checked: Key[]; halfChecked: Key[] };
  /** 默认选中复选框的树节点 */
  defaultCheckedKeys?: Key[];
  /** （受控）设置选中的树节点 */
  selectedKeys?: Key[];
  /** 默认选中的树节点 */
  defaultSelectedKeys?: Key[];
  selectable?: boolean;
  /** 点击树节点触发 */
  filterAntTreeNode?: (node: AntTreeNode) => boolean;
  loadedKeys?: Key[];
  /** 设置节点可拖拽（IE>8） */
  draggable?: DraggableFn | boolean | DraggableConfig;
  style?: React.CSSProperties;
  showIcon?: boolean;
  icon?:
  | ((nodeProps: AntdTreeNodeAttribute) => React.ReactNode)
  | React.ReactNode
  | RcTreeProps<T>['icon'];
  switcherIcon?: SwitcherIcon | RcTreeProps<T>['switcherIcon'];
  prefixCls?: string;
  children?: React.ReactNode;
  blockNode?: boolean;
}

const Tree = React.forwardRef<RcTree, TreeProps>((props, ref) => {
  const { getPrefixCls, direction, virtual } = React.useContext(ConfigContext);
  const {
    prefixCls: customizePrefixCls,
    className,
    showIcon = false,
    showLine,
    switcherIcon,
    blockNode = false,
    children,
    checkable = false,
    selectable = true,
    draggable,
    motion: customMotion,
  } = props;

  const prefixCls = getPrefixCls('tree', customizePrefixCls);
  const rootPrefixCls = getPrefixCls();

  const motion = customMotion ?? {
    ...initCollapseMotion(rootPrefixCls),
    motionAppear: false,
  };

  const newProps = {
    ...props,
    checkable,
    selectable,
    showIcon,
    motion,
    blockNode,
    showLine: Boolean(showLine),
    dropIndicatorRender,
  };

  const [wrapSSR, hashId] = useStyle(prefixCls);

  const draggableConfig = React.useMemo(() => {
    if (!draggable) {
      return false;
    }

    let mergedDraggable: DraggableConfig = {};
    switch (typeof draggable) {
      case 'function':
        mergedDraggable.nodeDraggable = draggable;
        break;
      case 'object':
        mergedDraggable = { ...draggable };
        break;
      default:
        break;
      // Do nothing
    }

    if (mergedDraggable.icon !== false) {
      mergedDraggable.icon = mergedDraggable.icon || <HolderOutlined />;
    }

    return mergedDraggable;
  }, [draggable]);

  return wrapSSR(
    <RcTree
      itemHeight={20}
      ref={ref}
      virtual={virtual}
      {...newProps}
      prefixCls={prefixCls}
      className={classNames(
        {
          [`${prefixCls}-icon-hide`]: !showIcon,
          [`${prefixCls}-block-node`]: blockNode,
          [`${prefixCls}-unselectable`]: !selectable,
          [`${prefixCls}-rtl`]: direction === 'rtl',
        },
        className,
        hashId,
      )}
      direction={direction}
      checkable={checkable ? <span className={`${prefixCls}-checkbox-inner`} /> : checkable}
      selectable={selectable}
      switcherIcon={(nodeProps: AntTreeNodeProps) =>
        renderSwitcherIcon(prefixCls, switcherIcon, showLine, nodeProps)
      }
      draggable={draggableConfig}
    >
      {children}
    </RcTree>,
  );
});

export default Tree;<|MERGE_RESOLUTION|>--- conflicted
+++ resolved
@@ -5,12 +5,7 @@
 import type { DataNode, Key } from 'rc-tree/lib/interface';
 import * as React from 'react';
 import { ConfigContext } from '../config-provider';
-<<<<<<< HEAD
 import initCollapseMotion from '../_util/motion';
-import DirectoryTree from './DirectoryTree';
-=======
-import collapseMotion from '../_util/motion';
->>>>>>> 5a617626
 import dropIndicatorRender from './utils/dropIndicator';
 import renderSwitcherIcon from './utils/iconUtil';
 
@@ -58,7 +53,7 @@
   [customProp: string]: any;
 }
 
-export interface AntTreeNode extends React.Component<AntTreeNodeProps, {}> { }
+export interface AntTreeNode extends React.Component<AntTreeNodeProps, {}> {}
 
 export interface AntTreeNodeBaseEvent {
   node: AntTreeNode;
@@ -151,9 +146,9 @@
   style?: React.CSSProperties;
   showIcon?: boolean;
   icon?:
-  | ((nodeProps: AntdTreeNodeAttribute) => React.ReactNode)
-  | React.ReactNode
-  | RcTreeProps<T>['icon'];
+    | ((nodeProps: AntdTreeNodeAttribute) => React.ReactNode)
+    | React.ReactNode
+    | RcTreeProps<T>['icon'];
   switcherIcon?: SwitcherIcon | RcTreeProps<T>['switcherIcon'];
   prefixCls?: string;
   children?: React.ReactNode;
