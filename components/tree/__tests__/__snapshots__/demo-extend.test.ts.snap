// Jest Snapshot v1, https://goo.gl/fbAQLP

exports[`renders ./components/tree/demo/basic.md extend context correctly 1`] = `
<div
  class="ant-tree ant-tree-icon-hide"
  role="tree"
>
  <div>
    <input
      aria-label="for screen reader"
      style="width: 0px; height: 0px; display: flex; overflow: hidden; opacity: 0; border: 0px; padding: 0px; margin: 0px;"
      tabindex="0"
      value=""
    />
  </div>
  <div
    aria-hidden="true"
    class="ant-tree-treenode"
    style="position: absolute; pointer-events: none; visibility: hidden; height: 0px; overflow: hidden;"
  >
    <div
      class="ant-tree-indent"
    >
      <div
        class="ant-tree-indent-unit"
      />
    </div>
  </div>
  <div
    class="ant-tree-list"
    style="position: relative;"
  >
    <div
      class="ant-tree-list-holder"
    >
      <div>
        <div
          class="ant-tree-list-holder-inner"
          style="display: flex; flex-direction: column;"
        >
          <div
            aria-grabbed="false"
            class="ant-tree-treenode ant-tree-treenode-switcher-open ant-tree-treenode-checkbox-checked ant-tree-treenode-leaf-last"
            draggable="false"
          >
            <span
              aria-hidden="true"
              class="ant-tree-indent"
            />
            <span
              class="ant-tree-switcher ant-tree-switcher_open"
            >
              <span
                aria-label="caret-down"
                class="anticon anticon-caret-down ant-tree-switcher-icon"
                role="img"
              >
                <svg
                  aria-hidden="true"
                  data-icon="caret-down"
                  fill="currentColor"
                  focusable="false"
                  height="1em"
                  viewBox="0 0 1024 1024"
                  width="1em"
                >
                  <path
                    d="M840.4 300H183.6c-19.7 0-30.7 20.8-18.5 35l328.4 380.8c9.4 10.9 27.5 10.9 37 0L858.9 335c12.2-14.2 1.2-35-18.5-35z"
                  />
                </svg>
              </span>
            </span>
            <span
              class="ant-tree-checkbox ant-tree-checkbox-checked"
            >
              <span
                class="ant-tree-checkbox-inner"
              />
            </span>
            <span
              class="ant-tree-node-content-wrapper ant-tree-node-content-wrapper-open"
              title="parent 1"
            >
              <span
                class="ant-tree-title"
              >
                parent 1
              </span>
            </span>
          </div>
          <div
            aria-grabbed="false"
            class="ant-tree-treenode ant-tree-treenode-disabled ant-tree-treenode-switcher-open ant-tree-treenode-checkbox-checked ant-tree-treenode-selected"
            draggable="false"
          >
            <span
              aria-hidden="true"
              class="ant-tree-indent"
            >
              <span
                class="ant-tree-indent-unit ant-tree-indent-unit-start ant-tree-indent-unit-end"
              />
            </span>
            <span
              class="ant-tree-switcher ant-tree-switcher_open"
            >
              <span
                aria-label="caret-down"
                class="anticon anticon-caret-down ant-tree-switcher-icon"
                role="img"
              >
                <svg
                  aria-hidden="true"
                  data-icon="caret-down"
                  fill="currentColor"
                  focusable="false"
                  height="1em"
                  viewBox="0 0 1024 1024"
                  width="1em"
                >
                  <path
                    d="M840.4 300H183.6c-19.7 0-30.7 20.8-18.5 35l328.4 380.8c9.4 10.9 27.5 10.9 37 0L858.9 335c12.2-14.2 1.2-35-18.5-35z"
                  />
                </svg>
              </span>
            </span>
            <span
              class="ant-tree-checkbox ant-tree-checkbox-checked ant-tree-checkbox-disabled"
            >
              <span
                class="ant-tree-checkbox-inner"
              />
            </span>
            <span
              class="ant-tree-node-content-wrapper ant-tree-node-content-wrapper-open"
              title="parent 1-0"
            >
              <span
                class="ant-tree-title"
              >
                parent 1-0
              </span>
            </span>
          </div>
          <div
            aria-grabbed="false"
            class="ant-tree-treenode ant-tree-treenode-switcher-close"
            draggable="false"
          >
            <span
              aria-hidden="true"
              class="ant-tree-indent"
            >
              <span
                class="ant-tree-indent-unit ant-tree-indent-unit-start ant-tree-indent-unit-end"
              />
              <span
                class="ant-tree-indent-unit ant-tree-indent-unit-start"
              />
            </span>
            <span
              class="ant-tree-switcher ant-tree-switcher-noop"
            />
            <span
              class="ant-tree-checkbox ant-tree-checkbox-disabled"
            >
              <span
                class="ant-tree-checkbox-inner"
              />
            </span>
            <span
              class="ant-tree-node-content-wrapper ant-tree-node-content-wrapper-normal"
              title="leaf"
            >
              <span
                class="ant-tree-title"
              >
                leaf
              </span>
            </span>
          </div>
          <div
            aria-grabbed="false"
            class="ant-tree-treenode ant-tree-treenode-switcher-close ant-tree-treenode-leaf-last"
            draggable="false"
          >
            <span
              aria-hidden="true"
              class="ant-tree-indent"
            >
              <span
                class="ant-tree-indent-unit ant-tree-indent-unit-start ant-tree-indent-unit-end"
              />
              <span
                class="ant-tree-indent-unit ant-tree-indent-unit-start"
              />
            </span>
            <span
              class="ant-tree-switcher ant-tree-switcher-noop"
            />
            <span
              class="ant-tree-checkbox"
            >
              <span
                class="ant-tree-checkbox-inner"
              />
            </span>
            <span
              class="ant-tree-node-content-wrapper ant-tree-node-content-wrapper-normal"
              title="leaf"
            >
              <span
                class="ant-tree-title"
              >
                leaf
              </span>
            </span>
          </div>
          <div
            aria-grabbed="false"
            class="ant-tree-treenode ant-tree-treenode-switcher-open ant-tree-treenode-checkbox-checked ant-tree-treenode-leaf-last"
            draggable="false"
          >
            <span
              aria-hidden="true"
              class="ant-tree-indent"
            >
              <span
                class="ant-tree-indent-unit ant-tree-indent-unit-start ant-tree-indent-unit-end"
              />
            </span>
            <span
              class="ant-tree-switcher ant-tree-switcher_open"
            >
              <span
                aria-label="caret-down"
                class="anticon anticon-caret-down ant-tree-switcher-icon"
                role="img"
              >
                <svg
                  aria-hidden="true"
                  data-icon="caret-down"
                  fill="currentColor"
                  focusable="false"
                  height="1em"
                  viewBox="0 0 1024 1024"
                  width="1em"
                >
                  <path
                    d="M840.4 300H183.6c-19.7 0-30.7 20.8-18.5 35l328.4 380.8c9.4 10.9 27.5 10.9 37 0L858.9 335c12.2-14.2 1.2-35-18.5-35z"
                  />
                </svg>
              </span>
            </span>
            <span
              class="ant-tree-checkbox ant-tree-checkbox-checked"
            >
              <span
                class="ant-tree-checkbox-inner"
              />
            </span>
            <span
              class="ant-tree-node-content-wrapper ant-tree-node-content-wrapper-open"
              title="parent 1-1"
            >
              <span
                class="ant-tree-title"
              >
                parent 1-1
              </span>
            </span>
          </div>
          <div
            aria-grabbed="false"
            class="ant-tree-treenode ant-tree-treenode-switcher-close ant-tree-treenode-checkbox-checked ant-tree-treenode-leaf-last"
            draggable="false"
          >
            <span
              aria-hidden="true"
              class="ant-tree-indent"
            >
              <span
                class="ant-tree-indent-unit ant-tree-indent-unit-start ant-tree-indent-unit-end"
              />
              <span
                class="ant-tree-indent-unit ant-tree-indent-unit-end"
              />
            </span>
            <span
              class="ant-tree-switcher ant-tree-switcher-noop"
            />
            <span
              class="ant-tree-checkbox ant-tree-checkbox-checked"
            >
              <span
                class="ant-tree-checkbox-inner"
              />
            </span>
            <span
              class="ant-tree-node-content-wrapper ant-tree-node-content-wrapper-normal"
              title=""
            >
              <span
                class="ant-tree-title"
              >
                <span
                  style="color: rgb(24, 144, 255);"
                >
                  sss
                </span>
              </span>
            </span>
          </div>
        </div>
      </div>
    </div>
  </div>
</div>
`;

exports[`renders ./components/tree/demo/basic-controlled.md extend context correctly 1`] = `
<div
  class="ant-tree ant-tree-icon-hide"
  role="tree"
>
  <div>
    <input
      aria-label="for screen reader"
      style="width: 0px; height: 0px; display: flex; overflow: hidden; opacity: 0; border: 0px; padding: 0px; margin: 0px;"
      tabindex="0"
      value=""
    />
  </div>
  <div
    aria-hidden="true"
    class="ant-tree-treenode"
    style="position: absolute; pointer-events: none; visibility: hidden; height: 0px; overflow: hidden;"
  >
    <div
      class="ant-tree-indent"
    >
      <div
        class="ant-tree-indent-unit"
      />
    </div>
  </div>
  <div
    class="ant-tree-list"
    style="position: relative;"
  >
    <div
      class="ant-tree-list-holder"
    >
      <div>
        <div
          class="ant-tree-list-holder-inner"
          style="display: flex; flex-direction: column;"
        >
          <div
            aria-grabbed="false"
            class="ant-tree-treenode ant-tree-treenode-switcher-open ant-tree-treenode-checkbox-indeterminate"
            draggable="false"
          >
            <span
              aria-hidden="true"
              class="ant-tree-indent"
            />
            <span
              class="ant-tree-switcher ant-tree-switcher_open"
            >
              <span
                aria-label="caret-down"
                class="anticon anticon-caret-down ant-tree-switcher-icon"
                role="img"
              >
                <svg
                  aria-hidden="true"
                  data-icon="caret-down"
                  fill="currentColor"
                  focusable="false"
                  height="1em"
                  viewBox="0 0 1024 1024"
                  width="1em"
                >
                  <path
                    d="M840.4 300H183.6c-19.7 0-30.7 20.8-18.5 35l328.4 380.8c9.4 10.9 27.5 10.9 37 0L858.9 335c12.2-14.2 1.2-35-18.5-35z"
                  />
                </svg>
              </span>
            </span>
            <span
              class="ant-tree-checkbox ant-tree-checkbox-indeterminate"
            >
              <span
                class="ant-tree-checkbox-inner"
              />
            </span>
            <span
              class="ant-tree-node-content-wrapper ant-tree-node-content-wrapper-open"
              title="0-0"
            >
              <span
                class="ant-tree-title"
              >
                0-0
              </span>
            </span>
          </div>
          <div
            aria-grabbed="false"
            class="ant-tree-treenode ant-tree-treenode-switcher-open ant-tree-treenode-checkbox-checked"
            draggable="false"
          >
            <span
              aria-hidden="true"
              class="ant-tree-indent"
            >
              <span
                class="ant-tree-indent-unit ant-tree-indent-unit-start"
              />
            </span>
            <span
              class="ant-tree-switcher ant-tree-switcher_open"
            >
              <span
                aria-label="caret-down"
                class="anticon anticon-caret-down ant-tree-switcher-icon"
                role="img"
              >
                <svg
                  aria-hidden="true"
                  data-icon="caret-down"
                  fill="currentColor"
                  focusable="false"
                  height="1em"
                  viewBox="0 0 1024 1024"
                  width="1em"
                >
                  <path
                    d="M840.4 300H183.6c-19.7 0-30.7 20.8-18.5 35l328.4 380.8c9.4 10.9 27.5 10.9 37 0L858.9 335c12.2-14.2 1.2-35-18.5-35z"
                  />
                </svg>
              </span>
            </span>
            <span
              class="ant-tree-checkbox ant-tree-checkbox-checked"
            >
              <span
                class="ant-tree-checkbox-inner"
              />
            </span>
            <span
              class="ant-tree-node-content-wrapper ant-tree-node-content-wrapper-open"
              title="0-0-0"
            >
              <span
                class="ant-tree-title"
              >
                0-0-0
              </span>
            </span>
          </div>
          <div
            aria-grabbed="false"
            class="ant-tree-treenode ant-tree-treenode-switcher-close ant-tree-treenode-checkbox-checked"
            draggable="false"
          >
            <span
              aria-hidden="true"
              class="ant-tree-indent"
            >
              <span
                class="ant-tree-indent-unit ant-tree-indent-unit-start"
              />
              <span
                class="ant-tree-indent-unit ant-tree-indent-unit-start"
              />
            </span>
            <span
              class="ant-tree-switcher ant-tree-switcher-noop"
            />
            <span
              class="ant-tree-checkbox ant-tree-checkbox-checked"
            >
              <span
                class="ant-tree-checkbox-inner"
              />
            </span>
            <span
              class="ant-tree-node-content-wrapper ant-tree-node-content-wrapper-normal"
              title="0-0-0-0"
            >
              <span
                class="ant-tree-title"
              >
                0-0-0-0
              </span>
            </span>
          </div>
          <div
            aria-grabbed="false"
            class="ant-tree-treenode ant-tree-treenode-switcher-close ant-tree-treenode-checkbox-checked"
            draggable="false"
          >
            <span
              aria-hidden="true"
              class="ant-tree-indent"
            >
              <span
                class="ant-tree-indent-unit ant-tree-indent-unit-start"
              />
              <span
                class="ant-tree-indent-unit ant-tree-indent-unit-start"
              />
            </span>
            <span
              class="ant-tree-switcher ant-tree-switcher-noop"
            />
            <span
              class="ant-tree-checkbox ant-tree-checkbox-checked"
            >
              <span
                class="ant-tree-checkbox-inner"
              />
            </span>
            <span
              class="ant-tree-node-content-wrapper ant-tree-node-content-wrapper-normal"
              title="0-0-0-1"
            >
              <span
                class="ant-tree-title"
              >
                0-0-0-1
              </span>
            </span>
          </div>
          <div
            aria-grabbed="false"
            class="ant-tree-treenode ant-tree-treenode-switcher-close ant-tree-treenode-checkbox-checked ant-tree-treenode-leaf-last"
            draggable="false"
          >
            <span
              aria-hidden="true"
              class="ant-tree-indent"
            >
              <span
                class="ant-tree-indent-unit ant-tree-indent-unit-start"
              />
              <span
                class="ant-tree-indent-unit ant-tree-indent-unit-start"
              />
            </span>
            <span
              class="ant-tree-switcher ant-tree-switcher-noop"
            />
            <span
              class="ant-tree-checkbox ant-tree-checkbox-checked"
            >
              <span
                class="ant-tree-checkbox-inner"
              />
            </span>
            <span
              class="ant-tree-node-content-wrapper ant-tree-node-content-wrapper-normal"
              title="0-0-0-2"
            >
              <span
                class="ant-tree-title"
              >
                0-0-0-2
              </span>
            </span>
          </div>
          <div
            aria-grabbed="false"
            class="ant-tree-treenode ant-tree-treenode-switcher-open"
            draggable="false"
          >
            <span
              aria-hidden="true"
              class="ant-tree-indent"
            >
              <span
                class="ant-tree-indent-unit ant-tree-indent-unit-start"
              />
            </span>
            <span
              class="ant-tree-switcher ant-tree-switcher_open"
            >
              <span
                aria-label="caret-down"
                class="anticon anticon-caret-down ant-tree-switcher-icon"
                role="img"
              >
                <svg
                  aria-hidden="true"
                  data-icon="caret-down"
                  fill="currentColor"
                  focusable="false"
                  height="1em"
                  viewBox="0 0 1024 1024"
                  width="1em"
                >
                  <path
                    d="M840.4 300H183.6c-19.7 0-30.7 20.8-18.5 35l328.4 380.8c9.4 10.9 27.5 10.9 37 0L858.9 335c12.2-14.2 1.2-35-18.5-35z"
                  />
                </svg>
              </span>
            </span>
            <span
              class="ant-tree-checkbox"
            >
              <span
                class="ant-tree-checkbox-inner"
              />
            </span>
            <span
              class="ant-tree-node-content-wrapper ant-tree-node-content-wrapper-open"
              title="0-0-1"
            >
              <span
                class="ant-tree-title"
              >
                0-0-1
              </span>
            </span>
          </div>
          <div
            aria-grabbed="false"
            class="ant-tree-treenode ant-tree-treenode-switcher-close"
            draggable="false"
          >
            <span
              aria-hidden="true"
              class="ant-tree-indent"
            >
              <span
                class="ant-tree-indent-unit ant-tree-indent-unit-start"
              />
              <span
                class="ant-tree-indent-unit"
              />
            </span>
            <span
              class="ant-tree-switcher ant-tree-switcher-noop"
            />
            <span
              class="ant-tree-checkbox"
            >
              <span
                class="ant-tree-checkbox-inner"
              />
            </span>
            <span
              class="ant-tree-node-content-wrapper ant-tree-node-content-wrapper-normal"
              title="0-0-1-0"
            >
              <span
                class="ant-tree-title"
              >
                0-0-1-0
              </span>
            </span>
          </div>
          <div
            aria-grabbed="false"
            class="ant-tree-treenode ant-tree-treenode-switcher-close"
            draggable="false"
          >
            <span
              aria-hidden="true"
              class="ant-tree-indent"
            >
              <span
                class="ant-tree-indent-unit ant-tree-indent-unit-start"
              />
              <span
                class="ant-tree-indent-unit"
              />
            </span>
            <span
              class="ant-tree-switcher ant-tree-switcher-noop"
            />
            <span
              class="ant-tree-checkbox"
            >
              <span
                class="ant-tree-checkbox-inner"
              />
            </span>
            <span
              class="ant-tree-node-content-wrapper ant-tree-node-content-wrapper-normal"
              title="0-0-1-1"
            >
              <span
                class="ant-tree-title"
              >
                0-0-1-1
              </span>
            </span>
          </div>
          <div
            aria-grabbed="false"
            class="ant-tree-treenode ant-tree-treenode-switcher-close ant-tree-treenode-leaf-last"
            draggable="false"
          >
            <span
              aria-hidden="true"
              class="ant-tree-indent"
            >
              <span
                class="ant-tree-indent-unit ant-tree-indent-unit-start"
              />
              <span
                class="ant-tree-indent-unit"
              />
            </span>
            <span
              class="ant-tree-switcher ant-tree-switcher-noop"
            />
            <span
              class="ant-tree-checkbox"
            >
              <span
                class="ant-tree-checkbox-inner"
              />
            </span>
            <span
              class="ant-tree-node-content-wrapper ant-tree-node-content-wrapper-normal"
              title="0-0-1-2"
            >
              <span
                class="ant-tree-title"
              >
                0-0-1-2
              </span>
            </span>
          </div>
          <div
            aria-grabbed="false"
            class="ant-tree-treenode ant-tree-treenode-switcher-close ant-tree-treenode-leaf-last"
            draggable="false"
          >
            <span
              aria-hidden="true"
              class="ant-tree-indent"
            >
              <span
                class="ant-tree-indent-unit ant-tree-indent-unit-start"
              />
            </span>
            <span
              class="ant-tree-switcher ant-tree-switcher-noop"
            />
            <span
              class="ant-tree-checkbox"
            >
              <span
                class="ant-tree-checkbox-inner"
              />
            </span>
            <span
              class="ant-tree-node-content-wrapper ant-tree-node-content-wrapper-normal"
              title="0-0-2"
            >
              <span
                class="ant-tree-title"
              >
                0-0-2
              </span>
            </span>
          </div>
          <div
            aria-grabbed="false"
            class="ant-tree-treenode ant-tree-treenode-switcher-close"
            draggable="false"
          >
            <span
              aria-hidden="true"
              class="ant-tree-indent"
            />
            <span
              class="ant-tree-switcher ant-tree-switcher_close"
            >
              <span
                aria-label="caret-down"
                class="anticon anticon-caret-down ant-tree-switcher-icon"
                role="img"
              >
                <svg
                  aria-hidden="true"
                  data-icon="caret-down"
                  fill="currentColor"
                  focusable="false"
                  height="1em"
                  viewBox="0 0 1024 1024"
                  width="1em"
                >
                  <path
                    d="M840.4 300H183.6c-19.7 0-30.7 20.8-18.5 35l328.4 380.8c9.4 10.9 27.5 10.9 37 0L858.9 335c12.2-14.2 1.2-35-18.5-35z"
                  />
                </svg>
              </span>
            </span>
            <span
              class="ant-tree-checkbox"
            >
              <span
                class="ant-tree-checkbox-inner"
              />
            </span>
            <span
              class="ant-tree-node-content-wrapper ant-tree-node-content-wrapper-close"
              title="0-1"
            >
              <span
                class="ant-tree-title"
              >
                0-1
              </span>
            </span>
          </div>
          <div
            aria-grabbed="false"
            class="ant-tree-treenode ant-tree-treenode-switcher-close ant-tree-treenode-leaf-last"
            draggable="false"
          >
            <span
              aria-hidden="true"
              class="ant-tree-indent"
            />
            <span
              class="ant-tree-switcher ant-tree-switcher-noop"
            />
            <span
              class="ant-tree-checkbox"
            >
              <span
                class="ant-tree-checkbox-inner"
              />
            </span>
            <span
              class="ant-tree-node-content-wrapper ant-tree-node-content-wrapper-normal"
              title="0-2"
            >
              <span
                class="ant-tree-title"
              >
                0-2
              </span>
            </span>
          </div>
        </div>
      </div>
    </div>
  </div>
</div>
`;

exports[`renders ./components/tree/demo/customized-icon.md extend context correctly 1`] = `
<div
  class="ant-tree"
  role="tree"
>
  <div>
    <input
      aria-label="for screen reader"
      style="width: 0px; height: 0px; display: flex; overflow: hidden; opacity: 0; border: 0px; padding: 0px; margin: 0px;"
      tabindex="0"
      value=""
    />
  </div>
  <div
    aria-hidden="true"
    class="ant-tree-treenode"
    style="position: absolute; pointer-events: none; visibility: hidden; height: 0px; overflow: hidden;"
  >
    <div
      class="ant-tree-indent"
    >
      <div
        class="ant-tree-indent-unit"
      />
    </div>
  </div>
  <div
    class="ant-tree-list"
    style="position: relative;"
  >
    <div
      class="ant-tree-list-holder"
    >
      <div>
        <div
          class="ant-tree-list-holder-inner"
          style="display: flex; flex-direction: column;"
        >
          <div
            aria-grabbed="false"
            class="ant-tree-treenode ant-tree-treenode-switcher-open ant-tree-treenode-leaf-last"
            draggable="false"
          >
            <span
              aria-hidden="true"
              class="ant-tree-indent"
            />
            <span
              class="ant-tree-switcher ant-tree-switcher_open"
            >
              <span
                aria-label="down"
                class="anticon anticon-down ant-tree-switcher-icon"
                role="img"
              >
                <svg
                  aria-hidden="true"
                  data-icon="down"
                  fill="currentColor"
                  focusable="false"
                  height="1em"
                  viewBox="64 64 896 896"
                  width="1em"
                >
                  <path
                    d="M884 256h-75c-5.1 0-9.9 2.5-12.9 6.6L512 654.2 227.9 262.6c-3-4.1-7.8-6.6-12.9-6.6h-75c-6.5 0-10.3 7.4-6.5 12.7l352.6 486.1c12.8 17.6 39 17.6 51.7 0l352.6-486.1c3.9-5.3.1-12.7-6.4-12.7z"
                  />
                </svg>
              </span>
            </span>
            <span
              class="ant-tree-node-content-wrapper ant-tree-node-content-wrapper-open"
              title="parent 1"
            >
              <span
                class="ant-tree-iconEle ant-tree-icon__customize"
              >
                <span
                  aria-label="smile"
                  class="anticon anticon-smile"
                  role="img"
                >
                  <svg
                    aria-hidden="true"
                    data-icon="smile"
                    fill="currentColor"
                    focusable="false"
                    height="1em"
                    viewBox="64 64 896 896"
                    width="1em"
                  >
                    <path
                      d="M288 421a48 48 0 1096 0 48 48 0 10-96 0zm352 0a48 48 0 1096 0 48 48 0 10-96 0zM512 64C264.6 64 64 264.6 64 512s200.6 448 448 448 448-200.6 448-448S759.4 64 512 64zm263 711c-34.2 34.2-74 61-118.3 79.8C611 874.2 562.3 884 512 884c-50.3 0-99-9.8-144.8-29.2A370.4 370.4 0 01248.9 775c-34.2-34.2-61-74-79.8-118.3C149.8 611 140 562.3 140 512s9.8-99 29.2-144.8A370.4 370.4 0 01249 248.9c34.2-34.2 74-61 118.3-79.8C413 149.8 461.7 140 512 140c50.3 0 99 9.8 144.8 29.2A370.4 370.4 0 01775.1 249c34.2 34.2 61 74 79.8 118.3C874.2 413 884 461.7 884 512s-9.8 99-29.2 144.8A368.89 368.89 0 01775 775zM664 533h-48.1c-4.2 0-7.8 3.2-8.1 7.4C604 589.9 562.5 629 512 629s-92.1-39.1-95.8-88.6c-.3-4.2-3.9-7.4-8.1-7.4H360a8 8 0 00-8 8.4c4.4 84.3 74.5 151.6 160 151.6s155.6-67.3 160-151.6a8 8 0 00-8-8.4z"
                    />
                  </svg>
                </span>
              </span>
              <span
                class="ant-tree-title"
              >
                parent 1
              </span>
            </span>
          </div>
          <div
            aria-grabbed="false"
            class="ant-tree-treenode ant-tree-treenode-switcher-open ant-tree-treenode-selected"
            draggable="false"
          >
            <span
              aria-hidden="true"
              class="ant-tree-indent"
            >
              <span
                class="ant-tree-indent-unit ant-tree-indent-unit-start ant-tree-indent-unit-end"
              />
            </span>
            <span
              class="ant-tree-switcher ant-tree-switcher-noop"
            />
            <span
              class="ant-tree-node-content-wrapper ant-tree-node-content-wrapper-normal ant-tree-node-selected"
              title="leaf"
            >
              <span
                class="ant-tree-iconEle ant-tree-icon__customize"
              >
                <span
                  aria-label="meh"
                  class="anticon anticon-meh"
                  role="img"
                >
                  <svg
                    aria-hidden="true"
                    data-icon="meh"
                    fill="currentColor"
                    focusable="false"
                    height="1em"
                    viewBox="64 64 896 896"
                    width="1em"
                  >
                    <path
                      d="M288 421a48 48 0 1096 0 48 48 0 10-96 0zm352 0a48 48 0 1096 0 48 48 0 10-96 0zM512 64C264.6 64 64 264.6 64 512s200.6 448 448 448 448-200.6 448-448S759.4 64 512 64zm263 711c-34.2 34.2-74 61-118.3 79.8C611 874.2 562.3 884 512 884c-50.3 0-99-9.8-144.8-29.2A370.4 370.4 0 01248.9 775c-34.2-34.2-61-74-79.8-118.3C149.8 611 140 562.3 140 512s9.8-99 29.2-144.8A370.4 370.4 0 01249 248.9c34.2-34.2 74-61 118.3-79.8C413 149.8 461.7 140 512 140c50.3 0 99 9.8 144.8 29.2A370.4 370.4 0 01775.1 249c34.2 34.2 61 74 79.8 118.3C874.2 413 884 461.7 884 512s-9.8 99-29.2 144.8A368.89 368.89 0 01775 775zM664 565H360c-4.4 0-8 3.6-8 8v48c0 4.4 3.6 8 8 8h304c4.4 0 8-3.6 8-8v-48c0-4.4-3.6-8-8-8z"
                    />
                  </svg>
                </span>
              </span>
              <span
                class="ant-tree-title"
              >
                leaf
              </span>
            </span>
          </div>
          <div
            aria-grabbed="false"
            class="ant-tree-treenode ant-tree-treenode-switcher-open ant-tree-treenode-leaf-last"
            draggable="false"
          >
            <span
              aria-hidden="true"
              class="ant-tree-indent"
            >
              <span
                class="ant-tree-indent-unit ant-tree-indent-unit-start ant-tree-indent-unit-end"
              />
            </span>
            <span
              class="ant-tree-switcher ant-tree-switcher-noop"
            />
            <span
              class="ant-tree-node-content-wrapper ant-tree-node-content-wrapper-normal"
              title="leaf"
            >
              <span
                class="ant-tree-iconEle ant-tree-icon__customize"
              >
                <span
                  aria-label="frown"
                  class="anticon anticon-frown"
                  role="img"
                >
                  <svg
                    aria-hidden="true"
                    data-icon="frown"
                    fill="currentColor"
                    focusable="false"
                    height="1em"
                    viewBox="64 64 896 896"
                    width="1em"
                  >
                    <path
                      d="M288 421a48 48 0 1096 0 48 48 0 10-96 0zm352 0a48 48 0 1096 0 48 48 0 10-96 0zM512 64C264.6 64 64 264.6 64 512s200.6 448 448 448 448-200.6 448-448S759.4 64 512 64zm263 711c-34.2 34.2-74 61-118.3 79.8C611 874.2 562.3 884 512 884c-50.3 0-99-9.8-144.8-29.2A370.4 370.4 0 01248.9 775c-34.2-34.2-61-74-79.8-118.3C149.8 611 140 562.3 140 512s9.8-99 29.2-144.8A370.4 370.4 0 01249 248.9c34.2-34.2 74-61 118.3-79.8C413 149.8 461.7 140 512 140c50.3 0 99 9.8 144.8 29.2A370.4 370.4 0 01775.1 249c34.2 34.2 61 74 79.8 118.3C874.2 413 884 461.7 884 512s-9.8 99-29.2 144.8A368.89 368.89 0 01775 775zM512 533c-85.5 0-155.6 67.3-160 151.6a8 8 0 008 8.4h48.1c4.2 0 7.8-3.2 8.1-7.4C420 636.1 461.5 597 512 597s92.1 39.1 95.8 88.6c.3 4.2 3.9 7.4 8.1 7.4H664a8 8 0 008-8.4C667.6 600.3 597.5 533 512 533z"
                    />
                  </svg>
                </span>
              </span>
              <span
                class="ant-tree-title"
              >
                leaf
              </span>
            </span>
          </div>
        </div>
      </div>
    </div>
  </div>
</div>
`;

exports[`renders ./components/tree/demo/directory.md extend context correctly 1`] = `
<div
  class="ant-tree ant-tree-block-node ant-tree-directory"
  role="tree"
>
  <div>
    <input
      aria-label="for screen reader"
      style="width: 0px; height: 0px; display: flex; overflow: hidden; opacity: 0; border: 0px; padding: 0px; margin: 0px;"
      tabindex="0"
      value=""
    />
  </div>
  <div
    aria-hidden="true"
    class="ant-tree-treenode"
    style="position: absolute; pointer-events: none; visibility: hidden; height: 0px; overflow: hidden;"
  >
    <div
      class="ant-tree-indent"
    >
      <div
        class="ant-tree-indent-unit"
      />
    </div>
  </div>
  <div
    class="ant-tree-list"
    style="position: relative;"
  >
    <div
      class="ant-tree-list-holder"
    >
      <div>
        <div
          class="ant-tree-list-holder-inner"
          style="display: flex; flex-direction: column;"
        >
          <div
            aria-grabbed="false"
            class="ant-tree-treenode ant-tree-treenode-switcher-open"
            draggable="false"
          >
            <span
              aria-hidden="true"
              class="ant-tree-indent"
            />
            <span
              class="ant-tree-switcher ant-tree-switcher_open"
            >
              <span
                aria-label="caret-down"
                class="anticon anticon-caret-down ant-tree-switcher-icon"
                role="img"
              >
                <svg
                  aria-hidden="true"
                  data-icon="caret-down"
                  fill="currentColor"
                  focusable="false"
                  height="1em"
                  viewBox="0 0 1024 1024"
                  width="1em"
                >
                  <path
                    d="M840.4 300H183.6c-19.7 0-30.7 20.8-18.5 35l328.4 380.8c9.4 10.9 27.5 10.9 37 0L858.9 335c12.2-14.2 1.2-35-18.5-35z"
                  />
                </svg>
              </span>
            </span>
            <span
              class="ant-tree-node-content-wrapper ant-tree-node-content-wrapper-open"
              title="parent 0"
            >
              <span
                class="ant-tree-iconEle ant-tree-icon__customize"
              >
                <span
                  aria-label="folder-open"
                  class="anticon anticon-folder-open"
                  role="img"
                >
                  <svg
                    aria-hidden="true"
                    data-icon="folder-open"
                    fill="currentColor"
                    focusable="false"
                    height="1em"
                    viewBox="64 64 896 896"
                    width="1em"
                  >
                    <path
                      d="M928 444H820V330.4c0-17.7-14.3-32-32-32H473L355.7 186.2a8.15 8.15 0 00-5.5-2.2H96c-17.7 0-32 14.3-32 32v592c0 17.7 14.3 32 32 32h698c13 0 24.8-7.9 29.7-20l134-332c1.5-3.8 2.3-7.9 2.3-12 0-17.7-14.3-32-32-32zM136 256h188.5l119.6 114.4H748V444H238c-13 0-24.8 7.9-29.7 20L136 643.2V256zm635.3 512H159l103.3-256h612.4L771.3 768z"
                    />
                  </svg>
                </span>
              </span>
              <span
                class="ant-tree-title"
              >
                parent 0
              </span>
            </span>
          </div>
          <div
            aria-grabbed="false"
            class="ant-tree-treenode"
            draggable="false"
          >
            <span
              aria-hidden="true"
              class="ant-tree-indent"
            >
              <span
                class="ant-tree-indent-unit ant-tree-indent-unit-start"
              />
            </span>
            <span
              class="ant-tree-switcher ant-tree-switcher-noop"
            />
            <span
              class="ant-tree-node-content-wrapper ant-tree-node-content-wrapper-normal"
              title="leaf 0-0"
            >
              <span
                class="ant-tree-iconEle ant-tree-icon__customize"
              >
                <span
                  aria-label="file"
                  class="anticon anticon-file"
                  role="img"
                >
                  <svg
                    aria-hidden="true"
                    data-icon="file"
                    fill="currentColor"
                    focusable="false"
                    height="1em"
                    viewBox="64 64 896 896"
                    width="1em"
                  >
                    <path
                      d="M854.6 288.6L639.4 73.4c-6-6-14.1-9.4-22.6-9.4H192c-17.7 0-32 14.3-32 32v832c0 17.7 14.3 32 32 32h640c17.7 0 32-14.3 32-32V311.3c0-8.5-3.4-16.7-9.4-22.7zM790.2 326H602V137.8L790.2 326zm1.8 562H232V136h302v216a42 42 0 0042 42h216v494z"
                    />
                  </svg>
                </span>
              </span>
              <span
                class="ant-tree-title"
              >
                leaf 0-0
              </span>
            </span>
          </div>
          <div
            aria-grabbed="false"
            class="ant-tree-treenode ant-tree-treenode-leaf-last"
            draggable="false"
          >
            <span
              aria-hidden="true"
              class="ant-tree-indent"
            >
              <span
                class="ant-tree-indent-unit ant-tree-indent-unit-start"
              />
            </span>
            <span
              class="ant-tree-switcher ant-tree-switcher-noop"
            />
            <span
              class="ant-tree-node-content-wrapper ant-tree-node-content-wrapper-normal"
              title="leaf 0-1"
            >
              <span
                class="ant-tree-iconEle ant-tree-icon__customize"
              >
                <span
                  aria-label="file"
                  class="anticon anticon-file"
                  role="img"
                >
                  <svg
                    aria-hidden="true"
                    data-icon="file"
                    fill="currentColor"
                    focusable="false"
                    height="1em"
                    viewBox="64 64 896 896"
                    width="1em"
                  >
                    <path
                      d="M854.6 288.6L639.4 73.4c-6-6-14.1-9.4-22.6-9.4H192c-17.7 0-32 14.3-32 32v832c0 17.7 14.3 32 32 32h640c17.7 0 32-14.3 32-32V311.3c0-8.5-3.4-16.7-9.4-22.7zM790.2 326H602V137.8L790.2 326zm1.8 562H232V136h302v216a42 42 0 0042 42h216v494z"
                    />
                  </svg>
                </span>
              </span>
              <span
                class="ant-tree-title"
              >
                leaf 0-1
              </span>
            </span>
          </div>
          <div
            aria-grabbed="false"
            class="ant-tree-treenode ant-tree-treenode-switcher-open ant-tree-treenode-leaf-last"
            draggable="false"
          >
            <span
              aria-hidden="true"
              class="ant-tree-indent"
            />
            <span
              class="ant-tree-switcher ant-tree-switcher_open"
            >
              <span
                aria-label="caret-down"
                class="anticon anticon-caret-down ant-tree-switcher-icon"
                role="img"
              >
                <svg
                  aria-hidden="true"
                  data-icon="caret-down"
                  fill="currentColor"
                  focusable="false"
                  height="1em"
                  viewBox="0 0 1024 1024"
                  width="1em"
                >
                  <path
                    d="M840.4 300H183.6c-19.7 0-30.7 20.8-18.5 35l328.4 380.8c9.4 10.9 27.5 10.9 37 0L858.9 335c12.2-14.2 1.2-35-18.5-35z"
                  />
                </svg>
              </span>
            </span>
            <span
              class="ant-tree-node-content-wrapper ant-tree-node-content-wrapper-open"
              title="parent 1"
            >
              <span
                class="ant-tree-iconEle ant-tree-icon__customize"
              >
                <span
                  aria-label="folder-open"
                  class="anticon anticon-folder-open"
                  role="img"
                >
                  <svg
                    aria-hidden="true"
                    data-icon="folder-open"
                    fill="currentColor"
                    focusable="false"
                    height="1em"
                    viewBox="64 64 896 896"
                    width="1em"
                  >
                    <path
                      d="M928 444H820V330.4c0-17.7-14.3-32-32-32H473L355.7 186.2a8.15 8.15 0 00-5.5-2.2H96c-17.7 0-32 14.3-32 32v592c0 17.7 14.3 32 32 32h698c13 0 24.8-7.9 29.7-20l134-332c1.5-3.8 2.3-7.9 2.3-12 0-17.7-14.3-32-32-32zM136 256h188.5l119.6 114.4H748V444H238c-13 0-24.8 7.9-29.7 20L136 643.2V256zm635.3 512H159l103.3-256h612.4L771.3 768z"
                    />
                  </svg>
                </span>
              </span>
              <span
                class="ant-tree-title"
              >
                parent 1
              </span>
            </span>
          </div>
          <div
            aria-grabbed="false"
            class="ant-tree-treenode"
            draggable="false"
          >
            <span
              aria-hidden="true"
              class="ant-tree-indent"
            >
              <span
                class="ant-tree-indent-unit ant-tree-indent-unit-end"
              />
            </span>
            <span
              class="ant-tree-switcher ant-tree-switcher-noop"
            />
            <span
              class="ant-tree-node-content-wrapper ant-tree-node-content-wrapper-normal"
              title="leaf 1-0"
            >
              <span
                class="ant-tree-iconEle ant-tree-icon__customize"
              >
                <span
                  aria-label="file"
                  class="anticon anticon-file"
                  role="img"
                >
                  <svg
                    aria-hidden="true"
                    data-icon="file"
                    fill="currentColor"
                    focusable="false"
                    height="1em"
                    viewBox="64 64 896 896"
                    width="1em"
                  >
                    <path
                      d="M854.6 288.6L639.4 73.4c-6-6-14.1-9.4-22.6-9.4H192c-17.7 0-32 14.3-32 32v832c0 17.7 14.3 32 32 32h640c17.7 0 32-14.3 32-32V311.3c0-8.5-3.4-16.7-9.4-22.7zM790.2 326H602V137.8L790.2 326zm1.8 562H232V136h302v216a42 42 0 0042 42h216v494z"
                    />
                  </svg>
                </span>
              </span>
              <span
                class="ant-tree-title"
              >
                leaf 1-0
              </span>
            </span>
          </div>
          <div
            aria-grabbed="false"
            class="ant-tree-treenode ant-tree-treenode-leaf-last"
            draggable="false"
          >
            <span
              aria-hidden="true"
              class="ant-tree-indent"
            >
              <span
                class="ant-tree-indent-unit ant-tree-indent-unit-end"
              />
            </span>
            <span
              class="ant-tree-switcher ant-tree-switcher-noop"
            />
            <span
              class="ant-tree-node-content-wrapper ant-tree-node-content-wrapper-normal"
              title="leaf 1-1"
            >
              <span
                class="ant-tree-iconEle ant-tree-icon__customize"
              >
                <span
                  aria-label="file"
                  class="anticon anticon-file"
                  role="img"
                >
                  <svg
                    aria-hidden="true"
                    data-icon="file"
                    fill="currentColor"
                    focusable="false"
                    height="1em"
                    viewBox="64 64 896 896"
                    width="1em"
                  >
                    <path
                      d="M854.6 288.6L639.4 73.4c-6-6-14.1-9.4-22.6-9.4H192c-17.7 0-32 14.3-32 32v832c0 17.7 14.3 32 32 32h640c17.7 0 32-14.3 32-32V311.3c0-8.5-3.4-16.7-9.4-22.7zM790.2 326H602V137.8L790.2 326zm1.8 562H232V136h302v216a42 42 0 0042 42h216v494z"
                    />
                  </svg>
                </span>
              </span>
              <span
                class="ant-tree-title"
              >
                leaf 1-1
              </span>
            </span>
          </div>
        </div>
      </div>
    </div>
  </div>
</div>
`;

exports[`renders ./components/tree/demo/drag-debug.md extend context correctly 1`] = `
Array [
  <div
    style="margin-bottom: 16px;"
  >
    showLine: 
    <button
      aria-checked="true"
      class="ant-switch ant-switch-checked"
      role="switch"
      type="button"
    >
      <div
        class="ant-switch-handle"
      />
      <span
        class="ant-switch-inner"
      >
        <span
          class="ant-switch-inner-checked"
        />
        <span
          class="ant-switch-inner-unchecked"
        />
      </span>
    </button>
    <br />
    <br />
    showIcon: 
    <button
      aria-checked="true"
      class="ant-switch ant-switch-checked"
      role="switch"
      type="button"
    >
      <div
        class="ant-switch-handle"
      />
      <span
        class="ant-switch-inner"
      >
        <span
          class="ant-switch-inner-checked"
        />
        <span
          class="ant-switch-inner-unchecked"
        />
      </span>
    </button>
    <br />
    <br />
    showLeafIcon: 
    <button
      aria-checked="true"
      class="ant-switch ant-switch-checked"
      role="switch"
      type="button"
    >
      <div
        class="ant-switch-handle"
      />
      <span
        class="ant-switch-inner"
      >
        <span
          class="ant-switch-inner-checked"
        />
        <span
          class="ant-switch-inner-unchecked"
        />
      </span>
    </button>
  </div>,
  <div
    class="ant-tree ant-tree-block-node draggable-tree ant-tree-show-line"
    role="tree"
  >
    <div>
      <input
        aria-label="for screen reader"
        style="width: 0px; height: 0px; display: flex; overflow: hidden; opacity: 0; border: 0px; padding: 0px; margin: 0px;"
        tabindex="0"
        value=""
      />
    </div>
    <div
      aria-hidden="true"
      class="ant-tree-treenode"
      style="position: absolute; pointer-events: none; visibility: hidden; height: 0px; overflow: hidden;"
    >
      <div
        class="ant-tree-indent"
      >
        <div
          class="ant-tree-indent-unit"
        />
      </div>
    </div>
    <div
      class="ant-tree-list"
      style="position: relative;"
    >
      <div
        class="ant-tree-list-holder"
      >
        <div>
          <div
            class="ant-tree-list-holder-inner"
            style="display: flex; flex-direction: column;"
          >
            <div
              aria-grabbed="false"
              class="ant-tree-treenode ant-tree-treenode-switcher-open ant-tree-treenode-draggable"
              draggable="true"
            >
              <span
                aria-hidden="true"
                class="ant-tree-indent"
              />
              <span
                class="ant-tree-draggable-icon"
              >
                <span
                  aria-label="holder"
                  class="anticon anticon-holder"
                  role="img"
                >
                  <svg
                    aria-hidden="true"
                    data-icon="holder"
                    fill="currentColor"
                    focusable="false"
                    height="1em"
                    viewBox="64 64 896 896"
                    width="1em"
                  >
                    <path
                      d="M300 276.5a56 56 0 1056-97 56 56 0 00-56 97zm0 284a56 56 0 1056-97 56 56 0 00-56 97zM640 228a56 56 0 10112 0 56 56 0 00-112 0zm0 284a56 56 0 10112 0 56 56 0 00-112 0zM300 844.5a56 56 0 1056-97 56 56 0 00-56 97zM640 796a56 56 0 10112 0 56 56 0 00-112 0z"
                    />
                  </svg>
                </span>
              </span>
              <span
                class="ant-tree-switcher ant-tree-switcher_open"
              >
                <span
                  aria-label="minus-square"
                  class="anticon anticon-minus-square ant-tree-switcher-line-icon"
                  role="img"
                >
                  <svg
                    aria-hidden="true"
                    data-icon="minus-square"
                    fill="currentColor"
                    focusable="false"
                    height="1em"
                    viewBox="64 64 896 896"
                    width="1em"
                  >
                    <path
                      d="M328 544h368c4.4 0 8-3.6 8-8v-48c0-4.4-3.6-8-8-8H328c-4.4 0-8 3.6-8 8v48c0 4.4 3.6 8 8 8z"
                    />
                    <path
                      d="M880 112H144c-17.7 0-32 14.3-32 32v736c0 17.7 14.3 32 32 32h736c17.7 0 32-14.3 32-32V144c0-17.7-14.3-32-32-32zm-40 728H184V184h656v656z"
                    />
                  </svg>
                </span>
              </span>
              <span
                class="ant-tree-node-content-wrapper ant-tree-node-content-wrapper-open"
                title="0-0"
              >
                <span
                  class="ant-tree-iconEle ant-tree-icon__customize"
                >
                  <span
                    aria-label="carry-out"
                    class="anticon anticon-carry-out"
                    role="img"
                  >
                    <svg
                      aria-hidden="true"
                      data-icon="carry-out"
                      fill="currentColor"
                      focusable="false"
                      height="1em"
                      viewBox="64 64 896 896"
                      width="1em"
                    >
                      <path
                        d="M880 184H712v-64c0-4.4-3.6-8-8-8h-56c-4.4 0-8 3.6-8 8v64H384v-64c0-4.4-3.6-8-8-8h-56c-4.4 0-8 3.6-8 8v64H144c-17.7 0-32 14.3-32 32v664c0 17.7 14.3 32 32 32h736c17.7 0 32-14.3 32-32V216c0-17.7-14.3-32-32-32zm-40 656H184V256h128v48c0 4.4 3.6 8 8 8h56c4.4 0 8-3.6 8-8v-48h256v48c0 4.4 3.6 8 8 8h56c4.4 0 8-3.6 8-8v-48h128v584zM688 420h-55.2c-5.1 0-10 2.5-13 6.6L468.9 634.4l-64.7-89c-3-4.1-7.8-6.6-13-6.6H336c-6.5 0-10.3 7.4-6.5 12.7l126.4 174a16.1 16.1 0 0026 0l212.6-292.7c3.8-5.4 0-12.8-6.5-12.8z"
                      />
                    </svg>
                  </span>
                </span>
                <span
                  class="ant-tree-title"
                >
                  0-0
                </span>
              </span>
            </div>
            <div
              aria-grabbed="false"
              class="ant-tree-treenode ant-tree-treenode-switcher-open ant-tree-treenode-draggable"
              draggable="true"
            >
              <span
                aria-hidden="true"
                class="ant-tree-indent"
              >
                <span
                  class="ant-tree-indent-unit ant-tree-indent-unit-start"
                />
              </span>
              <span
                class="ant-tree-draggable-icon"
              >
                <span
                  aria-label="holder"
                  class="anticon anticon-holder"
                  role="img"
                >
                  <svg
                    aria-hidden="true"
                    data-icon="holder"
                    fill="currentColor"
                    focusable="false"
                    height="1em"
                    viewBox="64 64 896 896"
                    width="1em"
                  >
                    <path
                      d="M300 276.5a56 56 0 1056-97 56 56 0 00-56 97zm0 284a56 56 0 1056-97 56 56 0 00-56 97zM640 228a56 56 0 10112 0 56 56 0 00-112 0zm0 284a56 56 0 10112 0 56 56 0 00-112 0zM300 844.5a56 56 0 1056-97 56 56 0 00-56 97zM640 796a56 56 0 10112 0 56 56 0 00-112 0z"
                    />
                  </svg>
                </span>
              </span>
              <span
                class="ant-tree-switcher ant-tree-switcher_open"
              >
                <span
                  aria-label="minus-square"
                  class="anticon anticon-minus-square ant-tree-switcher-line-icon"
                  role="img"
                >
                  <svg
                    aria-hidden="true"
                    data-icon="minus-square"
                    fill="currentColor"
                    focusable="false"
                    height="1em"
                    viewBox="64 64 896 896"
                    width="1em"
                  >
                    <path
                      d="M328 544h368c4.4 0 8-3.6 8-8v-48c0-4.4-3.6-8-8-8H328c-4.4 0-8 3.6-8 8v48c0 4.4 3.6 8 8 8z"
                    />
                    <path
                      d="M880 112H144c-17.7 0-32 14.3-32 32v736c0 17.7 14.3 32 32 32h736c17.7 0 32-14.3 32-32V144c0-17.7-14.3-32-32-32zm-40 728H184V184h656v656z"
                    />
                  </svg>
                </span>
              </span>
              <span
                class="ant-tree-node-content-wrapper ant-tree-node-content-wrapper-open"
                title="0-0-0"
              >
                <span
                  class="ant-tree-iconEle ant-tree-icon__customize"
                >
                  <span
                    aria-label="carry-out"
                    class="anticon anticon-carry-out"
                    role="img"
                  >
                    <svg
                      aria-hidden="true"
                      data-icon="carry-out"
                      fill="currentColor"
                      focusable="false"
                      height="1em"
                      viewBox="64 64 896 896"
                      width="1em"
                    >
                      <path
                        d="M880 184H712v-64c0-4.4-3.6-8-8-8h-56c-4.4 0-8 3.6-8 8v64H384v-64c0-4.4-3.6-8-8-8h-56c-4.4 0-8 3.6-8 8v64H144c-17.7 0-32 14.3-32 32v664c0 17.7 14.3 32 32 32h736c17.7 0 32-14.3 32-32V216c0-17.7-14.3-32-32-32zm-40 656H184V256h128v48c0 4.4 3.6 8 8 8h56c4.4 0 8-3.6 8-8v-48h256v48c0 4.4 3.6 8 8 8h56c4.4 0 8-3.6 8-8v-48h128v584zM688 420h-55.2c-5.1 0-10 2.5-13 6.6L468.9 634.4l-64.7-89c-3-4.1-7.8-6.6-13-6.6H336c-6.5 0-10.3 7.4-6.5 12.7l126.4 174a16.1 16.1 0 0026 0l212.6-292.7c3.8-5.4 0-12.8-6.5-12.8z"
                      />
                    </svg>
                  </span>
                </span>
                <span
                  class="ant-tree-title"
                >
                  0-0-0
                </span>
              </span>
            </div>
            <div
              aria-grabbed="false"
              class="ant-tree-treenode ant-tree-treenode-switcher-open ant-tree-treenode-draggable"
              draggable="true"
            >
              <span
                aria-hidden="true"
                class="ant-tree-indent"
              >
                <span
                  class="ant-tree-indent-unit ant-tree-indent-unit-start"
                />
                <span
                  class="ant-tree-indent-unit ant-tree-indent-unit-start"
                />
              </span>
              <span
                class="ant-tree-draggable-icon"
              >
                <span
                  aria-label="holder"
                  class="anticon anticon-holder"
                  role="img"
                >
                  <svg
                    aria-hidden="true"
                    data-icon="holder"
                    fill="currentColor"
                    focusable="false"
                    height="1em"
                    viewBox="64 64 896 896"
                    width="1em"
                  >
                    <path
                      d="M300 276.5a56 56 0 1056-97 56 56 0 00-56 97zm0 284a56 56 0 1056-97 56 56 0 00-56 97zM640 228a56 56 0 10112 0 56 56 0 00-112 0zm0 284a56 56 0 10112 0 56 56 0 00-112 0zM300 844.5a56 56 0 1056-97 56 56 0 00-56 97zM640 796a56 56 0 10112 0 56 56 0 00-112 0z"
                    />
                  </svg>
                </span>
              </span>
              <span
                class="ant-tree-switcher ant-tree-switcher-noop"
              >
                <span
                  class="ant-tree-switcher-leaf-line"
                />
              </span>
              <span
                class="ant-tree-node-content-wrapper ant-tree-node-content-wrapper-normal"
                title="0-0-0-0"
              >
                <span
                  class="ant-tree-iconEle ant-tree-icon__customize"
                >
                  <span
                    aria-label="carry-out"
                    class="anticon anticon-carry-out"
                    role="img"
                  >
                    <svg
                      aria-hidden="true"
                      data-icon="carry-out"
                      fill="currentColor"
                      focusable="false"
                      height="1em"
                      viewBox="64 64 896 896"
                      width="1em"
                    >
                      <path
                        d="M880 184H712v-64c0-4.4-3.6-8-8-8h-56c-4.4 0-8 3.6-8 8v64H384v-64c0-4.4-3.6-8-8-8h-56c-4.4 0-8 3.6-8 8v64H144c-17.7 0-32 14.3-32 32v664c0 17.7 14.3 32 32 32h736c17.7 0 32-14.3 32-32V216c0-17.7-14.3-32-32-32zm-40 656H184V256h128v48c0 4.4 3.6 8 8 8h56c4.4 0 8-3.6 8-8v-48h256v48c0 4.4 3.6 8 8 8h56c4.4 0 8-3.6 8-8v-48h128v584zM688 420h-55.2c-5.1 0-10 2.5-13 6.6L468.9 634.4l-64.7-89c-3-4.1-7.8-6.6-13-6.6H336c-6.5 0-10.3 7.4-6.5 12.7l126.4 174a16.1 16.1 0 0026 0l212.6-292.7c3.8-5.4 0-12.8-6.5-12.8z"
                      />
                    </svg>
                  </span>
                </span>
                <span
                  class="ant-tree-title"
                >
                  0-0-0-0
                </span>
              </span>
            </div>
            <div
              aria-grabbed="false"
              class="ant-tree-treenode ant-tree-treenode-switcher-close ant-tree-treenode-draggable"
              draggable="true"
            >
              <span
                aria-hidden="true"
                class="ant-tree-indent"
              >
                <span
                  class="ant-tree-indent-unit ant-tree-indent-unit-start"
                />
                <span
                  class="ant-tree-indent-unit ant-tree-indent-unit-start"
                />
              </span>
              <span
                class="ant-tree-draggable-icon"
              >
                <span
                  aria-label="holder"
                  class="anticon anticon-holder"
                  role="img"
                >
                  <svg
                    aria-hidden="true"
                    data-icon="holder"
                    fill="currentColor"
                    focusable="false"
                    height="1em"
                    viewBox="64 64 896 896"
                    width="1em"
                  >
                    <path
                      d="M300 276.5a56 56 0 1056-97 56 56 0 00-56 97zm0 284a56 56 0 1056-97 56 56 0 00-56 97zM640 228a56 56 0 10112 0 56 56 0 00-112 0zm0 284a56 56 0 10112 0 56 56 0 00-112 0zM300 844.5a56 56 0 1056-97 56 56 0 00-56 97zM640 796a56 56 0 10112 0 56 56 0 00-112 0z"
                    />
                  </svg>
                </span>
              </span>
              <span
                class="ant-tree-switcher ant-tree-switcher-noop"
              >
                <span
                  class="ant-tree-switcher-leaf-line"
                />
              </span>
              <span
                class="ant-tree-node-content-wrapper ant-tree-node-content-wrapper-normal"
                title="0-0-0-1"
              >
                <span
                  class="ant-tree-iconEle ant-tree-icon__customize"
                >
                  <span
                    aria-label="carry-out"
                    class="anticon anticon-carry-out"
                    role="img"
                  >
                    <svg
                      aria-hidden="true"
                      data-icon="carry-out"
                      fill="currentColor"
                      focusable="false"
                      height="1em"
                      viewBox="64 64 896 896"
                      width="1em"
                    >
                      <path
                        d="M880 184H712v-64c0-4.4-3.6-8-8-8h-56c-4.4 0-8 3.6-8 8v64H384v-64c0-4.4-3.6-8-8-8h-56c-4.4 0-8 3.6-8 8v64H144c-17.7 0-32 14.3-32 32v664c0 17.7 14.3 32 32 32h736c17.7 0 32-14.3 32-32V216c0-17.7-14.3-32-32-32zm-40 656H184V256h128v48c0 4.4 3.6 8 8 8h56c4.4 0 8-3.6 8-8v-48h256v48c0 4.4 3.6 8 8 8h56c4.4 0 8-3.6 8-8v-48h128v584zM688 420h-55.2c-5.1 0-10 2.5-13 6.6L468.9 634.4l-64.7-89c-3-4.1-7.8-6.6-13-6.6H336c-6.5 0-10.3 7.4-6.5 12.7l126.4 174a16.1 16.1 0 0026 0l212.6-292.7c3.8-5.4 0-12.8-6.5-12.8z"
                      />
                    </svg>
                  </span>
                </span>
                <span
                  class="ant-tree-title"
                >
                  0-0-0-1
                </span>
              </span>
            </div>
            <div
              aria-grabbed="false"
              class="ant-tree-treenode ant-tree-treenode-switcher-close ant-tree-treenode-leaf-last ant-tree-treenode-draggable"
              draggable="true"
            >
              <span
                aria-hidden="true"
                class="ant-tree-indent"
              >
                <span
                  class="ant-tree-indent-unit ant-tree-indent-unit-start"
                />
                <span
                  class="ant-tree-indent-unit ant-tree-indent-unit-start"
                />
              </span>
              <span
                class="ant-tree-draggable-icon"
              >
                <span
                  aria-label="holder"
                  class="anticon anticon-holder"
                  role="img"
                >
                  <svg
                    aria-hidden="true"
                    data-icon="holder"
                    fill="currentColor"
                    focusable="false"
                    height="1em"
                    viewBox="64 64 896 896"
                    width="1em"
                  >
                    <path
                      d="M300 276.5a56 56 0 1056-97 56 56 0 00-56 97zm0 284a56 56 0 1056-97 56 56 0 00-56 97zM640 228a56 56 0 10112 0 56 56 0 00-112 0zm0 284a56 56 0 10112 0 56 56 0 00-112 0zM300 844.5a56 56 0 1056-97 56 56 0 00-56 97zM640 796a56 56 0 10112 0 56 56 0 00-112 0z"
                    />
                  </svg>
                </span>
              </span>
              <span
                class="ant-tree-switcher ant-tree-switcher-noop"
              >
                <span
                  class="ant-tree-switcher-leaf-line"
                />
              </span>
              <span
                class="ant-tree-node-content-wrapper ant-tree-node-content-wrapper-normal"
                title="0-0-0-2"
              >
                <span
                  class="ant-tree-iconEle ant-tree-icon__customize"
                >
                  <span
                    aria-label="carry-out"
                    class="anticon anticon-carry-out"
                    role="img"
                  >
                    <svg
                      aria-hidden="true"
                      data-icon="carry-out"
                      fill="currentColor"
                      focusable="false"
                      height="1em"
                      viewBox="64 64 896 896"
                      width="1em"
                    >
                      <path
                        d="M880 184H712v-64c0-4.4-3.6-8-8-8h-56c-4.4 0-8 3.6-8 8v64H384v-64c0-4.4-3.6-8-8-8h-56c-4.4 0-8 3.6-8 8v64H144c-17.7 0-32 14.3-32 32v664c0 17.7 14.3 32 32 32h736c17.7 0 32-14.3 32-32V216c0-17.7-14.3-32-32-32zm-40 656H184V256h128v48c0 4.4 3.6 8 8 8h56c4.4 0 8-3.6 8-8v-48h256v48c0 4.4 3.6 8 8 8h56c4.4 0 8-3.6 8-8v-48h128v584zM688 420h-55.2c-5.1 0-10 2.5-13 6.6L468.9 634.4l-64.7-89c-3-4.1-7.8-6.6-13-6.6H336c-6.5 0-10.3 7.4-6.5 12.7l126.4 174a16.1 16.1 0 0026 0l212.6-292.7c3.8-5.4 0-12.8-6.5-12.8z"
                      />
                    </svg>
                  </span>
                </span>
                <span
                  class="ant-tree-title"
                >
                  0-0-0-2
                </span>
              </span>
            </div>
            <div
              aria-grabbed="false"
              class="ant-tree-treenode ant-tree-treenode-switcher-close ant-tree-treenode-draggable"
              draggable="true"
            >
              <span
                aria-hidden="true"
                class="ant-tree-indent"
              >
                <span
                  class="ant-tree-indent-unit ant-tree-indent-unit-start"
                />
              </span>
              <span
                class="ant-tree-draggable-icon"
              >
                <span
                  aria-label="holder"
                  class="anticon anticon-holder"
                  role="img"
                >
                  <svg
                    aria-hidden="true"
                    data-icon="holder"
                    fill="currentColor"
                    focusable="false"
                    height="1em"
                    viewBox="64 64 896 896"
                    width="1em"
                  >
                    <path
                      d="M300 276.5a56 56 0 1056-97 56 56 0 00-56 97zm0 284a56 56 0 1056-97 56 56 0 00-56 97zM640 228a56 56 0 10112 0 56 56 0 00-112 0zm0 284a56 56 0 10112 0 56 56 0 00-112 0zM300 844.5a56 56 0 1056-97 56 56 0 00-56 97zM640 796a56 56 0 10112 0 56 56 0 00-112 0z"
                    />
                  </svg>
                </span>
              </span>
              <span
                class="ant-tree-switcher ant-tree-switcher_close"
              >
                <span
                  aria-label="plus-square"
                  class="anticon anticon-plus-square ant-tree-switcher-line-icon"
                  role="img"
                >
                  <svg
                    aria-hidden="true"
                    data-icon="plus-square"
                    fill="currentColor"
                    focusable="false"
                    height="1em"
                    viewBox="64 64 896 896"
                    width="1em"
                  >
                    <path
                      d="M328 544h152v152c0 4.4 3.6 8 8 8h48c4.4 0 8-3.6 8-8V544h152c4.4 0 8-3.6 8-8v-48c0-4.4-3.6-8-8-8H544V328c0-4.4-3.6-8-8-8h-48c-4.4 0-8 3.6-8 8v152H328c-4.4 0-8 3.6-8 8v48c0 4.4 3.6 8 8 8z"
                    />
                    <path
                      d="M880 112H144c-17.7 0-32 14.3-32 32v736c0 17.7 14.3 32 32 32h736c17.7 0 32-14.3 32-32V144c0-17.7-14.3-32-32-32zm-40 728H184V184h656v656z"
                    />
                  </svg>
                </span>
              </span>
              <span
                class="ant-tree-node-content-wrapper ant-tree-node-content-wrapper-close"
                title="0-0-1"
              >
                <span
                  class="ant-tree-iconEle ant-tree-icon__customize"
                >
                  <span
                    aria-label="carry-out"
                    class="anticon anticon-carry-out"
                    role="img"
                  >
                    <svg
                      aria-hidden="true"
                      data-icon="carry-out"
                      fill="currentColor"
                      focusable="false"
                      height="1em"
                      viewBox="64 64 896 896"
                      width="1em"
                    >
                      <path
                        d="M880 184H712v-64c0-4.4-3.6-8-8-8h-56c-4.4 0-8 3.6-8 8v64H384v-64c0-4.4-3.6-8-8-8h-56c-4.4 0-8 3.6-8 8v64H144c-17.7 0-32 14.3-32 32v664c0 17.7 14.3 32 32 32h736c17.7 0 32-14.3 32-32V216c0-17.7-14.3-32-32-32zm-40 656H184V256h128v48c0 4.4 3.6 8 8 8h56c4.4 0 8-3.6 8-8v-48h256v48c0 4.4 3.6 8 8 8h56c4.4 0 8-3.6 8-8v-48h128v584zM688 420h-55.2c-5.1 0-10 2.5-13 6.6L468.9 634.4l-64.7-89c-3-4.1-7.8-6.6-13-6.6H336c-6.5 0-10.3 7.4-6.5 12.7l126.4 174a16.1 16.1 0 0026 0l212.6-292.7c3.8-5.4 0-12.8-6.5-12.8z"
                      />
                    </svg>
                  </span>
                </span>
                <span
                  class="ant-tree-title"
                >
                  0-0-1
                </span>
              </span>
            </div>
            <div
              aria-grabbed="false"
              class="ant-tree-treenode ant-tree-treenode-switcher-close ant-tree-treenode-leaf-last ant-tree-treenode-draggable"
              draggable="true"
            >
              <span
                aria-hidden="true"
                class="ant-tree-indent"
              >
                <span
                  class="ant-tree-indent-unit ant-tree-indent-unit-start"
                />
              </span>
              <span
                class="ant-tree-draggable-icon"
              >
                <span
                  aria-label="holder"
                  class="anticon anticon-holder"
                  role="img"
                >
                  <svg
                    aria-hidden="true"
                    data-icon="holder"
                    fill="currentColor"
                    focusable="false"
                    height="1em"
                    viewBox="64 64 896 896"
                    width="1em"
                  >
                    <path
                      d="M300 276.5a56 56 0 1056-97 56 56 0 00-56 97zm0 284a56 56 0 1056-97 56 56 0 00-56 97zM640 228a56 56 0 10112 0 56 56 0 00-112 0zm0 284a56 56 0 10112 0 56 56 0 00-112 0zM300 844.5a56 56 0 1056-97 56 56 0 00-56 97zM640 796a56 56 0 10112 0 56 56 0 00-112 0z"
                    />
                  </svg>
                </span>
              </span>
              <span
                class="ant-tree-switcher ant-tree-switcher-noop"
              >
                <span
                  class="ant-tree-switcher-leaf-line"
                />
              </span>
              <span
                class="ant-tree-node-content-wrapper ant-tree-node-content-wrapper-normal"
                title="0-0-2"
              >
                <span
                  class="ant-tree-iconEle ant-tree-icon__customize"
                >
                  <span
                    aria-label="carry-out"
                    class="anticon anticon-carry-out"
                    role="img"
                  >
                    <svg
                      aria-hidden="true"
                      data-icon="carry-out"
                      fill="currentColor"
                      focusable="false"
                      height="1em"
                      viewBox="64 64 896 896"
                      width="1em"
                    >
                      <path
                        d="M880 184H712v-64c0-4.4-3.6-8-8-8h-56c-4.4 0-8 3.6-8 8v64H384v-64c0-4.4-3.6-8-8-8h-56c-4.4 0-8 3.6-8 8v64H144c-17.7 0-32 14.3-32 32v664c0 17.7 14.3 32 32 32h736c17.7 0 32-14.3 32-32V216c0-17.7-14.3-32-32-32zm-40 656H184V256h128v48c0 4.4 3.6 8 8 8h56c4.4 0 8-3.6 8-8v-48h256v48c0 4.4 3.6 8 8 8h56c4.4 0 8-3.6 8-8v-48h128v584zM688 420h-55.2c-5.1 0-10 2.5-13 6.6L468.9 634.4l-64.7-89c-3-4.1-7.8-6.6-13-6.6H336c-6.5 0-10.3 7.4-6.5 12.7l126.4 174a16.1 16.1 0 0026 0l212.6-292.7c3.8-5.4 0-12.8-6.5-12.8z"
                      />
                    </svg>
                  </span>
                </span>
                <span
                  class="ant-tree-title"
                >
                  0-0-2
                </span>
              </span>
            </div>
            <div
              aria-grabbed="false"
              class="ant-tree-treenode ant-tree-treenode-switcher-close ant-tree-treenode-draggable"
              draggable="true"
            >
              <span
                aria-hidden="true"
                class="ant-tree-indent"
              />
              <span
                class="ant-tree-draggable-icon"
              >
                <span
                  aria-label="holder"
                  class="anticon anticon-holder"
                  role="img"
                >
                  <svg
                    aria-hidden="true"
                    data-icon="holder"
                    fill="currentColor"
                    focusable="false"
                    height="1em"
                    viewBox="64 64 896 896"
                    width="1em"
                  >
                    <path
                      d="M300 276.5a56 56 0 1056-97 56 56 0 00-56 97zm0 284a56 56 0 1056-97 56 56 0 00-56 97zM640 228a56 56 0 10112 0 56 56 0 00-112 0zm0 284a56 56 0 10112 0 56 56 0 00-112 0zM300 844.5a56 56 0 1056-97 56 56 0 00-56 97zM640 796a56 56 0 10112 0 56 56 0 00-112 0z"
                    />
                  </svg>
                </span>
              </span>
              <span
                class="ant-tree-switcher ant-tree-switcher_close"
              >
                <span
                  aria-label="plus-square"
                  class="anticon anticon-plus-square ant-tree-switcher-line-icon"
                  role="img"
                >
                  <svg
                    aria-hidden="true"
                    data-icon="plus-square"
                    fill="currentColor"
                    focusable="false"
                    height="1em"
                    viewBox="64 64 896 896"
                    width="1em"
                  >
                    <path
                      d="M328 544h152v152c0 4.4 3.6 8 8 8h48c4.4 0 8-3.6 8-8V544h152c4.4 0 8-3.6 8-8v-48c0-4.4-3.6-8-8-8H544V328c0-4.4-3.6-8-8-8h-48c-4.4 0-8 3.6-8 8v152H328c-4.4 0-8 3.6-8 8v48c0 4.4 3.6 8 8 8z"
                    />
                    <path
                      d="M880 112H144c-17.7 0-32 14.3-32 32v736c0 17.7 14.3 32 32 32h736c17.7 0 32-14.3 32-32V144c0-17.7-14.3-32-32-32zm-40 728H184V184h656v656z"
                    />
                  </svg>
                </span>
              </span>
              <span
                class="ant-tree-node-content-wrapper ant-tree-node-content-wrapper-close"
                title="0-1"
              >
                <span
                  class="ant-tree-iconEle ant-tree-icon__customize"
                >
                  <span
                    aria-label="carry-out"
                    class="anticon anticon-carry-out"
                    role="img"
                  >
                    <svg
                      aria-hidden="true"
                      data-icon="carry-out"
                      fill="currentColor"
                      focusable="false"
                      height="1em"
                      viewBox="64 64 896 896"
                      width="1em"
                    >
                      <path
                        d="M880 184H712v-64c0-4.4-3.6-8-8-8h-56c-4.4 0-8 3.6-8 8v64H384v-64c0-4.4-3.6-8-8-8h-56c-4.4 0-8 3.6-8 8v64H144c-17.7 0-32 14.3-32 32v664c0 17.7 14.3 32 32 32h736c17.7 0 32-14.3 32-32V216c0-17.7-14.3-32-32-32zm-40 656H184V256h128v48c0 4.4 3.6 8 8 8h56c4.4 0 8-3.6 8-8v-48h256v48c0 4.4 3.6 8 8 8h56c4.4 0 8-3.6 8-8v-48h128v584zM688 420h-55.2c-5.1 0-10 2.5-13 6.6L468.9 634.4l-64.7-89c-3-4.1-7.8-6.6-13-6.6H336c-6.5 0-10.3 7.4-6.5 12.7l126.4 174a16.1 16.1 0 0026 0l212.6-292.7c3.8-5.4 0-12.8-6.5-12.8z"
                      />
                    </svg>
                  </span>
                </span>
                <span
                  class="ant-tree-title"
                >
                  0-1
                </span>
              </span>
            </div>
            <div
              aria-grabbed="false"
              class="ant-tree-treenode ant-tree-treenode-switcher-close ant-tree-treenode-leaf-last ant-tree-treenode-draggable"
              draggable="true"
            >
              <span
                aria-hidden="true"
                class="ant-tree-indent"
              />
              <span
                class="ant-tree-draggable-icon"
              >
                <span
                  aria-label="holder"
                  class="anticon anticon-holder"
                  role="img"
                >
                  <svg
                    aria-hidden="true"
                    data-icon="holder"
                    fill="currentColor"
                    focusable="false"
                    height="1em"
                    viewBox="64 64 896 896"
                    width="1em"
                  >
                    <path
                      d="M300 276.5a56 56 0 1056-97 56 56 0 00-56 97zm0 284a56 56 0 1056-97 56 56 0 00-56 97zM640 228a56 56 0 10112 0 56 56 0 00-112 0zm0 284a56 56 0 10112 0 56 56 0 00-112 0zM300 844.5a56 56 0 1056-97 56 56 0 00-56 97zM640 796a56 56 0 10112 0 56 56 0 00-112 0z"
                    />
                  </svg>
                </span>
              </span>
              <span
                class="ant-tree-switcher ant-tree-switcher-noop"
              >
                <span
                  class="ant-tree-switcher-leaf-line"
                />
              </span>
              <span
                class="ant-tree-node-content-wrapper ant-tree-node-content-wrapper-normal"
                title="0-2"
              >
                <span
                  class="ant-tree-iconEle ant-tree-icon__customize"
                >
                  <span
                    aria-label="carry-out"
                    class="anticon anticon-carry-out"
                    role="img"
                  >
                    <svg
                      aria-hidden="true"
                      data-icon="carry-out"
                      fill="currentColor"
                      focusable="false"
                      height="1em"
                      viewBox="64 64 896 896"
                      width="1em"
                    >
                      <path
                        d="M880 184H712v-64c0-4.4-3.6-8-8-8h-56c-4.4 0-8 3.6-8 8v64H384v-64c0-4.4-3.6-8-8-8h-56c-4.4 0-8 3.6-8 8v64H144c-17.7 0-32 14.3-32 32v664c0 17.7 14.3 32 32 32h736c17.7 0 32-14.3 32-32V216c0-17.7-14.3-32-32-32zm-40 656H184V256h128v48c0 4.4 3.6 8 8 8h56c4.4 0 8-3.6 8-8v-48h256v48c0 4.4 3.6 8 8 8h56c4.4 0 8-3.6 8-8v-48h128v584zM688 420h-55.2c-5.1 0-10 2.5-13 6.6L468.9 634.4l-64.7-89c-3-4.1-7.8-6.6-13-6.6H336c-6.5 0-10.3 7.4-6.5 12.7l126.4 174a16.1 16.1 0 0026 0l212.6-292.7c3.8-5.4 0-12.8-6.5-12.8z"
                      />
                    </svg>
                  </span>
                </span>
                <span
                  class="ant-tree-title"
                >
                  0-2
                </span>
              </span>
            </div>
          </div>
        </div>
      </div>
    </div>
  </div>,
]
`;

exports[`renders ./components/tree/demo/draggable.md extend context correctly 1`] = `
<div
  class="ant-tree ant-tree-icon-hide ant-tree-block-node draggable-tree"
  role="tree"
>
  <div>
    <input
      aria-label="for screen reader"
      style="width: 0px; height: 0px; display: flex; overflow: hidden; opacity: 0; border: 0px; padding: 0px; margin: 0px;"
      tabindex="0"
      value=""
    />
  </div>
  <div
    aria-hidden="true"
    class="ant-tree-treenode"
    style="position: absolute; pointer-events: none; visibility: hidden; height: 0px; overflow: hidden;"
  >
    <div
      class="ant-tree-indent"
    >
      <div
        class="ant-tree-indent-unit"
      />
    </div>
  </div>
  <div
    class="ant-tree-list"
    style="position: relative;"
  >
    <div
      class="ant-tree-list-holder"
    >
      <div>
        <div
          class="ant-tree-list-holder-inner"
          style="display: flex; flex-direction: column;"
        >
          <div
            aria-grabbed="false"
            class="ant-tree-treenode ant-tree-treenode-switcher-open ant-tree-treenode-draggable"
            draggable="true"
          >
            <span
              aria-hidden="true"
              class="ant-tree-indent"
            />
            <span
              class="ant-tree-draggable-icon"
            >
              <span
                aria-label="holder"
                class="anticon anticon-holder"
                role="img"
              >
                <svg
                  aria-hidden="true"
                  data-icon="holder"
                  fill="currentColor"
                  focusable="false"
                  height="1em"
                  viewBox="64 64 896 896"
                  width="1em"
                >
                  <path
                    d="M300 276.5a56 56 0 1056-97 56 56 0 00-56 97zm0 284a56 56 0 1056-97 56 56 0 00-56 97zM640 228a56 56 0 10112 0 56 56 0 00-112 0zm0 284a56 56 0 10112 0 56 56 0 00-112 0zM300 844.5a56 56 0 1056-97 56 56 0 00-56 97zM640 796a56 56 0 10112 0 56 56 0 00-112 0z"
                  />
                </svg>
              </span>
            </span>
            <span
              class="ant-tree-switcher ant-tree-switcher_open"
            >
              <span
                aria-label="caret-down"
                class="anticon anticon-caret-down ant-tree-switcher-icon"
                role="img"
              >
                <svg
                  aria-hidden="true"
                  data-icon="caret-down"
                  fill="currentColor"
                  focusable="false"
                  height="1em"
                  viewBox="0 0 1024 1024"
                  width="1em"
                >
                  <path
                    d="M840.4 300H183.6c-19.7 0-30.7 20.8-18.5 35l328.4 380.8c9.4 10.9 27.5 10.9 37 0L858.9 335c12.2-14.2 1.2-35-18.5-35z"
                  />
                </svg>
              </span>
            </span>
            <span
              class="ant-tree-node-content-wrapper ant-tree-node-content-wrapper-open"
              title="0-0"
            >
              <span
                class="ant-tree-title"
              >
                0-0
              </span>
            </span>
          </div>
          <div
            aria-grabbed="false"
            class="ant-tree-treenode ant-tree-treenode-switcher-open ant-tree-treenode-draggable"
            draggable="true"
          >
            <span
              aria-hidden="true"
              class="ant-tree-indent"
            >
              <span
                class="ant-tree-indent-unit ant-tree-indent-unit-start"
              />
            </span>
            <span
              class="ant-tree-draggable-icon"
            >
              <span
                aria-label="holder"
                class="anticon anticon-holder"
                role="img"
              >
                <svg
                  aria-hidden="true"
                  data-icon="holder"
                  fill="currentColor"
                  focusable="false"
                  height="1em"
                  viewBox="64 64 896 896"
                  width="1em"
                >
                  <path
                    d="M300 276.5a56 56 0 1056-97 56 56 0 00-56 97zm0 284a56 56 0 1056-97 56 56 0 00-56 97zM640 228a56 56 0 10112 0 56 56 0 00-112 0zm0 284a56 56 0 10112 0 56 56 0 00-112 0zM300 844.5a56 56 0 1056-97 56 56 0 00-56 97zM640 796a56 56 0 10112 0 56 56 0 00-112 0z"
                  />
                </svg>
              </span>
            </span>
            <span
              class="ant-tree-switcher ant-tree-switcher_open"
            >
              <span
                aria-label="caret-down"
                class="anticon anticon-caret-down ant-tree-switcher-icon"
                role="img"
              >
                <svg
                  aria-hidden="true"
                  data-icon="caret-down"
                  fill="currentColor"
                  focusable="false"
                  height="1em"
                  viewBox="0 0 1024 1024"
                  width="1em"
                >
                  <path
                    d="M840.4 300H183.6c-19.7 0-30.7 20.8-18.5 35l328.4 380.8c9.4 10.9 27.5 10.9 37 0L858.9 335c12.2-14.2 1.2-35-18.5-35z"
                  />
                </svg>
              </span>
            </span>
            <span
              class="ant-tree-node-content-wrapper ant-tree-node-content-wrapper-open"
              title="0-0-0"
            >
              <span
                class="ant-tree-title"
              >
                0-0-0
              </span>
            </span>
          </div>
          <div
            aria-grabbed="false"
            class="ant-tree-treenode ant-tree-treenode-switcher-open ant-tree-treenode-draggable"
            draggable="true"
          >
            <span
              aria-hidden="true"
              class="ant-tree-indent"
            >
              <span
                class="ant-tree-indent-unit ant-tree-indent-unit-start"
              />
              <span
                class="ant-tree-indent-unit ant-tree-indent-unit-start"
              />
            </span>
            <span
              class="ant-tree-draggable-icon"
            >
              <span
                aria-label="holder"
                class="anticon anticon-holder"
                role="img"
              >
                <svg
                  aria-hidden="true"
                  data-icon="holder"
                  fill="currentColor"
                  focusable="false"
                  height="1em"
                  viewBox="64 64 896 896"
                  width="1em"
                >
                  <path
                    d="M300 276.5a56 56 0 1056-97 56 56 0 00-56 97zm0 284a56 56 0 1056-97 56 56 0 00-56 97zM640 228a56 56 0 10112 0 56 56 0 00-112 0zm0 284a56 56 0 10112 0 56 56 0 00-112 0zM300 844.5a56 56 0 1056-97 56 56 0 00-56 97zM640 796a56 56 0 10112 0 56 56 0 00-112 0z"
                  />
                </svg>
              </span>
            </span>
            <span
              class="ant-tree-switcher ant-tree-switcher-noop"
            />
            <span
              class="ant-tree-node-content-wrapper ant-tree-node-content-wrapper-normal"
              title="0-0-0-0"
            >
              <span
                class="ant-tree-title"
              >
                0-0-0-0
              </span>
            </span>
          </div>
          <div
            aria-grabbed="false"
            class="ant-tree-treenode ant-tree-treenode-switcher-close ant-tree-treenode-draggable"
            draggable="true"
          >
            <span
              aria-hidden="true"
              class="ant-tree-indent"
            >
              <span
                class="ant-tree-indent-unit ant-tree-indent-unit-start"
              />
              <span
                class="ant-tree-indent-unit ant-tree-indent-unit-start"
              />
            </span>
            <span
              class="ant-tree-draggable-icon"
            >
              <span
                aria-label="holder"
                class="anticon anticon-holder"
                role="img"
              >
                <svg
                  aria-hidden="true"
                  data-icon="holder"
                  fill="currentColor"
                  focusable="false"
                  height="1em"
                  viewBox="64 64 896 896"
                  width="1em"
                >
                  <path
                    d="M300 276.5a56 56 0 1056-97 56 56 0 00-56 97zm0 284a56 56 0 1056-97 56 56 0 00-56 97zM640 228a56 56 0 10112 0 56 56 0 00-112 0zm0 284a56 56 0 10112 0 56 56 0 00-112 0zM300 844.5a56 56 0 1056-97 56 56 0 00-56 97zM640 796a56 56 0 10112 0 56 56 0 00-112 0z"
                  />
                </svg>
              </span>
            </span>
            <span
              class="ant-tree-switcher ant-tree-switcher-noop"
            />
            <span
              class="ant-tree-node-content-wrapper ant-tree-node-content-wrapper-normal"
              title="0-0-0-1"
            >
              <span
                class="ant-tree-title"
              >
                0-0-0-1
              </span>
            </span>
          </div>
          <div
            aria-grabbed="false"
            class="ant-tree-treenode ant-tree-treenode-switcher-close ant-tree-treenode-leaf-last ant-tree-treenode-draggable"
            draggable="true"
          >
            <span
              aria-hidden="true"
              class="ant-tree-indent"
            >
              <span
                class="ant-tree-indent-unit ant-tree-indent-unit-start"
              />
              <span
                class="ant-tree-indent-unit ant-tree-indent-unit-start"
              />
            </span>
            <span
              class="ant-tree-draggable-icon"
            >
              <span
                aria-label="holder"
                class="anticon anticon-holder"
                role="img"
              >
                <svg
                  aria-hidden="true"
                  data-icon="holder"
                  fill="currentColor"
                  focusable="false"
                  height="1em"
                  viewBox="64 64 896 896"
                  width="1em"
                >
                  <path
                    d="M300 276.5a56 56 0 1056-97 56 56 0 00-56 97zm0 284a56 56 0 1056-97 56 56 0 00-56 97zM640 228a56 56 0 10112 0 56 56 0 00-112 0zm0 284a56 56 0 10112 0 56 56 0 00-112 0zM300 844.5a56 56 0 1056-97 56 56 0 00-56 97zM640 796a56 56 0 10112 0 56 56 0 00-112 0z"
                  />
                </svg>
              </span>
            </span>
            <span
              class="ant-tree-switcher ant-tree-switcher-noop"
            />
            <span
              class="ant-tree-node-content-wrapper ant-tree-node-content-wrapper-normal"
              title="0-0-0-2"
            >
              <span
                class="ant-tree-title"
              >
                0-0-0-2
              </span>
            </span>
          </div>
          <div
            aria-grabbed="false"
            class="ant-tree-treenode ant-tree-treenode-switcher-close ant-tree-treenode-draggable"
            draggable="true"
          >
            <span
              aria-hidden="true"
              class="ant-tree-indent"
            >
              <span
                class="ant-tree-indent-unit ant-tree-indent-unit-start"
              />
            </span>
            <span
              class="ant-tree-draggable-icon"
            >
              <span
                aria-label="holder"
                class="anticon anticon-holder"
                role="img"
              >
                <svg
                  aria-hidden="true"
                  data-icon="holder"
                  fill="currentColor"
                  focusable="false"
                  height="1em"
                  viewBox="64 64 896 896"
                  width="1em"
                >
                  <path
                    d="M300 276.5a56 56 0 1056-97 56 56 0 00-56 97zm0 284a56 56 0 1056-97 56 56 0 00-56 97zM640 228a56 56 0 10112 0 56 56 0 00-112 0zm0 284a56 56 0 10112 0 56 56 0 00-112 0zM300 844.5a56 56 0 1056-97 56 56 0 00-56 97zM640 796a56 56 0 10112 0 56 56 0 00-112 0z"
                  />
                </svg>
              </span>
            </span>
            <span
              class="ant-tree-switcher ant-tree-switcher_close"
            >
              <span
                aria-label="caret-down"
                class="anticon anticon-caret-down ant-tree-switcher-icon"
                role="img"
              >
                <svg
                  aria-hidden="true"
                  data-icon="caret-down"
                  fill="currentColor"
                  focusable="false"
                  height="1em"
                  viewBox="0 0 1024 1024"
                  width="1em"
                >
                  <path
                    d="M840.4 300H183.6c-19.7 0-30.7 20.8-18.5 35l328.4 380.8c9.4 10.9 27.5 10.9 37 0L858.9 335c12.2-14.2 1.2-35-18.5-35z"
                  />
                </svg>
              </span>
            </span>
            <span
              class="ant-tree-node-content-wrapper ant-tree-node-content-wrapper-close"
              title="0-0-1"
            >
              <span
                class="ant-tree-title"
              >
                0-0-1
              </span>
            </span>
          </div>
          <div
            aria-grabbed="false"
            class="ant-tree-treenode ant-tree-treenode-switcher-close ant-tree-treenode-leaf-last ant-tree-treenode-draggable"
            draggable="true"
          >
            <span
              aria-hidden="true"
              class="ant-tree-indent"
            >
              <span
                class="ant-tree-indent-unit ant-tree-indent-unit-start"
              />
            </span>
            <span
              class="ant-tree-draggable-icon"
            >
              <span
                aria-label="holder"
                class="anticon anticon-holder"
                role="img"
              >
                <svg
                  aria-hidden="true"
                  data-icon="holder"
                  fill="currentColor"
                  focusable="false"
                  height="1em"
                  viewBox="64 64 896 896"
                  width="1em"
                >
                  <path
                    d="M300 276.5a56 56 0 1056-97 56 56 0 00-56 97zm0 284a56 56 0 1056-97 56 56 0 00-56 97zM640 228a56 56 0 10112 0 56 56 0 00-112 0zm0 284a56 56 0 10112 0 56 56 0 00-112 0zM300 844.5a56 56 0 1056-97 56 56 0 00-56 97zM640 796a56 56 0 10112 0 56 56 0 00-112 0z"
                  />
                </svg>
              </span>
            </span>
            <span
              class="ant-tree-switcher ant-tree-switcher-noop"
            />
            <span
              class="ant-tree-node-content-wrapper ant-tree-node-content-wrapper-normal"
              title="0-0-2"
            >
              <span
                class="ant-tree-title"
              >
                0-0-2
              </span>
            </span>
          </div>
          <div
            aria-grabbed="false"
            class="ant-tree-treenode ant-tree-treenode-switcher-close ant-tree-treenode-draggable"
            draggable="true"
          >
            <span
              aria-hidden="true"
              class="ant-tree-indent"
            />
            <span
              class="ant-tree-draggable-icon"
            >
              <span
                aria-label="holder"
                class="anticon anticon-holder"
                role="img"
              >
                <svg
                  aria-hidden="true"
                  data-icon="holder"
                  fill="currentColor"
                  focusable="false"
                  height="1em"
                  viewBox="64 64 896 896"
                  width="1em"
                >
                  <path
                    d="M300 276.5a56 56 0 1056-97 56 56 0 00-56 97zm0 284a56 56 0 1056-97 56 56 0 00-56 97zM640 228a56 56 0 10112 0 56 56 0 00-112 0zm0 284a56 56 0 10112 0 56 56 0 00-112 0zM300 844.5a56 56 0 1056-97 56 56 0 00-56 97zM640 796a56 56 0 10112 0 56 56 0 00-112 0z"
                  />
                </svg>
              </span>
            </span>
            <span
              class="ant-tree-switcher ant-tree-switcher_close"
            >
              <span
                aria-label="caret-down"
                class="anticon anticon-caret-down ant-tree-switcher-icon"
                role="img"
              >
                <svg
                  aria-hidden="true"
                  data-icon="caret-down"
                  fill="currentColor"
                  focusable="false"
                  height="1em"
                  viewBox="0 0 1024 1024"
                  width="1em"
                >
                  <path
                    d="M840.4 300H183.6c-19.7 0-30.7 20.8-18.5 35l328.4 380.8c9.4 10.9 27.5 10.9 37 0L858.9 335c12.2-14.2 1.2-35-18.5-35z"
                  />
                </svg>
              </span>
            </span>
            <span
              class="ant-tree-node-content-wrapper ant-tree-node-content-wrapper-close"
              title="0-1"
            >
              <span
                class="ant-tree-title"
              >
                0-1
              </span>
            </span>
          </div>
          <div
            aria-grabbed="false"
            class="ant-tree-treenode ant-tree-treenode-switcher-close ant-tree-treenode-leaf-last ant-tree-treenode-draggable"
            draggable="true"
          >
            <span
              aria-hidden="true"
              class="ant-tree-indent"
            />
            <span
              class="ant-tree-draggable-icon"
            >
              <span
                aria-label="holder"
                class="anticon anticon-holder"
                role="img"
              >
                <svg
                  aria-hidden="true"
                  data-icon="holder"
                  fill="currentColor"
                  focusable="false"
                  height="1em"
                  viewBox="64 64 896 896"
                  width="1em"
                >
                  <path
                    d="M300 276.5a56 56 0 1056-97 56 56 0 00-56 97zm0 284a56 56 0 1056-97 56 56 0 00-56 97zM640 228a56 56 0 10112 0 56 56 0 00-112 0zm0 284a56 56 0 10112 0 56 56 0 00-112 0zM300 844.5a56 56 0 1056-97 56 56 0 00-56 97zM640 796a56 56 0 10112 0 56 56 0 00-112 0z"
                  />
                </svg>
              </span>
            </span>
            <span
              class="ant-tree-switcher ant-tree-switcher-noop"
            />
            <span
              class="ant-tree-node-content-wrapper ant-tree-node-content-wrapper-normal"
              title="0-2"
            >
              <span
                class="ant-tree-title"
              >
                0-2
              </span>
            </span>
          </div>
        </div>
      </div>
    </div>
  </div>
</div>
`;

exports[`renders ./components/tree/demo/dynamic.md extend context correctly 1`] = `
<div
  class="ant-tree ant-tree-icon-hide"
  role="tree"
>
  <div>
    <input
      aria-label="for screen reader"
      style="width: 0px; height: 0px; display: flex; overflow: hidden; opacity: 0; border: 0px; padding: 0px; margin: 0px;"
      tabindex="0"
      value=""
    />
  </div>
  <div
    aria-hidden="true"
    class="ant-tree-treenode"
    style="position: absolute; pointer-events: none; visibility: hidden; height: 0px; overflow: hidden;"
  >
    <div
      class="ant-tree-indent"
    >
      <div
        class="ant-tree-indent-unit"
      />
    </div>
  </div>
  <div
    class="ant-tree-list"
    style="position: relative;"
  >
    <div
      class="ant-tree-list-holder"
    >
      <div>
        <div
          class="ant-tree-list-holder-inner"
          style="display: flex; flex-direction: column;"
        >
          <div
            aria-grabbed="false"
            class="ant-tree-treenode ant-tree-treenode-switcher-close"
            draggable="false"
          >
            <span
              aria-hidden="true"
              class="ant-tree-indent"
            />
            <span
              class="ant-tree-switcher ant-tree-switcher_close"
            >
              <span
                aria-label="caret-down"
                class="anticon anticon-caret-down ant-tree-switcher-icon"
                role="img"
              >
                <svg
                  aria-hidden="true"
                  data-icon="caret-down"
                  fill="currentColor"
                  focusable="false"
                  height="1em"
                  viewBox="0 0 1024 1024"
                  width="1em"
                >
                  <path
                    d="M840.4 300H183.6c-19.7 0-30.7 20.8-18.5 35l328.4 380.8c9.4 10.9 27.5 10.9 37 0L858.9 335c12.2-14.2 1.2-35-18.5-35z"
                  />
                </svg>
              </span>
            </span>
            <span
              class="ant-tree-node-content-wrapper ant-tree-node-content-wrapper-close"
              title="Expand to load"
            >
              <span
                class="ant-tree-title"
              >
                Expand to load
              </span>
            </span>
          </div>
          <div
            aria-grabbed="false"
            class="ant-tree-treenode ant-tree-treenode-switcher-close"
            draggable="false"
          >
            <span
              aria-hidden="true"
              class="ant-tree-indent"
            />
            <span
              class="ant-tree-switcher ant-tree-switcher_close"
            >
              <span
                aria-label="caret-down"
                class="anticon anticon-caret-down ant-tree-switcher-icon"
                role="img"
              >
                <svg
                  aria-hidden="true"
                  data-icon="caret-down"
                  fill="currentColor"
                  focusable="false"
                  height="1em"
                  viewBox="0 0 1024 1024"
                  width="1em"
                >
                  <path
                    d="M840.4 300H183.6c-19.7 0-30.7 20.8-18.5 35l328.4 380.8c9.4 10.9 27.5 10.9 37 0L858.9 335c12.2-14.2 1.2-35-18.5-35z"
                  />
                </svg>
              </span>
            </span>
            <span
              class="ant-tree-node-content-wrapper ant-tree-node-content-wrapper-close"
              title="Expand to load"
            >
              <span
                class="ant-tree-title"
              >
                Expand to load
              </span>
            </span>
          </div>
          <div
            aria-grabbed="false"
            class="ant-tree-treenode ant-tree-treenode-leaf-last"
            draggable="false"
          >
            <span
              aria-hidden="true"
              class="ant-tree-indent"
            />
            <span
              class="ant-tree-switcher ant-tree-switcher-noop"
            />
            <span
              class="ant-tree-node-content-wrapper ant-tree-node-content-wrapper-normal"
              title="Tree Node"
            >
              <span
                class="ant-tree-title"
              >
                Tree Node
              </span>
            </span>
          </div>
        </div>
      </div>
    </div>
  </div>
</div>
`;

exports[`renders ./components/tree/demo/line.md extend context correctly 1`] = `
<div>
  <div
    style="margin-bottom: 16px;"
  >
    showLine: 
    <button
      aria-checked="true"
      class="ant-switch ant-switch-checked"
      role="switch"
      type="button"
    >
      <div
        class="ant-switch-handle"
      />
      <span
        class="ant-switch-inner"
      >
        <span
          class="ant-switch-inner-checked"
        />
        <span
          class="ant-switch-inner-unchecked"
        />
      </span>
    </button>
    <br />
    <br />
    showIcon: 
    <button
      aria-checked="false"
      class="ant-switch"
      role="switch"
      type="button"
    >
      <div
        class="ant-switch-handle"
      />
      <span
        class="ant-switch-inner"
      >
        <span
          class="ant-switch-inner-checked"
        />
        <span
          class="ant-switch-inner-unchecked"
        />
      </span>
    </button>
    <br />
    <br />
    showLeafIcon:
    <div
      class="ant-select ant-select-single ant-select-show-arrow"
    >
      <div
        class="ant-select-selector"
      >
        <span
          class="ant-select-selection-search"
        >
          <input
            aria-activedescendant="rc_select_test_list_test"
            aria-autocomplete="list"
            aria-controls="rc_select_test_list"
            aria-haspopup="listbox"
            aria-owns="rc_select_test_list"
            autocomplete="off"
            class="ant-select-selection-search-input"
            id="rc_select_test"
            readonly=""
            role="combobox"
            style="opacity: 0;"
            type="search"
            unselectable="on"
            value=""
          />
        </span>
        <span
          class="ant-select-selection-item"
          title="True"
        >
          True
        </span>
      </div>
      <div>
        <div
          class="ant-select-dropdown ant-slide-up-appear ant-slide-up-appear-prepare ant-slide-up"
          style="opacity: 0;"
        >
          <div>
            <div
              id="rc_select_test_list"
              role="listbox"
              style="height: 0px; width: 0px; overflow: hidden;"
            >
              <div
                aria-label="True"
                aria-selected="true"
                id="rc_select_test_list_test"
                role="option"
              >
                true
              </div>
              <div
                aria-label="False"
                aria-selected="false"
                id="rc_select_test_list_test"
                role="option"
              >
                false
              </div>
            </div>
            <div
              class="rc-virtual-list"
              style="position: relative;"
            >
              <div
                class="rc-virtual-list-holder"
                style="max-height: 256px; overflow-y: auto;"
              >
                <div>
                  <div
                    class="rc-virtual-list-holder-inner"
                    style="display: flex; flex-direction: column;"
                  >
                    <div
                      aria-selected="true"
                      class="ant-select-item ant-select-item-option ant-select-item-option-active ant-select-item-option-selected"
                      title="True"
                    >
                      <div
                        class="ant-select-item-option-content"
                      >
                        True
                      </div>
                      <span
                        aria-hidden="true"
                        class="ant-select-item-option-state"
                        style="user-select: none;"
                        unselectable="on"
                      />
                    </div>
                    <div
                      aria-selected="false"
                      class="ant-select-item ant-select-item-option"
                      title="False"
                    >
                      <div
                        class="ant-select-item-option-content"
                      >
                        False
                      </div>
                      <span
                        aria-hidden="true"
                        class="ant-select-item-option-state"
                        style="user-select: none;"
                        unselectable="on"
                      />
                    </div>
                    <div
                      aria-selected="false"
                      class="ant-select-item ant-select-item-option"
                      title="Custom icon"
                    >
                      <div
                        class="ant-select-item-option-content"
                      >
                        Custom icon
                      </div>
                      <span
                        aria-hidden="true"
                        class="ant-select-item-option-state"
                        style="user-select: none;"
                        unselectable="on"
                      />
                    </div>
                  </div>
                </div>
              </div>
            </div>
          </div>
        </div>
      </div>
      <span
<<<<<<< HEAD
        class="ant-switch-inner"
      >
        <span
          class="ant-switch-inner-checked"
        />
        <span
          class="ant-switch-inner-unchecked"
        />
      </span>
    </button>
=======
        aria-hidden="true"
        class="ant-select-arrow"
        style="user-select: none;"
        unselectable="on"
      >
        <span
          aria-label="down"
          class="anticon anticon-down ant-select-suffix"
          role="img"
        >
          <svg
            aria-hidden="true"
            data-icon="down"
            fill="currentColor"
            focusable="false"
            height="1em"
            viewBox="64 64 896 896"
            width="1em"
          >
            <path
              d="M884 256h-75c-5.1 0-9.9 2.5-12.9 6.6L512 654.2 227.9 262.6c-3-4.1-7.8-6.6-12.9-6.6h-75c-6.5 0-10.3 7.4-6.5 12.7l352.6 486.1c12.8 17.6 39 17.6 51.7 0l352.6-486.1c3.9-5.3.1-12.7-6.4-12.7z"
            />
          </svg>
        </span>
      </span>
    </div>
>>>>>>> 06e0ae53
  </div>
  <div
    class="ant-tree ant-tree-icon-hide ant-tree-show-line"
    role="tree"
  >
    <div>
      <input
        aria-label="for screen reader"
        style="width: 0px; height: 0px; display: flex; overflow: hidden; opacity: 0; border: 0px; padding: 0px; margin: 0px;"
        tabindex="0"
        value=""
      />
    </div>
    <div
      aria-hidden="true"
      class="ant-tree-treenode"
      style="position: absolute; pointer-events: none; visibility: hidden; height: 0px; overflow: hidden;"
    >
      <div
        class="ant-tree-indent"
      >
        <div
          class="ant-tree-indent-unit"
        />
      </div>
    </div>
    <div
      class="ant-tree-list"
      style="position: relative;"
    >
      <div
        class="ant-tree-list-holder"
      >
        <div>
          <div
            class="ant-tree-list-holder-inner"
            style="display: flex; flex-direction: column;"
          >
            <div
              aria-grabbed="false"
              class="ant-tree-treenode ant-tree-treenode-switcher-open"
              draggable="false"
            >
              <span
                aria-hidden="true"
                class="ant-tree-indent"
              />
              <span
                class="ant-tree-switcher ant-tree-switcher_open"
              >
                <span
                  aria-label="minus-square"
                  class="anticon anticon-minus-square ant-tree-switcher-line-icon"
                  role="img"
                >
                  <svg
                    aria-hidden="true"
                    data-icon="minus-square"
                    fill="currentColor"
                    focusable="false"
                    height="1em"
                    viewBox="64 64 896 896"
                    width="1em"
                  >
                    <path
                      d="M328 544h368c4.4 0 8-3.6 8-8v-48c0-4.4-3.6-8-8-8H328c-4.4 0-8 3.6-8 8v48c0 4.4 3.6 8 8 8z"
                    />
                    <path
                      d="M880 112H144c-17.7 0-32 14.3-32 32v736c0 17.7 14.3 32 32 32h736c17.7 0 32-14.3 32-32V144c0-17.7-14.3-32-32-32zm-40 728H184V184h656v656z"
                    />
                  </svg>
                </span>
              </span>
              <span
                class="ant-tree-node-content-wrapper ant-tree-node-content-wrapper-open"
                title="parent 1"
              >
                <span
                  class="ant-tree-title"
                >
                  parent 1
                </span>
              </span>
            </div>
            <div
              aria-grabbed="false"
              class="ant-tree-treenode ant-tree-treenode-switcher-open"
              draggable="false"
            >
              <span
                aria-hidden="true"
                class="ant-tree-indent"
              >
                <span
                  class="ant-tree-indent-unit ant-tree-indent-unit-start"
                />
              </span>
              <span
                class="ant-tree-switcher ant-tree-switcher_open"
              >
                <span
                  aria-label="minus-square"
                  class="anticon anticon-minus-square ant-tree-switcher-line-icon"
                  role="img"
                >
                  <svg
                    aria-hidden="true"
                    data-icon="minus-square"
                    fill="currentColor"
                    focusable="false"
                    height="1em"
                    viewBox="64 64 896 896"
                    width="1em"
                  >
                    <path
                      d="M328 544h368c4.4 0 8-3.6 8-8v-48c0-4.4-3.6-8-8-8H328c-4.4 0-8 3.6-8 8v48c0 4.4 3.6 8 8 8z"
                    />
                    <path
                      d="M880 112H144c-17.7 0-32 14.3-32 32v736c0 17.7 14.3 32 32 32h736c17.7 0 32-14.3 32-32V144c0-17.7-14.3-32-32-32zm-40 728H184V184h656v656z"
                    />
                  </svg>
                </span>
              </span>
              <span
                class="ant-tree-node-content-wrapper ant-tree-node-content-wrapper-open"
                title="parent 1-0"
              >
                <span
                  class="ant-tree-title"
                >
                  parent 1-0
                </span>
              </span>
            </div>
            <div
              aria-grabbed="false"
              class="ant-tree-treenode ant-tree-treenode-switcher-close"
              draggable="false"
            >
              <span
                aria-hidden="true"
                class="ant-tree-indent"
              >
                <span
                  class="ant-tree-indent-unit ant-tree-indent-unit-start"
                />
                <span
                  class="ant-tree-indent-unit ant-tree-indent-unit-start"
                />
              </span>
              <span
                class="ant-tree-switcher ant-tree-switcher-noop"
              >
                <span
                  aria-label="file"
                  class="anticon anticon-file ant-tree-switcher-line-icon"
                  role="img"
                >
                  <svg
                    aria-hidden="true"
                    data-icon="file"
                    fill="currentColor"
                    focusable="false"
                    height="1em"
                    viewBox="64 64 896 896"
                    width="1em"
                  >
                    <path
                      d="M854.6 288.6L639.4 73.4c-6-6-14.1-9.4-22.6-9.4H192c-17.7 0-32 14.3-32 32v832c0 17.7 14.3 32 32 32h640c17.7 0 32-14.3 32-32V311.3c0-8.5-3.4-16.7-9.4-22.7zM790.2 326H602V137.8L790.2 326zm1.8 562H232V136h302v216a42 42 0 0042 42h216v494z"
                    />
                  </svg>
                </span>
              </span>
              <span
                class="ant-tree-node-content-wrapper ant-tree-node-content-wrapper-normal"
                title="leaf"
              >
                <span
                  class="ant-tree-title"
                >
                  leaf
                </span>
              </span>
            </div>
            <div
              aria-grabbed="false"
              class="ant-tree-treenode ant-tree-treenode-switcher-close"
              draggable="false"
            >
              <span
                aria-hidden="true"
                class="ant-tree-indent"
              >
                <span
                  class="ant-tree-indent-unit ant-tree-indent-unit-start"
                />
                <span
                  class="ant-tree-indent-unit ant-tree-indent-unit-start"
                />
              </span>
              <span
                class="ant-tree-switcher ant-tree-switcher-noop"
              >
                <span
                  aria-label="file"
                  class="anticon anticon-file ant-tree-switcher-line-icon"
                  role="img"
                >
                  <svg
                    aria-hidden="true"
                    data-icon="file"
                    fill="currentColor"
                    focusable="false"
                    height="1em"
                    viewBox="64 64 896 896"
                    width="1em"
                  >
                    <path
                      d="M854.6 288.6L639.4 73.4c-6-6-14.1-9.4-22.6-9.4H192c-17.7 0-32 14.3-32 32v832c0 17.7 14.3 32 32 32h640c17.7 0 32-14.3 32-32V311.3c0-8.5-3.4-16.7-9.4-22.7zM790.2 326H602V137.8L790.2 326zm1.8 562H232V136h302v216a42 42 0 0042 42h216v494z"
                    />
                  </svg>
                </span>
              </span>
              <span
                class="ant-tree-node-content-wrapper ant-tree-node-content-wrapper-normal"
                title=""
              >
                <span
                  class="ant-tree-title"
                >
                  <div>
                    multiple line title
                  </div>
                  <div>
                    multiple line title
                  </div>
                </span>
              </span>
            </div>
            <div
              aria-grabbed="false"
              class="ant-tree-treenode ant-tree-treenode-switcher-close ant-tree-treenode-leaf-last"
              draggable="false"
            >
              <span
                aria-hidden="true"
                class="ant-tree-indent"
              >
                <span
                  class="ant-tree-indent-unit ant-tree-indent-unit-start"
                />
                <span
                  class="ant-tree-indent-unit ant-tree-indent-unit-start"
                />
              </span>
              <span
                class="ant-tree-switcher ant-tree-switcher-noop"
              >
                <span
                  aria-label="file"
                  class="anticon anticon-file ant-tree-switcher-line-icon"
                  role="img"
                >
                  <svg
                    aria-hidden="true"
                    data-icon="file"
                    fill="currentColor"
                    focusable="false"
                    height="1em"
                    viewBox="64 64 896 896"
                    width="1em"
                  >
                    <path
                      d="M854.6 288.6L639.4 73.4c-6-6-14.1-9.4-22.6-9.4H192c-17.7 0-32 14.3-32 32v832c0 17.7 14.3 32 32 32h640c17.7 0 32-14.3 32-32V311.3c0-8.5-3.4-16.7-9.4-22.7zM790.2 326H602V137.8L790.2 326zm1.8 562H232V136h302v216a42 42 0 0042 42h216v494z"
                    />
                  </svg>
                </span>
              </span>
              <span
                class="ant-tree-node-content-wrapper ant-tree-node-content-wrapper-normal"
                title="leaf"
              >
                <span
                  class="ant-tree-title"
                >
                  leaf
                </span>
              </span>
            </div>
            <div
              aria-grabbed="false"
              class="ant-tree-treenode ant-tree-treenode-switcher-close"
              draggable="false"
            >
              <span
                aria-hidden="true"
                class="ant-tree-indent"
              >
                <span
                  class="ant-tree-indent-unit ant-tree-indent-unit-start"
                />
              </span>
              <span
                class="ant-tree-switcher ant-tree-switcher_close"
              >
                <span
                  aria-label="plus-square"
                  class="anticon anticon-plus-square ant-tree-switcher-line-icon"
                  role="img"
                >
                  <svg
                    aria-hidden="true"
                    data-icon="plus-square"
                    fill="currentColor"
                    focusable="false"
                    height="1em"
                    viewBox="64 64 896 896"
                    width="1em"
                  >
                    <path
                      d="M328 544h152v152c0 4.4 3.6 8 8 8h48c4.4 0 8-3.6 8-8V544h152c4.4 0 8-3.6 8-8v-48c0-4.4-3.6-8-8-8H544V328c0-4.4-3.6-8-8-8h-48c-4.4 0-8 3.6-8 8v152H328c-4.4 0-8 3.6-8 8v48c0 4.4 3.6 8 8 8z"
                    />
                    <path
                      d="M880 112H144c-17.7 0-32 14.3-32 32v736c0 17.7 14.3 32 32 32h736c17.7 0 32-14.3 32-32V144c0-17.7-14.3-32-32-32zm-40 728H184V184h656v656z"
                    />
                  </svg>
                </span>
              </span>
              <span
                class="ant-tree-node-content-wrapper ant-tree-node-content-wrapper-close"
                title="parent 1-1"
              >
                <span
                  class="ant-tree-title"
                >
                  parent 1-1
                </span>
              </span>
            </div>
            <div
              aria-grabbed="false"
              class="ant-tree-treenode ant-tree-treenode-switcher-close ant-tree-treenode-leaf-last"
              draggable="false"
            >
              <span
                aria-hidden="true"
                class="ant-tree-indent"
              >
                <span
                  class="ant-tree-indent-unit ant-tree-indent-unit-start"
                />
              </span>
              <span
                class="ant-tree-switcher ant-tree-switcher_close"
              >
                <span
                  aria-label="plus-square"
                  class="anticon anticon-plus-square ant-tree-switcher-line-icon"
                  role="img"
                >
                  <svg
                    aria-hidden="true"
                    data-icon="plus-square"
                    fill="currentColor"
                    focusable="false"
                    height="1em"
                    viewBox="64 64 896 896"
                    width="1em"
                  >
                    <path
                      d="M328 544h152v152c0 4.4 3.6 8 8 8h48c4.4 0 8-3.6 8-8V544h152c4.4 0 8-3.6 8-8v-48c0-4.4-3.6-8-8-8H544V328c0-4.4-3.6-8-8-8h-48c-4.4 0-8 3.6-8 8v152H328c-4.4 0-8 3.6-8 8v48c0 4.4 3.6 8 8 8z"
                    />
                    <path
                      d="M880 112H144c-17.7 0-32 14.3-32 32v736c0 17.7 14.3 32 32 32h736c17.7 0 32-14.3 32-32V144c0-17.7-14.3-32-32-32zm-40 728H184V184h656v656z"
                    />
                  </svg>
                </span>
              </span>
              <span
                class="ant-tree-node-content-wrapper ant-tree-node-content-wrapper-close"
                title="parent 1-2"
              >
                <span
                  class="ant-tree-title"
                >
                  parent 1-2
                </span>
              </span>
            </div>
            <div
              aria-grabbed="false"
              class="ant-tree-treenode ant-tree-treenode-switcher-close ant-tree-treenode-leaf-last"
              draggable="false"
            >
              <span
                aria-hidden="true"
                class="ant-tree-indent"
              />
              <span
                class="ant-tree-switcher ant-tree-switcher_close"
              >
                <span
                  aria-label="plus-square"
                  class="anticon anticon-plus-square ant-tree-switcher-line-icon"
                  role="img"
                >
                  <svg
                    aria-hidden="true"
                    data-icon="plus-square"
                    fill="currentColor"
                    focusable="false"
                    height="1em"
                    viewBox="64 64 896 896"
                    width="1em"
                  >
                    <path
                      d="M328 544h152v152c0 4.4 3.6 8 8 8h48c4.4 0 8-3.6 8-8V544h152c4.4 0 8-3.6 8-8v-48c0-4.4-3.6-8-8-8H544V328c0-4.4-3.6-8-8-8h-48c-4.4 0-8 3.6-8 8v152H328c-4.4 0-8 3.6-8 8v48c0 4.4 3.6 8 8 8z"
                    />
                    <path
                      d="M880 112H144c-17.7 0-32 14.3-32 32v736c0 17.7 14.3 32 32 32h736c17.7 0 32-14.3 32-32V144c0-17.7-14.3-32-32-32zm-40 728H184V184h656v656z"
                    />
                  </svg>
                </span>
              </span>
              <span
                class="ant-tree-node-content-wrapper ant-tree-node-content-wrapper-close"
                title="parent 2"
              >
                <span
                  class="ant-tree-title"
                >
                  parent 2
                </span>
              </span>
            </div>
          </div>
        </div>
      </div>
    </div>
  </div>
</div>
`;

exports[`renders ./components/tree/demo/search.md extend context correctly 1`] = `
<div>
  <span
    class="ant-input-group-wrapper ant-input-search"
    style="margin-bottom: 8px;"
  >
    <span
      class="ant-input-wrapper ant-input-group"
    >
      <input
        class="ant-input"
        placeholder="Search"
        type="text"
        value=""
      />
      <span
        class="ant-input-group-addon"
      >
        <button
          class="ant-btn ant-btn-default ant-btn-icon-only ant-input-search-button"
          type="button"
        >
          <span
            aria-label="search"
            class="anticon anticon-search"
            role="img"
          >
            <svg
              aria-hidden="true"
              data-icon="search"
              fill="currentColor"
              focusable="false"
              height="1em"
              viewBox="64 64 896 896"
              width="1em"
            >
              <path
                d="M909.6 854.5L649.9 594.8C690.2 542.7 712 479 712 412c0-80.2-31.3-155.4-87.9-212.1-56.6-56.7-132-87.9-212.1-87.9s-155.5 31.3-212.1 87.9C143.2 256.5 112 331.8 112 412c0 80.1 31.3 155.5 87.9 212.1C256.5 680.8 331.8 712 412 712c67 0 130.6-21.8 182.7-62l259.7 259.6a8.2 8.2 0 0011.6 0l43.6-43.5a8.2 8.2 0 000-11.6zM570.4 570.4C528 612.7 471.8 636 412 636s-116-23.3-158.4-65.6C211.3 528 188 471.8 188 412s23.3-116.1 65.6-158.4C296 211.3 352.2 188 412 188s116.1 23.2 158.4 65.6S636 352.2 636 412s-23.3 116.1-65.6 158.4z"
              />
            </svg>
          </span>
        </button>
      </span>
    </span>
  </span>
  <div
    class="ant-tree ant-tree-icon-hide"
    role="tree"
  >
    <div>
      <input
        aria-label="for screen reader"
        style="width: 0px; height: 0px; display: flex; overflow: hidden; opacity: 0; border: 0px; padding: 0px; margin: 0px;"
        tabindex="0"
        value=""
      />
    </div>
    <div
      aria-hidden="true"
      class="ant-tree-treenode"
      style="position: absolute; pointer-events: none; visibility: hidden; height: 0px; overflow: hidden;"
    >
      <div
        class="ant-tree-indent"
      >
        <div
          class="ant-tree-indent-unit"
        />
      </div>
    </div>
    <div
      class="ant-tree-list"
      style="position: relative;"
    >
      <div
        class="ant-tree-list-holder"
      >
        <div>
          <div
            class="ant-tree-list-holder-inner"
            style="display: flex; flex-direction: column;"
          >
            <div
              aria-grabbed="false"
              class="ant-tree-treenode ant-tree-treenode-switcher-close"
              draggable="false"
            >
              <span
                aria-hidden="true"
                class="ant-tree-indent"
              />
              <span
                class="ant-tree-switcher ant-tree-switcher_close"
              >
                <span
                  aria-label="caret-down"
                  class="anticon anticon-caret-down ant-tree-switcher-icon"
                  role="img"
                >
                  <svg
                    aria-hidden="true"
                    data-icon="caret-down"
                    fill="currentColor"
                    focusable="false"
                    height="1em"
                    viewBox="0 0 1024 1024"
                    width="1em"
                  >
                    <path
                      d="M840.4 300H183.6c-19.7 0-30.7 20.8-18.5 35l328.4 380.8c9.4 10.9 27.5 10.9 37 0L858.9 335c12.2-14.2 1.2-35-18.5-35z"
                    />
                  </svg>
                </span>
              </span>
              <span
                class="ant-tree-node-content-wrapper ant-tree-node-content-wrapper-close"
                title=""
              >
                <span
                  class="ant-tree-title"
                >
                  <span>
                    <span
                      class="site-tree-search-value"
                    />
                    0-0
                  </span>
                </span>
              </span>
            </div>
            <div
              aria-grabbed="false"
              class="ant-tree-treenode ant-tree-treenode-switcher-close"
              draggable="false"
            >
              <span
                aria-hidden="true"
                class="ant-tree-indent"
              />
              <span
                class="ant-tree-switcher ant-tree-switcher_close"
              >
                <span
                  aria-label="caret-down"
                  class="anticon anticon-caret-down ant-tree-switcher-icon"
                  role="img"
                >
                  <svg
                    aria-hidden="true"
                    data-icon="caret-down"
                    fill="currentColor"
                    focusable="false"
                    height="1em"
                    viewBox="0 0 1024 1024"
                    width="1em"
                  >
                    <path
                      d="M840.4 300H183.6c-19.7 0-30.7 20.8-18.5 35l328.4 380.8c9.4 10.9 27.5 10.9 37 0L858.9 335c12.2-14.2 1.2-35-18.5-35z"
                    />
                  </svg>
                </span>
              </span>
              <span
                class="ant-tree-node-content-wrapper ant-tree-node-content-wrapper-close"
                title=""
              >
                <span
                  class="ant-tree-title"
                >
                  <span>
                    <span
                      class="site-tree-search-value"
                    />
                    0-1
                  </span>
                </span>
              </span>
            </div>
            <div
              aria-grabbed="false"
              class="ant-tree-treenode ant-tree-treenode-switcher-close ant-tree-treenode-leaf-last"
              draggable="false"
            >
              <span
                aria-hidden="true"
                class="ant-tree-indent"
              />
              <span
                class="ant-tree-switcher ant-tree-switcher-noop"
              />
              <span
                class="ant-tree-node-content-wrapper ant-tree-node-content-wrapper-normal"
                title=""
              >
                <span
                  class="ant-tree-title"
                >
                  <span>
                    <span
                      class="site-tree-search-value"
                    />
                    0-2
                  </span>
                </span>
              </span>
            </div>
          </div>
        </div>
      </div>
    </div>
  </div>
</div>
`;

exports[`renders ./components/tree/demo/switcher-icon.md extend context correctly 1`] = `
<div
  class="ant-tree ant-tree-icon-hide ant-tree-show-line"
  role="tree"
>
  <div>
    <input
      aria-label="for screen reader"
      style="width: 0px; height: 0px; display: flex; overflow: hidden; opacity: 0; border: 0px; padding: 0px; margin: 0px;"
      tabindex="0"
      value=""
    />
  </div>
  <div
    aria-hidden="true"
    class="ant-tree-treenode"
    style="position: absolute; pointer-events: none; visibility: hidden; height: 0px; overflow: hidden;"
  >
    <div
      class="ant-tree-indent"
    >
      <div
        class="ant-tree-indent-unit"
      />
    </div>
  </div>
  <div
    class="ant-tree-list"
    style="position: relative;"
  >
    <div
      class="ant-tree-list-holder"
    >
      <div>
        <div
          class="ant-tree-list-holder-inner"
          style="display: flex; flex-direction: column;"
        >
          <div
            aria-grabbed="false"
            class="ant-tree-treenode ant-tree-treenode-switcher-open ant-tree-treenode-leaf-last"
            draggable="false"
          >
            <span
              aria-hidden="true"
              class="ant-tree-indent"
            />
            <span
              class="ant-tree-switcher ant-tree-switcher_open"
            >
              <span
                aria-label="down"
                class="anticon anticon-down ant-tree-switcher-icon"
                role="img"
              >
                <svg
                  aria-hidden="true"
                  data-icon="down"
                  fill="currentColor"
                  focusable="false"
                  height="1em"
                  viewBox="64 64 896 896"
                  width="1em"
                >
                  <path
                    d="M884 256h-75c-5.1 0-9.9 2.5-12.9 6.6L512 654.2 227.9 262.6c-3-4.1-7.8-6.6-12.9-6.6h-75c-6.5 0-10.3 7.4-6.5 12.7l352.6 486.1c12.8 17.6 39 17.6 51.7 0l352.6-486.1c3.9-5.3.1-12.7-6.4-12.7z"
                  />
                </svg>
              </span>
            </span>
            <span
              class="ant-tree-node-content-wrapper ant-tree-node-content-wrapper-open"
              title="parent 1"
            >
              <span
                class="ant-tree-title"
              >
                parent 1
              </span>
            </span>
          </div>
          <div
            aria-grabbed="false"
            class="ant-tree-treenode ant-tree-treenode-switcher-open"
            draggable="false"
          >
            <span
              aria-hidden="true"
              class="ant-tree-indent"
            >
              <span
                class="ant-tree-indent-unit ant-tree-indent-unit-start ant-tree-indent-unit-end"
              />
            </span>
            <span
              class="ant-tree-switcher ant-tree-switcher_open"
            >
              <span
                aria-label="down"
                class="anticon anticon-down ant-tree-switcher-icon"
                role="img"
              >
                <svg
                  aria-hidden="true"
                  data-icon="down"
                  fill="currentColor"
                  focusable="false"
                  height="1em"
                  viewBox="64 64 896 896"
                  width="1em"
                >
                  <path
                    d="M884 256h-75c-5.1 0-9.9 2.5-12.9 6.6L512 654.2 227.9 262.6c-3-4.1-7.8-6.6-12.9-6.6h-75c-6.5 0-10.3 7.4-6.5 12.7l352.6 486.1c12.8 17.6 39 17.6 51.7 0l352.6-486.1c3.9-5.3.1-12.7-6.4-12.7z"
                  />
                </svg>
              </span>
            </span>
            <span
              class="ant-tree-node-content-wrapper ant-tree-node-content-wrapper-open"
              title="parent 1-0"
            >
              <span
                class="ant-tree-title"
              >
                parent 1-0
              </span>
            </span>
          </div>
          <div
            aria-grabbed="false"
            class="ant-tree-treenode ant-tree-treenode-switcher-close"
            draggable="false"
          >
            <span
              aria-hidden="true"
              class="ant-tree-indent"
            >
              <span
                class="ant-tree-indent-unit ant-tree-indent-unit-start ant-tree-indent-unit-end"
              />
              <span
                class="ant-tree-indent-unit ant-tree-indent-unit-start"
              />
            </span>
            <span
              class="ant-tree-switcher ant-tree-switcher-noop"
            >
              <span
                class="ant-tree-switcher-leaf-line"
              />
            </span>
            <span
              class="ant-tree-node-content-wrapper ant-tree-node-content-wrapper-normal"
              title="leaf"
            >
              <span
                class="ant-tree-title"
              >
                leaf
              </span>
            </span>
          </div>
          <div
            aria-grabbed="false"
            class="ant-tree-treenode ant-tree-treenode-switcher-close"
            draggable="false"
          >
            <span
              aria-hidden="true"
              class="ant-tree-indent"
            >
              <span
                class="ant-tree-indent-unit ant-tree-indent-unit-start ant-tree-indent-unit-end"
              />
              <span
                class="ant-tree-indent-unit ant-tree-indent-unit-start"
              />
            </span>
            <span
              class="ant-tree-switcher ant-tree-switcher-noop"
            >
              <span
                class="ant-tree-switcher-leaf-line"
              />
            </span>
            <span
              class="ant-tree-node-content-wrapper ant-tree-node-content-wrapper-normal"
              title="leaf"
            >
              <span
                class="ant-tree-title"
              >
                leaf
              </span>
            </span>
          </div>
          <div
            aria-grabbed="false"
            class="ant-tree-treenode ant-tree-treenode-switcher-close ant-tree-treenode-leaf-last"
            draggable="false"
          >
            <span
              aria-hidden="true"
              class="ant-tree-indent"
            >
              <span
                class="ant-tree-indent-unit ant-tree-indent-unit-start ant-tree-indent-unit-end"
              />
              <span
                class="ant-tree-indent-unit ant-tree-indent-unit-start"
              />
            </span>
            <span
              class="ant-tree-switcher ant-tree-switcher-noop"
            >
              <span
                class="ant-tree-switcher-leaf-line"
              />
            </span>
            <span
              class="ant-tree-node-content-wrapper ant-tree-node-content-wrapper-normal"
              title="leaf"
            >
              <span
                class="ant-tree-title"
              >
                leaf
              </span>
            </span>
          </div>
          <div
            aria-grabbed="false"
            class="ant-tree-treenode ant-tree-treenode-switcher-close"
            draggable="false"
          >
            <span
              aria-hidden="true"
              class="ant-tree-indent"
            >
              <span
                class="ant-tree-indent-unit ant-tree-indent-unit-start ant-tree-indent-unit-end"
              />
            </span>
            <span
              class="ant-tree-switcher ant-tree-switcher_close"
            >
              <span
                aria-label="down"
                class="anticon anticon-down ant-tree-switcher-icon"
                role="img"
              >
                <svg
                  aria-hidden="true"
                  data-icon="down"
                  fill="currentColor"
                  focusable="false"
                  height="1em"
                  viewBox="64 64 896 896"
                  width="1em"
                >
                  <path
                    d="M884 256h-75c-5.1 0-9.9 2.5-12.9 6.6L512 654.2 227.9 262.6c-3-4.1-7.8-6.6-12.9-6.6h-75c-6.5 0-10.3 7.4-6.5 12.7l352.6 486.1c12.8 17.6 39 17.6 51.7 0l352.6-486.1c3.9-5.3.1-12.7-6.4-12.7z"
                  />
                </svg>
              </span>
            </span>
            <span
              class="ant-tree-node-content-wrapper ant-tree-node-content-wrapper-close"
              title="parent 1-1"
            >
              <span
                class="ant-tree-title"
              >
                parent 1-1
              </span>
            </span>
          </div>
          <div
            aria-grabbed="false"
            class="ant-tree-treenode ant-tree-treenode-switcher-close ant-tree-treenode-leaf-last"
            draggable="false"
          >
            <span
              aria-hidden="true"
              class="ant-tree-indent"
            >
              <span
                class="ant-tree-indent-unit ant-tree-indent-unit-start ant-tree-indent-unit-end"
              />
            </span>
            <span
              class="ant-tree-switcher ant-tree-switcher_close"
            >
              <span
                aria-label="down"
                class="anticon anticon-down ant-tree-switcher-icon"
                role="img"
              >
                <svg
                  aria-hidden="true"
                  data-icon="down"
                  fill="currentColor"
                  focusable="false"
                  height="1em"
                  viewBox="64 64 896 896"
                  width="1em"
                >
                  <path
                    d="M884 256h-75c-5.1 0-9.9 2.5-12.9 6.6L512 654.2 227.9 262.6c-3-4.1-7.8-6.6-12.9-6.6h-75c-6.5 0-10.3 7.4-6.5 12.7l352.6 486.1c12.8 17.6 39 17.6 51.7 0l352.6-486.1c3.9-5.3.1-12.7-6.4-12.7z"
                  />
                </svg>
              </span>
            </span>
            <span
              class="ant-tree-node-content-wrapper ant-tree-node-content-wrapper-close"
              title="parent 1-2"
            >
              <span
                class="ant-tree-title"
              >
                parent 1-2
              </span>
            </span>
          </div>
        </div>
      </div>
    </div>
  </div>
</div>
`;<|MERGE_RESOLUTION|>--- conflicted
+++ resolved
@@ -1450,7 +1450,7 @@
   <div
     style="margin-bottom: 16px;"
   >
-    showLine: 
+    showLine:
     <button
       aria-checked="true"
       class="ant-switch ant-switch-checked"
@@ -1473,7 +1473,7 @@
     </button>
     <br />
     <br />
-    showIcon: 
+    showIcon:
     <button
       aria-checked="true"
       class="ant-switch ant-switch-checked"
@@ -1496,7 +1496,7 @@
     </button>
     <br />
     <br />
-    showLeafIcon: 
+    showLeafIcon:
     <button
       aria-checked="true"
       class="ant-switch ant-switch-checked"
@@ -3060,7 +3060,7 @@
   <div
     style="margin-bottom: 16px;"
   >
-    showLine: 
+    showLine:
     <button
       aria-checked="true"
       class="ant-switch ant-switch-checked"
@@ -3083,7 +3083,7 @@
     </button>
     <br />
     <br />
-    showIcon: 
+    showIcon:
     <button
       aria-checked="false"
       class="ant-switch"
@@ -3240,18 +3240,6 @@
         </div>
       </div>
       <span
-<<<<<<< HEAD
-        class="ant-switch-inner"
-      >
-        <span
-          class="ant-switch-inner-checked"
-        />
-        <span
-          class="ant-switch-inner-unchecked"
-        />
-      </span>
-    </button>
-=======
         aria-hidden="true"
         class="ant-select-arrow"
         style="user-select: none;"
@@ -3278,7 +3266,6 @@
         </span>
       </span>
     </div>
->>>>>>> 06e0ae53
   </div>
   <div
     class="ant-tree ant-tree-icon-hide ant-tree-show-line"
