// Jest Snapshot v1, https://goo.gl/fbAQLP

exports[`renders ./components/tree/demo/basic.md correctly 1`] = `
<div
  class="ant-tree ant-tree-icon-hide"
  role="tree"
>
  <div>
    <input
      aria-label="for screen reader"
      style="width:0;height:0;display:flex;overflow:hidden;opacity:0;border:0;padding:0;margin:0"
      tabindex="0"
      value=""
    />
  </div>
  <div
    aria-hidden="true"
    class="ant-tree-treenode"
    style="position:absolute;pointer-events:none;visibility:hidden;height:0;overflow:hidden"
  >
    <div
      class="ant-tree-indent"
    >
      <div
        class="ant-tree-indent-unit"
      />
    </div>
  </div>
  <div
    class="ant-tree-list"
    style="position:relative"
  >
    <div
      class="ant-tree-list-holder"
    >
      <div>
        <div
          class="ant-tree-list-holder-inner"
          style="display:flex;flex-direction:column"
        >
          <div
            aria-grabbed="false"
            class="ant-tree-treenode ant-tree-treenode-switcher-open ant-tree-treenode-checkbox-checked ant-tree-treenode-leaf-last"
            draggable="false"
          >
            <span
              aria-hidden="true"
              class="ant-tree-indent"
            />
            <span
              class="ant-tree-switcher ant-tree-switcher_open"
            >
              <span
                aria-label="caret-down"
                class="anticon anticon-caret-down ant-tree-switcher-icon"
                role="img"
              >
                <svg
                  aria-hidden="true"
                  data-icon="caret-down"
                  fill="currentColor"
                  focusable="false"
                  height="1em"
                  viewBox="0 0 1024 1024"
                  width="1em"
                >
                  <path
                    d="M840.4 300H183.6c-19.7 0-30.7 20.8-18.5 35l328.4 380.8c9.4 10.9 27.5 10.9 37 0L858.9 335c12.2-14.2 1.2-35-18.5-35z"
                  />
                </svg>
              </span>
            </span>
            <span
              class="ant-tree-checkbox ant-tree-checkbox-checked"
            >
              <span
                class="ant-tree-checkbox-inner"
              />
            </span>
            <span
              class="ant-tree-node-content-wrapper ant-tree-node-content-wrapper-open"
              title="parent 1"
            >
              <span
                class="ant-tree-title"
              >
                parent 1
              </span>
            </span>
          </div>
          <div
            aria-grabbed="false"
            class="ant-tree-treenode ant-tree-treenode-disabled ant-tree-treenode-switcher-open ant-tree-treenode-checkbox-checked ant-tree-treenode-selected"
            draggable="false"
          >
            <span
              aria-hidden="true"
              class="ant-tree-indent"
            >
              <span
                class="ant-tree-indent-unit ant-tree-indent-unit-start ant-tree-indent-unit-end"
              />
            </span>
            <span
              class="ant-tree-switcher ant-tree-switcher_open"
            >
              <span
                aria-label="caret-down"
                class="anticon anticon-caret-down ant-tree-switcher-icon"
                role="img"
              >
                <svg
                  aria-hidden="true"
                  data-icon="caret-down"
                  fill="currentColor"
                  focusable="false"
                  height="1em"
                  viewBox="0 0 1024 1024"
                  width="1em"
                >
                  <path
                    d="M840.4 300H183.6c-19.7 0-30.7 20.8-18.5 35l328.4 380.8c9.4 10.9 27.5 10.9 37 0L858.9 335c12.2-14.2 1.2-35-18.5-35z"
                  />
                </svg>
              </span>
            </span>
            <span
              class="ant-tree-checkbox ant-tree-checkbox-checked ant-tree-checkbox-disabled"
            >
              <span
                class="ant-tree-checkbox-inner"
              />
            </span>
            <span
              class="ant-tree-node-content-wrapper ant-tree-node-content-wrapper-open"
              title="parent 1-0"
            >
              <span
                class="ant-tree-title"
              >
                parent 1-0
              </span>
            </span>
          </div>
          <div
            aria-grabbed="false"
            class="ant-tree-treenode ant-tree-treenode-switcher-close"
            draggable="false"
          >
            <span
              aria-hidden="true"
              class="ant-tree-indent"
            >
              <span
                class="ant-tree-indent-unit ant-tree-indent-unit-start ant-tree-indent-unit-end"
              />
              <span
                class="ant-tree-indent-unit ant-tree-indent-unit-start"
              />
            </span>
            <span
              class="ant-tree-switcher ant-tree-switcher-noop"
            />
            <span
              class="ant-tree-checkbox ant-tree-checkbox-disabled"
            >
              <span
                class="ant-tree-checkbox-inner"
              />
            </span>
            <span
              class="ant-tree-node-content-wrapper ant-tree-node-content-wrapper-normal"
              title="leaf"
            >
              <span
                class="ant-tree-title"
              >
                leaf
              </span>
            </span>
          </div>
          <div
            aria-grabbed="false"
            class="ant-tree-treenode ant-tree-treenode-switcher-close ant-tree-treenode-leaf-last"
            draggable="false"
          >
            <span
              aria-hidden="true"
              class="ant-tree-indent"
            >
              <span
                class="ant-tree-indent-unit ant-tree-indent-unit-start ant-tree-indent-unit-end"
              />
              <span
                class="ant-tree-indent-unit ant-tree-indent-unit-start"
              />
            </span>
            <span
              class="ant-tree-switcher ant-tree-switcher-noop"
            />
            <span
              class="ant-tree-checkbox"
            >
              <span
                class="ant-tree-checkbox-inner"
              />
            </span>
            <span
              class="ant-tree-node-content-wrapper ant-tree-node-content-wrapper-normal"
              title="leaf"
            >
              <span
                class="ant-tree-title"
              >
                leaf
              </span>
            </span>
          </div>
          <div
            aria-grabbed="false"
            class="ant-tree-treenode ant-tree-treenode-switcher-open ant-tree-treenode-checkbox-checked ant-tree-treenode-leaf-last"
            draggable="false"
          >
            <span
              aria-hidden="true"
              class="ant-tree-indent"
            >
              <span
                class="ant-tree-indent-unit ant-tree-indent-unit-start ant-tree-indent-unit-end"
              />
            </span>
            <span
              class="ant-tree-switcher ant-tree-switcher_open"
            >
              <span
                aria-label="caret-down"
                class="anticon anticon-caret-down ant-tree-switcher-icon"
                role="img"
              >
                <svg
                  aria-hidden="true"
                  data-icon="caret-down"
                  fill="currentColor"
                  focusable="false"
                  height="1em"
                  viewBox="0 0 1024 1024"
                  width="1em"
                >
                  <path
                    d="M840.4 300H183.6c-19.7 0-30.7 20.8-18.5 35l328.4 380.8c9.4 10.9 27.5 10.9 37 0L858.9 335c12.2-14.2 1.2-35-18.5-35z"
                  />
                </svg>
              </span>
            </span>
            <span
              class="ant-tree-checkbox ant-tree-checkbox-checked"
            >
              <span
                class="ant-tree-checkbox-inner"
              />
            </span>
            <span
              class="ant-tree-node-content-wrapper ant-tree-node-content-wrapper-open"
              title="parent 1-1"
            >
              <span
                class="ant-tree-title"
              >
                parent 1-1
              </span>
            </span>
          </div>
          <div
            aria-grabbed="false"
            class="ant-tree-treenode ant-tree-treenode-switcher-close ant-tree-treenode-checkbox-checked ant-tree-treenode-leaf-last"
            draggable="false"
          >
            <span
              aria-hidden="true"
              class="ant-tree-indent"
            >
              <span
                class="ant-tree-indent-unit ant-tree-indent-unit-start ant-tree-indent-unit-end"
              />
              <span
                class="ant-tree-indent-unit ant-tree-indent-unit-end"
              />
            </span>
            <span
              class="ant-tree-switcher ant-tree-switcher-noop"
            />
            <span
              class="ant-tree-checkbox ant-tree-checkbox-checked"
            >
              <span
                class="ant-tree-checkbox-inner"
              />
            </span>
            <span
              class="ant-tree-node-content-wrapper ant-tree-node-content-wrapper-normal"
              title=""
            >
              <span
                class="ant-tree-title"
              >
                <span
                  style="color:#1890ff"
                >
                  sss
                </span>
              </span>
            </span>
          </div>
        </div>
      </div>
    </div>
  </div>
</div>
`;

exports[`renders ./components/tree/demo/basic-controlled.md correctly 1`] = `
<div
  class="ant-tree ant-tree-icon-hide"
  role="tree"
>
  <div>
    <input
      aria-label="for screen reader"
      style="width:0;height:0;display:flex;overflow:hidden;opacity:0;border:0;padding:0;margin:0"
      tabindex="0"
      value=""
    />
  </div>
  <div
    aria-hidden="true"
    class="ant-tree-treenode"
    style="position:absolute;pointer-events:none;visibility:hidden;height:0;overflow:hidden"
  >
    <div
      class="ant-tree-indent"
    >
      <div
        class="ant-tree-indent-unit"
      />
    </div>
  </div>
  <div
    class="ant-tree-list"
    style="position:relative"
  >
    <div
      class="ant-tree-list-holder"
    >
      <div>
        <div
          class="ant-tree-list-holder-inner"
          style="display:flex;flex-direction:column"
        >
          <div
            aria-grabbed="false"
            class="ant-tree-treenode ant-tree-treenode-switcher-open ant-tree-treenode-checkbox-indeterminate"
            draggable="false"
          >
            <span
              aria-hidden="true"
              class="ant-tree-indent"
            />
            <span
              class="ant-tree-switcher ant-tree-switcher_open"
            >
              <span
                aria-label="caret-down"
                class="anticon anticon-caret-down ant-tree-switcher-icon"
                role="img"
              >
                <svg
                  aria-hidden="true"
                  data-icon="caret-down"
                  fill="currentColor"
                  focusable="false"
                  height="1em"
                  viewBox="0 0 1024 1024"
                  width="1em"
                >
                  <path
                    d="M840.4 300H183.6c-19.7 0-30.7 20.8-18.5 35l328.4 380.8c9.4 10.9 27.5 10.9 37 0L858.9 335c12.2-14.2 1.2-35-18.5-35z"
                  />
                </svg>
              </span>
            </span>
            <span
              class="ant-tree-checkbox ant-tree-checkbox-indeterminate"
            >
              <span
                class="ant-tree-checkbox-inner"
              />
            </span>
            <span
              class="ant-tree-node-content-wrapper ant-tree-node-content-wrapper-open"
              title="0-0"
            >
              <span
                class="ant-tree-title"
              >
                0-0
              </span>
            </span>
          </div>
          <div
            aria-grabbed="false"
            class="ant-tree-treenode ant-tree-treenode-switcher-open ant-tree-treenode-checkbox-checked"
            draggable="false"
          >
            <span
              aria-hidden="true"
              class="ant-tree-indent"
            >
              <span
                class="ant-tree-indent-unit ant-tree-indent-unit-start"
              />
            </span>
            <span
              class="ant-tree-switcher ant-tree-switcher_open"
            >
              <span
                aria-label="caret-down"
                class="anticon anticon-caret-down ant-tree-switcher-icon"
                role="img"
              >
                <svg
                  aria-hidden="true"
                  data-icon="caret-down"
                  fill="currentColor"
                  focusable="false"
                  height="1em"
                  viewBox="0 0 1024 1024"
                  width="1em"
                >
                  <path
                    d="M840.4 300H183.6c-19.7 0-30.7 20.8-18.5 35l328.4 380.8c9.4 10.9 27.5 10.9 37 0L858.9 335c12.2-14.2 1.2-35-18.5-35z"
                  />
                </svg>
              </span>
            </span>
            <span
              class="ant-tree-checkbox ant-tree-checkbox-checked"
            >
              <span
                class="ant-tree-checkbox-inner"
              />
            </span>
            <span
              class="ant-tree-node-content-wrapper ant-tree-node-content-wrapper-open"
              title="0-0-0"
            >
              <span
                class="ant-tree-title"
              >
                0-0-0
              </span>
            </span>
          </div>
          <div
            aria-grabbed="false"
            class="ant-tree-treenode ant-tree-treenode-switcher-close ant-tree-treenode-checkbox-checked"
            draggable="false"
          >
            <span
              aria-hidden="true"
              class="ant-tree-indent"
            >
              <span
                class="ant-tree-indent-unit ant-tree-indent-unit-start"
              />
              <span
                class="ant-tree-indent-unit ant-tree-indent-unit-start"
              />
            </span>
            <span
              class="ant-tree-switcher ant-tree-switcher-noop"
            />
            <span
              class="ant-tree-checkbox ant-tree-checkbox-checked"
            >
              <span
                class="ant-tree-checkbox-inner"
              />
            </span>
            <span
              class="ant-tree-node-content-wrapper ant-tree-node-content-wrapper-normal"
              title="0-0-0-0"
            >
              <span
                class="ant-tree-title"
              >
                0-0-0-0
              </span>
            </span>
          </div>
          <div
            aria-grabbed="false"
            class="ant-tree-treenode ant-tree-treenode-switcher-close ant-tree-treenode-checkbox-checked"
            draggable="false"
          >
            <span
              aria-hidden="true"
              class="ant-tree-indent"
            >
              <span
                class="ant-tree-indent-unit ant-tree-indent-unit-start"
              />
              <span
                class="ant-tree-indent-unit ant-tree-indent-unit-start"
              />
            </span>
            <span
              class="ant-tree-switcher ant-tree-switcher-noop"
            />
            <span
              class="ant-tree-checkbox ant-tree-checkbox-checked"
            >
              <span
                class="ant-tree-checkbox-inner"
              />
            </span>
            <span
              class="ant-tree-node-content-wrapper ant-tree-node-content-wrapper-normal"
              title="0-0-0-1"
            >
              <span
                class="ant-tree-title"
              >
                0-0-0-1
              </span>
            </span>
          </div>
          <div
            aria-grabbed="false"
            class="ant-tree-treenode ant-tree-treenode-switcher-close ant-tree-treenode-checkbox-checked ant-tree-treenode-leaf-last"
            draggable="false"
          >
            <span
              aria-hidden="true"
              class="ant-tree-indent"
            >
              <span
                class="ant-tree-indent-unit ant-tree-indent-unit-start"
              />
              <span
                class="ant-tree-indent-unit ant-tree-indent-unit-start"
              />
            </span>
            <span
              class="ant-tree-switcher ant-tree-switcher-noop"
            />
            <span
              class="ant-tree-checkbox ant-tree-checkbox-checked"
            >
              <span
                class="ant-tree-checkbox-inner"
              />
            </span>
            <span
              class="ant-tree-node-content-wrapper ant-tree-node-content-wrapper-normal"
              title="0-0-0-2"
            >
              <span
                class="ant-tree-title"
              >
                0-0-0-2
              </span>
            </span>
          </div>
          <div
            aria-grabbed="false"
            class="ant-tree-treenode ant-tree-treenode-switcher-open"
            draggable="false"
          >
            <span
              aria-hidden="true"
              class="ant-tree-indent"
            >
              <span
                class="ant-tree-indent-unit ant-tree-indent-unit-start"
              />
            </span>
            <span
              class="ant-tree-switcher ant-tree-switcher_open"
            >
              <span
                aria-label="caret-down"
                class="anticon anticon-caret-down ant-tree-switcher-icon"
                role="img"
              >
                <svg
                  aria-hidden="true"
                  data-icon="caret-down"
                  fill="currentColor"
                  focusable="false"
                  height="1em"
                  viewBox="0 0 1024 1024"
                  width="1em"
                >
                  <path
                    d="M840.4 300H183.6c-19.7 0-30.7 20.8-18.5 35l328.4 380.8c9.4 10.9 27.5 10.9 37 0L858.9 335c12.2-14.2 1.2-35-18.5-35z"
                  />
                </svg>
              </span>
            </span>
            <span
              class="ant-tree-checkbox"
            >
              <span
                class="ant-tree-checkbox-inner"
              />
            </span>
            <span
              class="ant-tree-node-content-wrapper ant-tree-node-content-wrapper-open"
              title="0-0-1"
            >
              <span
                class="ant-tree-title"
              >
                0-0-1
              </span>
            </span>
          </div>
          <div
            aria-grabbed="false"
            class="ant-tree-treenode ant-tree-treenode-switcher-close"
            draggable="false"
          >
            <span
              aria-hidden="true"
              class="ant-tree-indent"
            >
              <span
                class="ant-tree-indent-unit ant-tree-indent-unit-start"
              />
              <span
                class="ant-tree-indent-unit"
              />
            </span>
            <span
              class="ant-tree-switcher ant-tree-switcher-noop"
            />
            <span
              class="ant-tree-checkbox"
            >
              <span
                class="ant-tree-checkbox-inner"
              />
            </span>
            <span
              class="ant-tree-node-content-wrapper ant-tree-node-content-wrapper-normal"
              title="0-0-1-0"
            >
              <span
                class="ant-tree-title"
              >
                0-0-1-0
              </span>
            </span>
          </div>
          <div
            aria-grabbed="false"
            class="ant-tree-treenode ant-tree-treenode-switcher-close"
            draggable="false"
          >
            <span
              aria-hidden="true"
              class="ant-tree-indent"
            >
              <span
                class="ant-tree-indent-unit ant-tree-indent-unit-start"
              />
              <span
                class="ant-tree-indent-unit"
              />
            </span>
            <span
              class="ant-tree-switcher ant-tree-switcher-noop"
            />
            <span
              class="ant-tree-checkbox"
            >
              <span
                class="ant-tree-checkbox-inner"
              />
            </span>
            <span
              class="ant-tree-node-content-wrapper ant-tree-node-content-wrapper-normal"
              title="0-0-1-1"
            >
              <span
                class="ant-tree-title"
              >
                0-0-1-1
              </span>
            </span>
          </div>
          <div
            aria-grabbed="false"
            class="ant-tree-treenode ant-tree-treenode-switcher-close ant-tree-treenode-leaf-last"
            draggable="false"
          >
            <span
              aria-hidden="true"
              class="ant-tree-indent"
            >
              <span
                class="ant-tree-indent-unit ant-tree-indent-unit-start"
              />
              <span
                class="ant-tree-indent-unit"
              />
            </span>
            <span
              class="ant-tree-switcher ant-tree-switcher-noop"
            />
            <span
              class="ant-tree-checkbox"
            >
              <span
                class="ant-tree-checkbox-inner"
              />
            </span>
            <span
              class="ant-tree-node-content-wrapper ant-tree-node-content-wrapper-normal"
              title="0-0-1-2"
            >
              <span
                class="ant-tree-title"
              >
                0-0-1-2
              </span>
            </span>
          </div>
          <div
            aria-grabbed="false"
            class="ant-tree-treenode ant-tree-treenode-switcher-close ant-tree-treenode-leaf-last"
            draggable="false"
          >
            <span
              aria-hidden="true"
              class="ant-tree-indent"
            >
              <span
                class="ant-tree-indent-unit ant-tree-indent-unit-start"
              />
            </span>
            <span
              class="ant-tree-switcher ant-tree-switcher-noop"
            />
            <span
              class="ant-tree-checkbox"
            >
              <span
                class="ant-tree-checkbox-inner"
              />
            </span>
            <span
              class="ant-tree-node-content-wrapper ant-tree-node-content-wrapper-normal"
              title="0-0-2"
            >
              <span
                class="ant-tree-title"
              >
                0-0-2
              </span>
            </span>
          </div>
          <div
            aria-grabbed="false"
            class="ant-tree-treenode ant-tree-treenode-switcher-close"
            draggable="false"
          >
            <span
              aria-hidden="true"
              class="ant-tree-indent"
            />
            <span
              class="ant-tree-switcher ant-tree-switcher_close"
            >
              <span
                aria-label="caret-down"
                class="anticon anticon-caret-down ant-tree-switcher-icon"
                role="img"
              >
                <svg
                  aria-hidden="true"
                  data-icon="caret-down"
                  fill="currentColor"
                  focusable="false"
                  height="1em"
                  viewBox="0 0 1024 1024"
                  width="1em"
                >
                  <path
                    d="M840.4 300H183.6c-19.7 0-30.7 20.8-18.5 35l328.4 380.8c9.4 10.9 27.5 10.9 37 0L858.9 335c12.2-14.2 1.2-35-18.5-35z"
                  />
                </svg>
              </span>
            </span>
            <span
              class="ant-tree-checkbox"
            >
              <span
                class="ant-tree-checkbox-inner"
              />
            </span>
            <span
              class="ant-tree-node-content-wrapper ant-tree-node-content-wrapper-close"
              title="0-1"
            >
              <span
                class="ant-tree-title"
              >
                0-1
              </span>
            </span>
          </div>
          <div
            aria-grabbed="false"
            class="ant-tree-treenode ant-tree-treenode-switcher-close ant-tree-treenode-leaf-last"
            draggable="false"
          >
            <span
              aria-hidden="true"
              class="ant-tree-indent"
            />
            <span
              class="ant-tree-switcher ant-tree-switcher-noop"
            />
            <span
              class="ant-tree-checkbox"
            >
              <span
                class="ant-tree-checkbox-inner"
              />
            </span>
            <span
              class="ant-tree-node-content-wrapper ant-tree-node-content-wrapper-normal"
              title="0-2"
            >
              <span
                class="ant-tree-title"
              >
                0-2
              </span>
            </span>
          </div>
        </div>
      </div>
    </div>
  </div>
</div>
`;

exports[`renders ./components/tree/demo/customized-icon.md correctly 1`] = `
<div
  class="ant-tree"
  role="tree"
>
  <div>
    <input
      aria-label="for screen reader"
      style="width:0;height:0;display:flex;overflow:hidden;opacity:0;border:0;padding:0;margin:0"
      tabindex="0"
      value=""
    />
  </div>
  <div
    aria-hidden="true"
    class="ant-tree-treenode"
    style="position:absolute;pointer-events:none;visibility:hidden;height:0;overflow:hidden"
  >
    <div
      class="ant-tree-indent"
    >
      <div
        class="ant-tree-indent-unit"
      />
    </div>
  </div>
  <div
    class="ant-tree-list"
    style="position:relative"
  >
    <div
      class="ant-tree-list-holder"
    >
      <div>
        <div
          class="ant-tree-list-holder-inner"
          style="display:flex;flex-direction:column"
        >
          <div
            aria-grabbed="false"
            class="ant-tree-treenode ant-tree-treenode-switcher-open ant-tree-treenode-leaf-last"
            draggable="false"
          >
            <span
              aria-hidden="true"
              class="ant-tree-indent"
            />
            <span
              class="ant-tree-switcher ant-tree-switcher_open"
            >
              <span
                aria-label="down"
                class="anticon anticon-down ant-tree-switcher-icon"
                role="img"
              >
                <svg
                  aria-hidden="true"
                  data-icon="down"
                  fill="currentColor"
                  focusable="false"
                  height="1em"
                  viewBox="64 64 896 896"
                  width="1em"
                >
                  <path
                    d="M884 256h-75c-5.1 0-9.9 2.5-12.9 6.6L512 654.2 227.9 262.6c-3-4.1-7.8-6.6-12.9-6.6h-75c-6.5 0-10.3 7.4-6.5 12.7l352.6 486.1c12.8 17.6 39 17.6 51.7 0l352.6-486.1c3.9-5.3.1-12.7-6.4-12.7z"
                  />
                </svg>
              </span>
            </span>
            <span
              class="ant-tree-node-content-wrapper ant-tree-node-content-wrapper-open"
              title="parent 1"
            >
              <span
                class="ant-tree-iconEle ant-tree-icon__customize"
              >
                <span
                  aria-label="smile"
                  class="anticon anticon-smile"
                  role="img"
                >
                  <svg
                    aria-hidden="true"
                    data-icon="smile"
                    fill="currentColor"
                    focusable="false"
                    height="1em"
                    viewBox="64 64 896 896"
                    width="1em"
                  >
                    <path
                      d="M288 421a48 48 0 1096 0 48 48 0 10-96 0zm352 0a48 48 0 1096 0 48 48 0 10-96 0zM512 64C264.6 64 64 264.6 64 512s200.6 448 448 448 448-200.6 448-448S759.4 64 512 64zm263 711c-34.2 34.2-74 61-118.3 79.8C611 874.2 562.3 884 512 884c-50.3 0-99-9.8-144.8-29.2A370.4 370.4 0 01248.9 775c-34.2-34.2-61-74-79.8-118.3C149.8 611 140 562.3 140 512s9.8-99 29.2-144.8A370.4 370.4 0 01249 248.9c34.2-34.2 74-61 118.3-79.8C413 149.8 461.7 140 512 140c50.3 0 99 9.8 144.8 29.2A370.4 370.4 0 01775.1 249c34.2 34.2 61 74 79.8 118.3C874.2 413 884 461.7 884 512s-9.8 99-29.2 144.8A368.89 368.89 0 01775 775zM664 533h-48.1c-4.2 0-7.8 3.2-8.1 7.4C604 589.9 562.5 629 512 629s-92.1-39.1-95.8-88.6c-.3-4.2-3.9-7.4-8.1-7.4H360a8 8 0 00-8 8.4c4.4 84.3 74.5 151.6 160 151.6s155.6-67.3 160-151.6a8 8 0 00-8-8.4z"
                    />
                  </svg>
                </span>
              </span>
              <span
                class="ant-tree-title"
              >
                parent 1
              </span>
            </span>
          </div>
          <div
            aria-grabbed="false"
            class="ant-tree-treenode ant-tree-treenode-switcher-open ant-tree-treenode-selected"
            draggable="false"
          >
            <span
              aria-hidden="true"
              class="ant-tree-indent"
            >
              <span
                class="ant-tree-indent-unit ant-tree-indent-unit-start ant-tree-indent-unit-end"
              />
            </span>
            <span
              class="ant-tree-switcher ant-tree-switcher-noop"
            />
            <span
              class="ant-tree-node-content-wrapper ant-tree-node-content-wrapper-normal ant-tree-node-selected"
              title="leaf"
            >
              <span
                class="ant-tree-iconEle ant-tree-icon__customize"
              >
                <span
                  aria-label="meh"
                  class="anticon anticon-meh"
                  role="img"
                >
                  <svg
                    aria-hidden="true"
                    data-icon="meh"
                    fill="currentColor"
                    focusable="false"
                    height="1em"
                    viewBox="64 64 896 896"
                    width="1em"
                  >
                    <path
                      d="M288 421a48 48 0 1096 0 48 48 0 10-96 0zm352 0a48 48 0 1096 0 48 48 0 10-96 0zM512 64C264.6 64 64 264.6 64 512s200.6 448 448 448 448-200.6 448-448S759.4 64 512 64zm263 711c-34.2 34.2-74 61-118.3 79.8C611 874.2 562.3 884 512 884c-50.3 0-99-9.8-144.8-29.2A370.4 370.4 0 01248.9 775c-34.2-34.2-61-74-79.8-118.3C149.8 611 140 562.3 140 512s9.8-99 29.2-144.8A370.4 370.4 0 01249 248.9c34.2-34.2 74-61 118.3-79.8C413 149.8 461.7 140 512 140c50.3 0 99 9.8 144.8 29.2A370.4 370.4 0 01775.1 249c34.2 34.2 61 74 79.8 118.3C874.2 413 884 461.7 884 512s-9.8 99-29.2 144.8A368.89 368.89 0 01775 775zM664 565H360c-4.4 0-8 3.6-8 8v48c0 4.4 3.6 8 8 8h304c4.4 0 8-3.6 8-8v-48c0-4.4-3.6-8-8-8z"
                    />
                  </svg>
                </span>
              </span>
              <span
                class="ant-tree-title"
              >
                leaf
              </span>
            </span>
          </div>
          <div
            aria-grabbed="false"
            class="ant-tree-treenode ant-tree-treenode-switcher-open ant-tree-treenode-leaf-last"
            draggable="false"
          >
            <span
              aria-hidden="true"
              class="ant-tree-indent"
            >
              <span
                class="ant-tree-indent-unit ant-tree-indent-unit-start ant-tree-indent-unit-end"
              />
            </span>
            <span
              class="ant-tree-switcher ant-tree-switcher-noop"
            />
            <span
              class="ant-tree-node-content-wrapper ant-tree-node-content-wrapper-normal"
              title="leaf"
            >
              <span
                class="ant-tree-iconEle ant-tree-icon__customize"
              >
                <span
                  aria-label="frown"
                  class="anticon anticon-frown"
                  role="img"
                >
                  <svg
                    aria-hidden="true"
                    data-icon="frown"
                    fill="currentColor"
                    focusable="false"
                    height="1em"
                    viewBox="64 64 896 896"
                    width="1em"
                  >
                    <path
                      d="M288 421a48 48 0 1096 0 48 48 0 10-96 0zm352 0a48 48 0 1096 0 48 48 0 10-96 0zM512 64C264.6 64 64 264.6 64 512s200.6 448 448 448 448-200.6 448-448S759.4 64 512 64zm263 711c-34.2 34.2-74 61-118.3 79.8C611 874.2 562.3 884 512 884c-50.3 0-99-9.8-144.8-29.2A370.4 370.4 0 01248.9 775c-34.2-34.2-61-74-79.8-118.3C149.8 611 140 562.3 140 512s9.8-99 29.2-144.8A370.4 370.4 0 01249 248.9c34.2-34.2 74-61 118.3-79.8C413 149.8 461.7 140 512 140c50.3 0 99 9.8 144.8 29.2A370.4 370.4 0 01775.1 249c34.2 34.2 61 74 79.8 118.3C874.2 413 884 461.7 884 512s-9.8 99-29.2 144.8A368.89 368.89 0 01775 775zM512 533c-85.5 0-155.6 67.3-160 151.6a8 8 0 008 8.4h48.1c4.2 0 7.8-3.2 8.1-7.4C420 636.1 461.5 597 512 597s92.1 39.1 95.8 88.6c.3 4.2 3.9 7.4 8.1 7.4H664a8 8 0 008-8.4C667.6 600.3 597.5 533 512 533z"
                    />
                  </svg>
                </span>
              </span>
              <span
                class="ant-tree-title"
              >
                leaf
              </span>
            </span>
          </div>
        </div>
      </div>
    </div>
  </div>
</div>
`;

exports[`renders ./components/tree/demo/directory.md correctly 1`] = `
<div
  class="ant-tree ant-tree-block-node ant-tree-directory"
  role="tree"
>
  <div>
    <input
      aria-label="for screen reader"
      style="width:0;height:0;display:flex;overflow:hidden;opacity:0;border:0;padding:0;margin:0"
      tabindex="0"
      value=""
    />
  </div>
  <div
    aria-hidden="true"
    class="ant-tree-treenode"
    style="position:absolute;pointer-events:none;visibility:hidden;height:0;overflow:hidden"
  >
    <div
      class="ant-tree-indent"
    >
      <div
        class="ant-tree-indent-unit"
      />
    </div>
  </div>
  <div
    class="ant-tree-list"
    style="position:relative"
  >
    <div
      class="ant-tree-list-holder"
    >
      <div>
        <div
          class="ant-tree-list-holder-inner"
          style="display:flex;flex-direction:column"
        >
          <div
            aria-grabbed="false"
            class="ant-tree-treenode ant-tree-treenode-switcher-open"
            draggable="false"
          >
            <span
              aria-hidden="true"
              class="ant-tree-indent"
            />
            <span
              class="ant-tree-switcher ant-tree-switcher_open"
            >
              <span
                aria-label="caret-down"
                class="anticon anticon-caret-down ant-tree-switcher-icon"
                role="img"
              >
                <svg
                  aria-hidden="true"
                  data-icon="caret-down"
                  fill="currentColor"
                  focusable="false"
                  height="1em"
                  viewBox="0 0 1024 1024"
                  width="1em"
                >
                  <path
                    d="M840.4 300H183.6c-19.7 0-30.7 20.8-18.5 35l328.4 380.8c9.4 10.9 27.5 10.9 37 0L858.9 335c12.2-14.2 1.2-35-18.5-35z"
                  />
                </svg>
              </span>
            </span>
            <span
              class="ant-tree-node-content-wrapper ant-tree-node-content-wrapper-open"
              title="parent 0"
            >
              <span
                class="ant-tree-iconEle ant-tree-icon__customize"
              >
                <span
                  aria-label="folder-open"
                  class="anticon anticon-folder-open"
                  role="img"
                >
                  <svg
                    aria-hidden="true"
                    data-icon="folder-open"
                    fill="currentColor"
                    focusable="false"
                    height="1em"
                    viewBox="64 64 896 896"
                    width="1em"
                  >
                    <path
                      d="M928 444H820V330.4c0-17.7-14.3-32-32-32H473L355.7 186.2a8.15 8.15 0 00-5.5-2.2H96c-17.7 0-32 14.3-32 32v592c0 17.7 14.3 32 32 32h698c13 0 24.8-7.9 29.7-20l134-332c1.5-3.8 2.3-7.9 2.3-12 0-17.7-14.3-32-32-32zM136 256h188.5l119.6 114.4H748V444H238c-13 0-24.8 7.9-29.7 20L136 643.2V256zm635.3 512H159l103.3-256h612.4L771.3 768z"
                    />
                  </svg>
                </span>
              </span>
              <span
                class="ant-tree-title"
              >
                parent 0
              </span>
            </span>
          </div>
          <div
            aria-grabbed="false"
            class="ant-tree-treenode"
            draggable="false"
          >
            <span
              aria-hidden="true"
              class="ant-tree-indent"
            >
              <span
                class="ant-tree-indent-unit ant-tree-indent-unit-start"
              />
            </span>
            <span
              class="ant-tree-switcher ant-tree-switcher-noop"
            />
            <span
              class="ant-tree-node-content-wrapper ant-tree-node-content-wrapper-normal"
              title="leaf 0-0"
            >
              <span
                class="ant-tree-iconEle ant-tree-icon__customize"
              >
                <span
                  aria-label="file"
                  class="anticon anticon-file"
                  role="img"
                >
                  <svg
                    aria-hidden="true"
                    data-icon="file"
                    fill="currentColor"
                    focusable="false"
                    height="1em"
                    viewBox="64 64 896 896"
                    width="1em"
                  >
                    <path
                      d="M854.6 288.6L639.4 73.4c-6-6-14.1-9.4-22.6-9.4H192c-17.7 0-32 14.3-32 32v832c0 17.7 14.3 32 32 32h640c17.7 0 32-14.3 32-32V311.3c0-8.5-3.4-16.7-9.4-22.7zM790.2 326H602V137.8L790.2 326zm1.8 562H232V136h302v216a42 42 0 0042 42h216v494z"
                    />
                  </svg>
                </span>
              </span>
              <span
                class="ant-tree-title"
              >
                leaf 0-0
              </span>
            </span>
          </div>
          <div
            aria-grabbed="false"
            class="ant-tree-treenode ant-tree-treenode-leaf-last"
            draggable="false"
          >
            <span
              aria-hidden="true"
              class="ant-tree-indent"
            >
              <span
                class="ant-tree-indent-unit ant-tree-indent-unit-start"
              />
            </span>
            <span
              class="ant-tree-switcher ant-tree-switcher-noop"
            />
            <span
              class="ant-tree-node-content-wrapper ant-tree-node-content-wrapper-normal"
              title="leaf 0-1"
            >
              <span
                class="ant-tree-iconEle ant-tree-icon__customize"
              >
                <span
                  aria-label="file"
                  class="anticon anticon-file"
                  role="img"
                >
                  <svg
                    aria-hidden="true"
                    data-icon="file"
                    fill="currentColor"
                    focusable="false"
                    height="1em"
                    viewBox="64 64 896 896"
                    width="1em"
                  >
                    <path
                      d="M854.6 288.6L639.4 73.4c-6-6-14.1-9.4-22.6-9.4H192c-17.7 0-32 14.3-32 32v832c0 17.7 14.3 32 32 32h640c17.7 0 32-14.3 32-32V311.3c0-8.5-3.4-16.7-9.4-22.7zM790.2 326H602V137.8L790.2 326zm1.8 562H232V136h302v216a42 42 0 0042 42h216v494z"
                    />
                  </svg>
                </span>
              </span>
              <span
                class="ant-tree-title"
              >
                leaf 0-1
              </span>
            </span>
          </div>
          <div
            aria-grabbed="false"
            class="ant-tree-treenode ant-tree-treenode-switcher-open ant-tree-treenode-leaf-last"
            draggable="false"
          >
            <span
              aria-hidden="true"
              class="ant-tree-indent"
            />
            <span
              class="ant-tree-switcher ant-tree-switcher_open"
            >
              <span
                aria-label="caret-down"
                class="anticon anticon-caret-down ant-tree-switcher-icon"
                role="img"
              >
                <svg
                  aria-hidden="true"
                  data-icon="caret-down"
                  fill="currentColor"
                  focusable="false"
                  height="1em"
                  viewBox="0 0 1024 1024"
                  width="1em"
                >
                  <path
                    d="M840.4 300H183.6c-19.7 0-30.7 20.8-18.5 35l328.4 380.8c9.4 10.9 27.5 10.9 37 0L858.9 335c12.2-14.2 1.2-35-18.5-35z"
                  />
                </svg>
              </span>
            </span>
            <span
              class="ant-tree-node-content-wrapper ant-tree-node-content-wrapper-open"
              title="parent 1"
            >
              <span
                class="ant-tree-iconEle ant-tree-icon__customize"
              >
                <span
                  aria-label="folder-open"
                  class="anticon anticon-folder-open"
                  role="img"
                >
                  <svg
                    aria-hidden="true"
                    data-icon="folder-open"
                    fill="currentColor"
                    focusable="false"
                    height="1em"
                    viewBox="64 64 896 896"
                    width="1em"
                  >
                    <path
                      d="M928 444H820V330.4c0-17.7-14.3-32-32-32H473L355.7 186.2a8.15 8.15 0 00-5.5-2.2H96c-17.7 0-32 14.3-32 32v592c0 17.7 14.3 32 32 32h698c13 0 24.8-7.9 29.7-20l134-332c1.5-3.8 2.3-7.9 2.3-12 0-17.7-14.3-32-32-32zM136 256h188.5l119.6 114.4H748V444H238c-13 0-24.8 7.9-29.7 20L136 643.2V256zm635.3 512H159l103.3-256h612.4L771.3 768z"
                    />
                  </svg>
                </span>
              </span>
              <span
                class="ant-tree-title"
              >
                parent 1
              </span>
            </span>
          </div>
          <div
            aria-grabbed="false"
            class="ant-tree-treenode"
            draggable="false"
          >
            <span
              aria-hidden="true"
              class="ant-tree-indent"
            >
              <span
                class="ant-tree-indent-unit ant-tree-indent-unit-end"
              />
            </span>
            <span
              class="ant-tree-switcher ant-tree-switcher-noop"
            />
            <span
              class="ant-tree-node-content-wrapper ant-tree-node-content-wrapper-normal"
              title="leaf 1-0"
            >
              <span
                class="ant-tree-iconEle ant-tree-icon__customize"
              >
                <span
                  aria-label="file"
                  class="anticon anticon-file"
                  role="img"
                >
                  <svg
                    aria-hidden="true"
                    data-icon="file"
                    fill="currentColor"
                    focusable="false"
                    height="1em"
                    viewBox="64 64 896 896"
                    width="1em"
                  >
                    <path
                      d="M854.6 288.6L639.4 73.4c-6-6-14.1-9.4-22.6-9.4H192c-17.7 0-32 14.3-32 32v832c0 17.7 14.3 32 32 32h640c17.7 0 32-14.3 32-32V311.3c0-8.5-3.4-16.7-9.4-22.7zM790.2 326H602V137.8L790.2 326zm1.8 562H232V136h302v216a42 42 0 0042 42h216v494z"
                    />
                  </svg>
                </span>
              </span>
              <span
                class="ant-tree-title"
              >
                leaf 1-0
              </span>
            </span>
          </div>
          <div
            aria-grabbed="false"
            class="ant-tree-treenode ant-tree-treenode-leaf-last"
            draggable="false"
          >
            <span
              aria-hidden="true"
              class="ant-tree-indent"
            >
              <span
                class="ant-tree-indent-unit ant-tree-indent-unit-end"
              />
            </span>
            <span
              class="ant-tree-switcher ant-tree-switcher-noop"
            />
            <span
              class="ant-tree-node-content-wrapper ant-tree-node-content-wrapper-normal"
              title="leaf 1-1"
            >
              <span
                class="ant-tree-iconEle ant-tree-icon__customize"
              >
                <span
                  aria-label="file"
                  class="anticon anticon-file"
                  role="img"
                >
                  <svg
                    aria-hidden="true"
                    data-icon="file"
                    fill="currentColor"
                    focusable="false"
                    height="1em"
                    viewBox="64 64 896 896"
                    width="1em"
                  >
                    <path
                      d="M854.6 288.6L639.4 73.4c-6-6-14.1-9.4-22.6-9.4H192c-17.7 0-32 14.3-32 32v832c0 17.7 14.3 32 32 32h640c17.7 0 32-14.3 32-32V311.3c0-8.5-3.4-16.7-9.4-22.7zM790.2 326H602V137.8L790.2 326zm1.8 562H232V136h302v216a42 42 0 0042 42h216v494z"
                    />
                  </svg>
                </span>
              </span>
              <span
                class="ant-tree-title"
              >
                leaf 1-1
              </span>
            </span>
          </div>
        </div>
      </div>
    </div>
  </div>
</div>
`;

exports[`renders ./components/tree/demo/drag-debug.md correctly 1`] = `
Array [
  <div
    style="margin-bottom:16px"
  >
    showLine:
    <button
      aria-checked="true"
      class="ant-switch ant-switch-checked"
      role="switch"
      type="button"
    >
      <div
        class="ant-switch-handle"
      />
      <span
        class="ant-switch-inner"
      />
    </button>
    <br />
    <br />
    showIcon:
    <button
      aria-checked="true"
      class="ant-switch ant-switch-checked"
      role="switch"
      type="button"
    >
      <div
        class="ant-switch-handle"
      />
      <span
        class="ant-switch-inner"
      />
    </button>
    <br />
    <br />
    showLeafIcon:
    <button
      aria-checked="true"
      class="ant-switch ant-switch-checked"
      role="switch"
      type="button"
    >
      <div
        class="ant-switch-handle"
      />
      <span
        class="ant-switch-inner"
      />
    </button>
  </div>,
  <div
    class="ant-tree ant-tree-block-node draggable-tree ant-tree-show-line"
    role="tree"
  >
    <div>
      <input
        aria-label="for screen reader"
        style="width:0;height:0;display:flex;overflow:hidden;opacity:0;border:0;padding:0;margin:0"
        tabindex="0"
        value=""
      />
    </div>
    <div
      aria-hidden="true"
      class="ant-tree-treenode"
      style="position:absolute;pointer-events:none;visibility:hidden;height:0;overflow:hidden"
    >
      <div
        class="ant-tree-indent"
      >
        <div
          class="ant-tree-indent-unit"
        />
      </div>
    </div>
    <div
      class="ant-tree-list"
      style="position:relative"
    >
      <div
        class="ant-tree-list-holder"
      >
        <div>
          <div
            class="ant-tree-list-holder-inner"
            style="display:flex;flex-direction:column"
          >
            <div
              aria-grabbed="false"
              class="ant-tree-treenode ant-tree-treenode-switcher-open ant-tree-treenode-draggable"
              draggable="true"
            >
              <span
                aria-hidden="true"
                class="ant-tree-indent"
              />
              <span
                class="ant-tree-draggable-icon"
              >
                <span
                  aria-label="holder"
                  class="anticon anticon-holder"
                  role="img"
                >
                  <svg
                    aria-hidden="true"
                    data-icon="holder"
                    fill="currentColor"
                    focusable="false"
                    height="1em"
                    viewBox="64 64 896 896"
                    width="1em"
                  >
                    <path
                      d="M300 276.5a56 56 0 1056-97 56 56 0 00-56 97zm0 284a56 56 0 1056-97 56 56 0 00-56 97zM640 228a56 56 0 10112 0 56 56 0 00-112 0zm0 284a56 56 0 10112 0 56 56 0 00-112 0zM300 844.5a56 56 0 1056-97 56 56 0 00-56 97zM640 796a56 56 0 10112 0 56 56 0 00-112 0z"
                    />
                  </svg>
                </span>
              </span>
              <span
                class="ant-tree-switcher ant-tree-switcher_open"
              >
                <span
                  aria-label="minus-square"
                  class="anticon anticon-minus-square ant-tree-switcher-line-icon"
                  role="img"
                >
                  <svg
                    aria-hidden="true"
                    data-icon="minus-square"
                    fill="currentColor"
                    focusable="false"
                    height="1em"
                    viewBox="64 64 896 896"
                    width="1em"
                  >
                    <path
                      d="M328 544h368c4.4 0 8-3.6 8-8v-48c0-4.4-3.6-8-8-8H328c-4.4 0-8 3.6-8 8v48c0 4.4 3.6 8 8 8z"
                    />
                    <path
                      d="M880 112H144c-17.7 0-32 14.3-32 32v736c0 17.7 14.3 32 32 32h736c17.7 0 32-14.3 32-32V144c0-17.7-14.3-32-32-32zm-40 728H184V184h656v656z"
                    />
                  </svg>
                </span>
              </span>
              <span
                class="ant-tree-node-content-wrapper ant-tree-node-content-wrapper-open"
                title="0-0"
              >
                <span
                  class="ant-tree-iconEle ant-tree-icon__customize"
                >
                  <span
                    aria-label="carry-out"
                    class="anticon anticon-carry-out"
                    role="img"
                  >
                    <svg
                      aria-hidden="true"
                      data-icon="carry-out"
                      fill="currentColor"
                      focusable="false"
                      height="1em"
                      viewBox="64 64 896 896"
                      width="1em"
                    >
                      <path
                        d="M880 184H712v-64c0-4.4-3.6-8-8-8h-56c-4.4 0-8 3.6-8 8v64H384v-64c0-4.4-3.6-8-8-8h-56c-4.4 0-8 3.6-8 8v64H144c-17.7 0-32 14.3-32 32v664c0 17.7 14.3 32 32 32h736c17.7 0 32-14.3 32-32V216c0-17.7-14.3-32-32-32zm-40 656H184V256h128v48c0 4.4 3.6 8 8 8h56c4.4 0 8-3.6 8-8v-48h256v48c0 4.4 3.6 8 8 8h56c4.4 0 8-3.6 8-8v-48h128v584zM688 420h-55.2c-5.1 0-10 2.5-13 6.6L468.9 634.4l-64.7-89c-3-4.1-7.8-6.6-13-6.6H336c-6.5 0-10.3 7.4-6.5 12.7l126.4 174a16.1 16.1 0 0026 0l212.6-292.7c3.8-5.4 0-12.8-6.5-12.8z"
                      />
                    </svg>
                  </span>
                </span>
                <span
                  class="ant-tree-title"
                >
                  0-0
                </span>
              </span>
            </div>
            <div
              aria-grabbed="false"
              class="ant-tree-treenode ant-tree-treenode-switcher-open ant-tree-treenode-draggable"
              draggable="true"
            >
              <span
                aria-hidden="true"
                class="ant-tree-indent"
              >
                <span
                  class="ant-tree-indent-unit ant-tree-indent-unit-start"
                />
              </span>
              <span
                class="ant-tree-draggable-icon"
              >
                <span
                  aria-label="holder"
                  class="anticon anticon-holder"
                  role="img"
                >
                  <svg
                    aria-hidden="true"
                    data-icon="holder"
                    fill="currentColor"
                    focusable="false"
                    height="1em"
                    viewBox="64 64 896 896"
                    width="1em"
                  >
                    <path
                      d="M300 276.5a56 56 0 1056-97 56 56 0 00-56 97zm0 284a56 56 0 1056-97 56 56 0 00-56 97zM640 228a56 56 0 10112 0 56 56 0 00-112 0zm0 284a56 56 0 10112 0 56 56 0 00-112 0zM300 844.5a56 56 0 1056-97 56 56 0 00-56 97zM640 796a56 56 0 10112 0 56 56 0 00-112 0z"
                    />
                  </svg>
                </span>
              </span>
              <span
                class="ant-tree-switcher ant-tree-switcher_open"
              >
                <span
                  aria-label="minus-square"
                  class="anticon anticon-minus-square ant-tree-switcher-line-icon"
                  role="img"
                >
                  <svg
                    aria-hidden="true"
                    data-icon="minus-square"
                    fill="currentColor"
                    focusable="false"
                    height="1em"
                    viewBox="64 64 896 896"
                    width="1em"
                  >
                    <path
                      d="M328 544h368c4.4 0 8-3.6 8-8v-48c0-4.4-3.6-8-8-8H328c-4.4 0-8 3.6-8 8v48c0 4.4 3.6 8 8 8z"
                    />
                    <path
                      d="M880 112H144c-17.7 0-32 14.3-32 32v736c0 17.7 14.3 32 32 32h736c17.7 0 32-14.3 32-32V144c0-17.7-14.3-32-32-32zm-40 728H184V184h656v656z"
                    />
                  </svg>
                </span>
              </span>
              <span
                class="ant-tree-node-content-wrapper ant-tree-node-content-wrapper-open"
                title="0-0-0"
              >
                <span
                  class="ant-tree-iconEle ant-tree-icon__customize"
                >
                  <span
                    aria-label="carry-out"
                    class="anticon anticon-carry-out"
                    role="img"
                  >
                    <svg
                      aria-hidden="true"
                      data-icon="carry-out"
                      fill="currentColor"
                      focusable="false"
                      height="1em"
                      viewBox="64 64 896 896"
                      width="1em"
                    >
                      <path
                        d="M880 184H712v-64c0-4.4-3.6-8-8-8h-56c-4.4 0-8 3.6-8 8v64H384v-64c0-4.4-3.6-8-8-8h-56c-4.4 0-8 3.6-8 8v64H144c-17.7 0-32 14.3-32 32v664c0 17.7 14.3 32 32 32h736c17.7 0 32-14.3 32-32V216c0-17.7-14.3-32-32-32zm-40 656H184V256h128v48c0 4.4 3.6 8 8 8h56c4.4 0 8-3.6 8-8v-48h256v48c0 4.4 3.6 8 8 8h56c4.4 0 8-3.6 8-8v-48h128v584zM688 420h-55.2c-5.1 0-10 2.5-13 6.6L468.9 634.4l-64.7-89c-3-4.1-7.8-6.6-13-6.6H336c-6.5 0-10.3 7.4-6.5 12.7l126.4 174a16.1 16.1 0 0026 0l212.6-292.7c3.8-5.4 0-12.8-6.5-12.8z"
                      />
                    </svg>
                  </span>
                </span>
                <span
                  class="ant-tree-title"
                >
                  0-0-0
                </span>
              </span>
            </div>
            <div
              aria-grabbed="false"
              class="ant-tree-treenode ant-tree-treenode-switcher-open ant-tree-treenode-draggable"
              draggable="true"
            >
              <span
                aria-hidden="true"
                class="ant-tree-indent"
              >
                <span
                  class="ant-tree-indent-unit ant-tree-indent-unit-start"
                />
                <span
                  class="ant-tree-indent-unit ant-tree-indent-unit-start"
                />
              </span>
              <span
                class="ant-tree-draggable-icon"
              >
                <span
                  aria-label="holder"
                  class="anticon anticon-holder"
                  role="img"
                >
                  <svg
                    aria-hidden="true"
                    data-icon="holder"
                    fill="currentColor"
                    focusable="false"
                    height="1em"
                    viewBox="64 64 896 896"
                    width="1em"
                  >
                    <path
                      d="M300 276.5a56 56 0 1056-97 56 56 0 00-56 97zm0 284a56 56 0 1056-97 56 56 0 00-56 97zM640 228a56 56 0 10112 0 56 56 0 00-112 0zm0 284a56 56 0 10112 0 56 56 0 00-112 0zM300 844.5a56 56 0 1056-97 56 56 0 00-56 97zM640 796a56 56 0 10112 0 56 56 0 00-112 0z"
                    />
                  </svg>
                </span>
              </span>
              <span
                class="ant-tree-switcher ant-tree-switcher-noop"
              >
                <span
                  class="ant-tree-switcher-leaf-line"
                />
              </span>
              <span
                class="ant-tree-node-content-wrapper ant-tree-node-content-wrapper-normal"
                title="0-0-0-0"
              >
                <span
                  class="ant-tree-iconEle ant-tree-icon__customize"
                >
                  <span
                    aria-label="carry-out"
                    class="anticon anticon-carry-out"
                    role="img"
                  >
                    <svg
                      aria-hidden="true"
                      data-icon="carry-out"
                      fill="currentColor"
                      focusable="false"
                      height="1em"
                      viewBox="64 64 896 896"
                      width="1em"
                    >
                      <path
                        d="M880 184H712v-64c0-4.4-3.6-8-8-8h-56c-4.4 0-8 3.6-8 8v64H384v-64c0-4.4-3.6-8-8-8h-56c-4.4 0-8 3.6-8 8v64H144c-17.7 0-32 14.3-32 32v664c0 17.7 14.3 32 32 32h736c17.7 0 32-14.3 32-32V216c0-17.7-14.3-32-32-32zm-40 656H184V256h128v48c0 4.4 3.6 8 8 8h56c4.4 0 8-3.6 8-8v-48h256v48c0 4.4 3.6 8 8 8h56c4.4 0 8-3.6 8-8v-48h128v584zM688 420h-55.2c-5.1 0-10 2.5-13 6.6L468.9 634.4l-64.7-89c-3-4.1-7.8-6.6-13-6.6H336c-6.5 0-10.3 7.4-6.5 12.7l126.4 174a16.1 16.1 0 0026 0l212.6-292.7c3.8-5.4 0-12.8-6.5-12.8z"
                      />
                    </svg>
                  </span>
                </span>
                <span
                  class="ant-tree-title"
                >
                  0-0-0-0
                </span>
              </span>
            </div>
            <div
              aria-grabbed="false"
              class="ant-tree-treenode ant-tree-treenode-switcher-close ant-tree-treenode-draggable"
              draggable="true"
            >
              <span
                aria-hidden="true"
                class="ant-tree-indent"
              >
                <span
                  class="ant-tree-indent-unit ant-tree-indent-unit-start"
                />
                <span
                  class="ant-tree-indent-unit ant-tree-indent-unit-start"
                />
              </span>
              <span
                class="ant-tree-draggable-icon"
              >
                <span
                  aria-label="holder"
                  class="anticon anticon-holder"
                  role="img"
                >
                  <svg
                    aria-hidden="true"
                    data-icon="holder"
                    fill="currentColor"
                    focusable="false"
                    height="1em"
                    viewBox="64 64 896 896"
                    width="1em"
                  >
                    <path
                      d="M300 276.5a56 56 0 1056-97 56 56 0 00-56 97zm0 284a56 56 0 1056-97 56 56 0 00-56 97zM640 228a56 56 0 10112 0 56 56 0 00-112 0zm0 284a56 56 0 10112 0 56 56 0 00-112 0zM300 844.5a56 56 0 1056-97 56 56 0 00-56 97zM640 796a56 56 0 10112 0 56 56 0 00-112 0z"
                    />
                  </svg>
                </span>
              </span>
              <span
                class="ant-tree-switcher ant-tree-switcher-noop"
              >
                <span
                  class="ant-tree-switcher-leaf-line"
                />
              </span>
              <span
                class="ant-tree-node-content-wrapper ant-tree-node-content-wrapper-normal"
                title="0-0-0-1"
              >
                <span
                  class="ant-tree-iconEle ant-tree-icon__customize"
                >
                  <span
                    aria-label="carry-out"
                    class="anticon anticon-carry-out"
                    role="img"
                  >
                    <svg
                      aria-hidden="true"
                      data-icon="carry-out"
                      fill="currentColor"
                      focusable="false"
                      height="1em"
                      viewBox="64 64 896 896"
                      width="1em"
                    >
                      <path
                        d="M880 184H712v-64c0-4.4-3.6-8-8-8h-56c-4.4 0-8 3.6-8 8v64H384v-64c0-4.4-3.6-8-8-8h-56c-4.4 0-8 3.6-8 8v64H144c-17.7 0-32 14.3-32 32v664c0 17.7 14.3 32 32 32h736c17.7 0 32-14.3 32-32V216c0-17.7-14.3-32-32-32zm-40 656H184V256h128v48c0 4.4 3.6 8 8 8h56c4.4 0 8-3.6 8-8v-48h256v48c0 4.4 3.6 8 8 8h56c4.4 0 8-3.6 8-8v-48h128v584zM688 420h-55.2c-5.1 0-10 2.5-13 6.6L468.9 634.4l-64.7-89c-3-4.1-7.8-6.6-13-6.6H336c-6.5 0-10.3 7.4-6.5 12.7l126.4 174a16.1 16.1 0 0026 0l212.6-292.7c3.8-5.4 0-12.8-6.5-12.8z"
                      />
                    </svg>
                  </span>
                </span>
                <span
                  class="ant-tree-title"
                >
                  0-0-0-1
                </span>
              </span>
            </div>
            <div
              aria-grabbed="false"
              class="ant-tree-treenode ant-tree-treenode-switcher-close ant-tree-treenode-leaf-last ant-tree-treenode-draggable"
              draggable="true"
            >
              <span
                aria-hidden="true"
                class="ant-tree-indent"
              >
                <span
                  class="ant-tree-indent-unit ant-tree-indent-unit-start"
                />
                <span
                  class="ant-tree-indent-unit ant-tree-indent-unit-start"
                />
              </span>
              <span
                class="ant-tree-draggable-icon"
              >
                <span
                  aria-label="holder"
                  class="anticon anticon-holder"
                  role="img"
                >
                  <svg
                    aria-hidden="true"
                    data-icon="holder"
                    fill="currentColor"
                    focusable="false"
                    height="1em"
                    viewBox="64 64 896 896"
                    width="1em"
                  >
                    <path
                      d="M300 276.5a56 56 0 1056-97 56 56 0 00-56 97zm0 284a56 56 0 1056-97 56 56 0 00-56 97zM640 228a56 56 0 10112 0 56 56 0 00-112 0zm0 284a56 56 0 10112 0 56 56 0 00-112 0zM300 844.5a56 56 0 1056-97 56 56 0 00-56 97zM640 796a56 56 0 10112 0 56 56 0 00-112 0z"
                    />
                  </svg>
                </span>
              </span>
              <span
                class="ant-tree-switcher ant-tree-switcher-noop"
              >
                <span
                  class="ant-tree-switcher-leaf-line"
                />
              </span>
              <span
                class="ant-tree-node-content-wrapper ant-tree-node-content-wrapper-normal"
                title="0-0-0-2"
              >
                <span
                  class="ant-tree-iconEle ant-tree-icon__customize"
                >
                  <span
                    aria-label="carry-out"
                    class="anticon anticon-carry-out"
                    role="img"
                  >
                    <svg
                      aria-hidden="true"
                      data-icon="carry-out"
                      fill="currentColor"
                      focusable="false"
                      height="1em"
                      viewBox="64 64 896 896"
                      width="1em"
                    >
                      <path
                        d="M880 184H712v-64c0-4.4-3.6-8-8-8h-56c-4.4 0-8 3.6-8 8v64H384v-64c0-4.4-3.6-8-8-8h-56c-4.4 0-8 3.6-8 8v64H144c-17.7 0-32 14.3-32 32v664c0 17.7 14.3 32 32 32h736c17.7 0 32-14.3 32-32V216c0-17.7-14.3-32-32-32zm-40 656H184V256h128v48c0 4.4 3.6 8 8 8h56c4.4 0 8-3.6 8-8v-48h256v48c0 4.4 3.6 8 8 8h56c4.4 0 8-3.6 8-8v-48h128v584zM688 420h-55.2c-5.1 0-10 2.5-13 6.6L468.9 634.4l-64.7-89c-3-4.1-7.8-6.6-13-6.6H336c-6.5 0-10.3 7.4-6.5 12.7l126.4 174a16.1 16.1 0 0026 0l212.6-292.7c3.8-5.4 0-12.8-6.5-12.8z"
                      />
                    </svg>
                  </span>
                </span>
                <span
                  class="ant-tree-title"
                >
                  0-0-0-2
                </span>
              </span>
            </div>
            <div
              aria-grabbed="false"
              class="ant-tree-treenode ant-tree-treenode-switcher-close ant-tree-treenode-draggable"
              draggable="true"
            >
              <span
                aria-hidden="true"
                class="ant-tree-indent"
              >
                <span
                  class="ant-tree-indent-unit ant-tree-indent-unit-start"
                />
              </span>
              <span
                class="ant-tree-draggable-icon"
              >
                <span
                  aria-label="holder"
                  class="anticon anticon-holder"
                  role="img"
                >
                  <svg
                    aria-hidden="true"
                    data-icon="holder"
                    fill="currentColor"
                    focusable="false"
                    height="1em"
                    viewBox="64 64 896 896"
                    width="1em"
                  >
                    <path
                      d="M300 276.5a56 56 0 1056-97 56 56 0 00-56 97zm0 284a56 56 0 1056-97 56 56 0 00-56 97zM640 228a56 56 0 10112 0 56 56 0 00-112 0zm0 284a56 56 0 10112 0 56 56 0 00-112 0zM300 844.5a56 56 0 1056-97 56 56 0 00-56 97zM640 796a56 56 0 10112 0 56 56 0 00-112 0z"
                    />
                  </svg>
                </span>
              </span>
              <span
                class="ant-tree-switcher ant-tree-switcher_close"
              >
                <span
                  aria-label="plus-square"
                  class="anticon anticon-plus-square ant-tree-switcher-line-icon"
                  role="img"
                >
                  <svg
                    aria-hidden="true"
                    data-icon="plus-square"
                    fill="currentColor"
                    focusable="false"
                    height="1em"
                    viewBox="64 64 896 896"
                    width="1em"
                  >
                    <path
                      d="M328 544h152v152c0 4.4 3.6 8 8 8h48c4.4 0 8-3.6 8-8V544h152c4.4 0 8-3.6 8-8v-48c0-4.4-3.6-8-8-8H544V328c0-4.4-3.6-8-8-8h-48c-4.4 0-8 3.6-8 8v152H328c-4.4 0-8 3.6-8 8v48c0 4.4 3.6 8 8 8z"
                    />
                    <path
                      d="M880 112H144c-17.7 0-32 14.3-32 32v736c0 17.7 14.3 32 32 32h736c17.7 0 32-14.3 32-32V144c0-17.7-14.3-32-32-32zm-40 728H184V184h656v656z"
                    />
                  </svg>
                </span>
              </span>
              <span
                class="ant-tree-node-content-wrapper ant-tree-node-content-wrapper-close"
                title="0-0-1"
              >
                <span
                  class="ant-tree-iconEle ant-tree-icon__customize"
                >
                  <span
                    aria-label="carry-out"
                    class="anticon anticon-carry-out"
                    role="img"
                  >
                    <svg
                      aria-hidden="true"
                      data-icon="carry-out"
                      fill="currentColor"
                      focusable="false"
                      height="1em"
                      viewBox="64 64 896 896"
                      width="1em"
                    >
                      <path
                        d="M880 184H712v-64c0-4.4-3.6-8-8-8h-56c-4.4 0-8 3.6-8 8v64H384v-64c0-4.4-3.6-8-8-8h-56c-4.4 0-8 3.6-8 8v64H144c-17.7 0-32 14.3-32 32v664c0 17.7 14.3 32 32 32h736c17.7 0 32-14.3 32-32V216c0-17.7-14.3-32-32-32zm-40 656H184V256h128v48c0 4.4 3.6 8 8 8h56c4.4 0 8-3.6 8-8v-48h256v48c0 4.4 3.6 8 8 8h56c4.4 0 8-3.6 8-8v-48h128v584zM688 420h-55.2c-5.1 0-10 2.5-13 6.6L468.9 634.4l-64.7-89c-3-4.1-7.8-6.6-13-6.6H336c-6.5 0-10.3 7.4-6.5 12.7l126.4 174a16.1 16.1 0 0026 0l212.6-292.7c3.8-5.4 0-12.8-6.5-12.8z"
                      />
                    </svg>
                  </span>
                </span>
                <span
                  class="ant-tree-title"
                >
                  0-0-1
                </span>
              </span>
            </div>
            <div
              aria-grabbed="false"
              class="ant-tree-treenode ant-tree-treenode-switcher-close ant-tree-treenode-leaf-last ant-tree-treenode-draggable"
              draggable="true"
            >
              <span
                aria-hidden="true"
                class="ant-tree-indent"
              >
                <span
                  class="ant-tree-indent-unit ant-tree-indent-unit-start"
                />
              </span>
              <span
                class="ant-tree-draggable-icon"
              >
                <span
                  aria-label="holder"
                  class="anticon anticon-holder"
                  role="img"
                >
                  <svg
                    aria-hidden="true"
                    data-icon="holder"
                    fill="currentColor"
                    focusable="false"
                    height="1em"
                    viewBox="64 64 896 896"
                    width="1em"
                  >
                    <path
                      d="M300 276.5a56 56 0 1056-97 56 56 0 00-56 97zm0 284a56 56 0 1056-97 56 56 0 00-56 97zM640 228a56 56 0 10112 0 56 56 0 00-112 0zm0 284a56 56 0 10112 0 56 56 0 00-112 0zM300 844.5a56 56 0 1056-97 56 56 0 00-56 97zM640 796a56 56 0 10112 0 56 56 0 00-112 0z"
                    />
                  </svg>
                </span>
              </span>
              <span
                class="ant-tree-switcher ant-tree-switcher-noop"
              >
                <span
                  class="ant-tree-switcher-leaf-line"
                />
              </span>
              <span
                class="ant-tree-node-content-wrapper ant-tree-node-content-wrapper-normal"
                title="0-0-2"
              >
                <span
                  class="ant-tree-iconEle ant-tree-icon__customize"
                >
                  <span
                    aria-label="carry-out"
                    class="anticon anticon-carry-out"
                    role="img"
                  >
                    <svg
                      aria-hidden="true"
                      data-icon="carry-out"
                      fill="currentColor"
                      focusable="false"
                      height="1em"
                      viewBox="64 64 896 896"
                      width="1em"
                    >
                      <path
                        d="M880 184H712v-64c0-4.4-3.6-8-8-8h-56c-4.4 0-8 3.6-8 8v64H384v-64c0-4.4-3.6-8-8-8h-56c-4.4 0-8 3.6-8 8v64H144c-17.7 0-32 14.3-32 32v664c0 17.7 14.3 32 32 32h736c17.7 0 32-14.3 32-32V216c0-17.7-14.3-32-32-32zm-40 656H184V256h128v48c0 4.4 3.6 8 8 8h56c4.4 0 8-3.6 8-8v-48h256v48c0 4.4 3.6 8 8 8h56c4.4 0 8-3.6 8-8v-48h128v584zM688 420h-55.2c-5.1 0-10 2.5-13 6.6L468.9 634.4l-64.7-89c-3-4.1-7.8-6.6-13-6.6H336c-6.5 0-10.3 7.4-6.5 12.7l126.4 174a16.1 16.1 0 0026 0l212.6-292.7c3.8-5.4 0-12.8-6.5-12.8z"
                      />
                    </svg>
                  </span>
                </span>
                <span
                  class="ant-tree-title"
                >
                  0-0-2
                </span>
              </span>
            </div>
            <div
              aria-grabbed="false"
              class="ant-tree-treenode ant-tree-treenode-switcher-close ant-tree-treenode-draggable"
              draggable="true"
            >
              <span
                aria-hidden="true"
                class="ant-tree-indent"
              />
              <span
                class="ant-tree-draggable-icon"
              >
                <span
                  aria-label="holder"
                  class="anticon anticon-holder"
                  role="img"
                >
                  <svg
                    aria-hidden="true"
                    data-icon="holder"
                    fill="currentColor"
                    focusable="false"
                    height="1em"
                    viewBox="64 64 896 896"
                    width="1em"
                  >
                    <path
                      d="M300 276.5a56 56 0 1056-97 56 56 0 00-56 97zm0 284a56 56 0 1056-97 56 56 0 00-56 97zM640 228a56 56 0 10112 0 56 56 0 00-112 0zm0 284a56 56 0 10112 0 56 56 0 00-112 0zM300 844.5a56 56 0 1056-97 56 56 0 00-56 97zM640 796a56 56 0 10112 0 56 56 0 00-112 0z"
                    />
                  </svg>
                </span>
              </span>
              <span
                class="ant-tree-switcher ant-tree-switcher_close"
              >
                <span
                  aria-label="plus-square"
                  class="anticon anticon-plus-square ant-tree-switcher-line-icon"
                  role="img"
                >
                  <svg
                    aria-hidden="true"
                    data-icon="plus-square"
                    fill="currentColor"
                    focusable="false"
                    height="1em"
                    viewBox="64 64 896 896"
                    width="1em"
                  >
                    <path
                      d="M328 544h152v152c0 4.4 3.6 8 8 8h48c4.4 0 8-3.6 8-8V544h152c4.4 0 8-3.6 8-8v-48c0-4.4-3.6-8-8-8H544V328c0-4.4-3.6-8-8-8h-48c-4.4 0-8 3.6-8 8v152H328c-4.4 0-8 3.6-8 8v48c0 4.4 3.6 8 8 8z"
                    />
                    <path
                      d="M880 112H144c-17.7 0-32 14.3-32 32v736c0 17.7 14.3 32 32 32h736c17.7 0 32-14.3 32-32V144c0-17.7-14.3-32-32-32zm-40 728H184V184h656v656z"
                    />
                  </svg>
                </span>
              </span>
              <span
                class="ant-tree-node-content-wrapper ant-tree-node-content-wrapper-close"
                title="0-1"
              >
                <span
                  class="ant-tree-iconEle ant-tree-icon__customize"
                >
                  <span
                    aria-label="carry-out"
                    class="anticon anticon-carry-out"
                    role="img"
                  >
                    <svg
                      aria-hidden="true"
                      data-icon="carry-out"
                      fill="currentColor"
                      focusable="false"
                      height="1em"
                      viewBox="64 64 896 896"
                      width="1em"
                    >
                      <path
                        d="M880 184H712v-64c0-4.4-3.6-8-8-8h-56c-4.4 0-8 3.6-8 8v64H384v-64c0-4.4-3.6-8-8-8h-56c-4.4 0-8 3.6-8 8v64H144c-17.7 0-32 14.3-32 32v664c0 17.7 14.3 32 32 32h736c17.7 0 32-14.3 32-32V216c0-17.7-14.3-32-32-32zm-40 656H184V256h128v48c0 4.4 3.6 8 8 8h56c4.4 0 8-3.6 8-8v-48h256v48c0 4.4 3.6 8 8 8h56c4.4 0 8-3.6 8-8v-48h128v584zM688 420h-55.2c-5.1 0-10 2.5-13 6.6L468.9 634.4l-64.7-89c-3-4.1-7.8-6.6-13-6.6H336c-6.5 0-10.3 7.4-6.5 12.7l126.4 174a16.1 16.1 0 0026 0l212.6-292.7c3.8-5.4 0-12.8-6.5-12.8z"
                      />
                    </svg>
                  </span>
                </span>
                <span
                  class="ant-tree-title"
                >
                  0-1
                </span>
              </span>
            </div>
            <div
              aria-grabbed="false"
              class="ant-tree-treenode ant-tree-treenode-switcher-close ant-tree-treenode-leaf-last ant-tree-treenode-draggable"
              draggable="true"
            >
              <span
                aria-hidden="true"
                class="ant-tree-indent"
              />
              <span
                class="ant-tree-draggable-icon"
              >
                <span
                  aria-label="holder"
                  class="anticon anticon-holder"
                  role="img"
                >
                  <svg
                    aria-hidden="true"
                    data-icon="holder"
                    fill="currentColor"
                    focusable="false"
                    height="1em"
                    viewBox="64 64 896 896"
                    width="1em"
                  >
                    <path
                      d="M300 276.5a56 56 0 1056-97 56 56 0 00-56 97zm0 284a56 56 0 1056-97 56 56 0 00-56 97zM640 228a56 56 0 10112 0 56 56 0 00-112 0zm0 284a56 56 0 10112 0 56 56 0 00-112 0zM300 844.5a56 56 0 1056-97 56 56 0 00-56 97zM640 796a56 56 0 10112 0 56 56 0 00-112 0z"
                    />
                  </svg>
                </span>
              </span>
              <span
                class="ant-tree-switcher ant-tree-switcher-noop"
              >
                <span
                  class="ant-tree-switcher-leaf-line"
                />
              </span>
              <span
                class="ant-tree-node-content-wrapper ant-tree-node-content-wrapper-normal"
                title="0-2"
              >
                <span
                  class="ant-tree-iconEle ant-tree-icon__customize"
                >
                  <span
                    aria-label="carry-out"
                    class="anticon anticon-carry-out"
                    role="img"
                  >
                    <svg
                      aria-hidden="true"
                      data-icon="carry-out"
                      fill="currentColor"
                      focusable="false"
                      height="1em"
                      viewBox="64 64 896 896"
                      width="1em"
                    >
                      <path
                        d="M880 184H712v-64c0-4.4-3.6-8-8-8h-56c-4.4 0-8 3.6-8 8v64H384v-64c0-4.4-3.6-8-8-8h-56c-4.4 0-8 3.6-8 8v64H144c-17.7 0-32 14.3-32 32v664c0 17.7 14.3 32 32 32h736c17.7 0 32-14.3 32-32V216c0-17.7-14.3-32-32-32zm-40 656H184V256h128v48c0 4.4 3.6 8 8 8h56c4.4 0 8-3.6 8-8v-48h256v48c0 4.4 3.6 8 8 8h56c4.4 0 8-3.6 8-8v-48h128v584zM688 420h-55.2c-5.1 0-10 2.5-13 6.6L468.9 634.4l-64.7-89c-3-4.1-7.8-6.6-13-6.6H336c-6.5 0-10.3 7.4-6.5 12.7l126.4 174a16.1 16.1 0 0026 0l212.6-292.7c3.8-5.4 0-12.8-6.5-12.8z"
                      />
                    </svg>
                  </span>
                </span>
                <span
                  class="ant-tree-title"
                >
                  0-2
                </span>
              </span>
            </div>
          </div>
        </div>
      </div>
    </div>
  </div>,
]
`;

exports[`renders ./components/tree/demo/draggable.md correctly 1`] = `
<div
  class="ant-tree ant-tree-icon-hide ant-tree-block-node draggable-tree"
  role="tree"
>
  <div>
    <input
      aria-label="for screen reader"
      style="width:0;height:0;display:flex;overflow:hidden;opacity:0;border:0;padding:0;margin:0"
      tabindex="0"
      value=""
    />
  </div>
  <div
    aria-hidden="true"
    class="ant-tree-treenode"
    style="position:absolute;pointer-events:none;visibility:hidden;height:0;overflow:hidden"
  >
    <div
      class="ant-tree-indent"
    >
      <div
        class="ant-tree-indent-unit"
      />
    </div>
  </div>
  <div
    class="ant-tree-list"
    style="position:relative"
  >
    <div
      class="ant-tree-list-holder"
    >
      <div>
        <div
          class="ant-tree-list-holder-inner"
          style="display:flex;flex-direction:column"
        >
          <div
            aria-grabbed="false"
            class="ant-tree-treenode ant-tree-treenode-switcher-open ant-tree-treenode-draggable"
            draggable="true"
          >
            <span
              aria-hidden="true"
              class="ant-tree-indent"
            />
            <span
              class="ant-tree-draggable-icon"
            >
              <span
                aria-label="holder"
                class="anticon anticon-holder"
                role="img"
              >
                <svg
                  aria-hidden="true"
                  data-icon="holder"
                  fill="currentColor"
                  focusable="false"
                  height="1em"
                  viewBox="64 64 896 896"
                  width="1em"
                >
                  <path
                    d="M300 276.5a56 56 0 1056-97 56 56 0 00-56 97zm0 284a56 56 0 1056-97 56 56 0 00-56 97zM640 228a56 56 0 10112 0 56 56 0 00-112 0zm0 284a56 56 0 10112 0 56 56 0 00-112 0zM300 844.5a56 56 0 1056-97 56 56 0 00-56 97zM640 796a56 56 0 10112 0 56 56 0 00-112 0z"
                  />
                </svg>
              </span>
            </span>
            <span
              class="ant-tree-switcher ant-tree-switcher_open"
            >
              <span
                aria-label="caret-down"
                class="anticon anticon-caret-down ant-tree-switcher-icon"
                role="img"
              >
                <svg
                  aria-hidden="true"
                  data-icon="caret-down"
                  fill="currentColor"
                  focusable="false"
                  height="1em"
                  viewBox="0 0 1024 1024"
                  width="1em"
                >
                  <path
                    d="M840.4 300H183.6c-19.7 0-30.7 20.8-18.5 35l328.4 380.8c9.4 10.9 27.5 10.9 37 0L858.9 335c12.2-14.2 1.2-35-18.5-35z"
                  />
                </svg>
              </span>
            </span>
            <span
              class="ant-tree-node-content-wrapper ant-tree-node-content-wrapper-open"
              title="0-0"
            >
              <span
                class="ant-tree-title"
              >
                0-0
              </span>
            </span>
          </div>
          <div
            aria-grabbed="false"
            class="ant-tree-treenode ant-tree-treenode-switcher-open ant-tree-treenode-draggable"
            draggable="true"
          >
            <span
              aria-hidden="true"
              class="ant-tree-indent"
            >
              <span
                class="ant-tree-indent-unit ant-tree-indent-unit-start"
              />
            </span>
            <span
              class="ant-tree-draggable-icon"
            >
              <span
                aria-label="holder"
                class="anticon anticon-holder"
                role="img"
              >
                <svg
                  aria-hidden="true"
                  data-icon="holder"
                  fill="currentColor"
                  focusable="false"
                  height="1em"
                  viewBox="64 64 896 896"
                  width="1em"
                >
                  <path
                    d="M300 276.5a56 56 0 1056-97 56 56 0 00-56 97zm0 284a56 56 0 1056-97 56 56 0 00-56 97zM640 228a56 56 0 10112 0 56 56 0 00-112 0zm0 284a56 56 0 10112 0 56 56 0 00-112 0zM300 844.5a56 56 0 1056-97 56 56 0 00-56 97zM640 796a56 56 0 10112 0 56 56 0 00-112 0z"
                  />
                </svg>
              </span>
            </span>
            <span
              class="ant-tree-switcher ant-tree-switcher_open"
            >
              <span
                aria-label="caret-down"
                class="anticon anticon-caret-down ant-tree-switcher-icon"
                role="img"
              >
                <svg
                  aria-hidden="true"
                  data-icon="caret-down"
                  fill="currentColor"
                  focusable="false"
                  height="1em"
                  viewBox="0 0 1024 1024"
                  width="1em"
                >
                  <path
                    d="M840.4 300H183.6c-19.7 0-30.7 20.8-18.5 35l328.4 380.8c9.4 10.9 27.5 10.9 37 0L858.9 335c12.2-14.2 1.2-35-18.5-35z"
                  />
                </svg>
              </span>
            </span>
            <span
              class="ant-tree-node-content-wrapper ant-tree-node-content-wrapper-open"
              title="0-0-0"
            >
              <span
                class="ant-tree-title"
              >
                0-0-0
              </span>
            </span>
          </div>
          <div
            aria-grabbed="false"
            class="ant-tree-treenode ant-tree-treenode-switcher-open ant-tree-treenode-draggable"
            draggable="true"
          >
            <span
              aria-hidden="true"
              class="ant-tree-indent"
            >
              <span
                class="ant-tree-indent-unit ant-tree-indent-unit-start"
              />
              <span
                class="ant-tree-indent-unit ant-tree-indent-unit-start"
              />
            </span>
            <span
              class="ant-tree-draggable-icon"
            >
              <span
                aria-label="holder"
                class="anticon anticon-holder"
                role="img"
              >
                <svg
                  aria-hidden="true"
                  data-icon="holder"
                  fill="currentColor"
                  focusable="false"
                  height="1em"
                  viewBox="64 64 896 896"
                  width="1em"
                >
                  <path
                    d="M300 276.5a56 56 0 1056-97 56 56 0 00-56 97zm0 284a56 56 0 1056-97 56 56 0 00-56 97zM640 228a56 56 0 10112 0 56 56 0 00-112 0zm0 284a56 56 0 10112 0 56 56 0 00-112 0zM300 844.5a56 56 0 1056-97 56 56 0 00-56 97zM640 796a56 56 0 10112 0 56 56 0 00-112 0z"
                  />
                </svg>
              </span>
            </span>
            <span
              class="ant-tree-switcher ant-tree-switcher-noop"
            />
            <span
              class="ant-tree-node-content-wrapper ant-tree-node-content-wrapper-normal"
              title="0-0-0-0"
            >
              <span
                class="ant-tree-title"
              >
                0-0-0-0
              </span>
            </span>
          </div>
          <div
            aria-grabbed="false"
            class="ant-tree-treenode ant-tree-treenode-switcher-close ant-tree-treenode-draggable"
            draggable="true"
          >
            <span
              aria-hidden="true"
              class="ant-tree-indent"
            >
              <span
                class="ant-tree-indent-unit ant-tree-indent-unit-start"
              />
              <span
                class="ant-tree-indent-unit ant-tree-indent-unit-start"
              />
            </span>
            <span
              class="ant-tree-draggable-icon"
            >
              <span
                aria-label="holder"
                class="anticon anticon-holder"
                role="img"
              >
                <svg
                  aria-hidden="true"
                  data-icon="holder"
                  fill="currentColor"
                  focusable="false"
                  height="1em"
                  viewBox="64 64 896 896"
                  width="1em"
                >
                  <path
                    d="M300 276.5a56 56 0 1056-97 56 56 0 00-56 97zm0 284a56 56 0 1056-97 56 56 0 00-56 97zM640 228a56 56 0 10112 0 56 56 0 00-112 0zm0 284a56 56 0 10112 0 56 56 0 00-112 0zM300 844.5a56 56 0 1056-97 56 56 0 00-56 97zM640 796a56 56 0 10112 0 56 56 0 00-112 0z"
                  />
                </svg>
              </span>
            </span>
            <span
              class="ant-tree-switcher ant-tree-switcher-noop"
            />
            <span
              class="ant-tree-node-content-wrapper ant-tree-node-content-wrapper-normal"
              title="0-0-0-1"
            >
              <span
                class="ant-tree-title"
              >
                0-0-0-1
              </span>
            </span>
          </div>
          <div
            aria-grabbed="false"
            class="ant-tree-treenode ant-tree-treenode-switcher-close ant-tree-treenode-leaf-last ant-tree-treenode-draggable"
            draggable="true"
          >
            <span
              aria-hidden="true"
              class="ant-tree-indent"
            >
              <span
                class="ant-tree-indent-unit ant-tree-indent-unit-start"
              />
              <span
                class="ant-tree-indent-unit ant-tree-indent-unit-start"
              />
            </span>
            <span
              class="ant-tree-draggable-icon"
            >
              <span
                aria-label="holder"
                class="anticon anticon-holder"
                role="img"
              >
                <svg
                  aria-hidden="true"
                  data-icon="holder"
                  fill="currentColor"
                  focusable="false"
                  height="1em"
                  viewBox="64 64 896 896"
                  width="1em"
                >
                  <path
                    d="M300 276.5a56 56 0 1056-97 56 56 0 00-56 97zm0 284a56 56 0 1056-97 56 56 0 00-56 97zM640 228a56 56 0 10112 0 56 56 0 00-112 0zm0 284a56 56 0 10112 0 56 56 0 00-112 0zM300 844.5a56 56 0 1056-97 56 56 0 00-56 97zM640 796a56 56 0 10112 0 56 56 0 00-112 0z"
                  />
                </svg>
              </span>
            </span>
            <span
              class="ant-tree-switcher ant-tree-switcher-noop"
            />
            <span
              class="ant-tree-node-content-wrapper ant-tree-node-content-wrapper-normal"
              title="0-0-0-2"
            >
              <span
                class="ant-tree-title"
              >
                0-0-0-2
              </span>
            </span>
          </div>
          <div
            aria-grabbed="false"
            class="ant-tree-treenode ant-tree-treenode-switcher-close ant-tree-treenode-draggable"
            draggable="true"
          >
            <span
              aria-hidden="true"
              class="ant-tree-indent"
            >
              <span
                class="ant-tree-indent-unit ant-tree-indent-unit-start"
              />
            </span>
            <span
              class="ant-tree-draggable-icon"
            >
              <span
                aria-label="holder"
                class="anticon anticon-holder"
                role="img"
              >
                <svg
                  aria-hidden="true"
                  data-icon="holder"
                  fill="currentColor"
                  focusable="false"
                  height="1em"
                  viewBox="64 64 896 896"
                  width="1em"
                >
                  <path
                    d="M300 276.5a56 56 0 1056-97 56 56 0 00-56 97zm0 284a56 56 0 1056-97 56 56 0 00-56 97zM640 228a56 56 0 10112 0 56 56 0 00-112 0zm0 284a56 56 0 10112 0 56 56 0 00-112 0zM300 844.5a56 56 0 1056-97 56 56 0 00-56 97zM640 796a56 56 0 10112 0 56 56 0 00-112 0z"
                  />
                </svg>
              </span>
            </span>
            <span
              class="ant-tree-switcher ant-tree-switcher_close"
            >
              <span
                aria-label="caret-down"
                class="anticon anticon-caret-down ant-tree-switcher-icon"
                role="img"
              >
                <svg
                  aria-hidden="true"
                  data-icon="caret-down"
                  fill="currentColor"
                  focusable="false"
                  height="1em"
                  viewBox="0 0 1024 1024"
                  width="1em"
                >
                  <path
                    d="M840.4 300H183.6c-19.7 0-30.7 20.8-18.5 35l328.4 380.8c9.4 10.9 27.5 10.9 37 0L858.9 335c12.2-14.2 1.2-35-18.5-35z"
                  />
                </svg>
              </span>
            </span>
            <span
              class="ant-tree-node-content-wrapper ant-tree-node-content-wrapper-close"
              title="0-0-1"
            >
              <span
                class="ant-tree-title"
              >
                0-0-1
              </span>
            </span>
          </div>
          <div
            aria-grabbed="false"
            class="ant-tree-treenode ant-tree-treenode-switcher-close ant-tree-treenode-leaf-last ant-tree-treenode-draggable"
            draggable="true"
          >
            <span
              aria-hidden="true"
              class="ant-tree-indent"
            >
              <span
                class="ant-tree-indent-unit ant-tree-indent-unit-start"
              />
            </span>
            <span
              class="ant-tree-draggable-icon"
            >
              <span
                aria-label="holder"
                class="anticon anticon-holder"
                role="img"
              >
                <svg
                  aria-hidden="true"
                  data-icon="holder"
                  fill="currentColor"
                  focusable="false"
                  height="1em"
                  viewBox="64 64 896 896"
                  width="1em"
                >
                  <path
                    d="M300 276.5a56 56 0 1056-97 56 56 0 00-56 97zm0 284a56 56 0 1056-97 56 56 0 00-56 97zM640 228a56 56 0 10112 0 56 56 0 00-112 0zm0 284a56 56 0 10112 0 56 56 0 00-112 0zM300 844.5a56 56 0 1056-97 56 56 0 00-56 97zM640 796a56 56 0 10112 0 56 56 0 00-112 0z"
                  />
                </svg>
              </span>
            </span>
            <span
              class="ant-tree-switcher ant-tree-switcher-noop"
            />
            <span
              class="ant-tree-node-content-wrapper ant-tree-node-content-wrapper-normal"
              title="0-0-2"
            >
              <span
                class="ant-tree-title"
              >
                0-0-2
              </span>
            </span>
          </div>
          <div
            aria-grabbed="false"
            class="ant-tree-treenode ant-tree-treenode-switcher-close ant-tree-treenode-draggable"
            draggable="true"
          >
            <span
              aria-hidden="true"
              class="ant-tree-indent"
            />
            <span
              class="ant-tree-draggable-icon"
            >
              <span
                aria-label="holder"
                class="anticon anticon-holder"
                role="img"
              >
                <svg
                  aria-hidden="true"
                  data-icon="holder"
                  fill="currentColor"
                  focusable="false"
                  height="1em"
                  viewBox="64 64 896 896"
                  width="1em"
                >
                  <path
                    d="M300 276.5a56 56 0 1056-97 56 56 0 00-56 97zm0 284a56 56 0 1056-97 56 56 0 00-56 97zM640 228a56 56 0 10112 0 56 56 0 00-112 0zm0 284a56 56 0 10112 0 56 56 0 00-112 0zM300 844.5a56 56 0 1056-97 56 56 0 00-56 97zM640 796a56 56 0 10112 0 56 56 0 00-112 0z"
                  />
                </svg>
              </span>
            </span>
            <span
              class="ant-tree-switcher ant-tree-switcher_close"
            >
              <span
                aria-label="caret-down"
                class="anticon anticon-caret-down ant-tree-switcher-icon"
                role="img"
              >
                <svg
                  aria-hidden="true"
                  data-icon="caret-down"
                  fill="currentColor"
                  focusable="false"
                  height="1em"
                  viewBox="0 0 1024 1024"
                  width="1em"
                >
                  <path
                    d="M840.4 300H183.6c-19.7 0-30.7 20.8-18.5 35l328.4 380.8c9.4 10.9 27.5 10.9 37 0L858.9 335c12.2-14.2 1.2-35-18.5-35z"
                  />
                </svg>
              </span>
            </span>
            <span
              class="ant-tree-node-content-wrapper ant-tree-node-content-wrapper-close"
              title="0-1"
            >
              <span
                class="ant-tree-title"
              >
                0-1
              </span>
            </span>
          </div>
          <div
            aria-grabbed="false"
            class="ant-tree-treenode ant-tree-treenode-switcher-close ant-tree-treenode-leaf-last ant-tree-treenode-draggable"
            draggable="true"
          >
            <span
              aria-hidden="true"
              class="ant-tree-indent"
            />
            <span
              class="ant-tree-draggable-icon"
            >
              <span
                aria-label="holder"
                class="anticon anticon-holder"
                role="img"
              >
                <svg
                  aria-hidden="true"
                  data-icon="holder"
                  fill="currentColor"
                  focusable="false"
                  height="1em"
                  viewBox="64 64 896 896"
                  width="1em"
                >
                  <path
                    d="M300 276.5a56 56 0 1056-97 56 56 0 00-56 97zm0 284a56 56 0 1056-97 56 56 0 00-56 97zM640 228a56 56 0 10112 0 56 56 0 00-112 0zm0 284a56 56 0 10112 0 56 56 0 00-112 0zM300 844.5a56 56 0 1056-97 56 56 0 00-56 97zM640 796a56 56 0 10112 0 56 56 0 00-112 0z"
                  />
                </svg>
              </span>
            </span>
            <span
              class="ant-tree-switcher ant-tree-switcher-noop"
            />
            <span
              class="ant-tree-node-content-wrapper ant-tree-node-content-wrapper-normal"
              title="0-2"
            >
              <span
                class="ant-tree-title"
              >
                0-2
              </span>
            </span>
          </div>
        </div>
      </div>
    </div>
  </div>
</div>
`;

exports[`renders ./components/tree/demo/dynamic.md correctly 1`] = `
<div
  class="ant-tree ant-tree-icon-hide"
  role="tree"
>
  <div>
    <input
      aria-label="for screen reader"
      style="width:0;height:0;display:flex;overflow:hidden;opacity:0;border:0;padding:0;margin:0"
      tabindex="0"
      value=""
    />
  </div>
  <div
    aria-hidden="true"
    class="ant-tree-treenode"
    style="position:absolute;pointer-events:none;visibility:hidden;height:0;overflow:hidden"
  >
    <div
      class="ant-tree-indent"
    >
      <div
        class="ant-tree-indent-unit"
      />
    </div>
  </div>
  <div
    class="ant-tree-list"
    style="position:relative"
  >
    <div
      class="ant-tree-list-holder"
    >
      <div>
        <div
          class="ant-tree-list-holder-inner"
          style="display:flex;flex-direction:column"
        >
          <div
            aria-grabbed="false"
            class="ant-tree-treenode ant-tree-treenode-switcher-close"
            draggable="false"
          >
            <span
              aria-hidden="true"
              class="ant-tree-indent"
            />
            <span
              class="ant-tree-switcher ant-tree-switcher_close"
            >
              <span
                aria-label="caret-down"
                class="anticon anticon-caret-down ant-tree-switcher-icon"
                role="img"
              >
                <svg
                  aria-hidden="true"
                  data-icon="caret-down"
                  fill="currentColor"
                  focusable="false"
                  height="1em"
                  viewBox="0 0 1024 1024"
                  width="1em"
                >
                  <path
                    d="M840.4 300H183.6c-19.7 0-30.7 20.8-18.5 35l328.4 380.8c9.4 10.9 27.5 10.9 37 0L858.9 335c12.2-14.2 1.2-35-18.5-35z"
                  />
                </svg>
              </span>
            </span>
            <span
              class="ant-tree-node-content-wrapper ant-tree-node-content-wrapper-close"
              title="Expand to load"
            >
              <span
                class="ant-tree-title"
              >
                Expand to load
              </span>
            </span>
          </div>
          <div
            aria-grabbed="false"
            class="ant-tree-treenode ant-tree-treenode-switcher-close"
            draggable="false"
          >
            <span
              aria-hidden="true"
              class="ant-tree-indent"
            />
            <span
              class="ant-tree-switcher ant-tree-switcher_close"
            >
              <span
                aria-label="caret-down"
                class="anticon anticon-caret-down ant-tree-switcher-icon"
                role="img"
              >
                <svg
                  aria-hidden="true"
                  data-icon="caret-down"
                  fill="currentColor"
                  focusable="false"
                  height="1em"
                  viewBox="0 0 1024 1024"
                  width="1em"
                >
                  <path
                    d="M840.4 300H183.6c-19.7 0-30.7 20.8-18.5 35l328.4 380.8c9.4 10.9 27.5 10.9 37 0L858.9 335c12.2-14.2 1.2-35-18.5-35z"
                  />
                </svg>
              </span>
            </span>
            <span
              class="ant-tree-node-content-wrapper ant-tree-node-content-wrapper-close"
              title="Expand to load"
            >
              <span
                class="ant-tree-title"
              >
                Expand to load
              </span>
            </span>
          </div>
          <div
            aria-grabbed="false"
            class="ant-tree-treenode ant-tree-treenode-leaf-last"
            draggable="false"
          >
            <span
              aria-hidden="true"
              class="ant-tree-indent"
            />
            <span
              class="ant-tree-switcher ant-tree-switcher-noop"
            />
            <span
              class="ant-tree-node-content-wrapper ant-tree-node-content-wrapper-normal"
              title="Tree Node"
            >
              <span
                class="ant-tree-title"
              >
                Tree Node
              </span>
            </span>
          </div>
        </div>
      </div>
    </div>
  </div>
</div>
`;

exports[`renders ./components/tree/demo/line.md correctly 1`] = `
<div>
  <div
    style="margin-bottom:16px"
  >
    showLine:
    <button
      aria-checked="true"
      class="ant-switch ant-switch-checked"
      role="switch"
      type="button"
    >
      <div
        class="ant-switch-handle"
      />
      <span
        class="ant-switch-inner"
      />
    </button>
    <br />
    <br />
    showIcon:
    <button
      aria-checked="false"
      class="ant-switch"
      role="switch"
      type="button"
    >
      <div
        class="ant-switch-handle"
      />
      <span
        class="ant-switch-inner"
      />
    </button>
    <br />
    <br />
    showLeafIcon:
<<<<<<< HEAD
=======
    <!-- -->
>>>>>>> 44eb2505
    <div
      class="ant-select ant-select-single ant-select-show-arrow"
    >
      <div
        class="ant-select-selector"
      >
        <span
          class="ant-select-selection-search"
        >
          <input
<<<<<<< HEAD
            aria-activedescendant="rc_select_test_list_test"
            aria-autocomplete="list"
            aria-controls="rc_select_test_list"
            aria-haspopup="listbox"
            aria-owns="rc_select_test_list"
            autocomplete="off"
            class="ant-select-selection-search-input"
            id="rc_select_test"
            readonly=""
            role="combobox"
            style="opacity: 0;"
=======
            aria-activedescendant="undefined_list_0"
            aria-autocomplete="list"
            aria-controls="undefined_list"
            aria-haspopup="listbox"
            aria-owns="undefined_list"
            autocomplete="off"
            class="ant-select-selection-search-input"
            readonly=""
            role="combobox"
            style="opacity:0"
>>>>>>> 44eb2505
            type="search"
            unselectable="on"
            value=""
          />
        </span>
        <span
          class="ant-select-selection-item"
          title="True"
        >
          True
        </span>
      </div>
      <span
        aria-hidden="true"
        class="ant-select-arrow"
<<<<<<< HEAD
        style="user-select: none;"
=======
        style="user-select:none;-webkit-user-select:none"
>>>>>>> 44eb2505
        unselectable="on"
      >
        <span
          aria-label="down"
          class="anticon anticon-down ant-select-suffix"
          role="img"
        >
          <svg
            aria-hidden="true"
            data-icon="down"
            fill="currentColor"
            focusable="false"
            height="1em"
            viewBox="64 64 896 896"
            width="1em"
          >
            <path
              d="M884 256h-75c-5.1 0-9.9 2.5-12.9 6.6L512 654.2 227.9 262.6c-3-4.1-7.8-6.6-12.9-6.6h-75c-6.5 0-10.3 7.4-6.5 12.7l352.6 486.1c12.8 17.6 39 17.6 51.7 0l352.6-486.1c3.9-5.3.1-12.7-6.4-12.7z"
            />
          </svg>
        </span>
      </span>
    </div>
  </div>
  <div
    class="ant-tree ant-tree-icon-hide ant-tree-show-line"
    role="tree"
  >
    <div>
      <input
        aria-label="for screen reader"
        style="width:0;height:0;display:flex;overflow:hidden;opacity:0;border:0;padding:0;margin:0"
        tabindex="0"
        value=""
      />
    </div>
    <div
      aria-hidden="true"
      class="ant-tree-treenode"
      style="position:absolute;pointer-events:none;visibility:hidden;height:0;overflow:hidden"
    >
      <div
        class="ant-tree-indent"
      >
        <div
          class="ant-tree-indent-unit"
        />
      </div>
    </div>
    <div
      class="ant-tree-list"
      style="position:relative"
    >
      <div
        class="ant-tree-list-holder"
      >
        <div>
          <div
            class="ant-tree-list-holder-inner"
            style="display:flex;flex-direction:column"
          >
            <div
              aria-grabbed="false"
              class="ant-tree-treenode ant-tree-treenode-switcher-open"
              draggable="false"
            >
              <span
                aria-hidden="true"
                class="ant-tree-indent"
              />
              <span
                class="ant-tree-switcher ant-tree-switcher_open"
              >
                <span
                  aria-label="minus-square"
                  class="anticon anticon-minus-square ant-tree-switcher-line-icon"
                  role="img"
                >
                  <svg
                    aria-hidden="true"
                    data-icon="minus-square"
                    fill="currentColor"
                    focusable="false"
                    height="1em"
                    viewBox="64 64 896 896"
                    width="1em"
                  >
                    <path
                      d="M328 544h368c4.4 0 8-3.6 8-8v-48c0-4.4-3.6-8-8-8H328c-4.4 0-8 3.6-8 8v48c0 4.4 3.6 8 8 8z"
                    />
                    <path
                      d="M880 112H144c-17.7 0-32 14.3-32 32v736c0 17.7 14.3 32 32 32h736c17.7 0 32-14.3 32-32V144c0-17.7-14.3-32-32-32zm-40 728H184V184h656v656z"
                    />
                  </svg>
                </span>
              </span>
              <span
                class="ant-tree-node-content-wrapper ant-tree-node-content-wrapper-open"
                title="parent 1"
              >
                <span
                  class="ant-tree-title"
                >
                  parent 1
                </span>
              </span>
            </div>
            <div
              aria-grabbed="false"
              class="ant-tree-treenode ant-tree-treenode-switcher-open"
              draggable="false"
            >
              <span
                aria-hidden="true"
                class="ant-tree-indent"
              >
                <span
                  class="ant-tree-indent-unit ant-tree-indent-unit-start"
                />
              </span>
              <span
                class="ant-tree-switcher ant-tree-switcher_open"
              >
                <span
                  aria-label="minus-square"
                  class="anticon anticon-minus-square ant-tree-switcher-line-icon"
                  role="img"
                >
                  <svg
                    aria-hidden="true"
                    data-icon="minus-square"
                    fill="currentColor"
                    focusable="false"
                    height="1em"
                    viewBox="64 64 896 896"
                    width="1em"
                  >
                    <path
                      d="M328 544h368c4.4 0 8-3.6 8-8v-48c0-4.4-3.6-8-8-8H328c-4.4 0-8 3.6-8 8v48c0 4.4 3.6 8 8 8z"
                    />
                    <path
                      d="M880 112H144c-17.7 0-32 14.3-32 32v736c0 17.7 14.3 32 32 32h736c17.7 0 32-14.3 32-32V144c0-17.7-14.3-32-32-32zm-40 728H184V184h656v656z"
                    />
                  </svg>
                </span>
              </span>
              <span
                class="ant-tree-node-content-wrapper ant-tree-node-content-wrapper-open"
                title="parent 1-0"
              >
                <span
                  class="ant-tree-title"
                >
                  parent 1-0
                </span>
              </span>
            </div>
            <div
              aria-grabbed="false"
              class="ant-tree-treenode ant-tree-treenode-switcher-close"
              draggable="false"
            >
              <span
                aria-hidden="true"
                class="ant-tree-indent"
              >
                <span
                  class="ant-tree-indent-unit ant-tree-indent-unit-start"
                />
                <span
                  class="ant-tree-indent-unit ant-tree-indent-unit-start"
                />
              </span>
              <span
                class="ant-tree-switcher ant-tree-switcher-noop"
              >
                <span
                  aria-label="file"
                  class="anticon anticon-file ant-tree-switcher-line-icon"
                  role="img"
                >
                  <svg
                    aria-hidden="true"
                    data-icon="file"
                    fill="currentColor"
                    focusable="false"
                    height="1em"
                    viewBox="64 64 896 896"
                    width="1em"
                  >
                    <path
                      d="M854.6 288.6L639.4 73.4c-6-6-14.1-9.4-22.6-9.4H192c-17.7 0-32 14.3-32 32v832c0 17.7 14.3 32 32 32h640c17.7 0 32-14.3 32-32V311.3c0-8.5-3.4-16.7-9.4-22.7zM790.2 326H602V137.8L790.2 326zm1.8 562H232V136h302v216a42 42 0 0042 42h216v494z"
                    />
                  </svg>
                </span>
              </span>
              <span
                class="ant-tree-node-content-wrapper ant-tree-node-content-wrapper-normal"
                title="leaf"
              >
                <span
                  class="ant-tree-title"
                >
                  leaf
                </span>
              </span>
            </div>
            <div
              aria-grabbed="false"
              class="ant-tree-treenode ant-tree-treenode-switcher-close"
              draggable="false"
            >
              <span
                aria-hidden="true"
                class="ant-tree-indent"
              >
                <span
                  class="ant-tree-indent-unit ant-tree-indent-unit-start"
                />
                <span
                  class="ant-tree-indent-unit ant-tree-indent-unit-start"
                />
              </span>
              <span
                class="ant-tree-switcher ant-tree-switcher-noop"
              >
                <span
                  aria-label="file"
                  class="anticon anticon-file ant-tree-switcher-line-icon"
                  role="img"
                >
                  <svg
                    aria-hidden="true"
                    data-icon="file"
                    fill="currentColor"
                    focusable="false"
                    height="1em"
                    viewBox="64 64 896 896"
                    width="1em"
                  >
                    <path
                      d="M854.6 288.6L639.4 73.4c-6-6-14.1-9.4-22.6-9.4H192c-17.7 0-32 14.3-32 32v832c0 17.7 14.3 32 32 32h640c17.7 0 32-14.3 32-32V311.3c0-8.5-3.4-16.7-9.4-22.7zM790.2 326H602V137.8L790.2 326zm1.8 562H232V136h302v216a42 42 0 0042 42h216v494z"
                    />
                  </svg>
                </span>
              </span>
              <span
                class="ant-tree-node-content-wrapper ant-tree-node-content-wrapper-normal"
                title=""
              >
                <span
                  class="ant-tree-title"
                >
                  <div>
                    multiple line title
                  </div>
                  <div>
                    multiple line title
                  </div>
                </span>
              </span>
            </div>
            <div
              aria-grabbed="false"
              class="ant-tree-treenode ant-tree-treenode-switcher-close ant-tree-treenode-leaf-last"
              draggable="false"
            >
              <span
                aria-hidden="true"
                class="ant-tree-indent"
              >
                <span
                  class="ant-tree-indent-unit ant-tree-indent-unit-start"
                />
                <span
                  class="ant-tree-indent-unit ant-tree-indent-unit-start"
                />
              </span>
              <span
                class="ant-tree-switcher ant-tree-switcher-noop"
              >
                <span
                  aria-label="file"
                  class="anticon anticon-file ant-tree-switcher-line-icon"
                  role="img"
                >
                  <svg
                    aria-hidden="true"
                    data-icon="file"
                    fill="currentColor"
                    focusable="false"
                    height="1em"
                    viewBox="64 64 896 896"
                    width="1em"
                  >
                    <path
                      d="M854.6 288.6L639.4 73.4c-6-6-14.1-9.4-22.6-9.4H192c-17.7 0-32 14.3-32 32v832c0 17.7 14.3 32 32 32h640c17.7 0 32-14.3 32-32V311.3c0-8.5-3.4-16.7-9.4-22.7zM790.2 326H602V137.8L790.2 326zm1.8 562H232V136h302v216a42 42 0 0042 42h216v494z"
                    />
                  </svg>
                </span>
              </span>
              <span
                class="ant-tree-node-content-wrapper ant-tree-node-content-wrapper-normal"
                title="leaf"
              >
                <span
                  class="ant-tree-title"
                >
                  leaf
                </span>
              </span>
            </div>
            <div
              aria-grabbed="false"
              class="ant-tree-treenode ant-tree-treenode-switcher-close"
              draggable="false"
            >
              <span
                aria-hidden="true"
                class="ant-tree-indent"
              >
                <span
                  class="ant-tree-indent-unit ant-tree-indent-unit-start"
                />
              </span>
              <span
                class="ant-tree-switcher ant-tree-switcher_close"
              >
                <span
                  aria-label="plus-square"
                  class="anticon anticon-plus-square ant-tree-switcher-line-icon"
                  role="img"
                >
                  <svg
                    aria-hidden="true"
                    data-icon="plus-square"
                    fill="currentColor"
                    focusable="false"
                    height="1em"
                    viewBox="64 64 896 896"
                    width="1em"
                  >
                    <path
                      d="M328 544h152v152c0 4.4 3.6 8 8 8h48c4.4 0 8-3.6 8-8V544h152c4.4 0 8-3.6 8-8v-48c0-4.4-3.6-8-8-8H544V328c0-4.4-3.6-8-8-8h-48c-4.4 0-8 3.6-8 8v152H328c-4.4 0-8 3.6-8 8v48c0 4.4 3.6 8 8 8z"
                    />
                    <path
                      d="M880 112H144c-17.7 0-32 14.3-32 32v736c0 17.7 14.3 32 32 32h736c17.7 0 32-14.3 32-32V144c0-17.7-14.3-32-32-32zm-40 728H184V184h656v656z"
                    />
                  </svg>
                </span>
              </span>
              <span
                class="ant-tree-node-content-wrapper ant-tree-node-content-wrapper-close"
                title="parent 1-1"
              >
                <span
                  class="ant-tree-title"
                >
                  parent 1-1
                </span>
              </span>
            </div>
            <div
              aria-grabbed="false"
              class="ant-tree-treenode ant-tree-treenode-switcher-close ant-tree-treenode-leaf-last"
              draggable="false"
            >
              <span
                aria-hidden="true"
                class="ant-tree-indent"
              >
                <span
                  class="ant-tree-indent-unit ant-tree-indent-unit-start"
                />
              </span>
              <span
                class="ant-tree-switcher ant-tree-switcher_close"
              >
                <span
                  aria-label="plus-square"
                  class="anticon anticon-plus-square ant-tree-switcher-line-icon"
                  role="img"
                >
                  <svg
                    aria-hidden="true"
                    data-icon="plus-square"
                    fill="currentColor"
                    focusable="false"
                    height="1em"
                    viewBox="64 64 896 896"
                    width="1em"
                  >
                    <path
                      d="M328 544h152v152c0 4.4 3.6 8 8 8h48c4.4 0 8-3.6 8-8V544h152c4.4 0 8-3.6 8-8v-48c0-4.4-3.6-8-8-8H544V328c0-4.4-3.6-8-8-8h-48c-4.4 0-8 3.6-8 8v152H328c-4.4 0-8 3.6-8 8v48c0 4.4 3.6 8 8 8z"
                    />
                    <path
                      d="M880 112H144c-17.7 0-32 14.3-32 32v736c0 17.7 14.3 32 32 32h736c17.7 0 32-14.3 32-32V144c0-17.7-14.3-32-32-32zm-40 728H184V184h656v656z"
                    />
                  </svg>
                </span>
              </span>
              <span
                class="ant-tree-node-content-wrapper ant-tree-node-content-wrapper-close"
                title="parent 1-2"
              >
                <span
                  class="ant-tree-title"
                >
                  parent 1-2
                </span>
              </span>
            </div>
            <div
              aria-grabbed="false"
              class="ant-tree-treenode ant-tree-treenode-switcher-close ant-tree-treenode-leaf-last"
              draggable="false"
            >
              <span
                aria-hidden="true"
                class="ant-tree-indent"
              />
              <span
                class="ant-tree-switcher ant-tree-switcher_close"
              >
                <span
                  aria-label="plus-square"
                  class="anticon anticon-plus-square ant-tree-switcher-line-icon"
                  role="img"
                >
                  <svg
                    aria-hidden="true"
                    data-icon="plus-square"
                    fill="currentColor"
                    focusable="false"
                    height="1em"
                    viewBox="64 64 896 896"
                    width="1em"
                  >
                    <path
                      d="M328 544h152v152c0 4.4 3.6 8 8 8h48c4.4 0 8-3.6 8-8V544h152c4.4 0 8-3.6 8-8v-48c0-4.4-3.6-8-8-8H544V328c0-4.4-3.6-8-8-8h-48c-4.4 0-8 3.6-8 8v152H328c-4.4 0-8 3.6-8 8v48c0 4.4 3.6 8 8 8z"
                    />
                    <path
                      d="M880 112H144c-17.7 0-32 14.3-32 32v736c0 17.7 14.3 32 32 32h736c17.7 0 32-14.3 32-32V144c0-17.7-14.3-32-32-32zm-40 728H184V184h656v656z"
                    />
                  </svg>
                </span>
              </span>
              <span
                class="ant-tree-node-content-wrapper ant-tree-node-content-wrapper-close"
                title="parent 2"
              >
                <span
                  class="ant-tree-title"
                >
                  parent 2
                </span>
              </span>
            </div>
          </div>
        </div>
      </div>
    </div>
  </div>
</div>
`;

exports[`renders ./components/tree/demo/search.md correctly 1`] = `
<div>
  <span
    class="ant-input-group-wrapper ant-input-search"
    style="margin-bottom:8px"
  >
    <span
      class="ant-input-wrapper ant-input-group"
    >
      <input
        class="ant-input"
        placeholder="Search"
        type="text"
        value=""
      />
      <span
        class="ant-input-group-addon"
      >
        <button
          class="ant-btn ant-btn-default ant-btn-icon-only ant-input-search-button"
          type="button"
        >
          <span
            aria-label="search"
            class="anticon anticon-search"
            role="img"
          >
            <svg
              aria-hidden="true"
              data-icon="search"
              fill="currentColor"
              focusable="false"
              height="1em"
              viewBox="64 64 896 896"
              width="1em"
            >
              <path
                d="M909.6 854.5L649.9 594.8C690.2 542.7 712 479 712 412c0-80.2-31.3-155.4-87.9-212.1-56.6-56.7-132-87.9-212.1-87.9s-155.5 31.3-212.1 87.9C143.2 256.5 112 331.8 112 412c0 80.1 31.3 155.5 87.9 212.1C256.5 680.8 331.8 712 412 712c67 0 130.6-21.8 182.7-62l259.7 259.6a8.2 8.2 0 0011.6 0l43.6-43.5a8.2 8.2 0 000-11.6zM570.4 570.4C528 612.7 471.8 636 412 636s-116-23.3-158.4-65.6C211.3 528 188 471.8 188 412s23.3-116.1 65.6-158.4C296 211.3 352.2 188 412 188s116.1 23.2 158.4 65.6S636 352.2 636 412s-23.3 116.1-65.6 158.4z"
              />
            </svg>
          </span>
        </button>
      </span>
    </span>
  </span>
  <div
    class="ant-tree ant-tree-icon-hide"
    role="tree"
  >
    <div>
      <input
        aria-label="for screen reader"
        style="width:0;height:0;display:flex;overflow:hidden;opacity:0;border:0;padding:0;margin:0"
        tabindex="0"
        value=""
      />
    </div>
    <div
      aria-hidden="true"
      class="ant-tree-treenode"
      style="position:absolute;pointer-events:none;visibility:hidden;height:0;overflow:hidden"
    >
      <div
        class="ant-tree-indent"
      >
        <div
          class="ant-tree-indent-unit"
        />
      </div>
    </div>
    <div
      class="ant-tree-list"
      style="position:relative"
    >
      <div
        class="ant-tree-list-holder"
      >
        <div>
          <div
            class="ant-tree-list-holder-inner"
            style="display:flex;flex-direction:column"
          >
            <div
              aria-grabbed="false"
              class="ant-tree-treenode ant-tree-treenode-switcher-close"
              draggable="false"
            >
              <span
                aria-hidden="true"
                class="ant-tree-indent"
              />
              <span
                class="ant-tree-switcher ant-tree-switcher_close"
              >
                <span
                  aria-label="caret-down"
                  class="anticon anticon-caret-down ant-tree-switcher-icon"
                  role="img"
                >
                  <svg
                    aria-hidden="true"
                    data-icon="caret-down"
                    fill="currentColor"
                    focusable="false"
                    height="1em"
                    viewBox="0 0 1024 1024"
                    width="1em"
                  >
                    <path
                      d="M840.4 300H183.6c-19.7 0-30.7 20.8-18.5 35l328.4 380.8c9.4 10.9 27.5 10.9 37 0L858.9 335c12.2-14.2 1.2-35-18.5-35z"
                    />
                  </svg>
                </span>
              </span>
              <span
                class="ant-tree-node-content-wrapper ant-tree-node-content-wrapper-close"
                title=""
              >
                <span
                  class="ant-tree-title"
                >
                  <span>
                    <span
                      class="site-tree-search-value"
                    />
                    0-0
                  </span>
                </span>
              </span>
            </div>
            <div
              aria-grabbed="false"
              class="ant-tree-treenode ant-tree-treenode-switcher-close"
              draggable="false"
            >
              <span
                aria-hidden="true"
                class="ant-tree-indent"
              />
              <span
                class="ant-tree-switcher ant-tree-switcher_close"
              >
                <span
                  aria-label="caret-down"
                  class="anticon anticon-caret-down ant-tree-switcher-icon"
                  role="img"
                >
                  <svg
                    aria-hidden="true"
                    data-icon="caret-down"
                    fill="currentColor"
                    focusable="false"
                    height="1em"
                    viewBox="0 0 1024 1024"
                    width="1em"
                  >
                    <path
                      d="M840.4 300H183.6c-19.7 0-30.7 20.8-18.5 35l328.4 380.8c9.4 10.9 27.5 10.9 37 0L858.9 335c12.2-14.2 1.2-35-18.5-35z"
                    />
                  </svg>
                </span>
              </span>
              <span
                class="ant-tree-node-content-wrapper ant-tree-node-content-wrapper-close"
                title=""
              >
                <span
                  class="ant-tree-title"
                >
                  <span>
                    <span
                      class="site-tree-search-value"
                    />
                    0-1
                  </span>
                </span>
              </span>
            </div>
            <div
              aria-grabbed="false"
              class="ant-tree-treenode ant-tree-treenode-switcher-close ant-tree-treenode-leaf-last"
              draggable="false"
            >
              <span
                aria-hidden="true"
                class="ant-tree-indent"
              />
              <span
                class="ant-tree-switcher ant-tree-switcher-noop"
              />
              <span
                class="ant-tree-node-content-wrapper ant-tree-node-content-wrapper-normal"
                title=""
              >
                <span
                  class="ant-tree-title"
                >
                  <span>
                    <span
                      class="site-tree-search-value"
                    />
                    0-2
                  </span>
                </span>
              </span>
            </div>
          </div>
        </div>
      </div>
    </div>
  </div>
</div>
`;

exports[`renders ./components/tree/demo/switcher-icon.md correctly 1`] = `
<div
  class="ant-tree ant-tree-icon-hide ant-tree-show-line"
  role="tree"
>
  <div>
    <input
      aria-label="for screen reader"
      style="width:0;height:0;display:flex;overflow:hidden;opacity:0;border:0;padding:0;margin:0"
      tabindex="0"
      value=""
    />
  </div>
  <div
    aria-hidden="true"
    class="ant-tree-treenode"
    style="position:absolute;pointer-events:none;visibility:hidden;height:0;overflow:hidden"
  >
    <div
      class="ant-tree-indent"
    >
      <div
        class="ant-tree-indent-unit"
      />
    </div>
  </div>
  <div
    class="ant-tree-list"
    style="position:relative"
  >
    <div
      class="ant-tree-list-holder"
    >
      <div>
        <div
          class="ant-tree-list-holder-inner"
          style="display:flex;flex-direction:column"
        >
          <div
            aria-grabbed="false"
            class="ant-tree-treenode ant-tree-treenode-switcher-open ant-tree-treenode-leaf-last"
            draggable="false"
          >
            <span
              aria-hidden="true"
              class="ant-tree-indent"
            />
            <span
              class="ant-tree-switcher ant-tree-switcher_open"
            >
              <span
                aria-label="down"
                class="anticon anticon-down ant-tree-switcher-icon"
                role="img"
              >
                <svg
                  aria-hidden="true"
                  data-icon="down"
                  fill="currentColor"
                  focusable="false"
                  height="1em"
                  viewBox="64 64 896 896"
                  width="1em"
                >
                  <path
                    d="M884 256h-75c-5.1 0-9.9 2.5-12.9 6.6L512 654.2 227.9 262.6c-3-4.1-7.8-6.6-12.9-6.6h-75c-6.5 0-10.3 7.4-6.5 12.7l352.6 486.1c12.8 17.6 39 17.6 51.7 0l352.6-486.1c3.9-5.3.1-12.7-6.4-12.7z"
                  />
                </svg>
              </span>
            </span>
            <span
              class="ant-tree-node-content-wrapper ant-tree-node-content-wrapper-open"
              title="parent 1"
            >
              <span
                class="ant-tree-title"
              >
                parent 1
              </span>
            </span>
          </div>
          <div
            aria-grabbed="false"
            class="ant-tree-treenode ant-tree-treenode-switcher-open"
            draggable="false"
          >
            <span
              aria-hidden="true"
              class="ant-tree-indent"
            >
              <span
                class="ant-tree-indent-unit ant-tree-indent-unit-start ant-tree-indent-unit-end"
              />
            </span>
            <span
              class="ant-tree-switcher ant-tree-switcher_open"
            >
              <span
                aria-label="down"
                class="anticon anticon-down ant-tree-switcher-icon"
                role="img"
              >
                <svg
                  aria-hidden="true"
                  data-icon="down"
                  fill="currentColor"
                  focusable="false"
                  height="1em"
                  viewBox="64 64 896 896"
                  width="1em"
                >
                  <path
                    d="M884 256h-75c-5.1 0-9.9 2.5-12.9 6.6L512 654.2 227.9 262.6c-3-4.1-7.8-6.6-12.9-6.6h-75c-6.5 0-10.3 7.4-6.5 12.7l352.6 486.1c12.8 17.6 39 17.6 51.7 0l352.6-486.1c3.9-5.3.1-12.7-6.4-12.7z"
                  />
                </svg>
              </span>
            </span>
            <span
              class="ant-tree-node-content-wrapper ant-tree-node-content-wrapper-open"
              title="parent 1-0"
            >
              <span
                class="ant-tree-title"
              >
                parent 1-0
              </span>
            </span>
          </div>
          <div
            aria-grabbed="false"
            class="ant-tree-treenode ant-tree-treenode-switcher-close"
            draggable="false"
          >
            <span
              aria-hidden="true"
              class="ant-tree-indent"
            >
              <span
                class="ant-tree-indent-unit ant-tree-indent-unit-start ant-tree-indent-unit-end"
              />
              <span
                class="ant-tree-indent-unit ant-tree-indent-unit-start"
              />
            </span>
            <span
              class="ant-tree-switcher ant-tree-switcher-noop"
            >
              <span
                class="ant-tree-switcher-leaf-line"
              />
            </span>
            <span
              class="ant-tree-node-content-wrapper ant-tree-node-content-wrapper-normal"
              title="leaf"
            >
              <span
                class="ant-tree-title"
              >
                leaf
              </span>
            </span>
          </div>
          <div
            aria-grabbed="false"
            class="ant-tree-treenode ant-tree-treenode-switcher-close"
            draggable="false"
          >
            <span
              aria-hidden="true"
              class="ant-tree-indent"
            >
              <span
                class="ant-tree-indent-unit ant-tree-indent-unit-start ant-tree-indent-unit-end"
              />
              <span
                class="ant-tree-indent-unit ant-tree-indent-unit-start"
              />
            </span>
            <span
              class="ant-tree-switcher ant-tree-switcher-noop"
            >
              <span
                class="ant-tree-switcher-leaf-line"
              />
            </span>
            <span
              class="ant-tree-node-content-wrapper ant-tree-node-content-wrapper-normal"
              title="leaf"
            >
              <span
                class="ant-tree-title"
              >
                leaf
              </span>
            </span>
          </div>
          <div
            aria-grabbed="false"
            class="ant-tree-treenode ant-tree-treenode-switcher-close ant-tree-treenode-leaf-last"
            draggable="false"
          >
            <span
              aria-hidden="true"
              class="ant-tree-indent"
            >
              <span
                class="ant-tree-indent-unit ant-tree-indent-unit-start ant-tree-indent-unit-end"
              />
              <span
                class="ant-tree-indent-unit ant-tree-indent-unit-start"
              />
            </span>
            <span
              class="ant-tree-switcher ant-tree-switcher-noop"
            >
              <span
                class="ant-tree-switcher-leaf-line"
              />
            </span>
            <span
              class="ant-tree-node-content-wrapper ant-tree-node-content-wrapper-normal"
              title="leaf"
            >
              <span
                class="ant-tree-title"
              >
                leaf
              </span>
            </span>
          </div>
          <div
            aria-grabbed="false"
            class="ant-tree-treenode ant-tree-treenode-switcher-close"
            draggable="false"
          >
            <span
              aria-hidden="true"
              class="ant-tree-indent"
            >
              <span
                class="ant-tree-indent-unit ant-tree-indent-unit-start ant-tree-indent-unit-end"
              />
            </span>
            <span
              class="ant-tree-switcher ant-tree-switcher_close"
            >
              <span
                aria-label="down"
                class="anticon anticon-down ant-tree-switcher-icon"
                role="img"
              >
                <svg
                  aria-hidden="true"
                  data-icon="down"
                  fill="currentColor"
                  focusable="false"
                  height="1em"
                  viewBox="64 64 896 896"
                  width="1em"
                >
                  <path
                    d="M884 256h-75c-5.1 0-9.9 2.5-12.9 6.6L512 654.2 227.9 262.6c-3-4.1-7.8-6.6-12.9-6.6h-75c-6.5 0-10.3 7.4-6.5 12.7l352.6 486.1c12.8 17.6 39 17.6 51.7 0l352.6-486.1c3.9-5.3.1-12.7-6.4-12.7z"
                  />
                </svg>
              </span>
            </span>
            <span
              class="ant-tree-node-content-wrapper ant-tree-node-content-wrapper-close"
              title="parent 1-1"
            >
              <span
                class="ant-tree-title"
              >
                parent 1-1
              </span>
            </span>
          </div>
          <div
            aria-grabbed="false"
            class="ant-tree-treenode ant-tree-treenode-switcher-close ant-tree-treenode-leaf-last"
            draggable="false"
          >
            <span
              aria-hidden="true"
              class="ant-tree-indent"
            >
              <span
                class="ant-tree-indent-unit ant-tree-indent-unit-start ant-tree-indent-unit-end"
              />
            </span>
            <span
              class="ant-tree-switcher ant-tree-switcher_close"
            >
              <span
                aria-label="down"
                class="anticon anticon-down ant-tree-switcher-icon"
                role="img"
              >
                <svg
                  aria-hidden="true"
                  data-icon="down"
                  fill="currentColor"
                  focusable="false"
                  height="1em"
                  viewBox="64 64 896 896"
                  width="1em"
                >
                  <path
                    d="M884 256h-75c-5.1 0-9.9 2.5-12.9 6.6L512 654.2 227.9 262.6c-3-4.1-7.8-6.6-12.9-6.6h-75c-6.5 0-10.3 7.4-6.5 12.7l352.6 486.1c12.8 17.6 39 17.6 51.7 0l352.6-486.1c3.9-5.3.1-12.7-6.4-12.7z"
                  />
                </svg>
              </span>
            </span>
            <span
              class="ant-tree-node-content-wrapper ant-tree-node-content-wrapper-close"
              title="parent 1-2"
            >
              <span
                class="ant-tree-title"
              >
                parent 1-2
              </span>
            </span>
          </div>
        </div>
      </div>
    </div>
  </div>
</div>
`;<|MERGE_RESOLUTION|>--- conflicted
+++ resolved
@@ -3072,10 +3072,7 @@
     <br />
     <br />
     showLeafIcon:
-<<<<<<< HEAD
-=======
     <!-- -->
->>>>>>> 44eb2505
     <div
       class="ant-select ant-select-single ant-select-show-arrow"
     >
@@ -3086,19 +3083,6 @@
           class="ant-select-selection-search"
         >
           <input
-<<<<<<< HEAD
-            aria-activedescendant="rc_select_test_list_test"
-            aria-autocomplete="list"
-            aria-controls="rc_select_test_list"
-            aria-haspopup="listbox"
-            aria-owns="rc_select_test_list"
-            autocomplete="off"
-            class="ant-select-selection-search-input"
-            id="rc_select_test"
-            readonly=""
-            role="combobox"
-            style="opacity: 0;"
-=======
             aria-activedescendant="undefined_list_0"
             aria-autocomplete="list"
             aria-controls="undefined_list"
@@ -3109,7 +3093,6 @@
             readonly=""
             role="combobox"
             style="opacity:0"
->>>>>>> 44eb2505
             type="search"
             unselectable="on"
             value=""
@@ -3125,11 +3108,7 @@
       <span
         aria-hidden="true"
         class="ant-select-arrow"
-<<<<<<< HEAD
-        style="user-select: none;"
-=======
         style="user-select:none;-webkit-user-select:none"
->>>>>>> 44eb2505
         unselectable="on"
       >
         <span
