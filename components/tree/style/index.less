@import '../../style/themes/index';
@import '../../style/mixins/index';
@import '../../checkbox/style/mixin';
@import './mixin';
@import './directory';

@tree-prefix-cls: ~'@{ant-prefix}-tree';
@tree-node-prefix-cls: ~'@{tree-prefix-cls}-treenode';
@tree-motion: ~'@{ant-prefix}-motion-collapse';

.antCheckboxFn(@checkbox-prefix-cls: ~'@{ant-prefix}-tree-checkbox');

.antTreeFn(@tree-prefix-cls) {
  .@{tree-prefix-cls} {
    .reset-component;
    background: @tree-bg;
    border-radius: @border-radius-base;
    transition: background-color 0.3s;

    &-focused:not(:hover):not(&-active-focused) {
      background: @primary-1;
    }

    // =================== Virtual List ===================
    &-list-holder-inner {
      align-items: flex-start;
    }

    &.@{tree-prefix-cls}-block-node {
      .@{tree-prefix-cls}-list-holder-inner {
        align-items: stretch;

        // >>> Title
        .@{tree-prefix-cls}-node-content-wrapper {
          flex: auto;
        }
      }
    }

    // ===================== TreeNode =====================
    .@{tree-node-prefix-cls} {
      display: flex;
      align-items: flex-start;
      padding: 0 0 (@padding-xs / 2) 0;
      outline: none;

      // Disabled
      &-disabled {
        // >>> Title
        .@{tree-prefix-cls}-node-content-wrapper {
          color: @disabled-color;
          cursor: not-allowed;

          &:hover {
            background: transparent;
          }
        }
      }

      &-active .@{tree-prefix-cls}-node-content-wrapper {
        background: @tree-node-hover-bg;
      }
    }

    // >>> Indent
    &-indent {
      align-self: stretch;
      white-space: nowrap;
      user-select: none;

      &-unit {
        display: inline-block;
        width: @tree-title-height;
      }
    }

    // >>> Switcher
    & &-switcher {
      .antTreeSwitcherIcon();
      flex: none;

      width: @tree-title-height;
      height: @tree-title-height;
      margin: 0;
      line-height: @tree-title-height;
      text-align: center;
      cursor: pointer;

      &-noop {
        cursor: default;
      }

      &_close {
        .@{tree-prefix-cls}-switcher-icon {
          svg {
            transform: rotate(-90deg);
          }
        }
      }
    }

    // >>> Checkbox
    & &-checkbox {
      top: initial;
      margin: ((@tree-title-height - @checkbox-size) / 2) 8px 0 0;
    }

    // >>> Title
    & &-node-content-wrapper {
      min-height: @tree-title-height;
      margin: 0;
      padding: 0 4px;
      color: inherit;
      line-height: @tree-title-height;
      background: transparent;
      border-radius: @border-radius-base;
      cursor: pointer;
      transition: all 0.3s;

      &:hover {
        background-color: @tree-node-hover-bg;
      }
      &.@{tree-prefix-cls}-node-selected {
        background-color: @tree-node-selected-bg;
      }

      // Icon
      .@{tree-prefix-cls}-iconEle {
        display: inline-block;
        width: @tree-title-height;
        height: @tree-title-height;
        line-height: @tree-title-height;
        text-align: center;
        vertical-align: top;
<<<<<<< HEAD
        border: 0 none;
        outline: none;
        cursor: pointer;
      }

      &.@{tree-prefix-cls}-iconEle:empty {
        display: none;
      }

      &.@{tree-prefix-cls}-switcher {
        position: relative;

        &.@{tree-prefix-cls}-switcher-noop {
          cursor: default;
        }
        &.@{tree-prefix-cls}-switcher_open {
          .antTreeSwitcherIcon();
        }
        &.@{tree-prefix-cls}-switcher_close {
          .antTreeSwitcherIcon();
          .@{tree-prefix-cls}-switcher-icon {
            svg {
              transform: rotate(-90deg);
            }
          }
        }
=======
>>>>>>> e449b1ae
      }
    }

    // ===================== Loading ======================
    .@{tree-node-prefix-cls}-loading {
      // Icon
      .@{tree-prefix-cls}-iconEle {
        display: none;
      }
    }

    // ==================== Draggable =====================
    &-node-content-wrapper[draggable='true'] {
      line-height: @tree-title-height - 4px;
      border-top: 2px transparent solid;
      border-bottom: 2px transparent solid;
      user-select: none;
    }

    .@{tree-node-prefix-cls}.drag-over {
      > [draggable] {
        color: white;
        background-color: @primary-color;
        opacity: 0.8;
      }
    }
    .@{tree-node-prefix-cls}.drag-over-gap-top {
      > [draggable] {
        border-top-color: @primary-color;
      }
    }
    .@{tree-node-prefix-cls}.drag-over-gap-bottom {
      > [draggable] {
        border-bottom-color: @primary-color;
      }
    }

    // ==================== Show Line =====================
    &-show-line {
      // ================ Indent lines ================
      .@{tree-prefix-cls}-indent {
        &-unit {
          position: relative;
          height: 100%;

          &::before {
            position: absolute;
            top: calc(100% - 4px);
            right: -@tree-title-height / 2;
            bottom: -@tree-title-height - 4px;
            border-right: 1px solid @border-color-base;
            content: '';
          }

          &-end {
            &::before {
              display: none;
            }
          }
        }
      }

      /* Motion should hide line of measure */
      .@{tree-node-prefix-cls}-motion:not(.@{tree-motion}-leave):not(.@{tree-motion}-appear-active) {
        .@{tree-prefix-cls}-indent-unit {
          &::before {
            display: none;
          }
        }
      }

      // ============== Cover Background ==============
      .@{tree-prefix-cls}-switcher {
        z-index: 1;
        background: @component-background;
      }
    }
  }
}

.antTreeFn(@tree-prefix-cls);<|MERGE_RESOLUTION|>--- conflicted
+++ resolved
@@ -132,35 +132,9 @@
         line-height: @tree-title-height;
         text-align: center;
         vertical-align: top;
-<<<<<<< HEAD
-        border: 0 none;
-        outline: none;
-        cursor: pointer;
-      }
-
-      &.@{tree-prefix-cls}-iconEle:empty {
-        display: none;
-      }
-
-      &.@{tree-prefix-cls}-switcher {
-        position: relative;
-
-        &.@{tree-prefix-cls}-switcher-noop {
-          cursor: default;
-        }
-        &.@{tree-prefix-cls}-switcher_open {
-          .antTreeSwitcherIcon();
-        }
-        &.@{tree-prefix-cls}-switcher_close {
-          .antTreeSwitcherIcon();
-          .@{tree-prefix-cls}-switcher-icon {
-            svg {
-              transform: rotate(-90deg);
-            }
-          }
-        }
-=======
->>>>>>> e449b1ae
+        &:empty {
+          display: none;
+        }
       }
     }
 
