--- conflicted
+++ resolved
@@ -58,26 +58,7 @@
 
     &-unit {
       display: inline-block;
-<<<<<<< HEAD
       width: @tree-title-height;
-=======
-      height: @tree-title-height;
-      margin: 0;
-      padding: 0 5px;
-      color: @text-color;
-      line-height: @tree-title-height;
-      text-decoration: none;
-      vertical-align: top;
-      border-radius: @border-radius-sm;
-      cursor: pointer;
-      transition: all 0.3s;
-      &:hover {
-        background-color: @tree-node-hover-bg;
-      }
-      &.@{tree-prefix-cls}-node-selected {
-        background-color: @tree-node-selected-bg;
-      }
->>>>>>> 1b3a9d86
     }
   }
 
@@ -124,10 +105,10 @@
     transition: all 0.3s;
 
     &:hover {
-      background-color: @item-hover-bg;
+      background-color: @tree-node-hover-bg;
     }
     &.@{tree-prefix-cls}-node-selected {
-      background-color: @primary-2;
+      background-color: @tree-node-selected-bg;
     }
 
     // Icon
