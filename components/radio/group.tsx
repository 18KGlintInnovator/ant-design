--- conflicted
+++ resolved
@@ -17,22 +17,7 @@
   return matched ? { value } : undefined;
 }
 
-<<<<<<< HEAD
 export default class RadioGroup extends React.Component<RadioGroupProps, RadioGroupState> {
-=======
-export interface RadioGroupProps extends AbstractCheckboxGroupProps {
-  defaultValue?: any;
-  value?: any;
-  onChange?: React.FormEventHandler<any>;
-  size?: 'large' | 'default' | 'small';
-  onMouseEnter?: React.FormEventHandler<any>;
-  onMouseLeave?: React.FormEventHandler<any>;
-  name?: string;
-  id?: string;
-}
-
-export default class RadioGroup extends React.Component<RadioGroupProps, any> {
->>>>>>> 6f37caef
   static defaultProps = {
     disabled: false,
   };
