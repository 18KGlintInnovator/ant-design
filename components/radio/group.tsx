--- conflicted
+++ resolved
@@ -18,13 +18,6 @@
     value: props.value,
   });
 
-  const { prefixCls: customizePrefixCls } = props;
-  const prefixCls = getPrefixCls('radio', customizePrefixCls);
-  const groupPrefixCls = `${prefixCls}-group`;
-
-  // Style
-  const [wrapSSR, hashId] = useStyle(prefixCls);
-
   const onRadioChange = (ev: RadioChangeEvent) => {
     const lastValue = value;
     const val = ev.target.value;
@@ -37,40 +30,6 @@
     }
   };
 
-<<<<<<< HEAD
-  const renderGroup = () => {
-    const {
-      className = '',
-      options,
-      buttonStyle = 'outline' as RadioGroupButtonStyle,
-      disabled,
-      children,
-      size: customizeSize,
-      style,
-      id,
-      onMouseEnter,
-      onMouseLeave,
-    } = props;
-    let childrenToRender = children;
-    // 如果存在 options, 优先使用
-    if (options && options.length > 0) {
-      childrenToRender = options.map(option => {
-        if (typeof option === 'string' || typeof option === 'number') {
-          // 此处类型自动推导为 string
-          return (
-            <Radio
-              key={option.toString()}
-              prefixCls={prefixCls}
-              disabled={disabled}
-              value={option}
-              checked={value === option}
-            >
-              {option}
-            </Radio>
-          );
-        }
-        // 此处类型自动推导为 { label: string value: string }
-=======
   const {
     prefixCls: customizePrefixCls,
     className = '',
@@ -88,13 +47,16 @@
   } = props;
   const prefixCls = getPrefixCls('radio', customizePrefixCls);
   const groupPrefixCls = `${prefixCls}-group`;
+
+  // Style
+  const [wrapSSR, hashId] = useStyle(prefixCls);
+
   let childrenToRender = children;
   // 如果存在 options, 优先使用
   if (options && options.length > 0) {
     childrenToRender = options.map(option => {
       if (typeof option === 'string' || typeof option === 'number') {
         // 此处类型自动推导为 string
->>>>>>> 03ea767c
         return (
           <Radio
             key={option.toString()}
@@ -106,36 +68,6 @@
             {option}
           </Radio>
         );
-<<<<<<< HEAD
-      });
-    }
-
-    const mergedSize = customizeSize || size;
-    const classString = classNames(
-      groupPrefixCls,
-      `${groupPrefixCls}-${buttonStyle}`,
-      {
-        [`${groupPrefixCls}-${mergedSize}`]: mergedSize,
-        [`${groupPrefixCls}-rtl`]: direction === 'rtl',
-      },
-      className,
-      hashId,
-    );
-    return wrapSSR(
-      <div
-        {...getDataOrAriaProps(props)}
-        className={classString}
-        style={style}
-        onMouseEnter={onMouseEnter}
-        onMouseLeave={onMouseLeave}
-        id={id}
-        ref={ref}
-      >
-        {childrenToRender}
-      </div>,
-    );
-  };
-=======
       }
       // 此处类型自动推导为 { label: string value: string }
       return (
@@ -152,7 +84,6 @@
       );
     });
   }
->>>>>>> 03ea767c
 
   const mergedSize = customizeSize || size;
   const classString = classNames(
@@ -163,8 +94,9 @@
       [`${groupPrefixCls}-rtl`]: direction === 'rtl',
     },
     className,
+    hashId,
   );
-  return (
+  return wrapSSR(
     <div
       {...getDataOrAriaProps(props)}
       className={classString}
@@ -187,7 +119,7 @@
       >
         {childrenToRender}
       </RadioGroupContextProvider>
-    </div>
+    </div>,
   );
 });
 
