--- conflicted
+++ resolved
@@ -29,30 +29,17 @@
 
 单选框组合，用于包裹一组 `Radio`。
 
-<<<<<<< HEAD
-| 参数 | 说明 | 类型 | 默认值 |
-| --- | --- | --- | --- |
-| defaultValue | 默认选中的值 | any |  |
-| disabled | 禁选所有子单选器 | boolean | false |
-| name | RadioGroup 下所有 `input[type="radio"]` 的 `name` 属性 | string |  |
-| options | 以配置形式设置子元素 | string\[] \| Array&lt;{ label: string value: string disabled?: boolean }> |  |
-| size | 大小，只对按钮样式生效 | `large` \| `middle` \| `small` | - |
-| value | 用于设置当前选中的值 | any |  |
-| onChange | 选项变化时的回调函数 | Function(e:Event) |  |
-| buttonStyle | RadioButton 的风格样式，目前有描边和填色两种风格 | `outline` \| `solid` | `outline` |
-=======
 | 参数 | 说明 | 类型 | 默认值 | 版本 |
 | --- | --- | --- | --- | --- |
-| defaultValue | 默认选中的值 | any |  |  |
-| disabled | 禁选所有子单选器 | boolean | false |  |
-| name | RadioGroup 下所有 `input[type="radio"]` 的 `name` 属性 | string |  |  |
-| options | 以配置形式设置子元素 | string\[] \| Array&lt;{ label: string value: string disabled?: boolean }> |  |  |
-| size | 大小，只对按钮样式生效 | `large` \| `middle` \| `small` | 无 |  |
-| value | 用于设置当前选中的值 | any |  |  |
-| onChange | 选项变化时的回调函数 | Function(e:Event) |  |  |
+| defaultValue | 默认选中的值 | any | | |
+| disabled | 禁选所有子单选器 | boolean | false | | |
+| name | RadioGroup 下所有 `input[type="radio"]` 的 `name` 属性 | string | | |
+| options | 以配置形式设置子元素 | string\[] \| Array&lt;{ label: string value: string disabled?: boolean }> | | |
+| size | 大小，只对按钮样式生效 | `large` \| `middle` \| `small` | - | |
+| value | 用于设置当前选中的值 | any | | |
+| onChange | 选项变化时的回调函数 | Function(e:Event) | | |
 | optionType | 用于设置 Radio `options` 类型 | `default` \| `button` | `default` | 4.4.0 |
-| buttonStyle | RadioButton 的风格样式，目前有描边和填色两种风格 | `outline` \| `solid` | `outline` |  |
->>>>>>> 1086d879
+| buttonStyle | RadioButton 的风格样式，目前有描边和填色两种风格 | `outline` \| `solid` | `outline` | |
 
 ## 方法
 
