--- conflicted
+++ resolved
@@ -33,14 +33,7 @@
       selectedRowKeys: this.props.selectedRowKeys || [],
       filters: this.getFiltersFromColumns(),
       selectionDirty: false,
-<<<<<<< HEAD
       ...this.getSortStateFromColumns(),
-      radioIndex: null,
-=======
-      sortColumn: '',
-      sortOrder: '',
-      sorter: null,
->>>>>>> 6f1bbfb3
       pagination: this.hasPagination() ?
       {
         size: this.props.size,
