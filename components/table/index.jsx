--- conflicted
+++ resolved
@@ -96,15 +96,9 @@
 
   componentWillReceiveProps(nextProps) {
     if (('pagination' in nextProps) && nextProps.pagination !== false) {
-<<<<<<< HEAD
-      this.setState({
-        pagination: { ...defaultPagination, ...this.state.pagination, ...nextProps.pagination },
-      });
-=======
       this.setState(previousState => ({
-        pagination: objectAssign({}, defaultPagination, previousState.pagination, nextProps.pagination),
+        pagination: { ...defaultPagination, ...previousState.pagination, ...nextProps.pagination },
       }));
->>>>>>> 6a14de41
     }
     // dataSource 的变化会清空选中项
     if ('dataSource' in nextProps &&
