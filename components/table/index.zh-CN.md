---
category: Components
cols: 1
type: 数据展示
title: Table
subtitle: 表格
---

展示行列数据。

## 设计师专属

安装 [Kitchen Sketch 插件 💎](https://kitchen.alipay.com/)，两步就可以自动生成 Ant Design 表格组件。

## 何时使用

- 当有大量结构化的数据需要展现时；
- 当需要对数据进行排序、搜索、分页、自定义操作等复杂行为时。

## 如何使用

指定表格的数据源 `dataSource` 为一个数组。

```jsx
const dataSource = [
  {
    key: '1',
    name: '胡彦斌',
    age: 32,
    address: '西湖区湖底公园1号',
  },
  {
    key: '2',
    name: '胡彦祖',
    age: 42,
    address: '西湖区湖底公园1号',
  },
];

const columns = [
  {
    title: '姓名',
    dataIndex: 'name',
    key: 'name',
  },
  {
    title: '年龄',
    dataIndex: 'age',
    key: 'age',
  },
  {
    title: '住址',
    dataIndex: 'address',
    key: 'address',
  },
];

<Table dataSource={dataSource} columns={columns} />;
```

## API

### Table

<<<<<<< HEAD
| 参数 | 说明 | 类型 | 默认值 |
| --- | --- | --- | --- |
| tableLayout | 表格元素的 [table-layout](https://developer.mozilla.org/zh-CN/docs/Web/CSS/table-layout) 属性，设为 `fixed` 表示内容不会影响列的布局 | - \| 'auto' \| 'fixed' | 无<hr />固定表头/列或使用了 `column.ellipsis` 时，默认值为 `fixed` |
| bordered | 是否展示外边框和列边框 | boolean | false |
| columns | 表格列的配置描述，具体项见下表 | [ColumnProps](https://git.io/vMMXC)\[] | - |
| components | 覆盖默认的 table 元素 | [TableComponents](https://git.io/fANxz) | - |
| dataSource | 数据数组 | any\[] | - |
| expandable | 配置展开属性 | [expandable](#expandable) | - |
| footer | 表格尾部 | Function(currentPageData) | - |
| loading | 页面是否加载中 | boolean\|[object](https://ant.design/components/spin-cn/#API) ([更多](https://github.com/ant-design/ant-design/issues/4544#issuecomment-271533135)) | false |
| locale | 默认文案设置，目前包括排序、过滤、空数据文案 | object | filterConfirm: '确定' <br> filterReset: '重置' <br> emptyText: '暂无数据' <br> [默认值](https://github.com/ant-design/ant-design/issues/575#issuecomment-159169511) |
| pagination | 分页器，参考[配置项](#pagination)或 [pagination](/components/pagination/) 文档，设为 false 时不展示和进行分页 | object | - |
| rowClassName | 表格行的类名 | Function(record, index):string | - |
| rowKey | 表格行 key 的取值，可以是字符串或一个函数 | string\|Function(record):string | 'key' |
| rowSelection | 表格行是否可选择，[配置项](#rowSelection) | object | null |
| scroll | 表格是否可滚动，[配置项](#scroll) | object | - |
| showHeader | 是否显示表头 | boolean | true |
| size | 表格大小 | default \| middle \| small | default |
| summary | 总结栏 | (currentData) => ReactNode | - |
| title | 表格标题 | Function(currentPageData) | - |
| onChange | 分页、排序、筛选变化时触发 | Function(pagination, filters, sorter, extra: { currentDataSource: [] }) | - |
| onHeaderRow | 设置头部行属性 | Function(column, index) | - |
| onRow | 设置行属性 | Function(record, index) | - |
| getPopupContainer | 设置表格内各类浮层的渲染节点，如筛选菜单 | (triggerNode) => HTMLElement | `() => TableHtmlElement` |
=======
| 参数 | 说明 | 类型 | 默认值 | 版本 |
| --- | --- | --- | --- | --- |
| tableLayout | 表格元素的 [table-layout](https://developer.mozilla.org/zh-CN/docs/Web/CSS/table-layout) 属性，设为 `fixed` 表示内容不会影响列的布局 | - \| 'auto' \| 'fixed' | 无<hr />固定表头/列或使用了 `column.ellipsis` 时，默认值为 `fixed` | 3.24.0 |
| bordered | 是否展示外边框和列边框 | boolean | false |  |
| childrenColumnName | 指定树形结构的列名 | string\[] | children | 3.4.2 |
| columns | 表格列的配置描述，具体项见下表 | [ColumnProps](https://git.io/JeKZW)\[] | - |  |
| components | 覆盖默认的 table 元素 | [TableComponents](https://git.io/fANxz) | - |  |
| dataSource | 数据数组 | any\[] |  |  |
| defaultExpandAllRows | 初始时，是否展开所有行 | boolean | false |  |
| defaultExpandedRowKeys | 默认展开的行 | string\[] | - |  |
| expandedRowKeys | 展开的行，控制属性 | string\[] | - |  |
| expandedRowRender | 额外的展开行 | Function(record, index, indent, expanded):ReactNode | - |  |
| expandIcon | 自定义展开图标，参考[示例](http://react-component.github.io/table/examples/expandIcon.html) | Function(props):ReactNode | - | 3.11.3 |
| expandRowByClick | 通过点击行来展开子行 | boolean | `false` | 3.0.1 |
| footer | 表格尾部 | Function(currentPageData) |  |  |
| indentSize | 展示树形数据时，每层缩进的宽度，以 px 为单位 | number | 15 |  |
| loading | 页面是否加载中 | boolean\|[object](https://ant.design/components/spin-cn/#API) ([更多](https://github.com/ant-design/ant-design/issues/4544#issuecomment-271533135)) | false |  |
| locale | 默认文案设置，目前包括排序、过滤、空数据文案 | object | filterConfirm: '确定' <br> filterReset: '重置' <br> emptyText: '暂无数据' <br> [默认值](https://github.com/ant-design/ant-design/issues/575#issuecomment-159169511) |  |
| pagination | 分页器，参考[配置项](#pagination)或 [pagination](/components/pagination/) 文档，设为 false 时不展示和进行分页 | object |  |  |
| rowClassName | 表格行的类名 | Function(record, index):string | - |  |
| rowKey | 表格行 key 的取值，可以是字符串或一个函数 | string\|Function(record):string | 'key' |  |
| rowSelection | 表格行是否可选择，[配置项](#rowSelection) | object | null |  |
| scroll | 表格是否可滚动，[配置项](#scroll) | object | - |  |
| showHeader | 是否显示表头 | boolean | true |  |
| size | 表格大小 | default \| middle \| small | default |  |
| title | 表格标题 | Function(currentPageData) |  |  |
| onChange | 分页、排序、筛选变化时触发 | Function(pagination, filters, sorter, extra: { currentDataSource: [] }) |  |  |
| onExpand | 点击展开图标时触发 | Function(expanded, record) |  |  |
| onExpandedRowsChange | 展开的行变化时触发 | Function(expandedRows) |  |  |
| onHeaderRow | 设置头部行属性 | Function(column, index) | - |  |
| onRow | 设置行属性 | Function(record, index) | - |  |
| getPopupContainer | 设置表格内各类浮层的渲染节点，如筛选菜单 | (triggerNode) => HTMLElement | `() => TableHtmlElement` | 3.21.0 |
>>>>>>> a2107842

#### onRow 用法

适用于 `onRow` `onHeaderRow` `onCell` `onHeaderCell`。

```jsx
<Table
  onRow={record => {
    return {
      onClick: event => {}, // 点击行
      onDoubleClick: event => {},
      onContextMenu: event => {},
      onMouseEnter: event => {}, // 鼠标移入行
      onMouseLeave: event => {},
    };
  }}
  onHeaderRow={column => {
    return {
      onClick: () => {}, // 点击表头行
    };
  }}
/>
```

### Column

列描述数据对象，是 columns 中的一项，Column 使用相同的 API。

| 参数 | 说明 | 类型 | 默认值 |
| --- | --- | --- | --- |
| align | 设置列的对齐方式 | 'left' \| 'right' \| 'center' | 'left' |
| ellipsis | 超过宽度将自动省略，暂不支持和排序筛选一起使用。<br />设置为 `true` 时，表格布局将变成 `tableLayout="fixed"`。 | boolean | false |
| className | 列样式类名 | string | - |
| colSpan | 表头列合并,设置为 0 时，不渲染 | number | - |
| dataIndex | 列数据在数据项中对应的路径，支持通过数组查询嵌套路径 | string \| string\[] | - |
| defaultSortOrder | 默认排序顺序 | 'ascend' \| 'descend' | - |
| filterDropdown | 可以自定义筛选菜单，此函数只负责渲染图层，需要自行编写各种交互 | React.ReactNode \| (props: [FilterDropdownProps](https://git.io/fjP5h)) => React.ReactNode | - |
| filterDropdownVisible | 用于控制自定义筛选菜单是否可见 | boolean | - |
| filtered | 标识数据是否经过过滤，筛选图标会高亮 | boolean | false |
| filteredValue | 筛选的受控属性，外界可用此控制列的筛选状态，值为已筛选的 value 数组 | string\[] | - |
| filterIcon | 自定义 filter 图标。 | ReactNode\|(filtered: boolean) => ReactNode | false |
| filterMultiple | 是否多选 | boolean | true |
| filters | 表头的筛选菜单项 | object\[] | - |
| fixed | 列是否固定，可选 `true`(等效于 left) `'left'` `'right'` | boolean\|string | false |
| key | React 需要的 key，如果已经设置了唯一的 `dataIndex`，可以忽略这个属性 | string | - |
| render | 生成复杂数据的渲染函数，参数分别为当前行的值，当前行数据，行索引，@return 里面可以设置表格[行/列合并](#components-table-demo-colspan-rowspan) | Function(text, record, index) {} | - |
| sorter | 排序函数，本地排序使用一个函数(参考 [Array.sort](https://developer.mozilla.org/en-US/docs/Web/JavaScript/Reference/Global_Objects/Array/sort) 的 compareFunction)，需要服务端排序可设为 true | Function\|boolean | - |
| sortOrder | 排序的受控属性，外界可用此控制列的排序，可设置为 `'ascend'` `'descend'` `false` | boolean\|string | - |
| sortDirections | 支持的排序方式，取值为 `'ascend'` `'descend'` | Array | `['ascend', 'descend']` |
| title | 列头显示文字（函数用法 `3.10.0` 后支持） | ReactNode\|({ sortOrder, sortColumn, filters }) => ReactNode | - |
| width | 列宽度（[指定了也不生效？](https://github.com/ant-design/ant-design/issues/13825#issuecomment-449889241)） | string\|number | - |
| onCell | 设置单元格属性 | Function(record, rowIndex) | - |
| onFilter | 本地模式下，确定筛选的运行函数 | Function | - |
| onFilterDropdownVisibleChange | 自定义筛选菜单可见变化时调用 | function(visible) {} | - |
| onHeaderCell | 设置头部单元格属性 | Function(column) | - |

### ColumnGroup

| 参数  | 说明         | 类型              | 默认值 |
| ----- | ------------ | ----------------- | ------ |
| title | 列头显示文字 | string\|ReactNode | -      |

### pagination

分页的配置项。

| 参数     | 说明               | 类型                        | 默认值   |
| -------- | ------------------ | --------------------------- | -------- |
| position | 指定分页显示的位置 | 'top' \| 'bottom' \| 'both' | 'bottom' |

更多配置项，请查看 [`Pagination`](/components/pagination/)。

### expandable

展开功能的配置。

| 参数 | 说明 | 类型 | 默认值 |
| --- | --- | --- | --- |
| childrenColumnName | 指定树形结构的列名 | string\[] | children |
| defaultExpandAllRows | 初始时，是否展开所有行 | boolean | false |
| defaultExpandedRowKeys | 默认展开的行 | string\[] | - |
| expandIcon | 自定义展开图标，参考[示例](http://react-component.github.io/table/examples/expandIcon.html) | Function(props):ReactNode | - |
| expandedRowKeys | 展开的行，控制属性 | string\[] | - |
| expandedRowRender | 额外的展开行 | Function(record, index, indent, expanded):ReactNode | - |
| expandRowByClick | 通过点击行来展开子行 | boolean | `false` |
| indentSize | 展示树形数据时，每层缩进的宽度，以 px 为单位 | number | 15 |
| rowExpandable | 设置是否允许行展开 | (record) => boolean | - |
| onExpand | 点击展开图标时触发 | Function(expanded, record) | - |
| onExpandedRowsChange | 展开的行变化时触发 | Function(expandedRows) | - |

### rowSelection

选择功能的配置。

| 参数 | 说明 | 类型 | 默认值 |
| --- | --- | --- | --- |
| columnWidth | 自定义列表选择框宽度 | string\|number | `60px` |
| columnTitle | 自定义列表选择框标题 | string\|React.ReactNode | - |
| fixed | 把选择框列固定在左边 | boolean | - |
| getCheckboxProps | 选择框的默认属性配置 | Function(record) | - |
| hideDefaultSelections | [自定义选择项](#components-table-demo-row-selection-custom)时去掉『全选』『反选』两个默认选项 | boolean | false |
| selectedRowKeys | 指定选中项的 key 数组，需要和 onChange 进行配合 | string\[]\|number[] | \[] |
| selections | 自定义选择项 [配置项](#selection), 设为 `true` 时使用默认选择项 | object\[]\|boolean | true |
| type | 多选/单选，`checkbox` or `radio` | string | `checkbox` |
| onChange | 选中项发生变化时的回调 | Function(selectedRowKeys, selectedRows) | - |
| onSelect | 用户手动选择/取消选择某行的回调 | Function(record, selected, selectedRows, nativeEvent) | - |
| onSelectAll | 用户手动选择/取消选择所有行的回调 | Function(selected, selectedRows, changeRows) | - |
| onSelectInvert | 用户手动选择反选的回调 | Function(selectedRows) | - |

### scroll

| 参数 | 说明 | 类型 | 默认值 |
| --- | --- | --- | --- |
| x | 设置横向滚动，也可用于指定滚动区域的宽和高，可以设置为像素值，百分比，true 和 ['max-content'](https://developer.mozilla.org/zh-CN/docs/Web/CSS/width#max-content) | number \| true | - |
| y | 设置纵向滚动，也可用于指定滚动区域的宽和高，可以设置为像素值，百分比，true 和 ['max-content'](https://developer.mozilla.org/zh-CN/docs/Web/CSS/width#max-content) | number \| true | - |
| scrollToFirstRowOnChange | 当分页、排序、筛选变化后是否滚动到表格顶部 | boolean | - |

### selection

| 参数     | 说明                       | 类型                        | 默认值 |
| -------- | -------------------------- | --------------------------- | ------ |
| key      | React 需要的 key，建议设置 | string                      | -      |
| text     | 选择项显示的文字           | string\|React.ReactNode     | -      |
| onSelect | 选择项点击回调             | Function(changeableRowKeys) | -      |

## 在 TypeScript 中使用

```tsx
import { Table } from 'antd';
import { ColumnProps } from 'antd/es/table';

interface User {
  key: number;
  name: string;
}

const columns: ColumnProps<User>[] = [{
  key: 'name',
  title: 'Name',
  dataIndex: 'name',
}];

const data: User[] = [{
  key: 0,
  name: 'Jack',
}];

class UserTable extends Table<User> {}
<UserTable columns={columns} dataSource={data} />

// 使用 JSX 风格的 API
class NameColumn extends Table.Column<User> {}

<UserTable dataSource={data}>
  <NameColumn key="name" title="Name" dataIndex="name" />
</UserTable>

// TypeScript 2.9 之后也可以这样写
// https://www.typescriptlang.org/docs/handbook/release-notes/typescript-2-9.html#generic-type-arguments-in-jsx-elements
<Table<User> columns={columns} dataSource={data} />
<Table<User> dataSource={data}>
  <Table.Column<User> key="name" title="Name" dataIndex="name" />
</Table>
```

## 注意

按照 [React 的规范](https://zh-hans.reactjs.org/docs/lists-and-keys.html#keys)，所有的数组组件必须绑定 `key`。在 Table 中，`dataSource` 和 `columns` 里的数据值都需要指定 `key` 值。对于 `dataSource` 默认将每列数据的 `key` 属性作为唯一的标识。

![控制台警告](https://os.alipayobjects.com/rmsportal/luLdLvhPOiRpyss.png)

如果 `dataSource[i].key` 没有提供，你应该使用 `rowKey` 来指定 `dataSource` 的主键，如下所示。若没有指定，控制台会出现以上的提示，表格组件也会出现各类奇怪的错误。

```jsx
// 比如你的数据主键是 uid
return <Table rowKey="uid" />;
// 或
return <Table rowKey={record => record.uid} />;
```

## 从 v3 升级到 v4

Table 移除了在 v3 中废弃的 `onRowClick`、`onRowDoubleClick`、`onRowMouseEnter`、`onRowMouseLeave` 等方法。如果你使用的 api 为文档中列举的 api，那你不用担心会丢失功能。

此外，比较重大的改动为 `dataIndex` 从支持路径嵌套如 `user.age` 改成了数组路径如 `['user', 'age']`。以解决过去属性名带 `.` 需要额外的数据转化问题。

## FAQ

### 如何在没有数据或只有一页数据时隐藏分页栏

你可以设置 `pagination` 的 `hideOnSinglePage` 属性为 `true`。<|MERGE_RESOLUTION|>--- conflicted
+++ resolved
@@ -62,12 +62,11 @@
 
 ### Table
 
-<<<<<<< HEAD
 | 参数 | 说明 | 类型 | 默认值 |
 | --- | --- | --- | --- |
 | tableLayout | 表格元素的 [table-layout](https://developer.mozilla.org/zh-CN/docs/Web/CSS/table-layout) 属性，设为 `fixed` 表示内容不会影响列的布局 | - \| 'auto' \| 'fixed' | 无<hr />固定表头/列或使用了 `column.ellipsis` 时，默认值为 `fixed` |
 | bordered | 是否展示外边框和列边框 | boolean | false |
-| columns | 表格列的配置描述，具体项见下表 | [ColumnProps](https://git.io/vMMXC)\[] | - |
+| columns | 表格列的配置描述，具体项见下表 | [ColumnProps](#Column)\[] | - |
 | components | 覆盖默认的 table 元素 | [TableComponents](https://git.io/fANxz) | - |
 | dataSource | 数据数组 | any\[] | - |
 | expandable | 配置展开属性 | [expandable](#expandable) | - |
@@ -87,40 +86,6 @@
 | onHeaderRow | 设置头部行属性 | Function(column, index) | - |
 | onRow | 设置行属性 | Function(record, index) | - |
 | getPopupContainer | 设置表格内各类浮层的渲染节点，如筛选菜单 | (triggerNode) => HTMLElement | `() => TableHtmlElement` |
-=======
-| 参数 | 说明 | 类型 | 默认值 | 版本 |
-| --- | --- | --- | --- | --- |
-| tableLayout | 表格元素的 [table-layout](https://developer.mozilla.org/zh-CN/docs/Web/CSS/table-layout) 属性，设为 `fixed` 表示内容不会影响列的布局 | - \| 'auto' \| 'fixed' | 无<hr />固定表头/列或使用了 `column.ellipsis` 时，默认值为 `fixed` | 3.24.0 |
-| bordered | 是否展示外边框和列边框 | boolean | false |  |
-| childrenColumnName | 指定树形结构的列名 | string\[] | children | 3.4.2 |
-| columns | 表格列的配置描述，具体项见下表 | [ColumnProps](https://git.io/JeKZW)\[] | - |  |
-| components | 覆盖默认的 table 元素 | [TableComponents](https://git.io/fANxz) | - |  |
-| dataSource | 数据数组 | any\[] |  |  |
-| defaultExpandAllRows | 初始时，是否展开所有行 | boolean | false |  |
-| defaultExpandedRowKeys | 默认展开的行 | string\[] | - |  |
-| expandedRowKeys | 展开的行，控制属性 | string\[] | - |  |
-| expandedRowRender | 额外的展开行 | Function(record, index, indent, expanded):ReactNode | - |  |
-| expandIcon | 自定义展开图标，参考[示例](http://react-component.github.io/table/examples/expandIcon.html) | Function(props):ReactNode | - | 3.11.3 |
-| expandRowByClick | 通过点击行来展开子行 | boolean | `false` | 3.0.1 |
-| footer | 表格尾部 | Function(currentPageData) |  |  |
-| indentSize | 展示树形数据时，每层缩进的宽度，以 px 为单位 | number | 15 |  |
-| loading | 页面是否加载中 | boolean\|[object](https://ant.design/components/spin-cn/#API) ([更多](https://github.com/ant-design/ant-design/issues/4544#issuecomment-271533135)) | false |  |
-| locale | 默认文案设置，目前包括排序、过滤、空数据文案 | object | filterConfirm: '确定' <br> filterReset: '重置' <br> emptyText: '暂无数据' <br> [默认值](https://github.com/ant-design/ant-design/issues/575#issuecomment-159169511) |  |
-| pagination | 分页器，参考[配置项](#pagination)或 [pagination](/components/pagination/) 文档，设为 false 时不展示和进行分页 | object |  |  |
-| rowClassName | 表格行的类名 | Function(record, index):string | - |  |
-| rowKey | 表格行 key 的取值，可以是字符串或一个函数 | string\|Function(record):string | 'key' |  |
-| rowSelection | 表格行是否可选择，[配置项](#rowSelection) | object | null |  |
-| scroll | 表格是否可滚动，[配置项](#scroll) | object | - |  |
-| showHeader | 是否显示表头 | boolean | true |  |
-| size | 表格大小 | default \| middle \| small | default |  |
-| title | 表格标题 | Function(currentPageData) |  |  |
-| onChange | 分页、排序、筛选变化时触发 | Function(pagination, filters, sorter, extra: { currentDataSource: [] }) |  |  |
-| onExpand | 点击展开图标时触发 | Function(expanded, record) |  |  |
-| onExpandedRowsChange | 展开的行变化时触发 | Function(expandedRows) |  |  |
-| onHeaderRow | 设置头部行属性 | Function(column, index) | - |  |
-| onRow | 设置行属性 | Function(record, index) | - |  |
-| getPopupContainer | 设置表格内各类浮层的渲染节点，如筛选菜单 | (triggerNode) => HTMLElement | `() => TableHtmlElement` | 3.21.0 |
->>>>>>> a2107842
 
 #### onRow 用法
 
