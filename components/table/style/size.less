--- conflicted
+++ resolved
@@ -35,11 +35,7 @@
 
     // https://github.com/ant-design/ant-design/issues/35167
     .@{table-prefix-cls}-selection-column {
-<<<<<<< HEAD
-      padding-inline-start: @padding-horizontal / 4;
-=======
       padding-inline-start: (@padding-horizontal / 4);
->>>>>>> f8e7cba3
     }
   }
 }
