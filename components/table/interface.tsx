--- conflicted
+++ resolved
@@ -5,12 +5,8 @@
   ExpandableConfig,
 } from 'rc-table/lib/interface';
 import { CheckboxProps } from '../checkbox';
-<<<<<<< HEAD
-import { PaginationConfig } from '../pagination';
+import { PaginationProps } from '../pagination';
 import { Breakpoint } from '../_util/responsiveObserve';
-=======
-import { PaginationProps } from '../pagination';
->>>>>>> e41340ac
 import { INTERNAL_SELECTION_ITEM } from './hooks/useSelection';
 
 export { GetRowKey, ExpandableConfig };
