--- conflicted
+++ resolved
@@ -7,15 +7,11 @@
 export { PaginationConfig } from '../pagination';
 
 export type CompareFn<T> = (a: T, b: T, sortOrder?: SortOrder) => number;
-<<<<<<< HEAD
 export type ColumnFilterItem = {
   text: React.ReactNode;
   value: string;
   children?: ColumnFilterItem[];
 };
-=======
-export type ColumnFilterItem = { text: string; value: string; children?: ColumnFilterItem[] };
->>>>>>> 1d757253
 
 export interface ColumnProps<T> {
   title?:
