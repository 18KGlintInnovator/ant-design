---
order: 27
title:
  en-US: Dynamic Settings
  zh-CN: 动态控制表格属性
---

## zh-CN

选择不同配置组合查看效果。

## en-US

Select different settings to see the result.

```jsx
import { Table, Switch, Radio, Form, Divider } from 'antd';
import { Down } from '@ant-design/icons';

const FormItem = Form.Item;

const columns = [
  {
    title: 'Name',
    dataIndex: 'name',
    key: 'name',
    width: 150,
    render: text => <a>{text}</a>,
  },
  {
    title: 'Age',
    dataIndex: 'age',
    key: 'age',
    width: 70,
  },
  {
    title: 'Address',
    dataIndex: 'address',
    key: 'address',
  },
  {
    title: 'Action',
    key: 'action',
    width: 360,
    render: (text, record) => (
      <span>
        <a>Action 一 {record.name}</a>
        <Divider type="vertical" />
        <a>Delete</a>
        <Divider type="vertical" />
<<<<<<< HEAD
        <a href="javascript:;" className="ant-dropdown-link">
          More actions <Down />
=======
        <a className="ant-dropdown-link">
          More actions <Icon type="down" />
>>>>>>> c54bffb3
        </a>
      </span>
    ),
  },
];

const data = [];
for (let i = 1; i <= 10; i++) {
  data.push({
    key: i,
    name: 'John Brown',
    age: `${i}2`,
    address: `New York No. ${i} Lake Park`,
    description: `My name is John Brown, I am ${i}2 years old, living in New York No. ${i} Lake Park.`,
  });
}

const expandedRowRender = record => <p>{record.description}</p>;
const title = () => 'Here is title';
const showHeader = true;
const footer = () => 'Here is footer';
const scroll = { y: 240 };
const pagination = { position: 'bottom' };

class Demo extends React.Component {
  state = {
    bordered: false,
    loading: false,
    pagination,
    size: 'default',
    expandedRowRender,
    title: undefined,
    showHeader,
    footer,
    rowSelection: {},
    scroll: undefined,
    hasData: true,
  };

  handleToggle = prop => enable => {
    this.setState({ [prop]: enable });
  };

  handleSizeChange = e => {
    this.setState({ size: e.target.value });
  };

  handleExpandChange = enable => {
    this.setState({ expandedRowRender: enable ? expandedRowRender : undefined });
  };

  handleTitleChange = enable => {
    this.setState({ title: enable ? title : undefined });
  };

  handleHeaderChange = enable => {
    this.setState({ showHeader: enable ? showHeader : false });
  };

  handleFooterChange = enable => {
    this.setState({ footer: enable ? footer : undefined });
  };

  handleRowSelectionChange = enable => {
    this.setState({ rowSelection: enable ? {} : undefined });
  };

  handleScollChange = enable => {
    this.setState({ scroll: enable ? scroll : undefined });
  };

  handleDataChange = hasData => {
    this.setState({ hasData });
  };

  handlePaginationChange = e => {
    const { value } = e.target;
    this.setState({
      pagination: value === 'none' ? false : { position: value },
    });
  };

  render() {
    const { state } = this;
    return (
      <div>
        <div className="components-table-demo-control-bar">
          <Form layout="inline">
            <FormItem label="Bordered">
              <Switch checked={state.bordered} onChange={this.handleToggle('bordered')} />
            </FormItem>
            <FormItem label="loading">
              <Switch checked={state.loading} onChange={this.handleToggle('loading')} />
            </FormItem>
            <FormItem label="Title">
              <Switch checked={!!state.title} onChange={this.handleTitleChange} />
            </FormItem>
            <FormItem label="Column Header">
              <Switch checked={!!state.showHeader} onChange={this.handleHeaderChange} />
            </FormItem>
            <FormItem label="Footer">
              <Switch checked={!!state.footer} onChange={this.handleFooterChange} />
            </FormItem>
            <FormItem label="Expandable">
              <Switch checked={!!state.expandedRowRender} onChange={this.handleExpandChange} />
            </FormItem>
            <FormItem label="Checkbox">
              <Switch checked={!!state.rowSelection} onChange={this.handleRowSelectionChange} />
            </FormItem>
            <FormItem label="Fixed Header">
              <Switch checked={!!state.scroll} onChange={this.handleScollChange} />
            </FormItem>
            <FormItem label="Has Data">
              <Switch checked={!!state.hasData} onChange={this.handleDataChange} />
            </FormItem>
            <FormItem label="Size">
              <Radio.Group size="default" value={state.size} onChange={this.handleSizeChange}>
                <Radio.Button value="default">Default</Radio.Button>
                <Radio.Button value="middle">Middle</Radio.Button>
                <Radio.Button value="small">Small</Radio.Button>
              </Radio.Group>
            </FormItem>
            <FormItem label="Pagination">
              <Radio.Group
                value={state.pagination ? state.pagination.position : 'none'}
                onChange={this.handlePaginationChange}
              >
                <Radio.Button value="top">Top</Radio.Button>
                <Radio.Button value="bottom">Bottom</Radio.Button>
                <Radio.Button value="both">Both</Radio.Button>
                <Radio.Button value="none">None</Radio.Button>
              </Radio.Group>
            </FormItem>
          </Form>
        </div>
        <Table {...this.state} columns={columns} dataSource={state.hasData ? data : null} />
      </div>
    );
  }
}

ReactDOM.render(<Demo />, mountNode);
```

<style>
.components-table-demo-control-bar {
  margin-bottom: 10px;
}
.components-table-demo-control-bar .ant-form-item {
  margin-right: 16px;
  margin-bottom: 8px;
}
</style><|MERGE_RESOLUTION|>--- conflicted
+++ resolved
@@ -48,13 +48,8 @@
         <Divider type="vertical" />
         <a>Delete</a>
         <Divider type="vertical" />
-<<<<<<< HEAD
-        <a href="javascript:;" className="ant-dropdown-link">
+        <a className="ant-dropdown-link">
           More actions <Down />
-=======
-        <a className="ant-dropdown-link">
-          More actions <Icon type="down" />
->>>>>>> c54bffb3
         </a>
       </span>
     ),
