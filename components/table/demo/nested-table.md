---
order: 24
title:
  en-US: Nested tables
  zh-CN: 嵌套子表格
---

## zh-CN

展示每行数据更详细的信息。

## en-US

Showing more detailed info of every row.

```jsx
import { Table, Badge, Menu, Dropdown } from 'antd';
import { Down } from '@ant-design/icons';

const menu = (
  <Menu>
    <Menu.Item>Action 1</Menu.Item>
    <Menu.Item>Action 2</Menu.Item>
  </Menu>
);

function NestedTable() {
  const expandedRowRender = () => {
    const columns = [
      { title: 'Date', dataIndex: 'date', key: 'date' },
      { title: 'Name', dataIndex: 'name', key: 'name' },
      {
        title: 'Status',
        key: 'state',
        render: () => (
          <span>
            <Badge status="success" />
            Finished
          </span>
        ),
      },
      { title: 'Upgrade Status', dataIndex: 'upgradeNum', key: 'upgradeNum' },
      {
        title: 'Action',
        dataIndex: 'operation',
        key: 'operation',
        render: () => (
          <span className="table-operation">
            <a>Pause</a>
            <a>Stop</a>
            <Dropdown overlay={menu}>
<<<<<<< HEAD
              <a href="javascript:;">
                More <Down />
=======
              <a>
                More <Icon type="down" />
>>>>>>> c54bffb3
              </a>
            </Dropdown>
          </span>
        ),
      },
    ];

    const data = [];
    for (let i = 0; i < 3; ++i) {
      data.push({
        key: i,
        date: '2014-12-24 23:12:00',
        name: 'This is production name',
        upgradeNum: 'Upgraded: 56',
      });
    }
    return <Table columns={columns} dataSource={data} pagination={false} />;
  };

  const columns = [
    { title: 'Name', dataIndex: 'name', key: 'name' },
    { title: 'Platform', dataIndex: 'platform', key: 'platform' },
    { title: 'Version', dataIndex: 'version', key: 'version' },
    { title: 'Upgraded', dataIndex: 'upgradeNum', key: 'upgradeNum' },
    { title: 'Creator', dataIndex: 'creator', key: 'creator' },
    { title: 'Date', dataIndex: 'createdAt', key: 'createdAt' },
    { title: 'Action', key: 'operation', render: () => <a>Publish</a> },
  ];

  const data = [];
  for (let i = 0; i < 3; ++i) {
    data.push({
      key: i,
      name: 'Screem',
      platform: 'iOS',
      version: '10.3.4.5654',
      upgradeNum: 500,
      creator: 'Jack',
      createdAt: '2014-12-24 23:12:00',
    });
  }

  return (
    <Table
      className="components-table-demo-nested"
      columns={columns}
      expandedRowRender={expandedRowRender}
      dataSource={data}
    />
  );
}

ReactDOM.render(<NestedTable />, mountNode);
```<|MERGE_RESOLUTION|>--- conflicted
+++ resolved
@@ -49,13 +49,8 @@
             <a>Pause</a>
             <a>Stop</a>
             <Dropdown overlay={menu}>
-<<<<<<< HEAD
-              <a href="javascript:;">
+              <a>
                 More <Down />
-=======
-              <a>
-                More <Icon type="down" />
->>>>>>> c54bffb3
               </a>
             </Dropdown>
           </span>
