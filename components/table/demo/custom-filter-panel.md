---
order: 9
title:
  en-US: Customized filter panel
  zh-CN: 自定义筛选菜单
---

## zh-CN

通过 `filterDropdown` 自定义的列筛选功能，并实现一个搜索列的示例。

## en-US

Implement a customized column search example via `filterDropdown`.

```jsx
import { Table, Input, Button } from 'antd';
import Highlighter from 'react-highlight-words';
import { Search } from '@ant-design/icons';

const data = [
  {
    key: '1',
    name: 'John Brown',
    age: 32,
    address: 'New York No. 1 Lake Park',
  },
  {
    key: '2',
    name: 'Joe Black',
    age: 42,
    address: 'London No. 1 Lake Park',
  },
  {
    key: '3',
    name: 'Jim Green',
    age: 32,
    address: 'Sidney No. 1 Lake Park',
  },
  {
    key: '4',
    name: 'Jim Red',
    age: 32,
    address: 'London No. 2 Lake Park',
  },
];

class App extends React.Component {
  state = {
    searchText: '',
    searchedColumn: '',
  };

  getColumnSearchProps = dataIndex => ({
    filterDropdown: ({ setSelectedKeys, selectedKeys, confirm, clearFilters }) => (
      <div style={{ padding: 8 }}>
        <Input
          ref={node => {
            this.searchInput = node;
          }}
          placeholder={`Search ${dataIndex}`}
          value={selectedKeys[0]}
          onChange={e => setSelectedKeys(e.target.value ? [e.target.value] : [])}
          onPressEnter={() => this.handleSearch(selectedKeys, confirm, dataIndex)}
          style={{ width: 188, marginBottom: 8, display: 'block' }}
        />
        <Button
          type="primary"
<<<<<<< HEAD
          onClick={() => this.handleSearch(selectedKeys, confirm)}
          icon={<Search />}
=======
          onClick={() => this.handleSearch(selectedKeys, confirm, dataIndex)}
          icon="search"
>>>>>>> a2107842
          size="small"
          style={{ width: 90, marginRight: 8 }}
        >
          Search
        </Button>
        <Button onClick={() => this.handleReset(clearFilters)} size="small" style={{ width: 90 }}>
          Reset
        </Button>
      </div>
    ),
    filterIcon: filtered => <Search style={{ color: filtered ? '#1890ff' : undefined }} />,
    onFilter: (value, record) =>
      record[dataIndex]
        .toString()
        .toLowerCase()
        .includes(value.toLowerCase()),
    onFilterDropdownVisibleChange: visible => {
      if (visible) {
        setTimeout(() => this.searchInput.select());
      }
    },
    render: text => (
    (this.state.searchedColumn === dataIndex) ?
      <Highlighter
        highlightStyle={{ backgroundColor: '#ffc069', padding: 0 }}
        searchWords={[this.state.searchText]}
        autoEscape
        textToHighlight={text.toString()}
      />
      : text
    ),
  });

  handleSearch = (selectedKeys, confirm, dataIndex) => {
    confirm();
    this.setState({ 
      searchText: selectedKeys[0],
      searchedColumn: dataIndex,
      });
  };

  handleReset = clearFilters => {
    clearFilters();
    this.setState({ searchText: '' });
  };

  render() {
    const columns = [
      {
        title: 'Name',
        dataIndex: 'name',
        key: 'name',
        width: '30%',
        ...this.getColumnSearchProps('name'),
      },
      {
        title: 'Age',
        dataIndex: 'age',
        key: 'age',
        width: '20%',
        ...this.getColumnSearchProps('age'),
      },
      {
        title: 'Address',
        dataIndex: 'address',
        key: 'address',
        ...this.getColumnSearchProps('address'),
      },
    ];
    return <Table columns={columns} dataSource={data} />;
  }
}

ReactDOM.render(<App />, mountNode);
```<|MERGE_RESOLUTION|>--- conflicted
+++ resolved
@@ -66,13 +66,8 @@
         />
         <Button
           type="primary"
-<<<<<<< HEAD
-          onClick={() => this.handleSearch(selectedKeys, confirm)}
+          onClick={() => this.handleSearch(selectedKeys, confirm, dataIndex)}
           icon={<Search />}
-=======
-          onClick={() => this.handleSearch(selectedKeys, confirm, dataIndex)}
-          icon="search"
->>>>>>> a2107842
           size="small"
           style={{ width: 90, marginRight: 8 }}
         >
@@ -94,24 +89,25 @@
         setTimeout(() => this.searchInput.select());
       }
     },
-    render: text => (
-    (this.state.searchedColumn === dataIndex) ?
-      <Highlighter
-        highlightStyle={{ backgroundColor: '#ffc069', padding: 0 }}
-        searchWords={[this.state.searchText]}
-        autoEscape
-        textToHighlight={text.toString()}
-      />
-      : text
-    ),
+    render: text =>
+      this.state.searchedColumn === dataIndex ? (
+        <Highlighter
+          highlightStyle={{ backgroundColor: '#ffc069', padding: 0 }}
+          searchWords={[this.state.searchText]}
+          autoEscape
+          textToHighlight={text.toString()}
+        />
+      ) : (
+        text
+      ),
   });
 
   handleSearch = (selectedKeys, confirm, dataIndex) => {
     confirm();
-    this.setState({ 
+    this.setState({
       searchText: selectedKeys[0],
       searchedColumn: dataIndex,
-      });
+    });
   };
 
   handleReset = clearFilters => {
