--- conflicted
+++ resolved
@@ -84,11 +84,7 @@
 
   const getColumnSearchProps = (dataIndex: DataIndex): ColumnType<DataType> => ({
     filterDropdown: ({ setSelectedKeys, selectedKeys, confirm, clearFilters, close }) => (
-<<<<<<< HEAD
-      <div style={{ padding: 8 }}>
-=======
       <div style={{ padding: 8 }} onKeyDown={e => e.stopPropagation()}>
->>>>>>> 5a617626
         <Input
           ref={searchInput}
           placeholder={`Search ${dataIndex}`}
