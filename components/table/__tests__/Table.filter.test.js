--- conflicted
+++ resolved
@@ -43,7 +43,7 @@
   ];
 
   const longData = [];
-  for(let i = 0; i < 100; i += 1) {
+  for (let i = 0; i < 100; i += 1) {
     longData.push({
       key: i.toString(),
       name: 'name',
@@ -146,11 +146,7 @@
     const filterMenu = wrapper.find('FilterMenu').instance();
 
     // check if renderer well
-<<<<<<< HEAD
-    wrapper.find('span.ant-dropdown-trigger').simulate('click');
-=======
-    wrapper.find('i.ant-dropdown-trigger').simulate('click', nativeEvent);
->>>>>>> ab349700
+    wrapper.find('span.ant-dropdown-trigger').simulate('click', nativeEvent);
     expect(wrapper.find('#customFilter')).toMatchSnapshot();
 
     // try to use reset btn
@@ -161,11 +157,7 @@
     expect(filterMenu.state.selectedKeys).toEqual([]);
 
     // try to use confirm btn
-<<<<<<< HEAD
-    wrapper.find('span.ant-dropdown-trigger').simulate('click');
-=======
-    wrapper.find('i.ant-dropdown-trigger').simulate('click', nativeEvent);
->>>>>>> ab349700
+    wrapper.find('span.ant-dropdown-trigger').simulate('click', nativeEvent);
     wrapper.find('#setSelectedKeys').simulate('click');
     expect(filterMenu.state.visible).toBe(true);
     wrapper.find('#confirm').simulate('click');
@@ -862,11 +854,13 @@
 
   it('should reset pagination after filter', () => {
     const handleChange = jest.fn();
-    const wrapper = mount(createTable({
-      onChange: handleChange,
-      dataSource: longData,
-      pagination: true,
-    }));
+    const wrapper = mount(
+      createTable({
+        onChange: handleChange,
+        dataSource: longData,
+        pagination: true,
+      }),
+    );
     const dropdownWrapper = getDropdownWrapper(wrapper);
 
     dropdownWrapper
@@ -891,13 +885,15 @@
 
   it('should keep pagination current after filter', () => {
     const handleChange = jest.fn();
-    const wrapper = mount(createTable({
-      onChange: handleChange,
-      dataSource: longData,
-      pagination: {
-        current: 3,
-      },
-    }));
+    const wrapper = mount(
+      createTable({
+        onChange: handleChange,
+        dataSource: longData,
+        pagination: {
+          current: 3,
+        },
+      }),
+    );
     expect(wrapper.find('.ant-pagination-item-active').text()).toBe('3');
     const dropdownWrapper = getDropdownWrapper(wrapper);
 
