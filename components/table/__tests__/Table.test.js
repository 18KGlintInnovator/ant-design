import React from 'react';
import { render, shallow, mount } from 'enzyme';
import Table from '..';
import mountTest from '../../../tests/shared/mountTest';

const { Column, ColumnGroup } = Table;

describe('Table', () => {
  mountTest(Table);

  const warnSpy = jest.spyOn(console, 'error').mockImplementation(() => {});

  afterAll(() => {
    warnSpy.mockRestore();
  });

  it('renders JSX correctly', () => {
    const data = [
      {
        key: '1',
        firstName: 'John',
        lastName: 'Brown',
        age: 32,
      },
      {
        key: '2',
        firstName: 'Jim',
        lastName: 'Green',
        age: 42,
      },
    ];

    const wrapper = render(
      <Table dataSource={data} pagination={false}>
        <ColumnGroup title="Name">
          <Column title="First Name" dataIndex="firstName" key="firstName" />
          <Column title="Last Name" dataIndex="lastName" key="lastName" />
        </ColumnGroup>
        <Column title="Age" dataIndex="age" key="age" />
      </Table>,
    );

    expect(wrapper).toMatchSnapshot();
  });

  it('updates columns when receiving props', () => {
    const columns = [
      {
        title: 'Name',
        key: 'name',
        dataIndex: 'name',
      },
    ];
    const wrapper = shallow(<Table columns={columns} />);
    const newColumns = [
      {
        title: 'Title',
        key: 'title',
        dataIndex: 'title',
      },
    ];
    wrapper.setProps({ columns: newColumns });

    expect(wrapper.instance().columns).toBe(newColumns);
  });

  it('loading with Spin', async () => {
    const loading = {
      spinning: false,
      delay: 500,
    };
    const wrapper = mount(<Table loading={loading} />);
    expect(wrapper.find('.ant-spin')).toHaveLength(0);
    expect(wrapper.find('.ant-table-placeholder').text()).not.toEqual('');

    loading.spinning = true;
    wrapper.setProps({ loading });
    expect(wrapper.find('.ant-spin')).toHaveLength(0);

    await new Promise(resolve => setTimeout(resolve, 500));
    wrapper.update();
    expect(wrapper.find('.ant-spin')).toHaveLength(1);
  });

  it('renders custom components correctly when it changes', () => {
    const BodyWrapper1 = props => <tbody id="wrapper1" {...props} />;
    const BodyWrapper2 = props => <tbody id="wrapper2" {...props} />;
    const wrapper = mount(<Table components={{ body: { wrapper: BodyWrapper1 } }} />);
    wrapper.setProps({ components: { body: { wrapper: BodyWrapper2 } } });
    expect(wrapper.find('tbody').props().id).toBe('wrapper2');
  });

  it('warning if both `expandedRowRender` & `Column.fixed` are used', () => {
    mount(<Table expandedRowRender={() => null} columns={[{ fixed: true }]} />);
    expect(warnSpy).toHaveBeenCalledWith(
      'Warning: [antd: Table] `expandedRowRender` and `Column.fixed` are not compatible. Please use one of them at one time.',
    );
  });

<<<<<<< HEAD
  it('props#columnsPageRange and props#columnsPageSize do not warn anymore', () => {
    const data = [
      {
        key: '1',
        age: 32,
      },
      {
        key: '2',
        age: 42,
      },
    ];

    const errorSpy = jest.spyOn(console, 'error').mockImplementation(() => {});

    const columnsPageRange = jest.fn();
    const columnsPageSize = jest.fn();
    mount(
      <Table
        dataSource={data}
        rowkey="key"
        columnsPageRange={columnsPageRange}
        columnsPageSize={columnsPageSize}
      >
        <Column title="Age" dataIndex="age" key="age" />
      </Table>,
    );

    expect(errorSpy).not.toHaveBeenCalledWith(
      '`columnsPageRange` and `columnsPageSize` are removed, please use fixed columns instead, see: https://u.ant.design/fixed-columns.',
    );

    expect(columnsPageRange).not.toHaveBeenCalled();
    expect(columnsPageSize).not.toHaveBeenCalled();
=======
  it('support onHeaderCell', () => {
    const onClick = jest.fn();
    const wrapper = mount(<Table columns={[{ title: 'title', onHeaderCell: () => ({ onClick }) }]} />);
    wrapper.find('th').simulate('click');
    expect(onClick).toHaveBeenCalled();
>>>>>>> c54bffb3
  });
});<|MERGE_RESOLUTION|>--- conflicted
+++ resolved
@@ -97,7 +97,6 @@
     );
   });
 
-<<<<<<< HEAD
   it('props#columnsPageRange and props#columnsPageSize do not warn anymore', () => {
     const data = [
       {
@@ -131,12 +130,14 @@
 
     expect(columnsPageRange).not.toHaveBeenCalled();
     expect(columnsPageSize).not.toHaveBeenCalled();
-=======
+  });
+
   it('support onHeaderCell', () => {
     const onClick = jest.fn();
-    const wrapper = mount(<Table columns={[{ title: 'title', onHeaderCell: () => ({ onClick }) }]} />);
+    const wrapper = mount(
+      <Table columns={[{ title: 'title', onHeaderCell: () => ({ onClick }) }]} />,
+    );
     wrapper.find('th').simulate('click');
     expect(onClick).toHaveBeenCalled();
->>>>>>> c54bffb3
   });
 });