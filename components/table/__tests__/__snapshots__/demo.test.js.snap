--- conflicted
+++ resolved
@@ -9997,17 +9997,7 @@
               <table
                 style="table-layout:auto"
               >
-<<<<<<< HEAD
-                <colgroup>
-                  <col />
-                  <col />
-                  <col />
-                  <col />
-                  <col />
-                </colgroup>
-=======
                 <colgroup />
->>>>>>> c806a836
                 <thead
                   class="ant-table-thead"
                 >
@@ -10328,33 +10318,10 @@
             <div
               class="ant-table-content"
             >
-<<<<<<< HEAD
               <table
                 style="table-layout:fixed"
-=======
-              <colgroup>
-                <col
-                  style="width:200px;min-width:200px"
-                />
-                <col
-                  style="width:100px;min-width:100px"
-                />
-                <col
-                  style="width:100px;min-width:100px"
-                />
-                <col
-                  style="width:100px;min-width:100px"
-                />
-              </colgroup>
-              <thead
-                class="ant-table-thead"
->>>>>>> c806a836
-              >
-                <colgroup>
-                  <col />
-                  <col />
-                  <col />
-                </colgroup>
+              >
+                <colgroup />
                 <thead
                   class="ant-table-thead"
                 >
@@ -10827,7 +10794,6 @@
                 <col
                   style="width:100px;min-width:100px"
                 />
-                <col />
               </colgroup>
               <thead
                 class="ant-table-thead"
@@ -11189,9 +11155,6 @@
                   <col
                     style="width:60px;min-width:60px"
                   />
-                  <col />
-                  <col />
-                  <col />
                 </colgroup>
                 <thead
                   class="ant-table-thead"
@@ -12126,74 +12089,13 @@
                 <col
                   style="width:60px;min-width:60px"
                 />
-                <col />
-                <col />
-                <col />
               </colgroup>
               <thead
                 class="ant-table-thead"
               >
-<<<<<<< HEAD
                 <tr>
                   <th
                     class="ant-table-cell ant-table-selection-column"
-=======
-                <colgroup>
-                  <col
-                    style="width:60px;min-width:60px"
-                  />
-                </colgroup>
-                <thead
-                  class="ant-table-thead"
-                >
-                  <tr>
-                    <th
-                      class="ant-table-cell ant-table-selection-column"
-                    >
-                      <div
-                        class="ant-table-selection"
-                      >
-                        <label
-                          class="ant-checkbox-wrapper"
-                        >
-                          <span
-                            class="ant-checkbox"
-                          >
-                            <input
-                              class="ant-checkbox-input"
-                              type="checkbox"
-                            />
-                            <span
-                              class="ant-checkbox-inner"
-                            />
-                          </span>
-                        </label>
-                      </div>
-                    </th>
-                    <th
-                      class="ant-table-cell"
-                    >
-                      Name
-                    </th>
-                    <th
-                      class="ant-table-cell"
-                    >
-                      Age
-                    </th>
-                    <th
-                      class="ant-table-cell"
-                    >
-                      Address
-                    </th>
-                  </tr>
-                </thead>
-                <tbody
-                  class="ant-table-tbody"
-                >
-                  <tr
-                    class="ant-table-row ant-table-row-level-0"
-                    data-row-key="0"
->>>>>>> c806a836
                   >
                     <div
                       class="ant-table-selection"
@@ -12801,10 +12703,6 @@
                 <col
                   style="width:60px;min-width:60px"
                 />
-<<<<<<< HEAD
-                <col />
-=======
->>>>>>> c806a836
               </colgroup>
               <thead
                 class="ant-table-thead"
