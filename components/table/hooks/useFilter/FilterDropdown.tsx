import FilterFilled from '@ant-design/icons/FilterFilled';
import classNames from 'classnames';
import isEqual from 'lodash/isEqual';
<<<<<<< HEAD
import * as React from 'react';
import type { FilterState } from '.';
import { flattenKeys } from '.';
import Button from '../../../button';
=======
import type { FieldDataNode } from 'rc-tree';
import FilterFilled from '@ant-design/icons/FilterFilled';
import Button from '../../../button';
import Menu from '../../../menu';
import type { MenuProps } from '../../../menu';
import Tree from '../../../tree';
import type { EventDataNode } from '../../../tree';
import Checkbox from '../../../checkbox';
>>>>>>> 771836cb
import type { CheckboxChangeEvent } from '../../../checkbox';
import Checkbox from '../../../checkbox';
import { ConfigContext } from '../../../config-provider/context';
import Dropdown from '../../../dropdown';
import Empty from '../../../empty';
import type { MenuProps } from '../../../menu';
import Menu from '../../../menu';
import Radio from '../../../radio';
import type { DataNode, EventDataNode } from '../../../tree';
import Tree from '../../../tree';
import useSyncState from '../../../_util/hooks/useSyncState';
import type {
  ColumnFilterItem,
  ColumnType,
  FilterSearchType,
  GetPopupContainer,
  Key,
  TableLocale,
} from '../../interface';
import FilterSearch from './FilterSearch';
import FilterDropdownMenuWrapper from './FilterWrapper';

type FilterTreeDataNode = FieldDataNode<{ title: React.ReactNode; key: React.Key }>;

interface FilterRestProps {
  confirm?: Boolean;
  closeDropdown?: Boolean;
}

function hasSubMenu(filters: ColumnFilterItem[]) {
  return filters.some(({ children }) => children);
}

function searchValueMatched(searchValue: string, text: React.ReactNode) {
  if (typeof text === 'string' || typeof text === 'number') {
    return text?.toString().toLowerCase().includes(searchValue.trim().toLowerCase());
  }
  return false;
}

function renderFilterItems({
  filters,
  prefixCls,
  filteredKeys,
  filterMultiple,
  searchValue,
  filterSearch,
}: {
  filters: ColumnFilterItem[];
  prefixCls: string;
  filteredKeys: Key[];
  filterMultiple: boolean;
  searchValue: string;
  filterSearch: FilterSearchType;
}): Required<MenuProps>['items'] {
  return filters.map((filter, index) => {
    const key = String(filter.value);

    if (filter.children) {
      return {
        key: key || index,
        label: filter.text,
        popupClassName: `${prefixCls}-dropdown-submenu`,
        children: renderFilterItems({
          filters: filter.children,
          prefixCls,
          filteredKeys,
          filterMultiple,
          searchValue,
          filterSearch,
        }),
      };
    }

    const Component = filterMultiple ? Checkbox : Radio;

    const item = {
      key: filter.value !== undefined ? key : index,
      label: (
        <>
          <Component checked={filteredKeys.includes(key)} />
          <span>{filter.text}</span>
        </>
      ),
    };
    if (searchValue.trim()) {
      if (typeof filterSearch === 'function') {
        return filterSearch(searchValue, filter) ? item : null;
      }
      return searchValueMatched(searchValue, filter.text) ? item : null;
    }
    return item;
  });
}

export interface FilterDropdownProps<RecordType> {
  tablePrefixCls: string;
  prefixCls: string;
  dropdownPrefixCls: string;
  column: ColumnType<RecordType>;
  filterState?: FilterState<RecordType>;
  filterMultiple: boolean;
  filterMode?: 'menu' | 'tree';
  filterSearch?: FilterSearchType;
  columnKey: Key;
  children: React.ReactNode;
  triggerFilter: (filterState: FilterState<RecordType>) => void;
  locale: TableLocale;
  getPopupContainer?: GetPopupContainer;
  filterResetToDefaultFilteredValue?: boolean;
}

function FilterDropdown<RecordType>(props: FilterDropdownProps<RecordType>) {
  const {
    tablePrefixCls,
    prefixCls,
    column,
    dropdownPrefixCls,
    columnKey,
    filterMultiple,
    filterMode = 'menu',
    filterSearch = false,
    filterState,
    triggerFilter,
    locale,
    children,
    getPopupContainer,
  } = props;

  const {
    filterDropdownVisible,
    onFilterDropdownVisibleChange,
    filterResetToDefaultFilteredValue,
    defaultFilteredValue,
  } = column;
  const [visible, setVisible] = React.useState(false);

  const filtered: boolean = !!(
    filterState &&
    (filterState.filteredKeys?.length || filterState.forceFiltered)
  );
  const triggerVisible = (newVisible: boolean) => {
    setVisible(newVisible);
    onFilterDropdownVisibleChange?.(newVisible);
  };

  const mergedVisible =
    typeof filterDropdownVisible === 'boolean' ? filterDropdownVisible : visible;

  // ===================== Select Keys =====================
  const propFilteredKeys = filterState?.filteredKeys;
  const [getFilteredKeysSync, setFilteredKeysSync] = useSyncState(propFilteredKeys || []);

  const onSelectKeys = ({ selectedKeys }: { selectedKeys: Key[] }) => {
    setFilteredKeysSync(selectedKeys);
  };

  const onCheck = (
    keys: Key[],
    { node, checked }: { node: EventDataNode<FilterTreeDataNode>; checked: boolean },
  ) => {
    if (!filterMultiple) {
      onSelectKeys({ selectedKeys: checked && node.key ? [node.key] : [] });
    } else {
      onSelectKeys({ selectedKeys: keys as Key[] });
    }
  };

  React.useEffect(() => {
    if (!visible) {
      return;
    }
    onSelectKeys({ selectedKeys: propFilteredKeys || [] });
  }, [propFilteredKeys]);

  // ====================== Open Keys ======================
  const [openKeys, setOpenKeys] = React.useState<string[]>([]);
  const openRef = React.useRef<number>();
  const onOpenChange = (keys: string[]) => {
    openRef.current = window.setTimeout(() => {
      setOpenKeys(keys);
    });
  };
  const onMenuClick = () => {
    window.clearTimeout(openRef.current);
  };
  React.useEffect(
    () => () => {
      window.clearTimeout(openRef.current);
    },
    [],
  );

  // search in tree mode column filter
  const [searchValue, setSearchValue] = React.useState('');
  const onSearch = (e: React.ChangeEvent<HTMLInputElement>) => {
    const { value } = e.target;
    setSearchValue(value);
  };
  // clear search value after close filter dropdown
  React.useEffect(() => {
    if (!visible) {
      setSearchValue('');
    }
  }, [visible]);

  // ======================= Submit ========================
  const internalTriggerFilter = (keys: Key[] | undefined | null) => {
    const mergedKeys = keys && keys.length ? keys : null;
    if (mergedKeys === null && (!filterState || !filterState.filteredKeys)) {
      return null;
    }

    if (isEqual(mergedKeys, filterState?.filteredKeys)) {
      return null;
    }

    triggerFilter({
      column,
      key: columnKey,
      filteredKeys: mergedKeys,
    });
  };

  const onConfirm = () => {
    triggerVisible(false);
    internalTriggerFilter(getFilteredKeysSync());
  };

  const onReset = (
    { confirm, closeDropdown }: FilterRestProps = { confirm: false, closeDropdown: false },
  ) => {
    if (confirm) {
      internalTriggerFilter([]);
    }
    if (closeDropdown) {
      triggerVisible(false);
    }

    setSearchValue('');

    if (filterResetToDefaultFilteredValue) {
      setFilteredKeysSync((defaultFilteredValue || []).map(key => String(key)));
    } else {
      setFilteredKeysSync([]);
    }
  };

  const doFilter = ({ closeDropdown } = { closeDropdown: true }) => {
    if (closeDropdown) {
      triggerVisible(false);
    }
    internalTriggerFilter(getFilteredKeysSync());
  };

  const onVisibleChange = (newVisible: boolean) => {
    if (newVisible && propFilteredKeys !== undefined) {
      // Sync filteredKeys on appear in controlled mode (propFilteredKeys !== undefiend)
      setFilteredKeysSync(propFilteredKeys || []);
    }

    triggerVisible(newVisible);

    // Default will filter when closed
    if (!newVisible && !column.filterDropdown) {
      onConfirm();
    }
  };

  // ======================== Style ========================
  const dropdownMenuClass = classNames({
    [`${dropdownPrefixCls}-menu-without-submenu`]: !hasSubMenu(column.filters || []),
  });

  const onCheckAll = (e: CheckboxChangeEvent) => {
    if (e.target.checked) {
      const allFilterKeys = flattenKeys(column?.filters).map(key => String(key));
      setFilteredKeysSync(allFilterKeys);
    } else {
      setFilteredKeysSync([]);
    }
  };

  const getTreeData = ({ filters }: { filters?: ColumnFilterItem[] }) =>
    (filters || []).map((filter, index) => {
      const key = String(filter.value);
      const item: FilterTreeDataNode = {
        title: filter.text,
        key: filter.value !== undefined ? key : index,
      };
      if (filter.children) {
        item.children = getTreeData({ filters: filter.children });
      }
      return item;
    });

  let dropdownContent: React.ReactNode;
  if (typeof column.filterDropdown === 'function') {
    dropdownContent = column.filterDropdown({
      prefixCls: `${dropdownPrefixCls}-custom`,
      setSelectedKeys: (selectedKeys: Key[]) => onSelectKeys({ selectedKeys }),
      selectedKeys: getFilteredKeysSync(),
      confirm: doFilter,
      clearFilters: onReset,
      filters: column.filters,
      visible: mergedVisible,
    });
  } else if (column.filterDropdown) {
    dropdownContent = column.filterDropdown;
  } else {
    const selectedKeys = (getFilteredKeysSync() || []) as any;
    const getFilterComponent = () => {
      if ((column.filters || []).length === 0) {
        return (
          <Empty
            image={Empty.PRESENTED_IMAGE_SIMPLE}
            description={locale.filterEmptyText}
            imageStyle={{
              height: 24,
            }}
            style={{
              margin: 0,
              padding: '16px 0',
            }}
          />
        );
      }
      if (filterMode === 'tree') {
        return (
          <>
            <FilterSearch
              filterSearch={filterSearch}
              value={searchValue}
              onChange={onSearch}
              tablePrefixCls={tablePrefixCls}
              locale={locale}
            />
            <div className={`${tablePrefixCls}-filter-dropdown-tree`}>
              {filterMultiple ? (
                <Checkbox
                  checked={selectedKeys.length === flattenKeys(column.filters).length}
                  indeterminate={
                    selectedKeys.length > 0 &&
                    selectedKeys.length < flattenKeys(column.filters).length
                  }
                  className={`${tablePrefixCls}-filter-dropdown-checkall`}
                  onChange={onCheckAll}
                >
                  {locale.filterCheckall}
                </Checkbox>
              ) : null}
              <Tree<FilterTreeDataNode>
                checkable
                selectable={false}
                blockNode
                multiple={filterMultiple}
                checkStrictly={!filterMultiple}
                className={`${dropdownPrefixCls}-menu`}
                onCheck={onCheck}
                checkedKeys={selectedKeys}
                selectedKeys={selectedKeys}
                showIcon={false}
                treeData={getTreeData({ filters: column.filters })}
                autoExpandParent
                defaultExpandAll
                filterTreeNode={
                  searchValue.trim()
                    ? node => searchValueMatched(searchValue, node.title)
                    : undefined
                }
              />
            </div>
          </>
        );
      }
      return (
        <>
          <FilterSearch
            filterSearch={filterSearch}
            value={searchValue}
            onChange={onSearch}
            tablePrefixCls={tablePrefixCls}
            locale={locale}
          />
          <Menu
            selectable
            multiple={filterMultiple}
            prefixCls={`${dropdownPrefixCls}-menu`}
            className={dropdownMenuClass}
            onClick={onMenuClick}
            onSelect={onSelectKeys}
            onDeselect={onSelectKeys}
            selectedKeys={selectedKeys}
            getPopupContainer={getPopupContainer}
            openKeys={openKeys}
            onOpenChange={onOpenChange}
            items={renderFilterItems({
              filters: column.filters || [],
              filterSearch,
              prefixCls,
              filteredKeys: getFilteredKeysSync(),
              filterMultiple,
              searchValue,
            })}
          />
        </>
      );
    };

    const getResetDisabled = () => {
      if (filterResetToDefaultFilteredValue) {
        return isEqual(
          (defaultFilteredValue || []).map(key => String(key)),
          selectedKeys,
        );
      }

      return selectedKeys.length === 0;
    };

    dropdownContent = (
      <>
        {getFilterComponent()}
        <div className={`${prefixCls}-dropdown-btns`}>
          <Button type="link" size="small" disabled={getResetDisabled()} onClick={() => onReset()}>
            {locale.filterReset}
          </Button>
          <Button type="primary" size="small" onClick={onConfirm}>
            {locale.filterConfirm}
          </Button>
        </div>
      </>
    );
  }

  const menu = (
    <FilterDropdownMenuWrapper className={`${prefixCls}-dropdown`}>
      {dropdownContent}
    </FilterDropdownMenuWrapper>
  );

  let filterIcon: React.ReactNode;
  if (typeof column.filterIcon === 'function') {
    filterIcon = column.filterIcon(filtered);
  } else if (column.filterIcon) {
    filterIcon = column.filterIcon;
  } else {
    filterIcon = <FilterFilled />;
  }

  const { direction } = React.useContext(ConfigContext);

  return (
    <div className={`${prefixCls}-column`}>
      <span className={`${tablePrefixCls}-column-title`}>{children}</span>
      <Dropdown
        overlay={menu}
        trigger={['click']}
        visible={mergedVisible}
        onVisibleChange={onVisibleChange}
        getPopupContainer={getPopupContainer}
        placement={direction === 'rtl' ? 'bottomLeft' : 'bottomRight'}
      >
        <span
          role="button"
          tabIndex={-1}
          className={classNames(`${prefixCls}-trigger`, {
            active: filtered,
          })}
          onClick={e => {
            e.stopPropagation();
          }}
        >
          {filterIcon}
        </span>
      </Dropdown>
    </div>
  );
}

export default FilterDropdown;<|MERGE_RESOLUTION|>--- conflicted
+++ resolved
@@ -1,21 +1,11 @@
 import FilterFilled from '@ant-design/icons/FilterFilled';
 import classNames from 'classnames';
 import isEqual from 'lodash/isEqual';
-<<<<<<< HEAD
 import * as React from 'react';
+import type { FieldDataNode } from 'rc-tree';
 import type { FilterState } from '.';
 import { flattenKeys } from '.';
 import Button from '../../../button';
-=======
-import type { FieldDataNode } from 'rc-tree';
-import FilterFilled from '@ant-design/icons/FilterFilled';
-import Button from '../../../button';
-import Menu from '../../../menu';
-import type { MenuProps } from '../../../menu';
-import Tree from '../../../tree';
-import type { EventDataNode } from '../../../tree';
-import Checkbox from '../../../checkbox';
->>>>>>> 771836cb
 import type { CheckboxChangeEvent } from '../../../checkbox';
 import Checkbox from '../../../checkbox';
 import { ConfigContext } from '../../../config-provider/context';
@@ -24,7 +14,7 @@
 import type { MenuProps } from '../../../menu';
 import Menu from '../../../menu';
 import Radio from '../../../radio';
-import type { DataNode, EventDataNode } from '../../../tree';
+import type { EventDataNode } from '../../../tree';
 import Tree from '../../../tree';
 import useSyncState from '../../../_util/hooks/useSyncState';
 import type {
