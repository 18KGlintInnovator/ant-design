--- conflicted
+++ resolved
@@ -1355,8 +1355,6 @@
   }
 }
 
-polyfill(Table);
-
 class StoreTable<T> extends React.Component<TableProps<T>> {
   static displayName = 'withStore(Table)';
 
@@ -1379,9 +1377,6 @@
     });
   }
 
-<<<<<<< HEAD
-export default withStore(Table);
-=======
   setCheckboxPropsCache = (cache: CheckboxPropsCache) => (this.CheckboxPropsCache = cache);
 
   render() {
@@ -1396,5 +1391,4 @@
   }
 }
 
-export default StoreTable;
->>>>>>> d99d90b1
+export default StoreTable;