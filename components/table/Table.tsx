--- conflicted
+++ resolved
@@ -156,16 +156,13 @@
     const key = this.getRecordKey(item, index);
     // Cache checkboxProps
     if (!this.CheckboxPropsCache[key]) {
-<<<<<<< HEAD
       this.CheckboxPropsCache[key] = rowSelection.getCheckboxProps(item) || {};
-=======
-      const checkboxProps = (this.CheckboxPropsCache[key] = rowSelection.getCheckboxProps(item));
+      const checkboxProps = this.CheckboxPropsCache[key];
       warning(
         !('checked' in checkboxProps) && !('defaultChecked' in checkboxProps),
         'Table',
         'Do not set `checked` or `defaultChecked` in `getCheckboxProps`. Please use `selectedRowKeys` instead.',
       );
->>>>>>> 7a484dda
     }
     return this.CheckboxPropsCache[key];
   };
