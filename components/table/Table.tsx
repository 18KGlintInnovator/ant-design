--- conflicted
+++ resolved
@@ -837,7 +837,7 @@
   }
 
   render() {
-    const { style, className, prefixCls, showHeader, loading, ...restProps } = this.props;
+    const { style, className, prefixCls, showHeader, ...restProps } = this.props;
     const data = this.getCurrentPageData();
     let columns = this.renderRowSelection();
     const expandIconAsCell = this.props.expandedRowRender && this.props.expandIconAsCell !== false;
@@ -880,33 +880,23 @@
     // if there is no pagination or no data,
     // the height of spin should decrease by half of pagination
     const paginationPatchClass = (this.hasPagination() && data && data.length !== 0)
-<<<<<<< HEAD
-            ? `${prefixCls}-with-pagination`
-            : `${prefixCls}-without-pagination`;
+      ? `${prefixCls}-with-pagination` : `${prefixCls}-without-pagination`;
+
     let loading = this.props.loading;
-    if (typeof (loading) === 'boolean') {
+    if (typeof loading === 'boolean') {
       loading = {
         spinning: loading,
       };
     }
-    const spinClassName = this.props.loading ? `${paginationPatchClass} ${prefixCls}-spin-holder` : '';
-    return (
-      <div className={`${className} clearfix`} style={style}>
-        <Spin className={spinClassName} {...loading}>
-        {table}
-        {this.renderPagination()}
-=======
-      ? `${prefixCls}-with-pagination` : `${prefixCls}-without-pagination`;
 
     return (
       <div className={classNames(`${prefixCls}-wrapper`, className)} style={style}>
         <Spin
-          spinning={loading}
+          {...loading}
           className={loading ? `${paginationPatchClass} ${prefixCls}-spin-holder` : ''}
         >
           {table}
           {this.renderPagination()}
->>>>>>> 62e80928
         </Spin>
       </div>
     );
