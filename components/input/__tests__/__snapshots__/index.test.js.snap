// Jest Snapshot v1, https://goo.gl/fbAQLP

exports[`Input allowClear should change type when click 1`] = `
<Input
  allowClear={true}
  type="text"
>
  <ClearableLabeledInput
    allowClear={true}
    element={
      <input
        className="ant-input"
        onChange={[Function]}
        onKeyDown={[Function]}
        type="text"
      />
    }
    handleReset={[Function]}
    inputType="input"
    prefixCls="ant-input"
    type="text"
    value="111"
  >
    <span
      className="ant-input-affix-wrapper"
    >
<<<<<<< HEAD
      <CloseCircleFilled
        className="ant-input-clear-icon"
        onClick={[Function]}
        role="button"
      >
        <AntdIcon
          className="ant-input-clear-icon"
          icon={
            Object {
              "icon": Object {
                "attrs": Object {
                  "focusable": "false",
                  "viewBox": "64 64 896 896",
                },
                "children": Array [
                  Object {
                    "attrs": Object {
                      "d": "M512 64C264.6 64 64 264.6 64 512s200.6 448 448 448 448-200.6 448-448S759.4 64 512 64zm165.4 618.2l-66-.3L512 563.4l-99.3 118.4-66.1.3c-4.4 0-8-3.5-8-8 0-1.9.7-3.7 1.9-5.2l130.1-155L340.5 359a8.32 8.32 0 01-1.9-5.2c0-4.4 3.6-8 8-8l66.1.3L512 464.6l99.3-118.4 66-.3c4.4 0 8 3.5 8 8 0 1.9-.7 3.7-1.9 5.2L553.5 514l130 155c1.2 1.5 1.9 3.3 1.9 5.2 0 4.4-3.6 8-8 8z",
                    },
                    "tag": "path",
                  },
                ],
                "tag": "svg",
              },
              "name": "close-circle",
              "theme": "fill",
            }
          }
          onClick={[Function]}
          role="button"
        >
          <span
            aria-label="close-circle"
            className="anticon anticon-close-circle ant-input-clear-icon"
            onClick={[Function]}
            role="button"
            tabIndex={-1}
          >
            <IconReact
              className=""
              icon={
                Object {
                  "icon": Object {
                    "attrs": Object {
                      "focusable": "false",
                      "viewBox": "64 64 896 896",
                    },
                    "children": Array [
                      Object {
                        "attrs": Object {
                          "d": "M512 64C264.6 64 64 264.6 64 512s200.6 448 448 448 448-200.6 448-448S759.4 64 512 64zm165.4 618.2l-66-.3L512 563.4l-99.3 118.4-66.1.3c-4.4 0-8-3.5-8-8 0-1.9.7-3.7 1.9-5.2l130.1-155L340.5 359a8.32 8.32 0 01-1.9-5.2c0-4.4 3.6-8 8-8l66.1.3L512 464.6l99.3-118.4 66-.3c4.4 0 8 3.5 8 8 0 1.9-.7 3.7-1.9 5.2L553.5 514l130 155c1.2 1.5 1.9 3.3 1.9 5.2 0 4.4-3.6 8-8 8z",
                        },
                        "tag": "path",
                      },
                    ],
                    "tag": "svg",
                  },
                  "name": "close-circle",
                  "theme": "fill",
                }
              }
=======
      <input
        className="ant-input"
        onChange={[Function]}
        onKeyDown={[Function]}
        style={null}
        type="text"
        value="111"
      />
      <span
        className="ant-input-suffix"
      >
        <Icon
          className="ant-input-clear-icon"
          onClick={[Function]}
          role="button"
          theme="filled"
          type="close-circle"
        >
          <LocaleReceiver
            componentName="Icon"
          >
            <i
              aria-label="icon: close-circle"
              className="anticon anticon-close-circle ant-input-clear-icon"
              onClick={[Function]}
              role="button"
              tabIndex={-1}
>>>>>>> 48763bfa
            >
              <IconReact
                className=""
                type="close-circle-fill"
              >
<<<<<<< HEAD
                <path
                  d="M512 64C264.6 64 64 264.6 64 512s200.6 448 448 448 448-200.6 448-448S759.4 64 512 64zm165.4 618.2l-66-.3L512 563.4l-99.3 118.4-66.1.3c-4.4 0-8-3.5-8-8 0-1.9.7-3.7 1.9-5.2l130.1-155L340.5 359a8.32 8.32 0 01-1.9-5.2c0-4.4 3.6-8 8-8l66.1.3L512 464.6l99.3-118.4 66-.3c4.4 0 8 3.5 8 8 0 1.9-.7 3.7-1.9 5.2L553.5 514l130 155c1.2 1.5 1.9 3.3 1.9 5.2 0 4.4-3.6 8-8 8z"
                  key="svg-close-circle-svg-0"
                />
              </svg>
            </IconReact>
          </span>
        </AntdIcon>
      </CloseCircleFilled>
=======
                <svg
                  aria-hidden="true"
                  className=""
                  data-icon="close-circle"
                  fill="currentColor"
                  focusable="false"
                  height="1em"
                  key="svg-close-circle"
                  viewBox="64 64 896 896"
                  width="1em"
                >
                  <path
                    d="M512 64C264.6 64 64 264.6 64 512s200.6 448 448 448 448-200.6 448-448S759.4 64 512 64zm165.4 618.2l-66-.3L512 563.4l-99.3 118.4-66.1.3c-4.4 0-8-3.5-8-8 0-1.9.7-3.7 1.9-5.2l130.1-155L340.5 359a8.32 8.32 0 0 1-1.9-5.2c0-4.4 3.6-8 8-8l66.1.3L512 464.6l99.3-118.4 66-.3c4.4 0 8 3.5 8 8 0 1.9-.7 3.7-1.9 5.2L553.5 514l130 155c1.2 1.5 1.9 3.3 1.9 5.2 0 4.4-3.6 8-8 8z"
                    key="svg-close-circle-svg-0"
                  />
                </svg>
              </IconReact>
            </i>
          </LocaleReceiver>
        </Icon>
      </span>
>>>>>>> 48763bfa
    </span>
  </ClearableLabeledInput>
</Input>
`;

exports[`Input allowClear should change type when click 2`] = `
<Input
  allowClear={true}
  type="text"
>
  <ClearableLabeledInput
    allowClear={true}
    element={
      <input
        className="ant-input"
        onChange={[Function]}
        onKeyDown={[Function]}
        type="text"
      />
    }
    handleReset={[Function]}
    inputType="input"
    prefixCls="ant-input"
    type="text"
    value=""
  >
    <span
      className="ant-input-affix-wrapper"
    >
      <input
        className="ant-input"
        onChange={[Function]}
        onKeyDown={[Function]}
        style={null}
        type="text"
        value=""
      />
      <span
        className="ant-input-suffix"
      />
    </span>
  </ClearableLabeledInput>
</Input>
`;

exports[`Input allowClear should not show icon if defaultValue is undefined, null or empty string 1`] = `
<Input
  allowClear={true}
  defaultValue={null}
  type="text"
>
  <ClearableLabeledInput
    allowClear={true}
    defaultValue={null}
    element={
      <input
        className="ant-input"
        onChange={[Function]}
        onKeyDown={[Function]}
        type="text"
      />
    }
    handleReset={[Function]}
    inputType="input"
    prefixCls="ant-input"
    type="text"
    value=""
  >
    <span
      className="ant-input-affix-wrapper"
    >
      <input
        className="ant-input"
        onChange={[Function]}
        onKeyDown={[Function]}
        style={null}
        type="text"
        value=""
      />
      <span
        className="ant-input-suffix"
      />
    </span>
  </ClearableLabeledInput>
</Input>
`;

exports[`Input allowClear should not show icon if defaultValue is undefined, null or empty string 2`] = `
<Input
  allowClear={true}
  type="text"
>
  <ClearableLabeledInput
    allowClear={true}
    element={
      <input
        className="ant-input"
        onChange={[Function]}
        onKeyDown={[Function]}
        type="text"
      />
    }
    handleReset={[Function]}
    inputType="input"
    prefixCls="ant-input"
    type="text"
    value=""
  >
    <span
      className="ant-input-affix-wrapper"
    >
      <input
        className="ant-input"
        onChange={[Function]}
        onKeyDown={[Function]}
        style={null}
        type="text"
        value=""
      />
      <span
        className="ant-input-suffix"
      />
    </span>
  </ClearableLabeledInput>
</Input>
`;

exports[`Input allowClear should not show icon if defaultValue is undefined, null or empty string 3`] = `
<Input
  allowClear={true}
  defaultValue=""
  type="text"
>
  <ClearableLabeledInput
    allowClear={true}
    defaultValue=""
    element={
      <input
        className="ant-input"
        onChange={[Function]}
        onKeyDown={[Function]}
        type="text"
      />
    }
    handleReset={[Function]}
    inputType="input"
    prefixCls="ant-input"
    type="text"
    value=""
  >
    <span
      className="ant-input-affix-wrapper"
    >
      <input
        className="ant-input"
        onChange={[Function]}
        onKeyDown={[Function]}
        style={null}
        type="text"
        value=""
      />
      <span
        className="ant-input-suffix"
      />
    </span>
  </ClearableLabeledInput>
</Input>
`;

exports[`Input allowClear should not show icon if value is undefined, null or empty string 1`] = `
<Input
  allowClear={true}
  type="text"
  value={null}
>
  <ClearableLabeledInput
    allowClear={true}
    element={
      <input
        className="ant-input"
        onChange={[Function]}
        onKeyDown={[Function]}
        type="text"
        value={null}
      />
    }
    handleReset={[Function]}
    inputType="input"
    prefixCls="ant-input"
    type="text"
    value=""
  >
    <span
      className="ant-input-affix-wrapper"
    >
      <input
        className="ant-input"
        onChange={[Function]}
        onKeyDown={[Function]}
        style={null}
        type="text"
        value=""
      />
      <span
        className="ant-input-suffix"
      />
    </span>
  </ClearableLabeledInput>
</Input>
`;

exports[`Input allowClear should not show icon if value is undefined, null or empty string 2`] = `
<Input
  allowClear={true}
  type="text"
>
  <ClearableLabeledInput
    allowClear={true}
    element={
      <input
        className="ant-input"
        onChange={[Function]}
        onKeyDown={[Function]}
        type="text"
      />
    }
    handleReset={[Function]}
    inputType="input"
    prefixCls="ant-input"
    type="text"
    value=""
  >
    <span
      className="ant-input-affix-wrapper"
    >
      <input
        className="ant-input"
        onChange={[Function]}
        onKeyDown={[Function]}
        style={null}
        type="text"
        value=""
      />
      <span
        className="ant-input-suffix"
      />
    </span>
  </ClearableLabeledInput>
</Input>
`;

exports[`Input allowClear should not show icon if value is undefined, null or empty string 3`] = `
<Input
  allowClear={true}
  type="text"
  value=""
>
  <ClearableLabeledInput
    allowClear={true}
    element={
      <input
        className="ant-input"
        onChange={[Function]}
        onKeyDown={[Function]}
        type="text"
        value=""
      />
    }
    handleReset={[Function]}
    inputType="input"
    prefixCls="ant-input"
    type="text"
    value=""
  >
    <span
      className="ant-input-affix-wrapper"
    >
      <input
        className="ant-input"
        onChange={[Function]}
        onKeyDown={[Function]}
        style={null}
        type="text"
        value=""
      />
      <span
        className="ant-input-suffix"
      />
    </span>
  </ClearableLabeledInput>
</Input>
`;

exports[`Input should support maxLength 1`] = `
<Input
  maxLength={3}
  type="text"
>
  <ClearableLabeledInput
    element={
      <input
        className="ant-input"
        maxLength={3}
        onChange={[Function]}
        onKeyDown={[Function]}
        type="text"
      />
    }
    handleReset={[Function]}
    inputType="input"
    maxLength={3}
    prefixCls="ant-input"
    type="text"
    value=""
  >
    <input
      className="ant-input"
      maxLength={3}
      onChange={[Function]}
      onKeyDown={[Function]}
      type="text"
      value=""
    />
  </ClearableLabeledInput>
</Input>
`;

exports[`Input.Search should support suffix 1`] = `
<Search
  enterButton={false}
  suffix="suffix"
>
  <Input
    className="ant-input-search"
    onChange={[Function]}
    onPressEnter={[Function]}
    prefixCls="ant-input"
    suffix={
      Array [
        null,
        <Search
          className="ant-input-search-icon"
          onClick={[Function]}
        />,
      ]
    }
    type="text"
  >
    <ClearableLabeledInput
      className="ant-input-search"
      element={
        <input
          className="ant-input ant-input-search"
          onChange={[Function]}
          onKeyDown={[Function]}
          type="text"
        />
      }
      handleReset={[Function]}
      inputType="input"
      onChange={[Function]}
      onPressEnter={[Function]}
      prefixCls="ant-input"
      suffix={
        Array [
          null,
          <Icon
            className="ant-input-search-icon"
            onClick={[Function]}
            type="search"
          />,
        ]
      }
      type="text"
      value=""
    >
      <span
        className="ant-input-search ant-input-affix-wrapper"
      >
<<<<<<< HEAD
        <Search
          className="ant-input-search-icon"
          key="searchIcon"
          onClick={[Function]}
        >
          <AntdIcon
            className="ant-input-search-icon"
            icon={
              Object {
                "icon": Object {
                  "attrs": Object {
                    "focusable": "false",
                    "viewBox": "64 64 896 896",
                  },
                  "children": Array [
                    Object {
                      "attrs": Object {
                        "d": "M909.6 854.5L649.9 594.8C690.2 542.7 712 479 712 412c0-80.2-31.3-155.4-87.9-212.1-56.6-56.7-132-87.9-212.1-87.9s-155.5 31.3-212.1 87.9C143.2 256.5 112 331.8 112 412c0 80.1 31.3 155.5 87.9 212.1C256.5 680.8 331.8 712 412 712c67 0 130.6-21.8 182.7-62l259.7 259.6a8.2 8.2 0 0011.6 0l43.6-43.5a8.2 8.2 0 000-11.6zM570.4 570.4C528 612.7 471.8 636 412 636s-116-23.3-158.4-65.6C211.3 528 188 471.8 188 412s23.3-116.1 65.6-158.4C296 211.3 352.2 188 412 188s116.1 23.2 158.4 65.6S636 352.2 636 412s-23.3 116.1-65.6 158.4z",
                      },
                      "tag": "path",
                    },
                  ],
                  "tag": "svg",
                },
                "name": "search",
                "theme": "outline",
              }
            }
            onClick={[Function]}
          >
            <span
              aria-label="search"
              className="anticon anticon-search ant-input-search-icon"
              onClick={[Function]}
              role="img"
              tabIndex={-1}
            >
              <IconReact
                className=""
                icon={
                  Object {
                    "icon": Object {
                      "attrs": Object {
                        "focusable": "false",
                        "viewBox": "64 64 896 896",
                      },
                      "children": Array [
                        Object {
                          "attrs": Object {
                            "d": "M909.6 854.5L649.9 594.8C690.2 542.7 712 479 712 412c0-80.2-31.3-155.4-87.9-212.1-56.6-56.7-132-87.9-212.1-87.9s-155.5 31.3-212.1 87.9C143.2 256.5 112 331.8 112 412c0 80.1 31.3 155.5 87.9 212.1C256.5 680.8 331.8 712 412 712c67 0 130.6-21.8 182.7-62l259.7 259.6a8.2 8.2 0 0011.6 0l43.6-43.5a8.2 8.2 0 000-11.6zM570.4 570.4C528 612.7 471.8 636 412 636s-116-23.3-158.4-65.6C211.3 528 188 471.8 188 412s23.3-116.1 65.6-158.4C296 211.3 352.2 188 412 188s116.1 23.2 158.4 65.6S636 352.2 636 412s-23.3 116.1-65.6 158.4z",
                          },
                          "tag": "path",
                        },
                      ],
                      "tag": "svg",
                    },
                    "name": "search",
                    "theme": "outline",
                  }
                }
=======
        <input
          className="ant-input"
          onChange={[Function]}
          onKeyDown={[Function]}
          style={null}
          type="text"
          value=""
        />
        <span
          className="ant-input-suffix"
        >
          <Icon
            className="ant-input-search-icon"
            key="searchIcon"
            onClick={[Function]}
            type="search"
          >
            <LocaleReceiver
              componentName="Icon"
            >
              <i
                aria-label="icon: search"
                className="anticon anticon-search ant-input-search-icon"
                onClick={[Function]}
                tabIndex={-1}
>>>>>>> 48763bfa
              >
                <IconReact
                  className=""
                  type="search-o"
                >
<<<<<<< HEAD
                  <path
                    d="M909.6 854.5L649.9 594.8C690.2 542.7 712 479 712 412c0-80.2-31.3-155.4-87.9-212.1-56.6-56.7-132-87.9-212.1-87.9s-155.5 31.3-212.1 87.9C143.2 256.5 112 331.8 112 412c0 80.1 31.3 155.5 87.9 212.1C256.5 680.8 331.8 712 412 712c67 0 130.6-21.8 182.7-62l259.7 259.6a8.2 8.2 0 0011.6 0l43.6-43.5a8.2 8.2 0 000-11.6zM570.4 570.4C528 612.7 471.8 636 412 636s-116-23.3-158.4-65.6C211.3 528 188 471.8 188 412s23.3-116.1 65.6-158.4C296 211.3 352.2 188 412 188s116.1 23.2 158.4 65.6S636 352.2 636 412s-23.3 116.1-65.6 158.4z"
                    key="svg-search-svg-0"
                  />
                </svg>
              </IconReact>
            </span>
          </AntdIcon>
        </Search>
=======
                  <svg
                    aria-hidden="true"
                    className=""
                    data-icon="search"
                    fill="currentColor"
                    focusable="false"
                    height="1em"
                    key="svg-search"
                    viewBox="64 64 896 896"
                    width="1em"
                  >
                    <path
                      d="M909.6 854.5L649.9 594.8C690.2 542.7 712 479 712 412c0-80.2-31.3-155.4-87.9-212.1-56.6-56.7-132-87.9-212.1-87.9s-155.5 31.3-212.1 87.9C143.2 256.5 112 331.8 112 412c0 80.1 31.3 155.5 87.9 212.1C256.5 680.8 331.8 712 412 712c67 0 130.6-21.8 182.7-62l259.7 259.6a8.2 8.2 0 0 0 11.6 0l43.6-43.5a8.2 8.2 0 0 0 0-11.6zM570.4 570.4C528 612.7 471.8 636 412 636s-116-23.3-158.4-65.6C211.3 528 188 471.8 188 412s23.3-116.1 65.6-158.4C296 211.3 352.2 188 412 188s116.1 23.2 158.4 65.6S636 352.2 636 412s-23.3 116.1-65.6 158.4z"
                      key="svg-search-svg-0"
                    />
                  </svg>
                </IconReact>
              </i>
            </LocaleReceiver>
          </Icon>
        </span>
>>>>>>> 48763bfa
      </span>
    </ClearableLabeledInput>
  </Input>
</Search>
`;

exports[`TextArea allowClear should change type when click 1`] = `
<TextArea
  allowClear={true}
>
  <ClearableLabeledInput
    allowClear={true}
    element={
      <ResizableTextArea
        allowClear={true}
        onChange={[Function]}
        onKeyDown={[Function]}
        prefixCls="ant-input"
      />
    }
    handleReset={[Function]}
    inputType="text"
    prefixCls="ant-input"
    value="111"
  >
    <span
      className="ant-input-affix-wrapper ant-input-affix-wrapper-textarea-with-clear-btn"
    >
      <ResizableTextArea
        allowClear={true}
        onChange={[Function]}
        onKeyDown={[Function]}
        prefixCls="ant-input"
        style={null}
        value="111"
      >
        <ResizeObserver
          disabled={true}
          onResize={[Function]}
        >
          <textarea
            className="ant-input"
            onChange={[Function]}
            onKeyDown={[Function]}
            style={Object {}}
            value="111"
          />
        </ResizeObserver>
      </ResizableTextArea>
      <Icon
        className="ant-input-textarea-clear-icon"
        onClick={[Function]}
        role="button"
        theme="filled"
        type="close-circle"
      >
        <LocaleReceiver
          componentName="Icon"
        >
          <i
            aria-label="icon: close-circle"
            className="anticon anticon-close-circle ant-input-textarea-clear-icon"
            onClick={[Function]}
            role="button"
            tabIndex={-1}
          >
            <IconReact
              className=""
              type="close-circle-fill"
            >
              <svg
                aria-hidden="true"
                className=""
                data-icon="close-circle"
                fill="currentColor"
                focusable="false"
                height="1em"
                key="svg-close-circle"
                viewBox="64 64 896 896"
                width="1em"
              >
                <path
                  d="M512 64C264.6 64 64 264.6 64 512s200.6 448 448 448 448-200.6 448-448S759.4 64 512 64zm165.4 618.2l-66-.3L512 563.4l-99.3 118.4-66.1.3c-4.4 0-8-3.5-8-8 0-1.9.7-3.7 1.9-5.2l130.1-155L340.5 359a8.32 8.32 0 0 1-1.9-5.2c0-4.4 3.6-8 8-8l66.1.3L512 464.6l99.3-118.4 66-.3c4.4 0 8 3.5 8 8 0 1.9-.7 3.7-1.9 5.2L553.5 514l130 155c1.2 1.5 1.9 3.3 1.9 5.2 0 4.4-3.6 8-8 8z"
                  key="svg-close-circle-svg-0"
                />
              </svg>
            </IconReact>
          </i>
        </LocaleReceiver>
      </Icon>
    </span>
  </ClearableLabeledInput>
</TextArea>
`;

exports[`TextArea allowClear should change type when click 2`] = `
<TextArea
  allowClear={true}
>
  <ClearableLabeledInput
    allowClear={true}
    element={
      <ResizableTextArea
        allowClear={true}
        onChange={[Function]}
        onKeyDown={[Function]}
        prefixCls="ant-input"
      />
    }
    handleReset={[Function]}
    inputType="text"
    prefixCls="ant-input"
    value=""
  >
    <span
      className="ant-input-affix-wrapper ant-input-affix-wrapper-textarea-with-clear-btn"
    >
      <ResizableTextArea
        allowClear={true}
        onChange={[Function]}
        onKeyDown={[Function]}
        prefixCls="ant-input"
        style={null}
        value=""
      >
        <ResizeObserver
          disabled={true}
          onResize={[Function]}
        >
          <textarea
            className="ant-input"
            onChange={[Function]}
            onKeyDown={[Function]}
            style={Object {}}
            value=""
          />
        </ResizeObserver>
      </ResizableTextArea>
    </span>
  </ClearableLabeledInput>
</TextArea>
`;

exports[`TextArea allowClear should not show icon if defaultValue is undefined, null or empty string 1`] = `
<TextArea
  allowClear={true}
  defaultValue={null}
>
  <ClearableLabeledInput
    allowClear={true}
    defaultValue={null}
    element={
      <ResizableTextArea
        allowClear={true}
        defaultValue={null}
        onChange={[Function]}
        onKeyDown={[Function]}
        prefixCls="ant-input"
      />
    }
    handleReset={[Function]}
    inputType="text"
    prefixCls="ant-input"
    value=""
  >
    <span
      className="ant-input-affix-wrapper ant-input-affix-wrapper-textarea-with-clear-btn"
    >
      <ResizableTextArea
        allowClear={true}
        defaultValue={null}
        onChange={[Function]}
        onKeyDown={[Function]}
        prefixCls="ant-input"
        style={null}
        value=""
      >
        <ResizeObserver
          disabled={true}
          onResize={[Function]}
        >
          <textarea
            className="ant-input"
            onChange={[Function]}
            onKeyDown={[Function]}
            style={Object {}}
            value=""
          />
        </ResizeObserver>
      </ResizableTextArea>
    </span>
  </ClearableLabeledInput>
</TextArea>
`;

exports[`TextArea allowClear should not show icon if defaultValue is undefined, null or empty string 2`] = `
<TextArea
  allowClear={true}
>
  <ClearableLabeledInput
    allowClear={true}
    element={
      <ResizableTextArea
        allowClear={true}
        onChange={[Function]}
        onKeyDown={[Function]}
        prefixCls="ant-input"
      />
    }
    handleReset={[Function]}
    inputType="text"
    prefixCls="ant-input"
    value=""
  >
    <span
      className="ant-input-affix-wrapper ant-input-affix-wrapper-textarea-with-clear-btn"
    >
      <ResizableTextArea
        allowClear={true}
        onChange={[Function]}
        onKeyDown={[Function]}
        prefixCls="ant-input"
        style={null}
        value=""
      >
        <ResizeObserver
          disabled={true}
          onResize={[Function]}
        >
          <textarea
            className="ant-input"
            onChange={[Function]}
            onKeyDown={[Function]}
            style={Object {}}
            value=""
          />
        </ResizeObserver>
      </ResizableTextArea>
    </span>
  </ClearableLabeledInput>
</TextArea>
`;

exports[`TextArea allowClear should not show icon if defaultValue is undefined, null or empty string 3`] = `
<TextArea
  allowClear={true}
  defaultValue=""
>
  <ClearableLabeledInput
    allowClear={true}
    defaultValue=""
    element={
      <ResizableTextArea
        allowClear={true}
        defaultValue=""
        onChange={[Function]}
        onKeyDown={[Function]}
        prefixCls="ant-input"
      />
    }
    handleReset={[Function]}
    inputType="text"
    prefixCls="ant-input"
    value=""
  >
    <span
      className="ant-input-affix-wrapper ant-input-affix-wrapper-textarea-with-clear-btn"
    >
      <ResizableTextArea
        allowClear={true}
        defaultValue=""
        onChange={[Function]}
        onKeyDown={[Function]}
        prefixCls="ant-input"
        style={null}
        value=""
      >
        <ResizeObserver
          disabled={true}
          onResize={[Function]}
        >
          <textarea
            className="ant-input"
            onChange={[Function]}
            onKeyDown={[Function]}
            style={Object {}}
            value=""
          />
        </ResizeObserver>
      </ResizableTextArea>
    </span>
  </ClearableLabeledInput>
</TextArea>
`;

exports[`TextArea allowClear should not show icon if value is undefined, null or empty string 1`] = `
<TextArea
  allowClear={true}
  value={null}
>
  <ClearableLabeledInput
    allowClear={true}
    element={
      <ResizableTextArea
        allowClear={true}
        onChange={[Function]}
        onKeyDown={[Function]}
        prefixCls="ant-input"
        value={null}
      />
    }
    handleReset={[Function]}
    inputType="text"
    prefixCls="ant-input"
    value=""
  >
    <span
      className="ant-input-affix-wrapper ant-input-affix-wrapper-textarea-with-clear-btn"
    >
      <ResizableTextArea
        allowClear={true}
        onChange={[Function]}
        onKeyDown={[Function]}
        prefixCls="ant-input"
        style={null}
        value=""
      >
        <ResizeObserver
          disabled={true}
          onResize={[Function]}
        >
          <textarea
            className="ant-input"
            onChange={[Function]}
            onKeyDown={[Function]}
            style={Object {}}
            value=""
          />
        </ResizeObserver>
      </ResizableTextArea>
    </span>
  </ClearableLabeledInput>
</TextArea>
`;

exports[`TextArea allowClear should not show icon if value is undefined, null or empty string 2`] = `
<TextArea
  allowClear={true}
>
  <ClearableLabeledInput
    allowClear={true}
    element={
      <ResizableTextArea
        allowClear={true}
        onChange={[Function]}
        onKeyDown={[Function]}
        prefixCls="ant-input"
      />
    }
    handleReset={[Function]}
    inputType="text"
    prefixCls="ant-input"
    value=""
  >
    <span
      className="ant-input-affix-wrapper ant-input-affix-wrapper-textarea-with-clear-btn"
    >
      <ResizableTextArea
        allowClear={true}
        onChange={[Function]}
        onKeyDown={[Function]}
        prefixCls="ant-input"
        style={null}
        value=""
      >
        <ResizeObserver
          disabled={true}
          onResize={[Function]}
        >
          <textarea
            className="ant-input"
            onChange={[Function]}
            onKeyDown={[Function]}
            style={Object {}}
            value=""
          />
        </ResizeObserver>
      </ResizableTextArea>
    </span>
  </ClearableLabeledInput>
</TextArea>
`;

exports[`TextArea allowClear should not show icon if value is undefined, null or empty string 3`] = `
<TextArea
  allowClear={true}
  value=""
>
  <ClearableLabeledInput
    allowClear={true}
    element={
      <ResizableTextArea
        allowClear={true}
        onChange={[Function]}
        onKeyDown={[Function]}
        prefixCls="ant-input"
        value=""
      />
    }
    handleReset={[Function]}
    inputType="text"
    prefixCls="ant-input"
    value=""
  >
    <span
      className="ant-input-affix-wrapper ant-input-affix-wrapper-textarea-with-clear-btn"
    >
      <ResizableTextArea
        allowClear={true}
        onChange={[Function]}
        onKeyDown={[Function]}
        prefixCls="ant-input"
        style={null}
        value=""
      >
        <ResizeObserver
          disabled={true}
          onResize={[Function]}
        >
          <textarea
            className="ant-input"
            onChange={[Function]}
            onKeyDown={[Function]}
            style={Object {}}
            value=""
          />
        </ResizeObserver>
      </ResizableTextArea>
    </span>
  </ClearableLabeledInput>
</TextArea>
`;

exports[`TextArea should support disabled 1`] = `
<TextArea
  disabled={true}
>
  <ClearableLabeledInput
    disabled={true}
    element={
      <ResizableTextArea
        disabled={true}
        onChange={[Function]}
        onKeyDown={[Function]}
        prefixCls="ant-input"
      />
    }
    handleReset={[Function]}
    inputType="text"
    prefixCls="ant-input"
    value=""
  >
    <ResizableTextArea
      disabled={true}
      onChange={[Function]}
      onKeyDown={[Function]}
      prefixCls="ant-input"
      value=""
    >
      <ResizeObserver
        disabled={true}
        onResize={[Function]}
      >
        <textarea
          className="ant-input ant-input-disabled"
          disabled={true}
          onChange={[Function]}
          onKeyDown={[Function]}
          style={Object {}}
          value=""
        />
      </ResizeObserver>
    </ResizableTextArea>
  </ClearableLabeledInput>
</TextArea>
`;

exports[`TextArea should support maxLength 1`] = `
<TextArea
  maxLength={10}
>
  <ClearableLabeledInput
    element={
      <ResizableTextArea
        maxLength={10}
        onChange={[Function]}
        onKeyDown={[Function]}
        prefixCls="ant-input"
      />
    }
    handleReset={[Function]}
    inputType="text"
    maxLength={10}
    prefixCls="ant-input"
    value=""
  >
    <ResizableTextArea
      maxLength={10}
      onChange={[Function]}
      onKeyDown={[Function]}
      prefixCls="ant-input"
      value=""
    >
      <ResizeObserver
        disabled={true}
        onResize={[Function]}
      >
        <textarea
          className="ant-input"
          maxLength={10}
          onChange={[Function]}
          onKeyDown={[Function]}
          style={Object {}}
          value=""
        />
      </ResizeObserver>
    </ResizableTextArea>
  </ClearableLabeledInput>
</TextArea>
`;<|MERGE_RESOLUTION|>--- conflicted
+++ resolved
@@ -24,14 +24,627 @@
     <span
       className="ant-input-affix-wrapper"
     >
-<<<<<<< HEAD
+      <input
+        className="ant-input"
+        onChange={[Function]}
+        onKeyDown={[Function]}
+        style={null}
+        type="text"
+        value="111"
+      />
+      <span
+        className="ant-input-suffix"
+      >
+        <CloseCircleFilled
+          className="ant-input-clear-icon"
+          onClick={[Function]}
+          role="button"
+        >
+          <AntdIcon
+            className="ant-input-clear-icon"
+            icon={
+              Object {
+                "icon": Object {
+                  "attrs": Object {
+                    "focusable": "false",
+                    "viewBox": "64 64 896 896",
+                  },
+                  "children": Array [
+                    Object {
+                      "attrs": Object {
+                        "d": "M512 64C264.6 64 64 264.6 64 512s200.6 448 448 448 448-200.6 448-448S759.4 64 512 64zm165.4 618.2l-66-.3L512 563.4l-99.3 118.4-66.1.3c-4.4 0-8-3.5-8-8 0-1.9.7-3.7 1.9-5.2l130.1-155L340.5 359a8.32 8.32 0 01-1.9-5.2c0-4.4 3.6-8 8-8l66.1.3L512 464.6l99.3-118.4 66-.3c4.4 0 8 3.5 8 8 0 1.9-.7 3.7-1.9 5.2L553.5 514l130 155c1.2 1.5 1.9 3.3 1.9 5.2 0 4.4-3.6 8-8 8z",
+                      },
+                      "tag": "path",
+                    },
+                  ],
+                  "tag": "svg",
+                },
+                "name": "close-circle",
+                "theme": "fill",
+              }
+            }
+            onClick={[Function]}
+            role="button"
+          >
+            <span
+              aria-label="close-circle"
+              className="anticon anticon-close-circle ant-input-clear-icon"
+              onClick={[Function]}
+              role="button"
+              tabIndex={-1}
+            >
+              <IconReact
+                className=""
+                icon={
+                  Object {
+                    "icon": Object {
+                      "attrs": Object {
+                        "focusable": "false",
+                        "viewBox": "64 64 896 896",
+                      },
+                      "children": Array [
+                        Object {
+                          "attrs": Object {
+                            "d": "M512 64C264.6 64 64 264.6 64 512s200.6 448 448 448 448-200.6 448-448S759.4 64 512 64zm165.4 618.2l-66-.3L512 563.4l-99.3 118.4-66.1.3c-4.4 0-8-3.5-8-8 0-1.9.7-3.7 1.9-5.2l130.1-155L340.5 359a8.32 8.32 0 01-1.9-5.2c0-4.4 3.6-8 8-8l66.1.3L512 464.6l99.3-118.4 66-.3c4.4 0 8 3.5 8 8 0 1.9-.7 3.7-1.9 5.2L553.5 514l130 155c1.2 1.5 1.9 3.3 1.9 5.2 0 4.4-3.6 8-8 8z",
+                          },
+                          "tag": "path",
+                        },
+                      ],
+                      "tag": "svg",
+                    },
+                    "name": "close-circle",
+                    "theme": "fill",
+                  }
+                }
+              >
+                <svg
+                  aria-hidden="true"
+                  className=""
+                  data-icon="close-circle"
+                  fill="currentColor"
+                  focusable="false"
+                  height="1em"
+                  key="svg-close-circle"
+                  viewBox="64 64 896 896"
+                  width="1em"
+                >
+                  <path
+                    d="M512 64C264.6 64 64 264.6 64 512s200.6 448 448 448 448-200.6 448-448S759.4 64 512 64zm165.4 618.2l-66-.3L512 563.4l-99.3 118.4-66.1.3c-4.4 0-8-3.5-8-8 0-1.9.7-3.7 1.9-5.2l130.1-155L340.5 359a8.32 8.32 0 01-1.9-5.2c0-4.4 3.6-8 8-8l66.1.3L512 464.6l99.3-118.4 66-.3c4.4 0 8 3.5 8 8 0 1.9-.7 3.7-1.9 5.2L553.5 514l130 155c1.2 1.5 1.9 3.3 1.9 5.2 0 4.4-3.6 8-8 8z"
+                    key="svg-close-circle-svg-0"
+                  />
+                </svg>
+              </IconReact>
+            </span>
+          </AntdIcon>
+        </CloseCircleFilled>
+      </span>
+    </span>
+  </ClearableLabeledInput>
+</Input>
+`;
+
+exports[`Input allowClear should change type when click 2`] = `
+<Input
+  allowClear={true}
+  type="text"
+>
+  <ClearableLabeledInput
+    allowClear={true}
+    element={
+      <input
+        className="ant-input"
+        onChange={[Function]}
+        onKeyDown={[Function]}
+        type="text"
+      />
+    }
+    handleReset={[Function]}
+    inputType="input"
+    prefixCls="ant-input"
+    type="text"
+    value=""
+  >
+    <span
+      className="ant-input-affix-wrapper"
+    >
+      <input
+        className="ant-input"
+        onChange={[Function]}
+        onKeyDown={[Function]}
+        style={null}
+        type="text"
+        value=""
+      />
+      <span
+        className="ant-input-suffix"
+      />
+    </span>
+  </ClearableLabeledInput>
+</Input>
+`;
+
+exports[`Input allowClear should not show icon if defaultValue is undefined, null or empty string 1`] = `
+<Input
+  allowClear={true}
+  defaultValue={null}
+  type="text"
+>
+  <ClearableLabeledInput
+    allowClear={true}
+    defaultValue={null}
+    element={
+      <input
+        className="ant-input"
+        onChange={[Function]}
+        onKeyDown={[Function]}
+        type="text"
+      />
+    }
+    handleReset={[Function]}
+    inputType="input"
+    prefixCls="ant-input"
+    type="text"
+    value=""
+  >
+    <span
+      className="ant-input-affix-wrapper"
+    >
+      <input
+        className="ant-input"
+        onChange={[Function]}
+        onKeyDown={[Function]}
+        style={null}
+        type="text"
+        value=""
+      />
+      <span
+        className="ant-input-suffix"
+      />
+    </span>
+  </ClearableLabeledInput>
+</Input>
+`;
+
+exports[`Input allowClear should not show icon if defaultValue is undefined, null or empty string 2`] = `
+<Input
+  allowClear={true}
+  type="text"
+>
+  <ClearableLabeledInput
+    allowClear={true}
+    element={
+      <input
+        className="ant-input"
+        onChange={[Function]}
+        onKeyDown={[Function]}
+        type="text"
+      />
+    }
+    handleReset={[Function]}
+    inputType="input"
+    prefixCls="ant-input"
+    type="text"
+    value=""
+  >
+    <span
+      className="ant-input-affix-wrapper"
+    >
+      <input
+        className="ant-input"
+        onChange={[Function]}
+        onKeyDown={[Function]}
+        style={null}
+        type="text"
+        value=""
+      />
+      <span
+        className="ant-input-suffix"
+      />
+    </span>
+  </ClearableLabeledInput>
+</Input>
+`;
+
+exports[`Input allowClear should not show icon if defaultValue is undefined, null or empty string 3`] = `
+<Input
+  allowClear={true}
+  defaultValue=""
+  type="text"
+>
+  <ClearableLabeledInput
+    allowClear={true}
+    defaultValue=""
+    element={
+      <input
+        className="ant-input"
+        onChange={[Function]}
+        onKeyDown={[Function]}
+        type="text"
+      />
+    }
+    handleReset={[Function]}
+    inputType="input"
+    prefixCls="ant-input"
+    type="text"
+    value=""
+  >
+    <span
+      className="ant-input-affix-wrapper"
+    >
+      <input
+        className="ant-input"
+        onChange={[Function]}
+        onKeyDown={[Function]}
+        style={null}
+        type="text"
+        value=""
+      />
+      <span
+        className="ant-input-suffix"
+      />
+    </span>
+  </ClearableLabeledInput>
+</Input>
+`;
+
+exports[`Input allowClear should not show icon if value is undefined, null or empty string 1`] = `
+<Input
+  allowClear={true}
+  type="text"
+  value={null}
+>
+  <ClearableLabeledInput
+    allowClear={true}
+    element={
+      <input
+        className="ant-input"
+        onChange={[Function]}
+        onKeyDown={[Function]}
+        type="text"
+        value={null}
+      />
+    }
+    handleReset={[Function]}
+    inputType="input"
+    prefixCls="ant-input"
+    type="text"
+    value=""
+  >
+    <span
+      className="ant-input-affix-wrapper"
+    >
+      <input
+        className="ant-input"
+        onChange={[Function]}
+        onKeyDown={[Function]}
+        style={null}
+        type="text"
+        value=""
+      />
+      <span
+        className="ant-input-suffix"
+      />
+    </span>
+  </ClearableLabeledInput>
+</Input>
+`;
+
+exports[`Input allowClear should not show icon if value is undefined, null or empty string 2`] = `
+<Input
+  allowClear={true}
+  type="text"
+>
+  <ClearableLabeledInput
+    allowClear={true}
+    element={
+      <input
+        className="ant-input"
+        onChange={[Function]}
+        onKeyDown={[Function]}
+        type="text"
+      />
+    }
+    handleReset={[Function]}
+    inputType="input"
+    prefixCls="ant-input"
+    type="text"
+    value=""
+  >
+    <span
+      className="ant-input-affix-wrapper"
+    >
+      <input
+        className="ant-input"
+        onChange={[Function]}
+        onKeyDown={[Function]}
+        style={null}
+        type="text"
+        value=""
+      />
+      <span
+        className="ant-input-suffix"
+      />
+    </span>
+  </ClearableLabeledInput>
+</Input>
+`;
+
+exports[`Input allowClear should not show icon if value is undefined, null or empty string 3`] = `
+<Input
+  allowClear={true}
+  type="text"
+  value=""
+>
+  <ClearableLabeledInput
+    allowClear={true}
+    element={
+      <input
+        className="ant-input"
+        onChange={[Function]}
+        onKeyDown={[Function]}
+        type="text"
+        value=""
+      />
+    }
+    handleReset={[Function]}
+    inputType="input"
+    prefixCls="ant-input"
+    type="text"
+    value=""
+  >
+    <span
+      className="ant-input-affix-wrapper"
+    >
+      <input
+        className="ant-input"
+        onChange={[Function]}
+        onKeyDown={[Function]}
+        style={null}
+        type="text"
+        value=""
+      />
+      <span
+        className="ant-input-suffix"
+      />
+    </span>
+  </ClearableLabeledInput>
+</Input>
+`;
+
+exports[`Input should support maxLength 1`] = `
+<Input
+  maxLength={3}
+  type="text"
+>
+  <ClearableLabeledInput
+    element={
+      <input
+        className="ant-input"
+        maxLength={3}
+        onChange={[Function]}
+        onKeyDown={[Function]}
+        type="text"
+      />
+    }
+    handleReset={[Function]}
+    inputType="input"
+    maxLength={3}
+    prefixCls="ant-input"
+    type="text"
+    value=""
+  >
+    <input
+      className="ant-input"
+      maxLength={3}
+      onChange={[Function]}
+      onKeyDown={[Function]}
+      type="text"
+      value=""
+    />
+  </ClearableLabeledInput>
+</Input>
+`;
+
+exports[`Input.Search should support suffix 1`] = `
+<Search
+  enterButton={false}
+  suffix="suffix"
+>
+  <Input
+    className="ant-input-search"
+    onChange={[Function]}
+    onPressEnter={[Function]}
+    prefixCls="ant-input"
+    suffix={
+      Array [
+        null,
+        <Search
+          className="ant-input-search-icon"
+          onClick={[Function]}
+        />,
+      ]
+    }
+    type="text"
+  >
+    <ClearableLabeledInput
+      className="ant-input-search"
+      element={
+        <input
+          className="ant-input ant-input-search"
+          onChange={[Function]}
+          onKeyDown={[Function]}
+          type="text"
+        />
+      }
+      handleReset={[Function]}
+      inputType="input"
+      onChange={[Function]}
+      onPressEnter={[Function]}
+      prefixCls="ant-input"
+      suffix={
+        Array [
+          null,
+          <Search
+            className="ant-input-search-icon"
+            onClick={[Function]}
+          />,
+        ]
+      }
+      type="text"
+      value=""
+    >
+      <span
+        className="ant-input-search ant-input-affix-wrapper"
+      >
+        <input
+          className="ant-input"
+          onChange={[Function]}
+          onKeyDown={[Function]}
+          style={null}
+          type="text"
+          value=""
+        />
+        <span
+          className="ant-input-suffix"
+        >
+          <Search
+            className="ant-input-search-icon"
+            key="searchIcon"
+            onClick={[Function]}
+          >
+            <AntdIcon
+              className="ant-input-search-icon"
+              icon={
+                Object {
+                  "icon": Object {
+                    "attrs": Object {
+                      "focusable": "false",
+                      "viewBox": "64 64 896 896",
+                    },
+                    "children": Array [
+                      Object {
+                        "attrs": Object {
+                          "d": "M909.6 854.5L649.9 594.8C690.2 542.7 712 479 712 412c0-80.2-31.3-155.4-87.9-212.1-56.6-56.7-132-87.9-212.1-87.9s-155.5 31.3-212.1 87.9C143.2 256.5 112 331.8 112 412c0 80.1 31.3 155.5 87.9 212.1C256.5 680.8 331.8 712 412 712c67 0 130.6-21.8 182.7-62l259.7 259.6a8.2 8.2 0 0011.6 0l43.6-43.5a8.2 8.2 0 000-11.6zM570.4 570.4C528 612.7 471.8 636 412 636s-116-23.3-158.4-65.6C211.3 528 188 471.8 188 412s23.3-116.1 65.6-158.4C296 211.3 352.2 188 412 188s116.1 23.2 158.4 65.6S636 352.2 636 412s-23.3 116.1-65.6 158.4z",
+                        },
+                        "tag": "path",
+                      },
+                    ],
+                    "tag": "svg",
+                  },
+                  "name": "search",
+                  "theme": "outline",
+                }
+              }
+              onClick={[Function]}
+            >
+              <span
+                aria-label="search"
+                className="anticon anticon-search ant-input-search-icon"
+                onClick={[Function]}
+                role="img"
+                tabIndex={-1}
+              >
+                <IconReact
+                  className=""
+                  icon={
+                    Object {
+                      "icon": Object {
+                        "attrs": Object {
+                          "focusable": "false",
+                          "viewBox": "64 64 896 896",
+                        },
+                        "children": Array [
+                          Object {
+                            "attrs": Object {
+                              "d": "M909.6 854.5L649.9 594.8C690.2 542.7 712 479 712 412c0-80.2-31.3-155.4-87.9-212.1-56.6-56.7-132-87.9-212.1-87.9s-155.5 31.3-212.1 87.9C143.2 256.5 112 331.8 112 412c0 80.1 31.3 155.5 87.9 212.1C256.5 680.8 331.8 712 412 712c67 0 130.6-21.8 182.7-62l259.7 259.6a8.2 8.2 0 0011.6 0l43.6-43.5a8.2 8.2 0 000-11.6zM570.4 570.4C528 612.7 471.8 636 412 636s-116-23.3-158.4-65.6C211.3 528 188 471.8 188 412s23.3-116.1 65.6-158.4C296 211.3 352.2 188 412 188s116.1 23.2 158.4 65.6S636 352.2 636 412s-23.3 116.1-65.6 158.4z",
+                            },
+                            "tag": "path",
+                          },
+                        ],
+                        "tag": "svg",
+                      },
+                      "name": "search",
+                      "theme": "outline",
+                    }
+                  }
+                >
+                  <svg
+                    aria-hidden="true"
+                    className=""
+                    data-icon="search"
+                    fill="currentColor"
+                    focusable="false"
+                    height="1em"
+                    key="svg-search"
+                    viewBox="64 64 896 896"
+                    width="1em"
+                  >
+                    <path
+                      d="M909.6 854.5L649.9 594.8C690.2 542.7 712 479 712 412c0-80.2-31.3-155.4-87.9-212.1-56.6-56.7-132-87.9-212.1-87.9s-155.5 31.3-212.1 87.9C143.2 256.5 112 331.8 112 412c0 80.1 31.3 155.5 87.9 212.1C256.5 680.8 331.8 712 412 712c67 0 130.6-21.8 182.7-62l259.7 259.6a8.2 8.2 0 0011.6 0l43.6-43.5a8.2 8.2 0 000-11.6zM570.4 570.4C528 612.7 471.8 636 412 636s-116-23.3-158.4-65.6C211.3 528 188 471.8 188 412s23.3-116.1 65.6-158.4C296 211.3 352.2 188 412 188s116.1 23.2 158.4 65.6S636 352.2 636 412s-23.3 116.1-65.6 158.4z"
+                      key="svg-search-svg-0"
+                    />
+                  </svg>
+                </IconReact>
+              </span>
+            </AntdIcon>
+          </Search>
+        </span>
+      </span>
+    </ClearableLabeledInput>
+  </Input>
+</Search>
+`;
+
+exports[`TextArea allowClear should change type when click 1`] = `
+<TextArea
+  allowClear={true}
+>
+  <ClearableLabeledInput
+    allowClear={true}
+    element={
+      <ResizableTextArea
+        allowClear={true}
+        onChange={[Function]}
+        onKeyDown={[Function]}
+        prefixCls="ant-input"
+      />
+    }
+    handleReset={[Function]}
+    inputType="text"
+    prefixCls="ant-input"
+    value="111"
+  >
+    <span
+      className="ant-input-affix-wrapper ant-input-affix-wrapper-textarea-with-clear-btn"
+    >
+      <ResizableTextArea
+        allowClear={true}
+        onChange={[Function]}
+        onKeyDown={[Function]}
+        prefixCls="ant-input"
+        style={null}
+        value="111"
+      >
+        <ResizeObserver
+          disabled={true}
+          onResize={[Function]}
+        >
+          <textarea
+            className="ant-input"
+            onChange={[Function]}
+            onKeyDown={[Function]}
+            style={Object {}}
+            value="111"
+          />
+        </ResizeObserver>
+      </ResizableTextArea>
       <CloseCircleFilled
-        className="ant-input-clear-icon"
+        className="ant-input-textarea-clear-icon"
         onClick={[Function]}
         role="button"
       >
         <AntdIcon
-          className="ant-input-clear-icon"
+          className="ant-input-textarea-clear-icon"
           icon={
             Object {
               "icon": Object {
@@ -58,7 +671,7 @@
         >
           <span
             aria-label="close-circle"
-            className="anticon anticon-close-circle ant-input-clear-icon"
+            className="anticon anticon-close-circle ant-input-textarea-clear-icon"
             onClick={[Function]}
             role="button"
             tabIndex={-1}
@@ -86,647 +699,6 @@
                   "theme": "fill",
                 }
               }
-=======
-      <input
-        className="ant-input"
-        onChange={[Function]}
-        onKeyDown={[Function]}
-        style={null}
-        type="text"
-        value="111"
-      />
-      <span
-        className="ant-input-suffix"
-      >
-        <Icon
-          className="ant-input-clear-icon"
-          onClick={[Function]}
-          role="button"
-          theme="filled"
-          type="close-circle"
-        >
-          <LocaleReceiver
-            componentName="Icon"
-          >
-            <i
-              aria-label="icon: close-circle"
-              className="anticon anticon-close-circle ant-input-clear-icon"
-              onClick={[Function]}
-              role="button"
-              tabIndex={-1}
->>>>>>> 48763bfa
-            >
-              <IconReact
-                className=""
-                type="close-circle-fill"
-              >
-<<<<<<< HEAD
-                <path
-                  d="M512 64C264.6 64 64 264.6 64 512s200.6 448 448 448 448-200.6 448-448S759.4 64 512 64zm165.4 618.2l-66-.3L512 563.4l-99.3 118.4-66.1.3c-4.4 0-8-3.5-8-8 0-1.9.7-3.7 1.9-5.2l130.1-155L340.5 359a8.32 8.32 0 01-1.9-5.2c0-4.4 3.6-8 8-8l66.1.3L512 464.6l99.3-118.4 66-.3c4.4 0 8 3.5 8 8 0 1.9-.7 3.7-1.9 5.2L553.5 514l130 155c1.2 1.5 1.9 3.3 1.9 5.2 0 4.4-3.6 8-8 8z"
-                  key="svg-close-circle-svg-0"
-                />
-              </svg>
-            </IconReact>
-          </span>
-        </AntdIcon>
-      </CloseCircleFilled>
-=======
-                <svg
-                  aria-hidden="true"
-                  className=""
-                  data-icon="close-circle"
-                  fill="currentColor"
-                  focusable="false"
-                  height="1em"
-                  key="svg-close-circle"
-                  viewBox="64 64 896 896"
-                  width="1em"
-                >
-                  <path
-                    d="M512 64C264.6 64 64 264.6 64 512s200.6 448 448 448 448-200.6 448-448S759.4 64 512 64zm165.4 618.2l-66-.3L512 563.4l-99.3 118.4-66.1.3c-4.4 0-8-3.5-8-8 0-1.9.7-3.7 1.9-5.2l130.1-155L340.5 359a8.32 8.32 0 0 1-1.9-5.2c0-4.4 3.6-8 8-8l66.1.3L512 464.6l99.3-118.4 66-.3c4.4 0 8 3.5 8 8 0 1.9-.7 3.7-1.9 5.2L553.5 514l130 155c1.2 1.5 1.9 3.3 1.9 5.2 0 4.4-3.6 8-8 8z"
-                    key="svg-close-circle-svg-0"
-                  />
-                </svg>
-              </IconReact>
-            </i>
-          </LocaleReceiver>
-        </Icon>
-      </span>
->>>>>>> 48763bfa
-    </span>
-  </ClearableLabeledInput>
-</Input>
-`;
-
-exports[`Input allowClear should change type when click 2`] = `
-<Input
-  allowClear={true}
-  type="text"
->
-  <ClearableLabeledInput
-    allowClear={true}
-    element={
-      <input
-        className="ant-input"
-        onChange={[Function]}
-        onKeyDown={[Function]}
-        type="text"
-      />
-    }
-    handleReset={[Function]}
-    inputType="input"
-    prefixCls="ant-input"
-    type="text"
-    value=""
-  >
-    <span
-      className="ant-input-affix-wrapper"
-    >
-      <input
-        className="ant-input"
-        onChange={[Function]}
-        onKeyDown={[Function]}
-        style={null}
-        type="text"
-        value=""
-      />
-      <span
-        className="ant-input-suffix"
-      />
-    </span>
-  </ClearableLabeledInput>
-</Input>
-`;
-
-exports[`Input allowClear should not show icon if defaultValue is undefined, null or empty string 1`] = `
-<Input
-  allowClear={true}
-  defaultValue={null}
-  type="text"
->
-  <ClearableLabeledInput
-    allowClear={true}
-    defaultValue={null}
-    element={
-      <input
-        className="ant-input"
-        onChange={[Function]}
-        onKeyDown={[Function]}
-        type="text"
-      />
-    }
-    handleReset={[Function]}
-    inputType="input"
-    prefixCls="ant-input"
-    type="text"
-    value=""
-  >
-    <span
-      className="ant-input-affix-wrapper"
-    >
-      <input
-        className="ant-input"
-        onChange={[Function]}
-        onKeyDown={[Function]}
-        style={null}
-        type="text"
-        value=""
-      />
-      <span
-        className="ant-input-suffix"
-      />
-    </span>
-  </ClearableLabeledInput>
-</Input>
-`;
-
-exports[`Input allowClear should not show icon if defaultValue is undefined, null or empty string 2`] = `
-<Input
-  allowClear={true}
-  type="text"
->
-  <ClearableLabeledInput
-    allowClear={true}
-    element={
-      <input
-        className="ant-input"
-        onChange={[Function]}
-        onKeyDown={[Function]}
-        type="text"
-      />
-    }
-    handleReset={[Function]}
-    inputType="input"
-    prefixCls="ant-input"
-    type="text"
-    value=""
-  >
-    <span
-      className="ant-input-affix-wrapper"
-    >
-      <input
-        className="ant-input"
-        onChange={[Function]}
-        onKeyDown={[Function]}
-        style={null}
-        type="text"
-        value=""
-      />
-      <span
-        className="ant-input-suffix"
-      />
-    </span>
-  </ClearableLabeledInput>
-</Input>
-`;
-
-exports[`Input allowClear should not show icon if defaultValue is undefined, null or empty string 3`] = `
-<Input
-  allowClear={true}
-  defaultValue=""
-  type="text"
->
-  <ClearableLabeledInput
-    allowClear={true}
-    defaultValue=""
-    element={
-      <input
-        className="ant-input"
-        onChange={[Function]}
-        onKeyDown={[Function]}
-        type="text"
-      />
-    }
-    handleReset={[Function]}
-    inputType="input"
-    prefixCls="ant-input"
-    type="text"
-    value=""
-  >
-    <span
-      className="ant-input-affix-wrapper"
-    >
-      <input
-        className="ant-input"
-        onChange={[Function]}
-        onKeyDown={[Function]}
-        style={null}
-        type="text"
-        value=""
-      />
-      <span
-        className="ant-input-suffix"
-      />
-    </span>
-  </ClearableLabeledInput>
-</Input>
-`;
-
-exports[`Input allowClear should not show icon if value is undefined, null or empty string 1`] = `
-<Input
-  allowClear={true}
-  type="text"
-  value={null}
->
-  <ClearableLabeledInput
-    allowClear={true}
-    element={
-      <input
-        className="ant-input"
-        onChange={[Function]}
-        onKeyDown={[Function]}
-        type="text"
-        value={null}
-      />
-    }
-    handleReset={[Function]}
-    inputType="input"
-    prefixCls="ant-input"
-    type="text"
-    value=""
-  >
-    <span
-      className="ant-input-affix-wrapper"
-    >
-      <input
-        className="ant-input"
-        onChange={[Function]}
-        onKeyDown={[Function]}
-        style={null}
-        type="text"
-        value=""
-      />
-      <span
-        className="ant-input-suffix"
-      />
-    </span>
-  </ClearableLabeledInput>
-</Input>
-`;
-
-exports[`Input allowClear should not show icon if value is undefined, null or empty string 2`] = `
-<Input
-  allowClear={true}
-  type="text"
->
-  <ClearableLabeledInput
-    allowClear={true}
-    element={
-      <input
-        className="ant-input"
-        onChange={[Function]}
-        onKeyDown={[Function]}
-        type="text"
-      />
-    }
-    handleReset={[Function]}
-    inputType="input"
-    prefixCls="ant-input"
-    type="text"
-    value=""
-  >
-    <span
-      className="ant-input-affix-wrapper"
-    >
-      <input
-        className="ant-input"
-        onChange={[Function]}
-        onKeyDown={[Function]}
-        style={null}
-        type="text"
-        value=""
-      />
-      <span
-        className="ant-input-suffix"
-      />
-    </span>
-  </ClearableLabeledInput>
-</Input>
-`;
-
-exports[`Input allowClear should not show icon if value is undefined, null or empty string 3`] = `
-<Input
-  allowClear={true}
-  type="text"
-  value=""
->
-  <ClearableLabeledInput
-    allowClear={true}
-    element={
-      <input
-        className="ant-input"
-        onChange={[Function]}
-        onKeyDown={[Function]}
-        type="text"
-        value=""
-      />
-    }
-    handleReset={[Function]}
-    inputType="input"
-    prefixCls="ant-input"
-    type="text"
-    value=""
-  >
-    <span
-      className="ant-input-affix-wrapper"
-    >
-      <input
-        className="ant-input"
-        onChange={[Function]}
-        onKeyDown={[Function]}
-        style={null}
-        type="text"
-        value=""
-      />
-      <span
-        className="ant-input-suffix"
-      />
-    </span>
-  </ClearableLabeledInput>
-</Input>
-`;
-
-exports[`Input should support maxLength 1`] = `
-<Input
-  maxLength={3}
-  type="text"
->
-  <ClearableLabeledInput
-    element={
-      <input
-        className="ant-input"
-        maxLength={3}
-        onChange={[Function]}
-        onKeyDown={[Function]}
-        type="text"
-      />
-    }
-    handleReset={[Function]}
-    inputType="input"
-    maxLength={3}
-    prefixCls="ant-input"
-    type="text"
-    value=""
-  >
-    <input
-      className="ant-input"
-      maxLength={3}
-      onChange={[Function]}
-      onKeyDown={[Function]}
-      type="text"
-      value=""
-    />
-  </ClearableLabeledInput>
-</Input>
-`;
-
-exports[`Input.Search should support suffix 1`] = `
-<Search
-  enterButton={false}
-  suffix="suffix"
->
-  <Input
-    className="ant-input-search"
-    onChange={[Function]}
-    onPressEnter={[Function]}
-    prefixCls="ant-input"
-    suffix={
-      Array [
-        null,
-        <Search
-          className="ant-input-search-icon"
-          onClick={[Function]}
-        />,
-      ]
-    }
-    type="text"
-  >
-    <ClearableLabeledInput
-      className="ant-input-search"
-      element={
-        <input
-          className="ant-input ant-input-search"
-          onChange={[Function]}
-          onKeyDown={[Function]}
-          type="text"
-        />
-      }
-      handleReset={[Function]}
-      inputType="input"
-      onChange={[Function]}
-      onPressEnter={[Function]}
-      prefixCls="ant-input"
-      suffix={
-        Array [
-          null,
-          <Icon
-            className="ant-input-search-icon"
-            onClick={[Function]}
-            type="search"
-          />,
-        ]
-      }
-      type="text"
-      value=""
-    >
-      <span
-        className="ant-input-search ant-input-affix-wrapper"
-      >
-<<<<<<< HEAD
-        <Search
-          className="ant-input-search-icon"
-          key="searchIcon"
-          onClick={[Function]}
-        >
-          <AntdIcon
-            className="ant-input-search-icon"
-            icon={
-              Object {
-                "icon": Object {
-                  "attrs": Object {
-                    "focusable": "false",
-                    "viewBox": "64 64 896 896",
-                  },
-                  "children": Array [
-                    Object {
-                      "attrs": Object {
-                        "d": "M909.6 854.5L649.9 594.8C690.2 542.7 712 479 712 412c0-80.2-31.3-155.4-87.9-212.1-56.6-56.7-132-87.9-212.1-87.9s-155.5 31.3-212.1 87.9C143.2 256.5 112 331.8 112 412c0 80.1 31.3 155.5 87.9 212.1C256.5 680.8 331.8 712 412 712c67 0 130.6-21.8 182.7-62l259.7 259.6a8.2 8.2 0 0011.6 0l43.6-43.5a8.2 8.2 0 000-11.6zM570.4 570.4C528 612.7 471.8 636 412 636s-116-23.3-158.4-65.6C211.3 528 188 471.8 188 412s23.3-116.1 65.6-158.4C296 211.3 352.2 188 412 188s116.1 23.2 158.4 65.6S636 352.2 636 412s-23.3 116.1-65.6 158.4z",
-                      },
-                      "tag": "path",
-                    },
-                  ],
-                  "tag": "svg",
-                },
-                "name": "search",
-                "theme": "outline",
-              }
-            }
-            onClick={[Function]}
-          >
-            <span
-              aria-label="search"
-              className="anticon anticon-search ant-input-search-icon"
-              onClick={[Function]}
-              role="img"
-              tabIndex={-1}
-            >
-              <IconReact
-                className=""
-                icon={
-                  Object {
-                    "icon": Object {
-                      "attrs": Object {
-                        "focusable": "false",
-                        "viewBox": "64 64 896 896",
-                      },
-                      "children": Array [
-                        Object {
-                          "attrs": Object {
-                            "d": "M909.6 854.5L649.9 594.8C690.2 542.7 712 479 712 412c0-80.2-31.3-155.4-87.9-212.1-56.6-56.7-132-87.9-212.1-87.9s-155.5 31.3-212.1 87.9C143.2 256.5 112 331.8 112 412c0 80.1 31.3 155.5 87.9 212.1C256.5 680.8 331.8 712 412 712c67 0 130.6-21.8 182.7-62l259.7 259.6a8.2 8.2 0 0011.6 0l43.6-43.5a8.2 8.2 0 000-11.6zM570.4 570.4C528 612.7 471.8 636 412 636s-116-23.3-158.4-65.6C211.3 528 188 471.8 188 412s23.3-116.1 65.6-158.4C296 211.3 352.2 188 412 188s116.1 23.2 158.4 65.6S636 352.2 636 412s-23.3 116.1-65.6 158.4z",
-                          },
-                          "tag": "path",
-                        },
-                      ],
-                      "tag": "svg",
-                    },
-                    "name": "search",
-                    "theme": "outline",
-                  }
-                }
-=======
-        <input
-          className="ant-input"
-          onChange={[Function]}
-          onKeyDown={[Function]}
-          style={null}
-          type="text"
-          value=""
-        />
-        <span
-          className="ant-input-suffix"
-        >
-          <Icon
-            className="ant-input-search-icon"
-            key="searchIcon"
-            onClick={[Function]}
-            type="search"
-          >
-            <LocaleReceiver
-              componentName="Icon"
-            >
-              <i
-                aria-label="icon: search"
-                className="anticon anticon-search ant-input-search-icon"
-                onClick={[Function]}
-                tabIndex={-1}
->>>>>>> 48763bfa
-              >
-                <IconReact
-                  className=""
-                  type="search-o"
-                >
-<<<<<<< HEAD
-                  <path
-                    d="M909.6 854.5L649.9 594.8C690.2 542.7 712 479 712 412c0-80.2-31.3-155.4-87.9-212.1-56.6-56.7-132-87.9-212.1-87.9s-155.5 31.3-212.1 87.9C143.2 256.5 112 331.8 112 412c0 80.1 31.3 155.5 87.9 212.1C256.5 680.8 331.8 712 412 712c67 0 130.6-21.8 182.7-62l259.7 259.6a8.2 8.2 0 0011.6 0l43.6-43.5a8.2 8.2 0 000-11.6zM570.4 570.4C528 612.7 471.8 636 412 636s-116-23.3-158.4-65.6C211.3 528 188 471.8 188 412s23.3-116.1 65.6-158.4C296 211.3 352.2 188 412 188s116.1 23.2 158.4 65.6S636 352.2 636 412s-23.3 116.1-65.6 158.4z"
-                    key="svg-search-svg-0"
-                  />
-                </svg>
-              </IconReact>
-            </span>
-          </AntdIcon>
-        </Search>
-=======
-                  <svg
-                    aria-hidden="true"
-                    className=""
-                    data-icon="search"
-                    fill="currentColor"
-                    focusable="false"
-                    height="1em"
-                    key="svg-search"
-                    viewBox="64 64 896 896"
-                    width="1em"
-                  >
-                    <path
-                      d="M909.6 854.5L649.9 594.8C690.2 542.7 712 479 712 412c0-80.2-31.3-155.4-87.9-212.1-56.6-56.7-132-87.9-212.1-87.9s-155.5 31.3-212.1 87.9C143.2 256.5 112 331.8 112 412c0 80.1 31.3 155.5 87.9 212.1C256.5 680.8 331.8 712 412 712c67 0 130.6-21.8 182.7-62l259.7 259.6a8.2 8.2 0 0 0 11.6 0l43.6-43.5a8.2 8.2 0 0 0 0-11.6zM570.4 570.4C528 612.7 471.8 636 412 636s-116-23.3-158.4-65.6C211.3 528 188 471.8 188 412s23.3-116.1 65.6-158.4C296 211.3 352.2 188 412 188s116.1 23.2 158.4 65.6S636 352.2 636 412s-23.3 116.1-65.6 158.4z"
-                      key="svg-search-svg-0"
-                    />
-                  </svg>
-                </IconReact>
-              </i>
-            </LocaleReceiver>
-          </Icon>
-        </span>
->>>>>>> 48763bfa
-      </span>
-    </ClearableLabeledInput>
-  </Input>
-</Search>
-`;
-
-exports[`TextArea allowClear should change type when click 1`] = `
-<TextArea
-  allowClear={true}
->
-  <ClearableLabeledInput
-    allowClear={true}
-    element={
-      <ResizableTextArea
-        allowClear={true}
-        onChange={[Function]}
-        onKeyDown={[Function]}
-        prefixCls="ant-input"
-      />
-    }
-    handleReset={[Function]}
-    inputType="text"
-    prefixCls="ant-input"
-    value="111"
-  >
-    <span
-      className="ant-input-affix-wrapper ant-input-affix-wrapper-textarea-with-clear-btn"
-    >
-      <ResizableTextArea
-        allowClear={true}
-        onChange={[Function]}
-        onKeyDown={[Function]}
-        prefixCls="ant-input"
-        style={null}
-        value="111"
-      >
-        <ResizeObserver
-          disabled={true}
-          onResize={[Function]}
-        >
-          <textarea
-            className="ant-input"
-            onChange={[Function]}
-            onKeyDown={[Function]}
-            style={Object {}}
-            value="111"
-          />
-        </ResizeObserver>
-      </ResizableTextArea>
-      <Icon
-        className="ant-input-textarea-clear-icon"
-        onClick={[Function]}
-        role="button"
-        theme="filled"
-        type="close-circle"
-      >
-        <LocaleReceiver
-          componentName="Icon"
-        >
-          <i
-            aria-label="icon: close-circle"
-            className="anticon anticon-close-circle ant-input-textarea-clear-icon"
-            onClick={[Function]}
-            role="button"
-            tabIndex={-1}
-          >
-            <IconReact
-              className=""
-              type="close-circle-fill"
             >
               <svg
                 aria-hidden="true"
@@ -740,14 +712,14 @@
                 width="1em"
               >
                 <path
-                  d="M512 64C264.6 64 64 264.6 64 512s200.6 448 448 448 448-200.6 448-448S759.4 64 512 64zm165.4 618.2l-66-.3L512 563.4l-99.3 118.4-66.1.3c-4.4 0-8-3.5-8-8 0-1.9.7-3.7 1.9-5.2l130.1-155L340.5 359a8.32 8.32 0 0 1-1.9-5.2c0-4.4 3.6-8 8-8l66.1.3L512 464.6l99.3-118.4 66-.3c4.4 0 8 3.5 8 8 0 1.9-.7 3.7-1.9 5.2L553.5 514l130 155c1.2 1.5 1.9 3.3 1.9 5.2 0 4.4-3.6 8-8 8z"
+                  d="M512 64C264.6 64 64 264.6 64 512s200.6 448 448 448 448-200.6 448-448S759.4 64 512 64zm165.4 618.2l-66-.3L512 563.4l-99.3 118.4-66.1.3c-4.4 0-8-3.5-8-8 0-1.9.7-3.7 1.9-5.2l130.1-155L340.5 359a8.32 8.32 0 01-1.9-5.2c0-4.4 3.6-8 8-8l66.1.3L512 464.6l99.3-118.4 66-.3c4.4 0 8 3.5 8 8 0 1.9-.7 3.7-1.9 5.2L553.5 514l130 155c1.2 1.5 1.9 3.3 1.9 5.2 0 4.4-3.6 8-8 8z"
                   key="svg-close-circle-svg-0"
                 />
               </svg>
             </IconReact>
-          </i>
-        </LocaleReceiver>
-      </Icon>
+          </span>
+        </AntdIcon>
+      </CloseCircleFilled>
     </span>
   </ClearableLabeledInput>
 </TextArea>
