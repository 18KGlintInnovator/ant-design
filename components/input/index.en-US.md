---
category: Components
type: Data Entry
title: Input
---

A basic widget for getting the user input is a text field. Keyboard and mouse can be used for providing or changing data.

## When To Use

- A user input in a form field is needed.
- A search input is required.

## API

### Input

| Property | Description | Type | Default | Version |
| --- | --- | --- | --- | --- |
| addonAfter | The label text displayed after (on the right side of) the input field. | string\|ReactNode |  |  |
| addonBefore | The label text displayed before (on the left side of) the input field. | string\|ReactNode |  |  |
| defaultValue | The initial input content | string |  |  |
| disabled | Whether the input is disabled. | boolean | false |  |
| id | The ID for input | string |  |  |
| prefix | The prefix icon for the Input. | string\|ReactNode |  |  |
| size | The size of the input box. Note: in the context of a form, the `large` size is used. Available: `large` `default` `small` | string | `default` |  |
| suffix | The suffix icon for the Input. | string\|ReactNode |  |  |
| type | The type of input, see: [MDN](https://developer.mozilla.org/docs/Web/HTML/Element/input#Form_%3Cinput%3E_types)(use `Input.TextArea` instead of `type="textarea"`) | string | `text` |  |
| value | The input content value | string |  |  |
| onChange | callback when user input | function(e) |  | 3.9.3 |
| onPressEnter | The callback function that is triggered when Enter key is pressed. | function(e) |  |  |
| allowClear | allow to remove input content with clear icon | boolean |  | 3.12.0 |

> When `Input` is used in a `Form.Item` context, if the `Form.Item` has the `id` and `options` props defined then `value`, `defaultValue`, and `id` props of `Input` are automatically set.

The rest of the props of Input are exactly the same as the original [input](https://facebook.github.io/react/docs/events.html#supported-events).

### Input.TextArea

> If you are using `antd@<2.12`, please use `Input[type=textarea]`.

| Property | Description | Type | Default | Version |
| --- | --- | --- | --- | --- |
| autoSize | Height autosize feature, can be set to `true|false` or an object `{ minRows: 2, maxRows: 6 }` | boolean\|object | false |  |
| defaultValue | The initial input content | string |  |  |
| value | The input content value | string |  |  |
| onPressEnter | The callback function that is triggered when Enter key is pressed. | function(e) |  |  |

The rest of the props of `Input.TextArea` are the same as the original [textarea](https://developer.mozilla.org/en-US/docs/Web/HTML/Element/textarea).

#### Input.Search

`Added in 2.5.0`

| Property | Description | Type | Default | Version |
| --- | --- | --- | --- | --- |
| enterButton | to show an enter button after input. This prop is conflict with addon. | boolean\|ReactNode | false |  |
<<<<<<< HEAD
| onSearch | The callback function that is triggered when you click on the search-icon or press Enter key. | function(value, event) |  |  |
| loading | Search box with loading. | boolean |  |  |
=======
| onSearch | The callback function triggered when you click on the search-icon, the clear-icon or press the Enter key. | function(value, event) |  |  |
>>>>>>> f7c37e55

Supports all props of `Input`.

#### Input.Group

| Property | Description | Type | Default | Version |
| --- | --- | --- | --- | --- |
| compact | Whether use compact style | boolean | false |  |
| size | The size of `Input.Group` specifies the size of the included `Input` fields. Available: `large` `default` `small` | string | `default` |  |

```html
<Input.Group>
  <input />
  <input />
</Input.Group>
```

#### Input.Password (Added in 3.12.0)

| Property         | Description                | Type    | Default | Version |
| ---------------- | -------------------------- | ------- | ------- | ------- |
| visibilityToggle | Whether show toggle button | boolean | true    | 3.12.2  |

## FAQ

### Why Input lose focus when change `prefix/suffix`

When Input dynamic add or remove `prefix/suffix` will make React recreate the dom structure and new input will be not focused. You can set an empty `<span />` element to keep the dom structure:

```jsx
const suffix = condition ? <Icon type="smile" /> : <span />;

<Input suffix={suffix} />;
```<|MERGE_RESOLUTION|>--- conflicted
+++ resolved
@@ -55,12 +55,8 @@
 | Property | Description | Type | Default | Version |
 | --- | --- | --- | --- | --- |
 | enterButton | to show an enter button after input. This prop is conflict with addon. | boolean\|ReactNode | false |  |
-<<<<<<< HEAD
-| onSearch | The callback function that is triggered when you click on the search-icon or press Enter key. | function(value, event) |  |  |
+| onSearch | The callback function triggered when you click on the search-icon, the clear-icon or press the Enter key. | function(value, event) |  |  |
 | loading | Search box with loading. | boolean |  |  |
-=======
-| onSearch | The callback function triggered when you click on the search-icon, the clear-icon or press the Enter key. | function(value, event) |  |  |
->>>>>>> f7c37e55
 
 Supports all props of `Input`.
 
