import * as React from 'react';
import * as PropTypes from 'prop-types';
import classNames from 'classnames';
import omit from 'omit.js';
import Group from './Group';
import Search from './Search';
import TextArea from './TextArea';
<<<<<<< HEAD
import { ConfigConsumer, ConfigConsumerProps } from '../config-provider';
import Password from './Password';
import { Omit } from '../_util/type';
=======
import { Omit, tuple } from '../_util/type';
>>>>>>> a297b90c

function fixControlledValue<T>(value: T) {
  if (typeof value === 'undefined' || value === null) {
    return '';
  }
  return value;
}

const InputSizes = tuple('small', 'default', 'large');

export interface InputProps
  extends Omit<React.InputHTMLAttributes<HTMLInputElement>, 'size' | 'prefix'> {
  prefixCls?: string;
  size?: (typeof InputSizes)[number];
  onPressEnter?: React.KeyboardEventHandler<HTMLInputElement>;
  addonBefore?: React.ReactNode;
  addonAfter?: React.ReactNode;
  prefix?: React.ReactNode;
  suffix?: React.ReactNode;
}

export default class Input extends React.Component<InputProps, any> {
  static Group: typeof Group;
  static Search: typeof Search;
  static TextArea: typeof TextArea;
  static Password: typeof Password;

  static defaultProps = {
    type: 'text',
    disabled: false,
  };

  static propTypes = {
    type: PropTypes.string,
    id: PropTypes.string,
    size: PropTypes.oneOf(InputSizes),
    maxLength: PropTypes.number,
    disabled: PropTypes.bool,
    value: PropTypes.any,
    defaultValue: PropTypes.any,
    className: PropTypes.string,
    addonBefore: PropTypes.node,
    addonAfter: PropTypes.node,
    prefixCls: PropTypes.string,
    onPressEnter: PropTypes.func,
    onKeyDown: PropTypes.func,
    onKeyUp: PropTypes.func,
    onFocus: PropTypes.func,
    onBlur: PropTypes.func,
    prefix: PropTypes.node,
    suffix: PropTypes.node,
  };

  input: HTMLInputElement;

  handleKeyDown = (e: React.KeyboardEvent<HTMLInputElement>) => {
    const { onPressEnter, onKeyDown } = this.props;
    if (e.keyCode === 13 && onPressEnter) {
      onPressEnter(e);
    }
    if (onKeyDown) {
      onKeyDown(e);
    }
  };

  focus() {
    this.input.focus();
  }

  blur() {
    this.input.blur();
  }

  select() {
    this.input.select();
  }

  getInputClassName(prefixCls: string) {
    const { size, disabled } = this.props;
    return classNames(prefixCls, {
      [`${prefixCls}-sm`]: size === 'small',
      [`${prefixCls}-lg`]: size === 'large',
      [`${prefixCls}-disabled`]: disabled,
    });
  }

  saveInput = (node: HTMLInputElement) => {
    this.input = node;
  };

  renderLabeledInput(prefixCls: string, children: React.ReactElement<any>) {
    const props = this.props;
    // Not wrap when there is not addons
    if (!props.addonBefore && !props.addonAfter) {
      return children;
    }

    const wrapperClassName = `${prefixCls}-group`;
    const addonClassName = `${wrapperClassName}-addon`;
    const addonBefore = props.addonBefore ? (
      <span className={addonClassName}>{props.addonBefore}</span>
    ) : null;

    const addonAfter = props.addonAfter ? (
      <span className={addonClassName}>{props.addonAfter}</span>
    ) : null;

    const className = classNames(`${prefixCls}-wrapper`, {
      [wrapperClassName]: addonBefore || addonAfter,
    });

    const groupClassName = classNames(`${prefixCls}-group-wrapper`, {
      [`${prefixCls}-group-wrapper-sm`]: props.size === 'small',
      [`${prefixCls}-group-wrapper-lg`]: props.size === 'large',
    });

    // Need another wrapper for changing display:table to display:inline-block
    // and put style prop in wrapper
    return (
      <span className={groupClassName} style={props.style}>
        <span className={className}>
          {addonBefore}
          {React.cloneElement(children, { style: null })}
          {addonAfter}
        </span>
      </span>
    );
  }

  renderLabeledIcon(prefixCls: string, children: React.ReactElement<any>) {
    const { props } = this;
    if (!('prefix' in props || 'suffix' in props)) {
      return children;
    }

    const prefix = props.prefix ? (
      <span className={`${prefixCls}-prefix`}>{props.prefix}</span>
    ) : null;

    const suffix = props.suffix ? (
      <span className={`${prefixCls}-suffix`}>{props.suffix}</span>
    ) : null;

    const affixWrapperCls = classNames(props.className, `${prefixCls}-affix-wrapper`, {
      [`${prefixCls}-affix-wrapper-sm`]: props.size === 'small',
      [`${prefixCls}-affix-wrapper-lg`]: props.size === 'large',
    });
    return (
      <span className={affixWrapperCls} style={props.style}>
        {prefix}
        {React.cloneElement(children, {
          style: null,
          className: this.getInputClassName(prefixCls),
        })}
        {suffix}
      </span>
    );
  }

  renderInput(prefixCls: string) {
    const { value, className } = this.props;
    // Fix https://fb.me/react-unknown-prop
    const otherProps = omit(this.props, [
      'prefixCls',
      'onPressEnter',
      'addonBefore',
      'addonAfter',
      'prefix',
      'suffix',
    ]);

    if ('value' in this.props) {
      otherProps.value = fixControlledValue(value);
      // Input elements must be either controlled or uncontrolled,
      // specify either the value prop, or the defaultValue prop, but not both.
      delete otherProps.defaultValue;
    }
    return this.renderLabeledIcon(
      prefixCls,
      <input
        {...otherProps}
        className={classNames(this.getInputClassName(prefixCls), className)}
        onKeyDown={this.handleKeyDown}
        ref={this.saveInput}
      />,
    );
  }

  renderComponent = ({ getPrefixCls }: ConfigConsumerProps) => {
    const { prefixCls: customizePrefixCls } = this.props;
    const prefixCls = getPrefixCls('input', customizePrefixCls);
    return this.renderLabeledInput(prefixCls, this.renderInput(prefixCls));
  };

  render() {
    return <ConfigConsumer>{this.renderComponent}</ConfigConsumer>;
  }
}<|MERGE_RESOLUTION|>--- conflicted
+++ resolved
@@ -5,13 +5,9 @@
 import Group from './Group';
 import Search from './Search';
 import TextArea from './TextArea';
-<<<<<<< HEAD
 import { ConfigConsumer, ConfigConsumerProps } from '../config-provider';
 import Password from './Password';
-import { Omit } from '../_util/type';
-=======
 import { Omit, tuple } from '../_util/type';
->>>>>>> a297b90c
 
 function fixControlledValue<T>(value: T) {
   if (typeof value === 'undefined' || value === null) {
