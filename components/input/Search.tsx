--- conflicted
+++ resolved
@@ -32,11 +32,7 @@
   }
 
   render() {
-<<<<<<< HEAD
-    const { className, prefixCls, size, enterButton, ...others } = this.props;
-=======
-    const { className, inputPrefixCls, prefixCls, ...others } = this.props;
->>>>>>> 76a972e0
+    const { className, prefixCls, inputPrefixCls, size, enterButton, ...others } = this.props;
     delete (others as any).onSearch;
     const searchSuffix = enterButton
       ? (
@@ -57,13 +53,9 @@
       <Input
         onPressEnter={this.onSearch}
         {...others}
-<<<<<<< HEAD
         size={size}
         className={inputClassName}
-=======
-        className={classNames(prefixCls, className)}
         prefixCls={inputPrefixCls}
->>>>>>> 76a972e0
         suffix={searchSuffix}
         ref={this.saveInput}
       />
