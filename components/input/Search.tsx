--- conflicted
+++ resolved
@@ -32,10 +32,9 @@
   }
 
   render() {
-<<<<<<< HEAD
-    const { className, prefixCls, inputPrefixCls, size, enterButton, ...others } = this.props;
+    const { className, prefixCls, inputPrefixCls, size, enterButton, suffix, ...others } = this.props;
     delete (others as any).onSearch;
-    const searchSuffix = enterButton
+    const buttonOrIcon = enterButton
       ? (
         <Button
           className={`${prefixCls}-button`}
@@ -46,23 +45,11 @@
           {enterButton === true ? <Icon type="search" /> : enterButton}
         </Button>
       ) : <Icon className={`${prefixCls}-icon`} type="search" />;
+    const searchSuffix = suffix ? [suffix, buttonOrIcon] : buttonOrIcon;
     const inputClassName = classNames(prefixCls, className, {
       [`${prefixCls}-enter-button`]: !!enterButton,
       [`${prefixCls}-${size}`]: !!size,
     });
-=======
-    const { className, inputPrefixCls, prefixCls, suffix, ...others } = this.props;
-    delete (others as any).onSearch;
-    const searchIcon = (
-      <Icon
-        className={`${prefixCls}-icon`}
-        onClick={this.onSearch}
-        type="search"
-        key="searchIcon"
-      />
-    );
-    const searchSuffix = suffix ? [suffix, searchIcon] : searchIcon;
->>>>>>> 6bedfb6a
     return (
       <Input
         onPressEnter={this.onSearch}
