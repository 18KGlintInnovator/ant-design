---
category: Components
subtitle: 输入框
type: Data Entry
title: Input
---

通过鼠标或键盘输入内容，是最基础的表单域的包装。

## 何时使用

- 需要用户输入表单域内容时。
- 提供组合型输入框，带搜索的输入框，还可以进行大小选择。

## API

### Input

| 参数 | 说明 | 类型 | 默认值 |
| --- | --- | --- | --- |
| addonAfter | 带标签的 input，设置后置标签 | string\|ReactNode |  |
| addonBefore | 带标签的 input，设置前置标签 | string\|ReactNode |  |
| defaultValue | 输入框默认内容 | string |  |
| disabled | 是否禁用状态，默认为 false | boolean | false |
| id | 输入框的 id | string |  |
| prefix | 带有前缀图标的 input | string\|ReactNode |  |
| size | 控件大小。注：标准表单内的输入框大小限制为 `large`。可选 `large` `default` `small` | string | `default` |
| suffix | 带有后缀图标的 input | string\|ReactNode |  |
| type | 声明 input 类型，同原生 input 标签的 type 属性。另外提供 `type="textarea"`(该 type `2.12` 后废弃，请直接使用 `Input.TextArea`)。 | string | `text` |
| value | 输入框内容 | string |  |
| onPressEnter | 按下回车的回调 | function(e) |  |

> 如果 `Input` 在 `Form.Item` 内，并且 `Form.Item` 设置了 `id` 和 `options` 属性，则 `value` `defaultValue` 和 `id` 属性会被自动设置。

Input 的其他属性和 React 自带的 [input](https://facebook.github.io/react/docs/events.html#supported-events) 一致。

### Input.TextArea

> `2.12` 后新增的组件，旧版请使用 `Input[type=textarea]`。

| 参数 | 说明 | 类型 | 默认值 |
| --- | --- | --- | --- |
| autosize | 自适应内容高度，可设置为 `true|false` 或对象：`{ minRows: 2, maxRows: 6 }` | boolean\|object | false |
| defaultValue | 输入框默认内容 | string |  |
| value | 输入框内容 | string |  |
| onPressEnter | 按下回车的回调 | function(e) |  |

`Input.TextArea` 的其他属性和浏览器自带的 [textarea](https://developer.mozilla.org/en-US/docs/Web/HTML/Element/textarea) 一致。

#### Input.Search

<<<<<<< HEAD
| 参数         | 说明                                     | 类型       | 默认值 |
|-------------|-----------------------------------------|-----------|-------|
| onSearch    | 点击搜索或按下回车键时的回调                 | function(value) |  |
| enterButton | 是否有确认按钮，可设为按钮文字 | boolean\|ReactNode | false |
=======
`Added in 2.5.0`

| 参数 | 说明 | 类型 | 默认值 |
| --- | --- | --- | --- |
| onSearch | 点击搜索或按下回车键时的回调 | function(value) |  |
>>>>>>> 36227a10

其余属性和 Input 一致。

#### Input.Group

| 参数 | 说明 | 类型 | 默认值 |
| --- | --- | --- | --- |
| compact | 是否用紧凑模式 | boolean | false |
| size | `Input.Group` 中所有的 `Input` 的大小，可选 `large` `default` `small` | string | `default` |

```html
<Input.Group>
  <Input />
  <Input />
</Input.Group>
```<|MERGE_RESOLUTION|>--- conflicted
+++ resolved
@@ -49,18 +49,10 @@
 
 #### Input.Search
 
-<<<<<<< HEAD
-| 参数         | 说明                                     | 类型       | 默认值 |
-|-------------|-----------------------------------------|-----------|-------|
-| onSearch    | 点击搜索或按下回车键时的回调                 | function(value) |  |
-| enterButton | 是否有确认按钮，可设为按钮文字 | boolean\|ReactNode | false |
-=======
-`Added in 2.5.0`
-
 | 参数 | 说明 | 类型 | 默认值 |
 | --- | --- | --- | --- |
+| enterButton | 是否有确认按钮，可设为按钮文字 | boolean\|ReactNode | false |
 | onSearch | 点击搜索或按下回车键时的回调 | function(value) |  |
->>>>>>> 36227a10
 
 其余属性和 Input 一致。
 
