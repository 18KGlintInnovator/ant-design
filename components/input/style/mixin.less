--- conflicted
+++ resolved
@@ -328,19 +328,11 @@
   }
 
   .@{inputClass}-prefix {
-<<<<<<< HEAD
-    left: @padding-xs;
+    left: @input-padding-horizontal-base + 1px;
   }
 
   .@{inputClass}-suffix {
-    right: @padding-xs;
-=======
-    left: @input-padding-horizontal-base;
-  }
-
-  .@{inputClass}-suffix {
-    right: @input-padding-horizontal-base;
->>>>>>> f8b7aad5
+    right: @input-padding-horizontal-base + 1px;
   }
 
   .@{inputClass}:not(:first-child) {
