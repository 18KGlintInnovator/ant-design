import * as React from 'react';
import RcTextArea, { TextAreaProps as RcTextAreaProps, ResizableTextArea } from 'rc-textarea';
import omit from 'omit.js';
import classNames from 'classnames';
import ClearableLabeledInput from './ClearableLabeledInput';
import { ConfigConsumer, ConfigConsumerProps } from '../config-provider';
import SizeContext, { SizeType } from '../config-provider/SizeContext';
import { fixControlledValue, resolveOnChange } from './Input';

export interface TextAreaProps extends RcTextAreaProps {
  allowClear?: boolean;
  bordered?: boolean;
  showCount?: boolean;
  maxLength?: number;
  size?: SizeType;
}

export interface TextAreaState {
  value: any;
  /** `value` from prev props */
  prevValue: any;
}

class TextArea extends React.Component<TextAreaProps, TextAreaState> {
  resizableTextArea: ResizableTextArea;

  clearableInput: ClearableLabeledInput;

  constructor(props: TextAreaProps) {
    super(props);
    const value = typeof props.value === 'undefined' ? props.defaultValue : props.value;
    this.state = {
      value,
      // eslint-disable-next-line react/no-unused-state
      prevValue: props.value,
    };
  }

  static getDerivedStateFromProps(nextProps: TextAreaProps, { prevValue }: TextAreaState) {
    const newState: Partial<TextAreaState> = { prevValue: nextProps.value };
    if (nextProps.value !== undefined || prevValue !== nextProps.value) {
      newState.value = nextProps.value;
    }
    return newState;
  }

  setValue(value: string, callback?: () => void) {
    if (this.props.value === undefined) {
      this.setState({ value }, callback);
    }
  }

  focus = () => {
    this.resizableTextArea.textArea.focus();
  };

  blur() {
    this.resizableTextArea.textArea.blur();
  }

  saveTextArea = (textarea: RcTextArea) => {
    this.resizableTextArea = textarea?.resizableTextArea;
  };

  saveClearableInput = (clearableInput: ClearableLabeledInput) => {
    this.clearableInput = clearableInput;
  };

  handleChange = (e: React.ChangeEvent<HTMLTextAreaElement>) => {
    this.setValue(e.target.value);
    resolveOnChange(this.resizableTextArea.textArea, e, this.props.onChange);
  };

  handleReset = (e: React.MouseEvent<HTMLElement, MouseEvent>) => {
    this.setValue('', () => {
      this.focus();
    });
    resolveOnChange(this.resizableTextArea.textArea, e, this.props.onChange);
  };

<<<<<<< HEAD
  renderTextArea = (prefixCls: string, bordered: boolean) => {
    const { showCount, className, style } = this.props;

    return (
      <RcTextArea
        {...omit(this.props, ['allowClear', 'bordered', 'showCount'])}
        className={classNames({
          [`${prefixCls}-borderless`]: !bordered,
          [className!]: className && !showCount,
        })}
        style={showCount ? null : style}
=======
  renderTextArea = (prefixCls: string, bordered: boolean, size?: SizeType) => {
    const { size: customizeSize } = this.props;
    return (
      <RcTextArea
        {...omit(this.props, ['allowClear', 'bordered', 'showCount', 'size'])}
        className={classNames(
          {
            [`${prefixCls}-borderless`]: !bordered,
            [`${prefixCls}-sm`]: size === 'small' || customizeSize === 'small',
            [`${prefixCls}-lg`]: size === 'large' || customizeSize === 'large',
          },
          this.props.className,
        )}
>>>>>>> 7d59890c
        prefixCls={prefixCls}
        onChange={this.handleChange}
        ref={this.saveTextArea}
      />
    );
  };

  renderComponent = ({ getPrefixCls, direction }: ConfigConsumerProps) => {
    let value = fixControlledValue(this.state?.value);
    const {
      prefixCls: customizePrefixCls,
      bordered = true,
      showCount = false,
      maxLength,
      className,
      style,
    } = this.props;

    const prefixCls = getPrefixCls('input', customizePrefixCls);

    // Max length value
    const hasMaxLength = Number(maxLength) > 0;
    value = hasMaxLength ? value.slice(0, maxLength) : value;

<<<<<<< HEAD
    // TextArea
    let textareaNode = (
      <ClearableLabeledInput
        {...this.props}
        prefixCls={prefixCls}
        direction={direction}
        inputType="text"
        value={value}
        element={this.renderTextArea(prefixCls, bordered)}
        handleReset={this.handleReset}
        ref={this.saveClearableInput}
        triggerFocus={this.focus}
        bordered={bordered}
      />
=======
    return (
      <SizeContext.Consumer>
        {size => (
          <div
            className={classNames(`${prefixCls}-textarea`, {
              [`${prefixCls}-textarea-show-count`]: showCount,
              [`${prefixCls}-textarea-rtl`]: direction === 'rtl',
            })}
            {...(showCount ? { 'data-count': dataCount } : {})}
          >
            <ClearableLabeledInput
              size={size}
              {...this.props}
              prefixCls={prefixCls}
              direction={direction}
              inputType="text"
              value={value}
              element={this.renderTextArea(prefixCls, bordered, size)}
              handleReset={this.handleReset}
              ref={this.saveClearableInput}
              triggerFocus={this.focus}
              bordered={bordered}
            />
          </div>
        )}
      </SizeContext.Consumer>
>>>>>>> 7d59890c
    );

    // Only show text area wrapper when needed
    if (showCount) {
      const valueLength = [...value].length;
      const dataCount = `${valueLength}${hasMaxLength ? ` / ${maxLength}` : ''}`;

      textareaNode = (
        <div
          className={classNames(
            `${prefixCls}-textarea`,
            {
              [`${prefixCls}-textarea-rtl`]: direction === 'rtl',
            },
            `${prefixCls}-textarea-show-count`,
            className,
          )}
          style={style}
          data-count={dataCount}
        >
          {textareaNode}
        </div>
      );
    }

    return textareaNode;
  };

  render() {
    return <ConfigConsumer>{this.renderComponent}</ConfigConsumer>;
  }
}

export default TextArea;<|MERGE_RESOLUTION|>--- conflicted
+++ resolved
@@ -4,8 +4,8 @@
 import classNames from 'classnames';
 import ClearableLabeledInput from './ClearableLabeledInput';
 import { ConfigConsumer, ConfigConsumerProps } from '../config-provider';
+import { fixControlledValue, resolveOnChange } from './Input';
 import SizeContext, { SizeType } from '../config-provider/SizeContext';
-import { fixControlledValue, resolveOnChange } from './Input';
 
 export interface TextAreaProps extends RcTextAreaProps {
   allowClear?: boolean;
@@ -78,33 +78,19 @@
     resolveOnChange(this.resizableTextArea.textArea, e, this.props.onChange);
   };
 
-<<<<<<< HEAD
-  renderTextArea = (prefixCls: string, bordered: boolean) => {
-    const { showCount, className, style } = this.props;
+  renderTextArea = (prefixCls: string, bordered: boolean, size?: SizeType) => {
+    const { showCount, className, style, size: customizeSize } = this.props;
 
     return (
       <RcTextArea
-        {...omit(this.props, ['allowClear', 'bordered', 'showCount'])}
+        {...omit(this.props, ['allowClear', 'bordered', 'showCount', 'size'])}
         className={classNames({
           [`${prefixCls}-borderless`]: !bordered,
           [className!]: className && !showCount,
+          [`${prefixCls}-sm`]: size === 'small' || customizeSize === 'small',
+          [`${prefixCls}-lg`]: size === 'large' || customizeSize === 'large',
         })}
         style={showCount ? null : style}
-=======
-  renderTextArea = (prefixCls: string, bordered: boolean, size?: SizeType) => {
-    const { size: customizeSize } = this.props;
-    return (
-      <RcTextArea
-        {...omit(this.props, ['allowClear', 'bordered', 'showCount', 'size'])}
-        className={classNames(
-          {
-            [`${prefixCls}-borderless`]: !bordered,
-            [`${prefixCls}-sm`]: size === 'small' || customizeSize === 'small',
-            [`${prefixCls}-lg`]: size === 'large' || customizeSize === 'large',
-          },
-          this.props.className,
-        )}
->>>>>>> 7d59890c
         prefixCls={prefixCls}
         onChange={this.handleChange}
         ref={this.saveTextArea}
@@ -129,49 +115,20 @@
     const hasMaxLength = Number(maxLength) > 0;
     value = hasMaxLength ? value.slice(0, maxLength) : value;
 
-<<<<<<< HEAD
     // TextArea
-    let textareaNode = (
+    let textareaNode = (size?: SizeType) => (
       <ClearableLabeledInput
         {...this.props}
         prefixCls={prefixCls}
         direction={direction}
         inputType="text"
         value={value}
-        element={this.renderTextArea(prefixCls, bordered)}
+        element={this.renderTextArea(prefixCls, bordered, size)}
         handleReset={this.handleReset}
         ref={this.saveClearableInput}
         triggerFocus={this.focus}
         bordered={bordered}
       />
-=======
-    return (
-      <SizeContext.Consumer>
-        {size => (
-          <div
-            className={classNames(`${prefixCls}-textarea`, {
-              [`${prefixCls}-textarea-show-count`]: showCount,
-              [`${prefixCls}-textarea-rtl`]: direction === 'rtl',
-            })}
-            {...(showCount ? { 'data-count': dataCount } : {})}
-          >
-            <ClearableLabeledInput
-              size={size}
-              {...this.props}
-              prefixCls={prefixCls}
-              direction={direction}
-              inputType="text"
-              value={value}
-              element={this.renderTextArea(prefixCls, bordered, size)}
-              handleReset={this.handleReset}
-              ref={this.saveClearableInput}
-              triggerFocus={this.focus}
-              bordered={bordered}
-            />
-          </div>
-        )}
-      </SizeContext.Consumer>
->>>>>>> 7d59890c
     );
 
     // Only show text area wrapper when needed
@@ -179,7 +136,7 @@
       const valueLength = [...value].length;
       const dataCount = `${valueLength}${hasMaxLength ? ` / ${maxLength}` : ''}`;
 
-      textareaNode = (
+      textareaNode = (size?: SizeType) => (
         <div
           className={classNames(
             `${prefixCls}-textarea`,
@@ -192,12 +149,12 @@
           style={style}
           data-count={dataCount}
         >
-          {textareaNode}
+          {textareaNode(size)}
         </div>
       );
     }
 
-    return textareaNode;
+    return <SizeContext.Consumer>{textareaNode}</SizeContext.Consumer>;
   };
 
   render() {
