import * as React from 'react';
import RightOutlined from '@ant-design/icons/RightOutlined';
import type { AlignType } from '@rc-component/trigger';
import classNames from 'classnames';
import RcDropdown from 'rc-dropdown';
import { useEvent } from 'rc-util';
import useMergedState from 'rc-util/lib/hooks/useMergedState';
import omit from 'rc-util/lib/omit';

import { useZIndex } from '../_util/hooks/useZIndex';
import type { AdjustOverflow } from '../_util/placements';
import getPlacements from '../_util/placements';
import genPurePanel from '../_util/PurePanel';
import { cloneElement } from '../_util/reactNode';
import { devUseWarning } from '../_util/warning';
import zIndexContext from '../_util/zindexContext';
import { ConfigContext } from '../config-provider';
import type { MenuProps } from '../menu';
import Menu from '../menu';
import { OverrideProvider } from '../menu/OverrideContext';
import { useToken } from '../theme/internal';
import useStyle from './style';

const Placements = [
  'topLeft',
  'topCenter',
  'topRight',
  'bottomLeft',
  'bottomCenter',
  'bottomRight',
  'top',
  'bottom',
] as const;

type Placement = typeof Placements[number];
type DropdownPlacement = Exclude<Placement, 'topCenter' | 'bottomCenter'>;

type OverlayFunc = () => React.ReactElement;

export type DropdownArrowOptions = {
  pointAtCenter?: boolean;
};

export interface DropdownProps {
  menu?: MenuProps;
  autoFocus?: boolean;
  arrow?: boolean | DropdownArrowOptions;
  trigger?: ('click' | 'hover' | 'contextMenu')[];
  dropdownRender?: (originNode: React.ReactNode) => React.ReactNode;
  onOpenChange?: (open: boolean, info: { source: 'trigger' | 'menu' }) => void;
  open?: boolean;
  disabled?: boolean;
  destroyPopupOnHide?: boolean;
  align?: AlignType;
  getPopupContainer?: (triggerNode: HTMLElement) => HTMLElement;
  prefixCls?: string;
  className?: string;
  rootClassName?: string;
  transitionName?: string;
  placement?: Placement;
  overlayClassName?: string;
  overlayStyle?: React.CSSProperties;
  forceRender?: boolean;
  mouseEnterDelay?: number;
  mouseLeaveDelay?: number;
  openClassName?: string;
  children?: React.ReactNode;
  autoAdjustOverflow?: boolean | AdjustOverflow;

  // Deprecated
  /** @deprecated Please use `menu` instead */
  overlay?: React.ReactElement | OverlayFunc;
  /** @deprecated Please use `open` instead */
  visible?: boolean;
  /** @deprecated Please use `onOpenChange` instead */
  onVisibleChange?: (open: boolean) => void;
}

type CompoundedComponent = React.FC<DropdownProps> & {
  _InternalPanelDoNotUseOrYouWillBeFired: typeof WrapPurePanel;
};

const Dropdown: CompoundedComponent = (props) => {
  const {
    menu,
    arrow,
    prefixCls: customizePrefixCls,
    children,
    trigger,
    disabled,
    dropdownRender,
    getPopupContainer,
    overlayClassName,
    rootClassName,
    open,
    onOpenChange,
    // Deprecated
    visible,
    onVisibleChange,
    mouseEnterDelay = 0.15,
    mouseLeaveDelay = 0.1,
    autoAdjustOverflow = true,
    placement = '',
    overlay,
    transitionName,
  } = props;
  const {
    getPopupContainer: getContextPopupContainer,
    getPrefixCls,
    direction,
  } = React.useContext(ConfigContext);

  // Warning for deprecated usage
  const warning = devUseWarning('Dropdown');

  if (process.env.NODE_ENV !== 'production') {
    [
      ['visible', 'open'],
      ['onVisibleChange', 'onOpenChange'],
    ].forEach(([deprecatedName, newName]) => {
      warning.deprecated(!(deprecatedName in props), deprecatedName, newName);
    });

    warning.deprecated(!('overlay' in props), 'overlay', 'menu');
  }

  const memoTransitionName = React.useMemo<string>(() => {
    const rootPrefixCls = getPrefixCls();

    if (transitionName !== undefined) {
      return transitionName;
    }
    if (placement.includes('top')) {
      return `${rootPrefixCls}-slide-down`;
    }
    return `${rootPrefixCls}-slide-up`;
  }, [getPrefixCls, placement, transitionName]);

  const memoPlacement = React.useMemo<DropdownPlacement>(() => {
    if (!placement) {
      return direction === 'rtl' ? 'bottomRight' : 'bottomLeft';
    }

    if (placement.includes('Center')) {
      return placement.slice(0, placement.indexOf('Center')) as DropdownPlacement;
    }

    return placement as DropdownPlacement;
  }, [placement, direction]);

  if (process.env.NODE_ENV !== 'production') {
    if (placement.includes('Center')) {
      const newPlacement = placement.slice(0, placement.indexOf('Center')) as DropdownPlacement;
      warning(
        !placement.includes('Center'),
        'deprecated',
        `You are using '${placement}' placement in Dropdown, which is deprecated. Try to use '${newPlacement}' instead.`,
      );
    }

    [
      ['visible', 'open'],
      ['onVisibleChange', 'onOpenChange'],
    ].forEach(([deprecatedName, newName]) => {
      warning.deprecated(!(deprecatedName in props), deprecatedName, newName);
    });
  }

  const prefixCls = getPrefixCls('dropdown', customizePrefixCls);
  const [wrapSSR, hashId] = useStyle(prefixCls);

  const [, token] = useToken();

  const child = React.Children.only(children) as React.ReactElement<any>;

  const dropdownTrigger = cloneElement(child, {
    className: classNames(
      `${prefixCls}-trigger`,
      {
        [`${prefixCls}-rtl`]: direction === 'rtl',
      },
      child.props.className,
    ),
    disabled,
  });

  const triggerActions = disabled ? [] : trigger;
  let alignPoint: boolean;
  if (triggerActions && triggerActions.includes('contextMenu')) {
    alignPoint = true;
  }

  // =========================== Open ============================
  const [mergedOpen, setOpen] = useMergedState(false, {
    value: open ?? visible,
  });

  const onInnerOpenChange = useEvent((nextOpen: boolean) => {
    onOpenChange?.(nextOpen, { source: 'trigger' });
    onVisibleChange?.(nextOpen);
    setOpen(nextOpen);
  });

  // =========================== Overlay ============================
  const overlayClassNameCustomized = classNames(overlayClassName, rootClassName, hashId, {
    [`${prefixCls}-rtl`]: direction === 'rtl',
  });

  const builtinPlacements = getPlacements({
    arrowPointAtCenter: typeof arrow === 'object' && arrow.pointAtCenter,
    autoAdjustOverflow,
    offset: token.marginXXS,
    arrowWidth: arrow ? token.sizePopupArrow : 0,
    borderRadius: token.borderRadius,
  });

  const onMenuClick = React.useCallback(() => {
<<<<<<< HEAD
    onOpenChange?.(false, { source: 'menu' });
=======
    if (menu?.selectable && menu?.multiple) {
      return;
    }
>>>>>>> b61cb016
    setOpen(false);
  }, [menu?.selectable, menu?.multiple]);

  const renderOverlay = () => {
    // rc-dropdown already can process the function of overlay, but we have check logic here.
    // So we need render the element to check and pass back to rc-dropdown.

    let overlayNode: React.ReactNode;
    if (menu?.items) {
      overlayNode = <Menu {...menu} />;
    } else if (typeof overlay === 'function') {
      overlayNode = overlay();
    } else {
      overlayNode = overlay;
    }
    if (dropdownRender) {
      overlayNode = dropdownRender(overlayNode);
    }
    overlayNode = React.Children.only(
      typeof overlayNode === 'string' ? <span>{overlayNode}</span> : overlayNode,
    );

    return (
      <OverrideProvider
        prefixCls={`${prefixCls}-menu`}
        expandIcon={
          <span className={`${prefixCls}-menu-submenu-arrow`}>
            <RightOutlined className={`${prefixCls}-menu-submenu-arrow-icon`} />
          </span>
        }
        mode="vertical"
        selectable={false}
        onClick={onMenuClick}
        validator={({ mode }) => {
          // Warning if use other mode
          warning(
            !mode || mode === 'vertical',
            'usage',
            `mode="${mode}" is not supported for Dropdown's Menu.`,
          );
        }}
      >
        {overlayNode}
      </OverrideProvider>
    );
  };

  // =========================== zIndex ============================
  const [zIndex, contextZIndex] = useZIndex('Dropdown', props.overlayStyle?.zIndex as number);

  // ============================ Render ============================
  return wrapSSR(
    <zIndexContext.Provider value={contextZIndex}>
      <RcDropdown
        alignPoint={alignPoint!}
        {...omit(props, ['rootClassName'])}
        mouseEnterDelay={mouseEnterDelay}
        mouseLeaveDelay={mouseLeaveDelay}
        visible={mergedOpen}
        builtinPlacements={builtinPlacements}
        arrow={!!arrow}
        overlayClassName={overlayClassNameCustomized}
        prefixCls={prefixCls}
        getPopupContainer={getPopupContainer || getContextPopupContainer}
        transitionName={memoTransitionName}
        trigger={triggerActions}
        overlay={renderOverlay}
        placement={memoPlacement}
        onVisibleChange={onInnerOpenChange}
        overlayStyle={{
          ...props.overlayStyle,
          zIndex,
        }}
      >
        {dropdownTrigger}
      </RcDropdown>
    </zIndexContext.Provider>,
  );
};

function postPureProps(props: DropdownProps) {
  return {
    ...props,
    align: {
      overflow: {
        adjustX: false,
        adjustY: false,
      },
    },
  };
}

// We don't care debug panel
const PurePanel = genPurePanel(Dropdown, 'dropdown', (prefixCls) => prefixCls, postPureProps);

/* istanbul ignore next */
const WrapPurePanel: React.FC<DropdownProps> = (props) => (
  <PurePanel {...props}>
    <span />
  </PurePanel>
);

Dropdown._InternalPanelDoNotUseOrYouWillBeFired = WrapPurePanel;

if (process.env.NODE_ENV !== 'production') {
  Dropdown.displayName = 'Dropdown';
}

export default Dropdown;<|MERGE_RESOLUTION|>--- conflicted
+++ resolved
@@ -215,13 +215,10 @@
   });
 
   const onMenuClick = React.useCallback(() => {
-<<<<<<< HEAD
-    onOpenChange?.(false, { source: 'menu' });
-=======
     if (menu?.selectable && menu?.multiple) {
       return;
     }
->>>>>>> b61cb016
+    onOpenChange?.(false, { source: 'menu' });
     setOpen(false);
   }, [menu?.selectable, menu?.multiple]);
 
