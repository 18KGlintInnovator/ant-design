--- conflicted
+++ resolved
@@ -63,12 +63,13 @@
     // menu cannot be selectable in dropdown defaultly
     // menu should be focusable in dropdown defaultly
     const { selectable = false, focusable = true }  = overlay.props;
-<<<<<<< HEAD
-    const fixedModeOverlay = React.cloneElement(overlay, {
-      mode: 'vertical',
-      selectable,
-      focusable,
-    });
+
+    const fixedModeOverlay = typeof overlay.type === 'string'
+      ? overlay : React.cloneElement(overlay, {
+        mode: 'vertical',
+        selectable,
+        focusable,
+      });
 
     const triggerActions = disabled ? [] : trigger;
     let alignPoint;
@@ -76,14 +77,6 @@
       alignPoint = true;
     }
 
-=======
-    const fixedModeOverlay = typeof overlay.type === 'string'
-      ? overlay : React.cloneElement(overlay, {
-        mode: 'vertical',
-        selectable,
-        focusable,
-      });
->>>>>>> aa580beb
     return (
       <RcDropdown
         alignPoint={alignPoint}
