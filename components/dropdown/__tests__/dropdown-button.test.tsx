import React from 'react';
import DropdownButton from '../dropdown-button';
import mountTest from '../../../tests/shared/mountTest';
import rtlTest from '../../../tests/shared/rtlTest';
import type { DropdownProps } from '../dropdown';
import { render } from '../../../tests/utils';

let dropdownProps: DropdownProps;

jest.mock('../dropdown', () => {
  const ActualDropdown = jest.requireActual('../dropdown');
  const ActualDropdownComponent = ActualDropdown.default;
  const h: typeof React = jest.requireActual('react');

  const MockedDropdown: React.FC<DropdownProps> & {
    Button: typeof ActualDropdownComponent.Button;
  } = props => {
    dropdownProps = props;
    const { children, ...restProps } = props;
    return h.createElement(ActualDropdownComponent, { ...restProps }, children);
  };
  MockedDropdown.Button = ActualDropdownComponent.Button;

  return {
    ...ActualDropdown,
    __esModule: true,
    default: MockedDropdown,
  };
});

describe('DropdownButton', () => {
  mountTest(DropdownButton);
  rtlTest(DropdownButton);

  it('pass appropriate props to Dropdown', () => {
    const items = [
      {
        label: 'foo',
        key: '1',
      },
    ];

    const props: DropdownProps = {
      align: {
        offset: [10, 20],
      },
      menu: { items },
      disabled: false,
      trigger: ['hover'],
      open: true,
      onOpenChange: () => {},
    };

    const { rerender } = render(<DropdownButton {...props} />);

    Object.keys(props).forEach((key: keyof DropdownProps) => {
      expect(dropdownProps[key]).toBe(props[key]);
    });

<<<<<<< HEAD
    rerender(<DropdownButton overlay={<div>123</div>} open />);
=======
    rerender(<DropdownButton menu={{ items }} visible />);
>>>>>>> 5a617626
    expect(dropdownProps.open).toBe(true);
  });

  it("don't pass open to Dropdown if it's not exits", () => {
    const items = [
      {
        label: 'foo',
        key: '1',
      },
    ];
    render(<DropdownButton menu={{ items }} />);
    expect('open' in dropdownProps).toBe(false);
  });

  it('should support href like Button', () => {
    const items = [
      {
        label: 'foo',
        key: '1',
      },
    ];
    const { asFragment } = render(<DropdownButton menu={{ items }} href="https://ant.design" />);
    expect(asFragment().firstChild).toMatchSnapshot();
  });

  it('have static property for type detecting', () => {
    expect(DropdownButton.__ANT_BUTTON).toBe(true);
  });

  it('should pass mouseEnterDelay and mouseLeaveDelay to Dropdown', () => {
    const items = [
      {
        label: 'foo',
        key: '1',
      },
    ];
    render(<DropdownButton mouseEnterDelay={1} mouseLeaveDelay={2} menu={{ items }} />);
    expect(dropdownProps.mouseEnterDelay).toBe(1);
    expect(dropdownProps.mouseLeaveDelay).toBe(2);
  });

  it('should support overlayClassName and overlayStyle', () => {
    const items = [
      {
        label: 'foo',
        key: '1',
      },
    ];
    const { container } = render(
      <DropdownButton
        overlayClassName="className"
        overlayStyle={{ color: 'red' }}
        menu={{ items }}
        open
      />,
    );
    expect(container.querySelector('.ant-dropdown')?.classList).toContain('className');
    expect((container.querySelector('.ant-dropdown') as HTMLElement).style.color).toContain('red');
  });

  it('should support loading', () => {
    const items = [
      {
        label: 'foo',
        key: '1',
      },
    ];
    const { container } = render(<DropdownButton menu={{ items }} loading />);

    expect(container.querySelector('.ant-dropdown-button .ant-btn-loading')?.classList).toContain(
      'ant-btn',
    );
  });
});<|MERGE_RESOLUTION|>--- conflicted
+++ resolved
@@ -57,11 +57,7 @@
       expect(dropdownProps[key]).toBe(props[key]);
     });
 
-<<<<<<< HEAD
-    rerender(<DropdownButton overlay={<div>123</div>} open />);
-=======
-    rerender(<DropdownButton menu={{ items }} visible />);
->>>>>>> 5a617626
+    rerender(<DropdownButton menu={{ items }} open />);
     expect(dropdownProps.open).toBe(true);
   });
 
