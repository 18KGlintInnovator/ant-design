import React from 'react';
import RcDropdown from 'rc-dropdown';

<<<<<<< HEAD
export default class Dropdown extends React.Component {
=======
export default React.createClass({
  getDefaultProps() {
    return {
      transitionName: 'slide-up',
      prefixCls: 'ant-dropdown',
      mouseEnterDelay: 0.15,
      mouseLeaveDelay: 0.1,
    };
  },
>>>>>>> a7490262
  render() {
    const { overlay, ...otherProps } = this.props;
    const menu = React.cloneElement(overlay, {
      openTransitionName: 'zoom-big',
    });
    return (
      <RcDropdown {...otherProps} overlay={menu} />
    );
  }
}

Dropdown.defaultProps = {
  transitionName: 'slide-up',
  prefixCls: 'ant-dropdown',
};<|MERGE_RESOLUTION|>--- conflicted
+++ resolved
@@ -1,19 +1,7 @@
 import React from 'react';
 import RcDropdown from 'rc-dropdown';
 
-<<<<<<< HEAD
 export default class Dropdown extends React.Component {
-=======
-export default React.createClass({
-  getDefaultProps() {
-    return {
-      transitionName: 'slide-up',
-      prefixCls: 'ant-dropdown',
-      mouseEnterDelay: 0.15,
-      mouseLeaveDelay: 0.1,
-    };
-  },
->>>>>>> a7490262
   render() {
     const { overlay, ...otherProps } = this.props;
     const menu = React.cloneElement(overlay, {
@@ -28,4 +16,6 @@
 Dropdown.defaultProps = {
   transitionName: 'slide-up',
   prefixCls: 'ant-dropdown',
+  mouseEnterDelay: 0.15,
+  mouseLeaveDelay: 0.1,
 };