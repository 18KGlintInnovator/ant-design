--- conflicted
+++ resolved
@@ -16,13 +16,8 @@
   &-wrap {
     position: relative;
 
-<<<<<<< HEAD
     .@{ant-prefix}-btn > .@{iconfont-css-prefix}-down {
-      .iconfont-size-under-12px(10px);
-=======
-    .ant-btn > .@{iconfont-css-prefix}-down {
       .iconfont-size-under-12px(9px);
->>>>>>> b983b579
     }
 
     .@{iconfont-css-prefix}-down:before {
@@ -161,14 +156,8 @@
 
 .@{dropdown-prefix-cls}-link {
   font-size: 12px;
-<<<<<<< HEAD
   .@{iconfont-css-prefix}-down {
-    .iconfont-size-under-12px(8px);
-=======
-  .anticon-down {
     .iconfont-size-under-12px(9px);
->>>>>>> b983b579
-    font-weight: bold;
   }
 }
 
@@ -176,13 +165,8 @@
   &.@{ant-prefix}-btn-group > .@{ant-prefix}-btn:last-child:not(:first-child) {
     padding-right: 7px;
   }
-<<<<<<< HEAD
   .@{iconfont-css-prefix}-down {
-    .iconfont-size-under-12px(10px);
-=======
-  .anticon-down {
     .iconfont-size-under-12px(9px);
->>>>>>> b983b579
   }
 }
 
