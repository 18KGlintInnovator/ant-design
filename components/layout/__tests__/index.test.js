--- conflicted
+++ resolved
@@ -69,7 +69,13 @@
     );
     expect(wrapper.find('.ant-layout-sider').hasClass('ant-layout-sider-light'));
   });
-<<<<<<< HEAD
+
+  it('renders string width correctly', () => {
+    const wrapper = render(
+      <Sider width="200">Sider</Sider>
+    );
+    expect(wrapper).toMatchSnapshot();
+  });
 });
 
 describe('Sider onBreakpoint', () => {
@@ -92,13 +98,5 @@
       <Sider breakpoint="md" onBreakpoint={onBreakpoint}>Sider</Sider>
     );
     expect(onBreakpoint).toBeCalledWith(true);
-=======
-
-  it('renders string width correctly', () => {
-    const wrapper = render(
-      <Sider width="200">Sider</Sider>
-    );
-    expect(wrapper).toMatchSnapshot();
->>>>>>> 44ea5b29
   });
 });