--- conflicted
+++ resolved
@@ -577,13 +577,8 @@
         </div>
         <div>
           <div
-<<<<<<< HEAD
             class="ant-menu-submenu ant-menu-submenu-popup"
-            style="opacity:0"
-=======
-            class="ant-menu-submenu ant-menu-submenu-popup ant-menu-dark"
             style="opacity: 0;"
->>>>>>> 851a61a3
           >
             <ul
               class="ant-menu ant-menu-sub ant-menu-vertical"
@@ -1611,11 +1606,7 @@
         class="logo"
       />
       <ul
-<<<<<<< HEAD
         class="ant-menu ant-menu-root ant-menu-inline"
-=======
-        class="ant-menu ant-menu-root ant-menu-vertical ant-menu-dark ant-menu-inline-collapsed"
->>>>>>> 851a61a3
         data-menu-list="true"
         role="menu"
         tabindex="0"
@@ -2172,13 +2163,8 @@
           </div>
           <div>
             <div
-<<<<<<< HEAD
               class="ant-menu-submenu ant-menu-submenu-popup ant-menu"
-              style="opacity:0"
-=======
-              class="ant-menu-submenu ant-menu-submenu-popup ant-menu ant-menu-dark"
               style="opacity: 0;"
->>>>>>> 851a61a3
             >
               <ul
                 class="ant-menu ant-menu-sub ant-menu-inline"
@@ -2338,13 +2324,8 @@
           </div>
           <div>
             <div
-<<<<<<< HEAD
               class="ant-menu-submenu ant-menu-submenu-popup ant-menu"
-              style="opacity:0"
-=======
-              class="ant-menu-submenu ant-menu-submenu-popup ant-menu ant-menu-dark"
               style="opacity: 0;"
->>>>>>> 851a61a3
             >
               <ul
                 class="ant-menu ant-menu-sub ant-menu-inline"
@@ -3313,13 +3294,8 @@
         </div>
         <div>
           <div
-<<<<<<< HEAD
             class="ant-menu-submenu ant-menu-submenu-popup"
-            style="opacity:0"
-=======
-            class="ant-menu-submenu ant-menu-submenu-popup ant-menu-dark"
             style="opacity: 0;"
->>>>>>> 851a61a3
           >
             <ul
               class="ant-menu ant-menu-sub ant-menu-vertical"
@@ -3887,13 +3863,8 @@
         </div>
         <div>
           <div
-<<<<<<< HEAD
             class="ant-menu-submenu ant-menu-submenu-popup"
-            style="opacity:0"
-=======
-            class="ant-menu-submenu ant-menu-submenu-popup ant-menu-dark"
             style="opacity: 0;"
->>>>>>> 851a61a3
           >
             <ul
               class="ant-menu ant-menu-sub ant-menu-vertical"
@@ -4085,13 +4056,8 @@
               </div>
               <div>
                 <div
-<<<<<<< HEAD
                   class="ant-menu-submenu ant-menu-submenu-popup ant-menu"
-                  style="opacity:0"
-=======
-                  class="ant-menu-submenu ant-menu-submenu-popup ant-menu ant-menu-light"
                   style="opacity: 0;"
->>>>>>> 851a61a3
                 >
                   <ul
                     class="ant-menu ant-menu-sub ant-menu-inline"
@@ -4432,13 +4398,8 @@
               </div>
               <div>
                 <div
-<<<<<<< HEAD
                   class="ant-menu-submenu ant-menu-submenu-popup ant-menu"
-                  style="opacity:0"
-=======
-                  class="ant-menu-submenu ant-menu-submenu-popup ant-menu ant-menu-light"
                   style="opacity: 0;"
->>>>>>> 851a61a3
                 >
                   <ul
                     class="ant-menu ant-menu-sub ant-menu-inline"
@@ -4633,13 +4594,8 @@
               </div>
               <div>
                 <div
-<<<<<<< HEAD
                   class="ant-menu-submenu ant-menu-submenu-popup ant-menu"
-                  style="opacity:0"
-=======
-                  class="ant-menu-submenu ant-menu-submenu-popup ant-menu ant-menu-light"
                   style="opacity: 0;"
->>>>>>> 851a61a3
                 >
                   <ul
                     class="ant-menu ant-menu-sub ant-menu-inline"
@@ -5238,13 +5194,8 @@
         </div>
         <div>
           <div
-<<<<<<< HEAD
             class="ant-menu-submenu ant-menu-submenu-popup"
-            style="opacity:0"
-=======
-            class="ant-menu-submenu ant-menu-submenu-popup ant-menu-dark"
             style="opacity: 0;"
->>>>>>> 851a61a3
           >
             <ul
               class="ant-menu ant-menu-sub ant-menu-vertical"
@@ -5388,13 +5339,8 @@
             </div>
             <div>
               <div
-<<<<<<< HEAD
                 class="ant-menu-submenu ant-menu-submenu-popup ant-menu"
-                style="opacity:0"
-=======
-                class="ant-menu-submenu ant-menu-submenu-popup ant-menu ant-menu-light"
                 style="opacity: 0;"
->>>>>>> 851a61a3
               >
                 <ul
                   class="ant-menu ant-menu-sub ant-menu-inline"
@@ -5735,13 +5681,8 @@
             </div>
             <div>
               <div
-<<<<<<< HEAD
                 class="ant-menu-submenu ant-menu-submenu-popup ant-menu"
-                style="opacity:0"
-=======
-                class="ant-menu-submenu ant-menu-submenu-popup ant-menu ant-menu-light"
                 style="opacity: 0;"
->>>>>>> 851a61a3
               >
                 <ul
                   class="ant-menu ant-menu-sub ant-menu-inline"
@@ -5936,13 +5877,8 @@
             </div>
             <div>
               <div
-<<<<<<< HEAD
                 class="ant-menu-submenu ant-menu-submenu-popup ant-menu"
-                style="opacity:0"
-=======
-                class="ant-menu-submenu ant-menu-submenu-popup ant-menu ant-menu-light"
                 style="opacity: 0;"
->>>>>>> 851a61a3
               >
                 <ul
                   class="ant-menu ant-menu-sub ant-menu-inline"
