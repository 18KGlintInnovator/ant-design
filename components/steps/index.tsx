--- conflicted
+++ resolved
@@ -46,19 +46,17 @@
 }
 
 const Steps: StepsType = props => {
-<<<<<<< HEAD
-  const { percent, size, className, direction, responsive, items, children, ...restProps } = props;
-=======
   const {
     percent,
     size,
     className,
     direction,
+    items,
     responsive = true,
     current = 0,
+    children,
     ...restProps
   } = props;
->>>>>>> 44eb2505
   const { xs } = useBreakpoint(responsive);
   const { getPrefixCls, direction: rtlDirection } = React.useContext(ConfigContext);
 
