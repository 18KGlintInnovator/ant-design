---
category: Components
type: Navigation
cols: 1
title: Steps
---

`Steps` is a navigation bar that guides users through the steps of a task.

## When To Use

When a given task is complicated or has a certain sequence in the series of subtasks, we can decompose it into several steps to make things easier.

## API

```jsx
<Steps>
  <Step title="first step" />
  <Step title="second step" />
  <Step title="third step" />
</Steps>
```

### Steps

The whole of the step bar.

| Property | Description | Type | Default | Version |
| --- | --- | --- | --- | --- |
| className | Additional class to Steps | string | - | 3.11.3 |
| type | Type of steps, can be set to one of the following values: `default`, `navigation` | string | `default` | 3.22.0 |
| current | To set the current step, counting from 0. You can overwrite this state by using `status` of `Step` | number | 0 |  |
| direction | To specify the direction of the step bar, `horizontal` or `vertical` | string | `horizontal` |  |
| labelPlacement | Place title and description with `horizontal` or `vertical` direction | string | `horizontal` | 3.7.3 |
| progressDot | Steps with progress dot style, customize the progress dot by setting it to a function. labelPlacement will be `vertical` | Boolean or (iconDot, {index, status, title, description}) => ReactNode | false |  |
| size | To specify the size of the step bar, `default` and `small` are currently supported | string | `default` |  |
| status | To specify the status of current step, can be set to one of the following values: `wait` `process` `finish` `error` | string | `process` |  |
| initial | Set the initial step, counting from 0 | number | 0 | 3.9.0 |
| onChange | Trigger when Step is changed | (current) => void | - | 3.19.0 |

### Steps.Step

A single step in the step bar.

| Property | Description | Type | Default | Version |
| --- | --- | --- | --- | --- |
<<<<<<< HEAD
| description | description of the step, optional property | string\|ReactNode | - |  |
| icon | icon of the step, optional property | ReactNode | - |  |
| status | to specify the status. It will be automatically set by `current` of `Steps` if not configured. Optional values are: `wait` `process` `finish` `error` | string | `wait` |  |
| title | title of the step | string\|ReactNode | - |  |
| subTitle | subTitle of the step | string\|ReactNode | - | 3.22.0 |
| disabled | disable click | boolean | false | 3.22.0 |
=======
| description | Description of the step, optional property | string\|ReactNode | - |  |
| icon | Icon of the step, optional property | string\|ReactNode | - |  |
| status | To specify the status. It will be automatically set by `current` of `Steps` if not configured. Optional values are: `wait` `process` `finish` `error` | string | `wait` |  |
| title | Title of the step | string\|ReactNode | - |  |
| subTitle | Subtitle of the step | string\|ReactNode | - | 3.22.0 |
| disabled | Disable click | boolean | false | 3.22.0 |
>>>>>>> d99d90b1
<|MERGE_RESOLUTION|>--- conflicted
+++ resolved
@@ -44,18 +44,9 @@
 
 | Property | Description | Type | Default | Version |
 | --- | --- | --- | --- | --- |
-<<<<<<< HEAD
-| description | description of the step, optional property | string\|ReactNode | - |  |
-| icon | icon of the step, optional property | ReactNode | - |  |
-| status | to specify the status. It will be automatically set by `current` of `Steps` if not configured. Optional values are: `wait` `process` `finish` `error` | string | `wait` |  |
-| title | title of the step | string\|ReactNode | - |  |
-| subTitle | subTitle of the step | string\|ReactNode | - | 3.22.0 |
-| disabled | disable click | boolean | false | 3.22.0 |
-=======
 | description | Description of the step, optional property | string\|ReactNode | - |  |
 | icon | Icon of the step, optional property | string\|ReactNode | - |  |
 | status | To specify the status. It will be automatically set by `current` of `Steps` if not configured. Optional values are: `wait` `process` `finish` `error` | string | `wait` |  |
 | title | Title of the step | string\|ReactNode | - |  |
 | subTitle | Subtitle of the step | string\|ReactNode | - | 3.22.0 |
-| disabled | Disable click | boolean | false | 3.22.0 |
->>>>>>> d99d90b1
+| disabled | Disable click | boolean | false | 3.22.0 |