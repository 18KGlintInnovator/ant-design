--- conflicted
+++ resolved
@@ -9,19 +9,10 @@
 
 随机生成 3~6 个步骤，初始随机进行到其中一个步骤。
 
-<<<<<<< HEAD
-=======
 ## en-US
 
 Let's generate 3~6 steps randomly, and proceed to a random step.
 
-````css
-#components-steps-demo-step-next > div > div {
-  margin-bottom: 30px;
-}
-````
-
->>>>>>> 5bee7d20
 ````jsx
 import { Steps, Button } from 'antd';
 const Step = Steps.Step;
