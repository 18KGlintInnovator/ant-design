--- conflicted
+++ resolved
@@ -4,11 +4,9 @@
 import { ConfigContext } from '../config-provider';
 import type { SizeType } from '../config-provider/SizeContext';
 import useFlexGapSupport from '../_util/hooks/useFlexGapSupport';
-<<<<<<< HEAD
+import Item from './Item';
+
 import useStyle from './style';
-=======
-import Item from './Item';
->>>>>>> 2c2c631b
 
 export const SpaceContext = React.createContext({
   latestIndex: 0,
