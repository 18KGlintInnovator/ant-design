--- conflicted
+++ resolved
@@ -15,16 +15,11 @@
 
 ```tsx
 import { Calendar, Col, Radio, Row, Select, Typography } from 'antd';
-<<<<<<< HEAD
-import type { CalendarMode } from 'antd/lib/calendar/generateCalendar';
 import type { Dayjs } from 'dayjs';
 import dayjs from 'dayjs';
 import 'dayjs/locale/zh-cn';
 import dayLocaleData from 'dayjs/plugin/localeData';
-=======
 import type { CalendarMode } from 'antd/es/calendar/generateCalendar';
-import type { Moment } from 'moment';
->>>>>>> e503f9d5
 import React from 'react';
 
 dayjs.extend(dayLocaleData);
