import * as React from 'react';
import * as PropTypes from 'prop-types';
import * as moment from 'moment';
import FullCalendar from 'rc-calendar/lib/FullCalendar';
import Header from './Header';
import enUS from './locale/en_US';
import LocaleReceiver from '../locale-provider/LocaleReceiver';
import { ConfigConsumer, ConfigConsumerProps } from '../config-provider';
import interopDefault from '../_util/interopDefault';

export { HeaderProps } from './Header';

function noop() {
  return null;
}

function zerofixed(v: number) {
  if (v < 10) {
    return `0${v}`;
  }
  return `${v}`;
}

export type CalendarMode = 'month' | 'year';

export interface CalendarProps {
  prefixCls?: string;
  className?: string;
  value?: moment.Moment;
  defaultValue?: moment.Moment;
  mode?: CalendarMode;
  fullscreen?: boolean;
  dateCellRender?: (date: moment.Moment) => React.ReactNode;
  monthCellRender?: (date: moment.Moment) => React.ReactNode;
  dateFullCellRender?: (date: moment.Moment) => React.ReactNode;
  monthFullCellRender?: (date: moment.Moment) => React.ReactNode;
  locale?: any;
  style?: React.CSSProperties;
  onPanelChange?: (date?: moment.Moment, mode?: CalendarMode) => void;
  onSelect?: (date?: moment.Moment) => void;
  onChange?: (date?: moment.Moment) => void;
  disabledDate?: (current: moment.Moment) => boolean;
  validRange?: [moment.Moment, moment.Moment];
}

export interface CalendarState {
  value: moment.Moment;
  mode?: CalendarMode;
}

export default class Calendar extends React.Component<CalendarProps, CalendarState> {
  static defaultProps = {
    locale: {},
    fullscreen: true,
<<<<<<< HEAD
    mode: 'month',
=======
    prefixCls: PREFIX_CLS,
    mode: 'month' as CalendarMode,
>>>>>>> a297b90c
    onSelect: noop,
    onPanelChange: noop,
    onChange: noop,
  };

  static propTypes = {
    monthCellRender: PropTypes.func,
    dateCellRender: PropTypes.func,
    monthFullCellRender: PropTypes.func,
    dateFullCellRender: PropTypes.func,
    fullscreen: PropTypes.bool,
    locale: PropTypes.object,
    prefixCls: PropTypes.string,
    className: PropTypes.string,
    style: PropTypes.object,
    onPanelChange: PropTypes.func,
    value: PropTypes.object as PropTypes.Requireable<moment.Moment>,
    onSelect: PropTypes.func,
    onChange: PropTypes.func,
  };

  prefixCls?: string;

  constructor(props: CalendarProps) {
    super(props);

    const value = props.value || props.defaultValue || interopDefault(moment)();
    if (!interopDefault(moment).isMoment(value)) {
      throw new Error(
        'The value/defaultValue of Calendar must be a moment object after `antd@2.0`, ' +
          'see: https://u.ant.design/calendar-value',
      );
    }
    this.state = {
      value,
      mode: props.mode,
    };
  }

  componentWillReceiveProps(nextProps: CalendarProps) {
    if ('value' in nextProps) {
      this.setState({
        value: nextProps.value!,
      });
    }
    if ('mode' in nextProps && nextProps.mode !== this.props.mode) {
      this.setState({
        mode: nextProps.mode!,
      });
    }
  }

  monthCellRender = (value: moment.Moment) => {
    const { monthCellRender = noop as Function } = this.props;
    const { prefixCls } = this;
    return (
      <div className={`${prefixCls}-month`}>
        <div className={`${prefixCls}-value`}>{value.localeData().monthsShort(value)}</div>
        <div className={`${prefixCls}-content`}>{monthCellRender(value)}</div>
      </div>
    );
  };

  dateCellRender = (value: moment.Moment) => {
    const { dateCellRender = noop as Function } = this.props;
    const { prefixCls } = this;
    return (
      <div className={`${prefixCls}-date`}>
        <div className={`${prefixCls}-value`}>{zerofixed(value.date())}</div>
        <div className={`${prefixCls}-content`}>{dateCellRender(value)}</div>
      </div>
    );
  };

  setValue = (value: moment.Moment, way: 'select' | 'changePanel') => {
    if (!('value' in this.props)) {
      this.setState({ value });
    }
    if (way === 'select') {
      if (this.props.onSelect) {
        this.props.onSelect(value);
      }
    } else if (way === 'changePanel') {
      this.onPanelChange(value, this.state.mode);
    }
  };

  setType = (type: string) => {
    const mode = type === 'date' ? 'month' : 'year';
    if (this.state.mode !== mode) {
      this.setState({ mode });
      this.onPanelChange(this.state.value, mode);
    }
  };

  onHeaderValueChange = (value: moment.Moment) => {
    this.setValue(value, 'changePanel');
  };

  onHeaderTypeChange = (type: string) => {
    this.setType(type);
  };

  onPanelChange(value: moment.Moment, mode: CalendarMode | undefined) {
    const { onPanelChange, onChange } = this.props;
    if (onPanelChange) {
      onPanelChange(value, mode);
    }
    if (onChange && value !== this.state.value) {
      onChange(value);
    }
  }

  onSelect = (value: moment.Moment) => {
    this.setValue(value, 'select');
  };

  getDateRange = (
    validRange: [moment.Moment, moment.Moment],
    disabledDate?: (current: moment.Moment) => boolean,
  ) => (current: moment.Moment) => {
    if (!current) {
      return false;
    }
    const [startDate, endDate] = validRange;
    const inRange = !current.isBetween(startDate, endDate, 'days', '[]');
    if (disabledDate) {
      return disabledDate(current) || inRange;
    }
    return inRange;
  };

  getDefaultLocale = () => {
    const result = {
      ...enUS,
      ...this.props.locale,
    };
    result.lang = {
      ...result.lang,
      ...(this.props.locale || {}).lang,
    };
    return result;
  };

  renderCalendar = (locale: any, localeCode: string) => {
    const { state, props } = this;
    const { value, mode } = state;
    if (value && localeCode) {
      value.locale(localeCode);
    }
    const {
      prefixCls: customizePrefixCls,
      style,
      className,
      fullscreen,
      dateFullCellRender,
      monthFullCellRender,
    } = props;
    const type = mode === 'year' ? 'month' : 'date';

    const monthCellRender = monthFullCellRender || this.monthCellRender;
    const dateCellRender = dateFullCellRender || this.dateCellRender;

    let disabledDate = props.disabledDate;

    if (props.validRange) {
      disabledDate = this.getDateRange(props.validRange, disabledDate);
    }

    return (
      <ConfigConsumer>
        {({ getPrefixCls }: ConfigConsumerProps) => {
          const prefixCls = getPrefixCls('fullcalendar', customizePrefixCls);

          // To support old version react.
          // Have to add prefixCls on the instance.
          // https://github.com/facebook/react/issues/12397
          this.prefixCls = prefixCls;

          let cls = className || '';
          if (fullscreen) {
            cls += ` ${prefixCls}-fullscreen`;
          }

          return (
            <div className={cls} style={style}>
              <Header
                fullscreen={fullscreen}
                type={type}
                value={value}
                locale={locale.lang}
                prefixCls={prefixCls}
                onTypeChange={this.onHeaderTypeChange}
                onValueChange={this.onHeaderValueChange}
                validRange={props.validRange}
              />
              <FullCalendar
                {...props}
                disabledDate={disabledDate}
                Select={noop}
                locale={locale.lang}
                type={type}
                prefixCls={prefixCls}
                showHeader={false}
                value={value}
                monthCellRender={monthCellRender}
                dateCellRender={dateCellRender}
                onSelect={this.onSelect}
              />
            </div>
          );
        }}
      </ConfigConsumer>
    );
  };

  render() {
    return (
      <LocaleReceiver componentName="Calendar" defaultLocale={this.getDefaultLocale}>
        {this.renderCalendar}
      </LocaleReceiver>
    );
  }
}<|MERGE_RESOLUTION|>--- conflicted
+++ resolved
@@ -52,12 +52,7 @@
   static defaultProps = {
     locale: {},
     fullscreen: true,
-<<<<<<< HEAD
-    mode: 'month',
-=======
-    prefixCls: PREFIX_CLS,
     mode: 'month' as CalendarMode,
->>>>>>> a297b90c
     onSelect: noop,
     onPanelChange: noop,
     onChange: noop,
