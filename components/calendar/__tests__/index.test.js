--- conflicted
+++ resolved
@@ -1,15 +1,9 @@
-<<<<<<< HEAD
-import React from 'react';
 import Dayjs from 'dayjs';
 import 'dayjs/locale/zh-cn';
-import dayjsGenerateConfig from 'rc-picker/lib/generate/dayjs';
-=======
->>>>>>> 2c2c631b
 import { mount } from 'enzyme';
 import MockDate from 'mockdate';
-import Moment from 'moment';
-import momentGenerateConfig from 'rc-picker/lib/generate/moment';
-import React from 'react';
+import dayjsGenerateConfig from 'rc-picker/lib/generate/dayjs';
+import * as React from 'react';
 import Calendar from '..';
 import mountTest from '../../../tests/shared/mountTest';
 import rtlTest from '../../../tests/shared/rtlTest';
