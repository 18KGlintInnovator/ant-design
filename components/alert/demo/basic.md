--- conflicted
+++ resolved
@@ -10,19 +10,9 @@
 var Alert = require('antd/lib/alert');
 
 React.render(
-<<<<<<< HEAD
-  <div>
-    <Alert
-      message="成功提示的文案"
-      type="success"
-    />
-  </div>,
-document.getElementById('components-alert-demo-basic'));
-=======
   <Alert
     message="成功提示的文案"
     type="success"
   />
 , document.getElementById('components-alert-demo-basic'));
->>>>>>> 75032b03
 ````