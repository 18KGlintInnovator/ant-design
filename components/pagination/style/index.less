--- conflicted
+++ resolved
@@ -1,20 +1,19 @@
-<<<<<<< HEAD
 // @import '../../style/themes/index';
 // @import '../../style/mixins/index';
 // @import '../../input/style/mixin';
-
+//
 // @pagination-prefix-cls: ~'@{ant-prefix}-pagination';
-
+//
 // .@{pagination-prefix-cls} {
 //   .reset-component();
-
+//
 //   ul,
 //   ol {
 //     margin: 0;
 //     padding: 0;
 //     list-style: none;
 //   }
-
+//
 //   &::after {
 //     display: block;
 //     clear: both;
@@ -23,7 +22,7 @@
 //     visibility: hidden;
 //     content: ' ';
 //   }
-
+//
 //   &-total-text {
 //     display: inline-block;
 //     height: @pagination-item-size;
@@ -31,7 +30,7 @@
 //     line-height: @pagination-item-size - 2px;
 //     vertical-align: middle;
 //   }
-
+//
 //   &-item {
 //     display: inline-block;
 //     min-width: @pagination-item-size;
@@ -48,78 +47,78 @@
 //     outline: 0;
 //     cursor: pointer;
 //     user-select: none;
-
+//
 //     a {
 //       display: block;
 //       padding: 0 6px;
 //       color: @text-color;
 //       transition: none;
-
+//
 //       &:hover {
 //         text-decoration: none;
 //       }
 //     }
-
+//
 //     &:hover {
 //       border-color: @primary-color;
 //       transition: all 0.3s;
-
+//
 //       a {
 //         color: @primary-color;
 //       }
 //     }
-
+//
 //     // cannot merge with `&:hover`
 //     // see https://github.com/ant-design/ant-design/pull/34002
 //     &:focus-visible {
 //       border-color: @primary-color;
 //       transition: all 0.3s;
-
+//
 //       a {
 //         color: @primary-color;
 //       }
 //     }
-
+//
 //     &-active {
 //       font-weight: @pagination-font-weight-active;
 //       background: @pagination-item-bg-active;
 //       border-color: @primary-color;
-
+//
 //       a {
 //         color: @primary-color;
 //       }
-
+//
 //       &:hover {
 //         border-color: @primary-5;
 //       }
-
+//
 //       &:focus-visible {
 //         border-color: @primary-5;
 //       }
-
+//
 //       &:hover a {
 //         color: @primary-5;
 //       }
-
+//
 //       &:focus-visible a {
 //         color: @primary-5;
 //       }
 //     }
 //   }
-
+//
 //   &-jump-prev,
 //   &-jump-next {
 //     outline: 0;
 //     .@{pagination-prefix-cls}-item-container {
 //       position: relative;
-
+//
 //       .@{pagination-prefix-cls}-item-link-icon {
 //         color: @primary-color;
 //         font-size: @font-size-sm;
 //         letter-spacing: -1px;
 //         opacity: 0;
 //         transition: all 0.2s;
-
+//
 //         &-svg {
 //           top: 0;
 //           right: 0;
@@ -128,7 +127,7 @@
 //           margin: auto;
 //         }
 //       }
-
+//
 //       .@{pagination-prefix-cls}-item-ellipsis {
 //         position: absolute;
 //         top: 0;
@@ -146,7 +145,7 @@
 //         transition: all 0.2s;
 //       }
 //     }
-
+//
 //     &:hover {
 //       .@{pagination-prefix-cls}-item-link-icon {
 //         opacity: 1;
@@ -155,7 +154,7 @@
 //         opacity: 0;
 //       }
 //     }
-
+//
 //     &:focus-visible {
 //       .@{pagination-prefix-cls}-item-link-icon {
 //         opacity: 1;
@@ -165,13 +164,13 @@
 //       }
 //     }
 //   }
-
+//
 //   &-prev,
 //   &-jump-prev,
 //   &-jump-next {
 //     margin-right: 8px;
 //   }
-
+//
 //   &-prev,
 //   &-next,
 //   &-jump-prev,
@@ -189,22 +188,22 @@
 //     cursor: pointer;
 //     transition: all 0.3s;
 //   }
-
+//
 //   &-prev,
 //   &-next {
 //     font-family: Arial, Helvetica, sans-serif;
 //     outline: 0;
-
+//
 //     button {
 //       color: @text-color;
 //       cursor: pointer;
 //       user-select: none;
 //     }
-
+//
 //     &:hover button {
 //       border-color: @primary-5;
 //     }
-
+//
 //     .@{pagination-prefix-cls}-item-link {
 //       display: block;
 //       width: 100%;
@@ -218,18 +217,18 @@
 //       outline: none;
 //       transition: all 0.3s;
 //     }
-
+//
 //     &:focus-visible .@{pagination-prefix-cls}-item-link {
 //       color: @primary-color;
 //       border-color: @primary-color;
 //     }
-
+//
 //     &:hover .@{pagination-prefix-cls}-item-link {
 //       color: @primary-color;
 //       border-color: @primary-color;
 //     }
 //   }
-
+//
 //   &-disabled {
 //     &,
 //     &:hover {
@@ -240,7 +239,7 @@
 //         cursor: not-allowed;
 //       }
 //     }
-
+//
 //     &:focus-visible {
 //       cursor: not-allowed;
 //       .@{pagination-prefix-cls}-item-link {
@@ -250,16 +249,16 @@
 //       }
 //     }
 //   }
-
+//
 //   &-slash {
 //     margin: 0 10px 0 5px;
 //   }
-
+//
 //   &-options {
 //     display: inline-block;
 //     margin-left: 16px;
 //     vertical-align: middle;
-
+//
 //     // IE11 css hack. `*::-ms-backdrop,` is a must have
 //     @media all and (-ms-high-contrast: none) {
 //       *::-ms-backdrop,
@@ -267,29 +266,29 @@
 //         vertical-align: top;
 //       }
 //     }
-
+//
 //     &-size-changer.@{ant-prefix}-select {
 //       display: inline-block;
 //       width: auto;
 //     }
-
+//
 //     &-quick-jumper {
 //       display: inline-block;
 //       height: @input-height-base;
 //       margin-left: @margin-xs;
 //       line-height: @input-height-base;
 //       vertical-align: top;
-
+//
 //       input {
 //         .input();
-
+//
 //         width: 50px;
 //         height: @input-height-base;
 //         margin: 0 8px;
 //       }
 //     }
 //   }
-
+//
 //   &-simple &-prev,
 //   &-simple &-next {
 //     height: @pagination-item-size-sm;
@@ -299,19 +298,19 @@
 //       height: @pagination-item-size-sm;
 //       background-color: transparent;
 //       border: 0;
-
+//
 //       &::after {
 //         height: @pagination-item-size-sm;
 //         line-height: @pagination-item-size-sm;
 //       }
 //     }
 //   }
-
+//
 //   &-simple &-simple-pager {
 //     display: inline-block;
 //     height: @pagination-item-size-sm;
 //     margin-right: 8px;
-
+//
 //     input {
 //       box-sizing: border-box;
 //       height: 100%;
@@ -323,16 +322,16 @@
 //       border-radius: @border-radius-base;
 //       outline: none;
 //       transition: border-color 0.3s;
-
+//
 //       &:hover {
 //         border-color: @primary-color;
 //       }
-
+//
 //       &:focus {
 //         border-color: @primary-color-hover;
 //         box-shadow: @input-outline-offset @outline-blur-size @outline-width @primary-color-outline;
 //       }
-
+//
 //       &[disabled] {
 //         color: @disabled-color;
 //         background: @disabled-bg;
@@ -341,96 +340,96 @@
 //       }
 //     }
 //   }
-
-//   &.mini &-total-text,
-//   &.mini &-simple-pager {
+//
+//   &&-mini &-total-text,
+//   &&-mini &-simple-pager {
 //     height: @pagination-item-size-sm;
 //     line-height: @pagination-item-size-sm;
 //   }
-
-//   &.mini &-item {
+//
+//   &&-mini &-item {
 //     min-width: @pagination-item-size-sm;
 //     height: @pagination-item-size-sm;
 //     margin: 0;
 //     line-height: @pagination-item-size-sm - 2px;
 //   }
-
-//   &.mini &-item:not(&-item-active) {
+//
+//   &&-mini &-item:not(&-item-active) {
 //     background: transparent;
 //     border-color: transparent;
 //   }
-
-//   &.mini &-prev,
-//   &.mini &-next {
+//
+//   &&-mini &-prev,
+//   &&-mini &-next {
 //     min-width: @pagination-item-size-sm;
 //     height: @pagination-item-size-sm;
 //     margin: 0;
 //     line-height: @pagination-item-size-sm;
 //   }
-
-//   &.mini &-prev &-item-link,
-//   &.mini &-next &-item-link {
+//
+//   &&-mini &-prev &-item-link,
+//   &&-mini &-next &-item-link {
 //     background: transparent;
 //     border-color: transparent;
-
+//
 //     &::after {
 //       height: @pagination-item-size-sm;
 //       line-height: @pagination-item-size-sm;
 //     }
 //   }
-
-//   &.mini &-jump-prev,
-//   &.mini &-jump-next {
+//
+//   &&-mini &-jump-prev,
+//   &&-mini &-jump-next {
 //     height: @pagination-item-size-sm;
 //     margin-right: 0;
 //     line-height: @pagination-item-size-sm;
 //   }
-
-//   &.mini &-options {
+//
+//   &&-mini &-options {
 //     margin-left: 2px;
-
+//
 //     &-size-changer {
 //       top: @pagination-mini-options-size-changer-top;
 //     }
-
+//
 //     &-quick-jumper {
 //       height: @pagination-item-size-sm;
 //       line-height: @pagination-item-size-sm;
-
+//
 //       input {
 //         .input-sm();
-
+//
 //         width: 44px;
 //         height: @input-height-sm;
 //       }
 //     }
 //   }
-
+//
 //   // ============================ Disabled ============================
 //   &&-disabled {
 //     cursor: not-allowed;
-
+//
 //     .@{pagination-prefix-cls}-item {
 //       background: @disabled-bg;
 //       border-color: @border-color-base;
 //       cursor: not-allowed;
-
+//
 //       a {
 //         color: @disabled-color;
 //         background: transparent;
 //         border: none;
 //         cursor: not-allowed;
 //       }
-
+//
 //       &-active {
 //         background: @pagination-item-disabled-bg-active;
-
+//
 //         a {
 //           color: @pagination-item-disabled-color-active;
 //         }
 //       }
 //     }
-
+//
 //     .@{pagination-prefix-cls}-item-link {
 //       color: @disabled-color;
 //       background: @disabled-bg;
@@ -440,21 +439,21 @@
 //         background: transparent;
 //       }
 //     }
-
+//
 //     .@{pagination-prefix-cls}-item-link-icon {
 //       opacity: 0;
 //     }
-
+//
 //     .@{pagination-prefix-cls}-item-ellipsis {
 //       opacity: 1;
 //     }
-
+//
 //     .@{pagination-prefix-cls}-simple-pager {
 //       color: @disabled-color;
 //     }
 //   }
 // }
-
+//
 // @media only screen and (max-width: @screen-lg) {
 //   .@{pagination-prefix-cls}-item {
 //     &-after-jump-prev,
@@ -463,485 +462,11 @@
 //     }
 //   }
 // }
-
+//
 // @media only screen and (max-width: @screen-sm) {
 //   .@{pagination-prefix-cls}-options {
 //     display: none;
 //   }
 // }
-
-// @import './rtl';
-=======
-@import '../../style/themes/index';
-@import '../../style/mixins/index';
-@import '../../input/style/mixin';
-
-@pagination-prefix-cls: ~'@{ant-prefix}-pagination';
-
-.@{pagination-prefix-cls} {
-  .reset-component();
-
-  ul,
-  ol {
-    margin: 0;
-    padding: 0;
-    list-style: none;
-  }
-
-  &::after {
-    display: block;
-    clear: both;
-    height: 0;
-    overflow: hidden;
-    visibility: hidden;
-    content: ' ';
-  }
-
-  &-total-text {
-    display: inline-block;
-    height: @pagination-item-size;
-    margin-right: 8px;
-    line-height: @pagination-item-size - 2px;
-    vertical-align: middle;
-  }
-
-  &-item {
-    display: inline-block;
-    min-width: @pagination-item-size;
-    height: @pagination-item-size;
-    margin-right: 8px;
-    font-family: @pagination-font-family;
-    line-height: @pagination-item-size - 2px;
-    text-align: center;
-    vertical-align: middle;
-    list-style: none;
-    background-color: @pagination-item-bg;
-    border: @border-width-base @border-style-base @border-color-base;
-    border-radius: @border-radius-base;
-    outline: 0;
-    cursor: pointer;
-    user-select: none;
-
-    a {
-      display: block;
-      padding: 0 6px;
-      color: @text-color;
-      transition: none;
-
-      &:hover {
-        text-decoration: none;
-      }
-    }
-
-    &:hover {
-      border-color: @primary-color;
-      transition: all 0.3s;
-
-      a {
-        color: @primary-color;
-      }
-    }
-
-    // cannot merge with `&:hover`
-    // see https://github.com/ant-design/ant-design/pull/34002
-    &:focus-visible {
-      border-color: @primary-color;
-      transition: all 0.3s;
-
-      a {
-        color: @primary-color;
-      }
-    }
-
-    &-active {
-      font-weight: @pagination-font-weight-active;
-      background: @pagination-item-bg-active;
-      border-color: @primary-color;
-
-      a {
-        color: @primary-color;
-      }
-
-      &:hover {
-        border-color: @primary-5;
-      }
-
-      &:focus-visible {
-        border-color: @primary-5;
-      }
-
-      &:hover a {
-        color: @primary-5;
-      }
-
-      &:focus-visible a {
-        color: @primary-5;
-      }
-    }
-  }
-
-  &-jump-prev,
-  &-jump-next {
-    outline: 0;
-    .@{pagination-prefix-cls}-item-container {
-      position: relative;
-
-      .@{pagination-prefix-cls}-item-link-icon {
-        color: @primary-color;
-        font-size: @font-size-sm;
-        letter-spacing: -1px;
-        opacity: 0;
-        transition: all 0.2s;
-
-        &-svg {
-          top: 0;
-          right: 0;
-          bottom: 0;
-          left: 0;
-          margin: auto;
-        }
-      }
-
-      .@{pagination-prefix-cls}-item-ellipsis {
-        position: absolute;
-        top: 0;
-        right: 0;
-        bottom: 0;
-        left: 0;
-        display: block;
-        margin: auto;
-        color: @disabled-color;
-        font-family: Arial, Helvetica, sans-serif;
-        letter-spacing: 2px;
-        text-align: center;
-        text-indent: 0.13em;
-        opacity: 1;
-        transition: all 0.2s;
-      }
-    }
-
-    &:hover {
-      .@{pagination-prefix-cls}-item-link-icon {
-        opacity: 1;
-      }
-      .@{pagination-prefix-cls}-item-ellipsis {
-        opacity: 0;
-      }
-    }
-
-    &:focus-visible {
-      .@{pagination-prefix-cls}-item-link-icon {
-        opacity: 1;
-      }
-      .@{pagination-prefix-cls}-item-ellipsis {
-        opacity: 0;
-      }
-    }
-  }
-
-  &-prev,
-  &-jump-prev,
-  &-jump-next {
-    margin-right: 8px;
-  }
-
-  &-prev,
-  &-next,
-  &-jump-prev,
-  &-jump-next {
-    display: inline-block;
-    min-width: @pagination-item-size;
-    height: @pagination-item-size;
-    color: @text-color;
-    font-family: @pagination-font-family;
-    line-height: @pagination-item-size;
-    text-align: center;
-    vertical-align: middle;
-    list-style: none;
-    border-radius: @border-radius-base;
-    cursor: pointer;
-    transition: all 0.3s;
-  }
-
-  &-prev,
-  &-next {
-    font-family: Arial, Helvetica, sans-serif;
-    outline: 0;
-
-    button {
-      color: @text-color;
-      cursor: pointer;
-      user-select: none;
-    }
-
-    &:hover button {
-      border-color: @primary-5;
-    }
-
-    .@{pagination-prefix-cls}-item-link {
-      display: block;
-      width: 100%;
-      height: 100%;
-      padding: 0;
-      font-size: 12px;
-      text-align: center;
-      background-color: @pagination-item-link-bg;
-      border: @border-width-base @border-style-base @border-color-base;
-      border-radius: @border-radius-base;
-      outline: none;
-      transition: all 0.3s;
-    }
-
-    &:focus-visible .@{pagination-prefix-cls}-item-link {
-      color: @primary-color;
-      border-color: @primary-color;
-    }
-
-    &:hover .@{pagination-prefix-cls}-item-link {
-      color: @primary-color;
-      border-color: @primary-color;
-    }
-  }
-
-  &-disabled {
-    &,
-    &:hover {
-      cursor: not-allowed;
-      .@{pagination-prefix-cls}-item-link {
-        color: @disabled-color;
-        border-color: @border-color-base;
-        cursor: not-allowed;
-      }
-    }
-
-    &:focus-visible {
-      cursor: not-allowed;
-      .@{pagination-prefix-cls}-item-link {
-        color: @disabled-color;
-        border-color: @border-color-base;
-        cursor: not-allowed;
-      }
-    }
-  }
-
-  &-slash {
-    margin: 0 10px 0 5px;
-  }
-
-  &-options {
-    display: inline-block;
-    margin-left: 16px;
-    vertical-align: middle;
-
-    // IE11 css hack. `*::-ms-backdrop,` is a must have
-    @media all and (-ms-high-contrast: none) {
-      *::-ms-backdrop,
-      & {
-        vertical-align: top;
-      }
-    }
-
-    &-size-changer.@{ant-prefix}-select {
-      display: inline-block;
-      width: auto;
-    }
-
-    &-quick-jumper {
-      display: inline-block;
-      height: @input-height-base;
-      margin-left: @margin-xs;
-      line-height: @input-height-base;
-      vertical-align: top;
-
-      input {
-        .input();
-
-        width: 50px;
-        height: @input-height-base;
-        margin: 0 8px;
-      }
-    }
-  }
-
-  &-simple &-prev,
-  &-simple &-next {
-    height: @pagination-item-size-sm;
-    line-height: @pagination-item-size-sm;
-    vertical-align: top;
-    .@{pagination-prefix-cls}-item-link {
-      height: @pagination-item-size-sm;
-      background-color: transparent;
-      border: 0;
-
-      &::after {
-        height: @pagination-item-size-sm;
-        line-height: @pagination-item-size-sm;
-      }
-    }
-  }
-
-  &-simple &-simple-pager {
-    display: inline-block;
-    height: @pagination-item-size-sm;
-    margin-right: 8px;
-
-    input {
-      box-sizing: border-box;
-      height: 100%;
-      margin-right: 8px;
-      padding: 0 6px;
-      text-align: center;
-      background-color: @pagination-item-input-bg;
-      border: @border-width-base @border-style-base @border-color-base;
-      border-radius: @border-radius-base;
-      outline: none;
-      transition: border-color 0.3s;
-
-      &:hover {
-        border-color: @primary-color;
-      }
-
-      &:focus {
-        border-color: @primary-color-hover;
-        box-shadow: @input-outline-offset @outline-blur-size @outline-width @primary-color-outline;
-      }
-
-      &[disabled] {
-        color: @disabled-color;
-        background: @disabled-bg;
-        border-color: @border-color-base;
-        cursor: not-allowed;
-      }
-    }
-  }
-
-  &&-mini &-total-text,
-  &&-mini &-simple-pager {
-    height: @pagination-item-size-sm;
-    line-height: @pagination-item-size-sm;
-  }
-
-  &&-mini &-item {
-    min-width: @pagination-item-size-sm;
-    height: @pagination-item-size-sm;
-    margin: 0;
-    line-height: @pagination-item-size-sm - 2px;
-  }
-
-  &&-mini &-item:not(&-item-active) {
-    background: transparent;
-    border-color: transparent;
-  }
-
-  &&-mini &-prev,
-  &&-mini &-next {
-    min-width: @pagination-item-size-sm;
-    height: @pagination-item-size-sm;
-    margin: 0;
-    line-height: @pagination-item-size-sm;
-  }
-
-  &&-mini &-prev &-item-link,
-  &&-mini &-next &-item-link {
-    background: transparent;
-    border-color: transparent;
-
-    &::after {
-      height: @pagination-item-size-sm;
-      line-height: @pagination-item-size-sm;
-    }
-  }
-
-  &&-mini &-jump-prev,
-  &&-mini &-jump-next {
-    height: @pagination-item-size-sm;
-    margin-right: 0;
-    line-height: @pagination-item-size-sm;
-  }
-
-  &&-mini &-options {
-    margin-left: 2px;
-
-    &-size-changer {
-      top: @pagination-mini-options-size-changer-top;
-    }
-
-    &-quick-jumper {
-      height: @pagination-item-size-sm;
-      line-height: @pagination-item-size-sm;
-
-      input {
-        .input-sm();
-
-        width: 44px;
-        height: @input-height-sm;
-      }
-    }
-  }
-
-  // ============================ Disabled ============================
-  &&-disabled {
-    cursor: not-allowed;
-
-    .@{pagination-prefix-cls}-item {
-      background: @disabled-bg;
-      border-color: @border-color-base;
-      cursor: not-allowed;
-
-      a {
-        color: @disabled-color;
-        background: transparent;
-        border: none;
-        cursor: not-allowed;
-      }
-
-      &-active {
-        background: @pagination-item-disabled-bg-active;
-
-        a {
-          color: @pagination-item-disabled-color-active;
-        }
-      }
-    }
-
-    .@{pagination-prefix-cls}-item-link {
-      color: @disabled-color;
-      background: @disabled-bg;
-      border-color: @border-color-base;
-      cursor: not-allowed;
-      .@{pagination-prefix-cls}-simple& {
-        background: transparent;
-      }
-    }
-
-    .@{pagination-prefix-cls}-item-link-icon {
-      opacity: 0;
-    }
-
-    .@{pagination-prefix-cls}-item-ellipsis {
-      opacity: 1;
-    }
-
-    .@{pagination-prefix-cls}-simple-pager {
-      color: @disabled-color;
-    }
-  }
-}
-
-@media only screen and (max-width: @screen-lg) {
-  .@{pagination-prefix-cls}-item {
-    &-after-jump-prev,
-    &-before-jump-next {
-      display: none;
-    }
-  }
-}
-
-@media only screen and (max-width: @screen-sm) {
-  .@{pagination-prefix-cls}-options {
-    display: none;
-  }
-}
-
-@import './rtl';
->>>>>>> a5d8db03
+//
+// @import './rtl';