--- conflicted
+++ resolved
@@ -1,11 +1,6 @@
 import React, { useState } from 'react';
-import type { RadioChangeEvent } from 'antd';
+import type { DescriptionsProps, RadioChangeEvent } from 'antd';
 import { Button, ConfigProvider, Descriptions, Radio } from 'antd';
-<<<<<<< HEAD
-import type { DescriptionsProps } from 'antd/es/descriptions';
-import React, { useState } from 'react';
-=======
->>>>>>> 2cdf5862
 
 const borderedItems: DescriptionsProps['items'] = [
   {
