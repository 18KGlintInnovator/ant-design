--- conflicted
+++ resolved
@@ -210,11 +210,8 @@
             children,
             bordered = false,
             layout = 'horizontal',
-<<<<<<< HEAD
             colon = true,
-=======
             style,
->>>>>>> aec0eb9f
           } = this.props;
           const prefixCls = getPrefixCls('descriptions', customizePrefixCls);
 
