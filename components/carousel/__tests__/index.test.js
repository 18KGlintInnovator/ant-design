import React from 'react';
import { mount } from 'enzyme';
import Carousel from '..';

describe('Carousel', () => {
  it('should has innerSlider', () => {
    const wrapper = mount(<Carousel><div /></Carousel>);
<<<<<<< HEAD
    const innerSlider = wrapper.node.innerSlider;
    const innerSliderFromRefs = wrapper.node.slick.innerSlider;
=======
    const { innerSlider } = wrapper.node;
    const innerSliderFromRefs = wrapper.node.refs.slick.innerSlider;
>>>>>>> 942ea41b
    expect(innerSlider).toBe(innerSliderFromRefs);
    expect(typeof innerSlider.slickNext).toBe('function');
  });
});<|MERGE_RESOLUTION|>--- conflicted
+++ resolved
@@ -5,13 +5,8 @@
 describe('Carousel', () => {
   it('should has innerSlider', () => {
     const wrapper = mount(<Carousel><div /></Carousel>);
-<<<<<<< HEAD
-    const innerSlider = wrapper.node.innerSlider;
+    const { innerSlider } = wrapper.node;
     const innerSliderFromRefs = wrapper.node.slick.innerSlider;
-=======
-    const { innerSlider } = wrapper.node;
-    const innerSliderFromRefs = wrapper.node.refs.slick.innerSlider;
->>>>>>> 942ea41b
     expect(innerSlider).toBe(innerSliderFromRefs);
     expect(typeof innerSlider.slickNext).toBe('function');
   });
