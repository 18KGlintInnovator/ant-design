---
category: Components
type: Data Display
title: Collapse
cols: 1
cover: https://gw.alipayobjects.com/zos/alicdn/IxH16B9RD/Collapse.svg
---

A content area which can be collapsed and expanded.

## When To Use

- Can be used to group or hide complex regions to keep the page clean.
- `Accordion` is a special kind of `Collapse`, which allows only one panel to be expanded at a time.

## API

### Collapse

| Property | Description | Type | Default | Version |
| --- | --- | --- | --- | --- |
| activeKey | Key of the active panel | string\[]\|string\| number\[]\|number | No default value. In `accordion` mode, it's the key of the first panel. |  |
| defaultActiveKey | Key of the initial active panel | string\[]\|string\| number\[]\|number | - |  |
| bordered | Toggles rendering of the border around the collapse block | boolean | true |  |
| accordion | If `true`, `Collapse` renders as `Accordion` | boolean | false |  |
| onChange | Callback function executed when active panel is changed | Function | - |  |
| expandIcon | allow to customize collapse icon | (panelProps) => ReactNode | - |  |
| expandIconPosition | Set expand icon position | `left` \| `right` | - |  |
<<<<<<< HEAD
| destroyInactivePanel | Destroy Inactive Panel | boolean | false |  |
=======
| destroyInactivePanel | Destroy Inactive Panel | boolean | `false` |  |
| ghost | make the collapse borderless and its background transparent | boolean | `false` | 4.4.0 |
>>>>>>> 1086d879

### Collapse.Panel

| Property | Description | Type | Default | Version |
| --- | --- | --- | --- | --- |
| disabled | If `true`, panel cannot be opened or closed | boolean | false |  |
| forceRender | Forced render of content on panel, instead of lazy rending after clicking on header | boolean | false |  |
| header | Title of the panel | string\|ReactNode | - |  |
| key | Unique key identifying the panel from among its siblings | string\|number | - |  |
| showArrow | If `false`, panel will not show arrow icon | boolean | true |  |
| extra | extra element in the corner | ReactNode | - |  |<|MERGE_RESOLUTION|>--- conflicted
+++ resolved
@@ -26,12 +26,8 @@
 | onChange | Callback function executed when active panel is changed | Function | - |  |
 | expandIcon | allow to customize collapse icon | (panelProps) => ReactNode | - |  |
 | expandIconPosition | Set expand icon position | `left` \| `right` | - |  |
-<<<<<<< HEAD
 | destroyInactivePanel | Destroy Inactive Panel | boolean | false |  |
-=======
-| destroyInactivePanel | Destroy Inactive Panel | boolean | `false` |  |
-| ghost | make the collapse borderless and its background transparent | boolean | `false` | 4.4.0 |
->>>>>>> 1086d879
+| ghost | make the collapse borderless and its background transparent | boolean | false | 4.4.0 |
 
 ### Collapse.Panel
 
