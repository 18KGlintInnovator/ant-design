<<<<<<< HEAD
// @import '../../style/themes/index';
// @import '../../style/mixins/index';

// @collapse-prefix-cls: ~'@{ant-prefix}-collapse';

// .@{collapse-prefix-cls} {
//   .reset-component();

//   background-color: @collapse-header-bg;
//   border: @border-width-base @border-style-base @border-color-base;
//   border-bottom: 0;
//   border-radius: @collapse-panel-border-radius;

//   & > &-item {
//     border-bottom: @border-width-base @border-style-base @border-color-base;

//     &:last-child {
//       &,
//       & > .@{collapse-prefix-cls}-header {
//         border-radius: 0 0 @collapse-panel-border-radius @collapse-panel-border-radius;
//       }
//     }

//     > .@{collapse-prefix-cls}-header {
//       position: relative; // Compatible with old version of antd, should remove in next version
//       display: flex;
//       flex-wrap: nowrap;
//       align-items: flex-start;
//       padding: @collapse-header-padding;
//       color: @heading-color;
//       line-height: @line-height-base;
//       cursor: pointer;
//       transition: all 0.3s, visibility 0s;

//       .@{collapse-prefix-cls}-arrow {
//         display: inline-block;
//         margin-right: @margin-sm;
//         font-size: @font-size-sm;
//         vertical-align: -1px;

//         & svg {
//           transition: transform 0.24s;
//         }
//       }

//       .@{collapse-prefix-cls}-extra {
//         margin-left: auto;
//       }

//       &:focus {
//         outline: none;
//       }
//     }

//     .@{collapse-prefix-cls}-header-collapsible-only {
//       cursor: default;
//       .@{collapse-prefix-cls}-header-text {
//         cursor: pointer;
//       }
//     }

//     &.@{collapse-prefix-cls}-no-arrow {
//       > .@{collapse-prefix-cls}-header {
//         padding-left: @padding-sm;
//       }
//     }
//   }

//   // Expand Icon right
//   &-icon-position-right {
//     & > .@{collapse-prefix-cls}-item {
//       > .@{collapse-prefix-cls}-header {
//         position: relative;
//         padding: @collapse-header-padding;
//         padding-right: @collapse-header-padding-extra;

//         .@{collapse-prefix-cls}-arrow {
//           position: absolute;
//           top: 50%;
//           right: @padding-md;
//           left: auto;
//           margin: 0;
//           transform: translateY(-50%);
//         }
//       }
//     }
//   }

//   &-content {
//     color: @text-color;
//     background-color: @collapse-content-bg;
//     border-top: @border-width-base @border-style-base @border-color-base;

//     & > &-box {
//       padding: @collapse-content-padding;
//     }

//     &-hidden {
//       display: none;
//     }
//   }

//   &-item:last-child {
//     > .@{collapse-prefix-cls}-content {
//       border-radius: 0 0 @collapse-panel-border-radius @collapse-panel-border-radius;
//     }
//   }

//   &-borderless {
//     background-color: @collapse-header-bg;
//     border: 0;
//   }

//   &-borderless > &-item {
//     border-bottom: 1px solid @border-color-base;
//   }

//   &-borderless > &-item:last-child,
//   &-borderless > &-item:last-child &-header {
//     border-radius: 0;
//   }

//   // hide the last border-bottom in borderless mode
//   &-borderless > &-item:last-child {
//     border-bottom: 0;
//   }

//   &-borderless > &-item > &-content {
//     background-color: transparent;
//     border-top: 0;
//   }

//   &-borderless > &-item > &-content > &-content-box {
//     padding-top: 4px;
//   }

//   &-ghost {
//     background-color: transparent;
//     border: 0;
//     > .@{collapse-prefix-cls}-item {
//       border-bottom: 0;
//       > .@{collapse-prefix-cls}-content {
//         background-color: transparent;
//         border-top: 0;
//         > .@{collapse-prefix-cls}-content-box {
//           padding-top: 12px;
//           padding-bottom: 12px;
//         }
//       }
//     }
//   }

//   & &-item-disabled > &-header {
//     &,
//     & > .arrow {
//       color: @disabled-color;
//       cursor: not-allowed;
//     }
//   }
// }

// @import './rtl';
=======
@import '../../style/themes/index';
@import '../../style/mixins/index';

@collapse-prefix-cls: ~'@{ant-prefix}-collapse';

.@{collapse-prefix-cls} {
  .reset-component();

  background-color: @collapse-header-bg;
  border: @border-width-base @border-style-base @border-color-base;
  border-bottom: 0;
  border-radius: @collapse-panel-border-radius;

  & > &-item {
    border-bottom: @border-width-base @border-style-base @border-color-base;

    &:last-child {
      &,
      & > .@{collapse-prefix-cls}-header {
        border-radius: 0 0 @collapse-panel-border-radius @collapse-panel-border-radius;
      }
    }

    > .@{collapse-prefix-cls}-header {
      position: relative; // Compatible with old version of antd, should remove in next version
      display: flex;
      flex-wrap: nowrap;
      align-items: flex-start;
      padding: @collapse-header-padding;
      color: @heading-color;
      line-height: @line-height-base;
      cursor: pointer;
      transition: all 0.3s, visibility 0s;

      .@{collapse-prefix-cls}-arrow {
        display: inline-block;
        margin-right: @margin-sm;
        font-size: @font-size-sm;
        vertical-align: -1px;

        & svg {
          transition: transform 0.24s;
        }
      }

      .@{collapse-prefix-cls}-extra {
        margin-left: auto;
      }

      &:focus {
        outline: none;
      }
    }

    .@{collapse-prefix-cls}-header-collapsible-only {
      cursor: default;
      .@{collapse-prefix-cls}-header-text {
        cursor: pointer;
      }
    }

    &.@{collapse-prefix-cls}-no-arrow {
      > .@{collapse-prefix-cls}-header {
        padding-left: @padding-sm;
      }
    }
  }

  // Expand Icon end
  &-icon-position-end {
    & > .@{collapse-prefix-cls}-item {
      > .@{collapse-prefix-cls}-header {
        position: relative;
        padding: @collapse-header-padding;
        padding-right: @collapse-header-padding-extra;

        .@{collapse-prefix-cls}-arrow {
          position: absolute;
          top: 50%;
          right: @padding-md;
          left: auto;
          margin: 0;
          transform: translateY(-50%);
        }
      }
    }
  }

  &-content {
    color: @text-color;
    background-color: @collapse-content-bg;
    border-top: @border-width-base @border-style-base @border-color-base;

    & > &-box {
      padding: @collapse-content-padding;
    }

    &-hidden {
      display: none;
    }
  }

  &-item:last-child {
    > .@{collapse-prefix-cls}-content {
      border-radius: 0 0 @collapse-panel-border-radius @collapse-panel-border-radius;
    }
  }

  &-borderless {
    background-color: @collapse-header-bg;
    border: 0;
  }

  &-borderless > &-item {
    border-bottom: 1px solid @border-color-base;
  }

  &-borderless > &-item:last-child,
  &-borderless > &-item:last-child &-header {
    border-radius: 0;
  }

  // hide the last border-bottom in borderless mode
  &-borderless > &-item:last-child {
    border-bottom: 0;
  }

  &-borderless > &-item > &-content {
    background-color: transparent;
    border-top: 0;
  }

  &-borderless > &-item > &-content > &-content-box {
    padding-top: 4px;
  }

  &-ghost {
    background-color: transparent;
    border: 0;
    > .@{collapse-prefix-cls}-item {
      border-bottom: 0;
      > .@{collapse-prefix-cls}-content {
        background-color: transparent;
        border-top: 0;
        > .@{collapse-prefix-cls}-content-box {
          padding-top: 12px;
          padding-bottom: 12px;
        }
      }
    }
  }

  & &-item-disabled > &-header {
    &,
    & > .arrow {
      color: @disabled-color;
      cursor: not-allowed;
    }
  }
}

@import './rtl';
>>>>>>> 7a2a4e2a
<|MERGE_RESOLUTION|>--- conflicted
+++ resolved
@@ -1,4 +1,3 @@
-<<<<<<< HEAD
 // @import '../../style/themes/index';
 // @import '../../style/mixins/index';
 
@@ -67,8 +66,8 @@
 //     }
 //   }
 
-//   // Expand Icon right
-//   &-icon-position-right {
+//   // Expand Icon end
+//   &-icon-position-end {
 //     & > .@{collapse-prefix-cls}-item {
 //       > .@{collapse-prefix-cls}-header {
 //         position: relative;
@@ -160,168 +159,4 @@
 //   }
 // }
 
-// @import './rtl';
-=======
-@import '../../style/themes/index';
-@import '../../style/mixins/index';
-
-@collapse-prefix-cls: ~'@{ant-prefix}-collapse';
-
-.@{collapse-prefix-cls} {
-  .reset-component();
-
-  background-color: @collapse-header-bg;
-  border: @border-width-base @border-style-base @border-color-base;
-  border-bottom: 0;
-  border-radius: @collapse-panel-border-radius;
-
-  & > &-item {
-    border-bottom: @border-width-base @border-style-base @border-color-base;
-
-    &:last-child {
-      &,
-      & > .@{collapse-prefix-cls}-header {
-        border-radius: 0 0 @collapse-panel-border-radius @collapse-panel-border-radius;
-      }
-    }
-
-    > .@{collapse-prefix-cls}-header {
-      position: relative; // Compatible with old version of antd, should remove in next version
-      display: flex;
-      flex-wrap: nowrap;
-      align-items: flex-start;
-      padding: @collapse-header-padding;
-      color: @heading-color;
-      line-height: @line-height-base;
-      cursor: pointer;
-      transition: all 0.3s, visibility 0s;
-
-      .@{collapse-prefix-cls}-arrow {
-        display: inline-block;
-        margin-right: @margin-sm;
-        font-size: @font-size-sm;
-        vertical-align: -1px;
-
-        & svg {
-          transition: transform 0.24s;
-        }
-      }
-
-      .@{collapse-prefix-cls}-extra {
-        margin-left: auto;
-      }
-
-      &:focus {
-        outline: none;
-      }
-    }
-
-    .@{collapse-prefix-cls}-header-collapsible-only {
-      cursor: default;
-      .@{collapse-prefix-cls}-header-text {
-        cursor: pointer;
-      }
-    }
-
-    &.@{collapse-prefix-cls}-no-arrow {
-      > .@{collapse-prefix-cls}-header {
-        padding-left: @padding-sm;
-      }
-    }
-  }
-
-  // Expand Icon end
-  &-icon-position-end {
-    & > .@{collapse-prefix-cls}-item {
-      > .@{collapse-prefix-cls}-header {
-        position: relative;
-        padding: @collapse-header-padding;
-        padding-right: @collapse-header-padding-extra;
-
-        .@{collapse-prefix-cls}-arrow {
-          position: absolute;
-          top: 50%;
-          right: @padding-md;
-          left: auto;
-          margin: 0;
-          transform: translateY(-50%);
-        }
-      }
-    }
-  }
-
-  &-content {
-    color: @text-color;
-    background-color: @collapse-content-bg;
-    border-top: @border-width-base @border-style-base @border-color-base;
-
-    & > &-box {
-      padding: @collapse-content-padding;
-    }
-
-    &-hidden {
-      display: none;
-    }
-  }
-
-  &-item:last-child {
-    > .@{collapse-prefix-cls}-content {
-      border-radius: 0 0 @collapse-panel-border-radius @collapse-panel-border-radius;
-    }
-  }
-
-  &-borderless {
-    background-color: @collapse-header-bg;
-    border: 0;
-  }
-
-  &-borderless > &-item {
-    border-bottom: 1px solid @border-color-base;
-  }
-
-  &-borderless > &-item:last-child,
-  &-borderless > &-item:last-child &-header {
-    border-radius: 0;
-  }
-
-  // hide the last border-bottom in borderless mode
-  &-borderless > &-item:last-child {
-    border-bottom: 0;
-  }
-
-  &-borderless > &-item > &-content {
-    background-color: transparent;
-    border-top: 0;
-  }
-
-  &-borderless > &-item > &-content > &-content-box {
-    padding-top: 4px;
-  }
-
-  &-ghost {
-    background-color: transparent;
-    border: 0;
-    > .@{collapse-prefix-cls}-item {
-      border-bottom: 0;
-      > .@{collapse-prefix-cls}-content {
-        background-color: transparent;
-        border-top: 0;
-        > .@{collapse-prefix-cls}-content-box {
-          padding-top: 12px;
-          padding-bottom: 12px;
-        }
-      }
-    }
-  }
-
-  & &-item-disabled > &-header {
-    &,
-    & > .arrow {
-      color: @disabled-color;
-      cursor: not-allowed;
-    }
-  }
-}
-
-@import './rtl';
->>>>>>> 7a2a4e2a
+// @import './rtl';