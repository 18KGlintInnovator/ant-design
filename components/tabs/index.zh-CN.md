--- conflicted
+++ resolved
@@ -72,27 +72,15 @@
 
 ### TabItemType
 
-<<<<<<< HEAD
-| 参数        | 说明                                            | 类型      | 默认值 |
-| ----------- | ----------------------------------------------- | --------- | ------ |
-| closable    | 是否可关闭，`在 type="editable-card"`时有效     | boolean   | true   |
-| closeIcon   | 自定义关闭图标，`在 type="editable-card"`时有效 | ReactNode | -      |
-| disabled    | 禁用某一项                                      | boolean   | false  |
-| forceRender | 被隐藏时是否渲染 DOM 结构                       | boolean   | false  |
-| key         | 对应 activeKey                                  | string    | -      |
-| label       | 选项卡头显示文字                                | ReactNode | -      |
-| children    | 选项卡头显示内容                                | ReactNode | -      |
-=======
-| 参数        | 说明                                                    | 类型      | 默认值 |
-| ----------- | ------------------------------------------------------- | --------- | ------ |
+| 参数        | 说明                                                     | 类型      | 默认值 |
+| ----------- | -------------------------------------------------------- | --------- | ------ |
 | closeIcon   | 自定义关闭图标，在 `type="editable-card"` 时有效         | ReactNode | -      |
-| closable    | 当前选项卡是否可被关闭，在 `type="editable-card"` 时有效 | boolean | true |
-| disabled    | 禁用某一项                                              | boolean   | false  |
-| forceRender | 被隐藏时是否渲染 DOM 结构                               | boolean   | false  |
-| key         | 对应 activeKey                                          | string    | -      |
-| label       | 选项卡头显示文字                                        | ReactNode | -      |
-| children    | 选项卡头显示内容                                        | ReactNode | -      |
->>>>>>> 71c155f0
+| closable    | 当前选项卡是否可被关闭，在 `type="editable-card"` 时有效 | boolean   | true   |
+| disabled    | 禁用某一项                                               | boolean   | false  |
+| forceRender | 被隐藏时是否渲染 DOM 结构                                | boolean   | false  |
+| key         | 对应 activeKey                                           | string    | -      |
+| label       | 选项卡头显示文字                                         | ReactNode | -      |
+| children    | 选项卡头显示内容                                         | ReactNode | -      |
 
 ## Design Token
 
