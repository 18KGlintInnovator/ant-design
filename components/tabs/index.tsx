import CloseOutlined from '@ant-design/icons/CloseOutlined';
import EllipsisOutlined from '@ant-design/icons/EllipsisOutlined';
import PlusOutlined from '@ant-design/icons/PlusOutlined';
import classNames from 'classnames';
import type { TabsProps as RcTabsProps } from 'rc-tabs';
import RcTabs from 'rc-tabs';
import type { EditableConfig } from 'rc-tabs/lib/interface';
import * as React from 'react';

import { ConfigContext } from '../config-provider';
import type { SizeType } from '../config-provider/SizeContext';
import SizeContext from '../config-provider/SizeContext';
import warning from '../_util/warning';
<<<<<<< HEAD
import useLegacyItems from './hooks/useLegacyItems';
import TabPane, { TabPaneProps } from './TabPane';

import useStyle from './style';
=======
import useAnimateConfig from './hooks/useAnimateConfig';
import useLegacyItems from './hooks/useLegacyItems';
import TabPane, { TabPaneProps } from './TabPane';
>>>>>>> 304b36a5

export type TabsType = 'line' | 'card' | 'editable-card';
export type TabsPosition = 'top' | 'right' | 'bottom' | 'left';

export { TabPaneProps };

export interface TabsProps extends Omit<RcTabsProps, 'editable'> {
  type?: TabsType;
  size?: SizeType;
  hideAdd?: boolean;
  centered?: boolean;
  addIcon?: React.ReactNode;
  onEdit?: (e: React.MouseEvent | React.KeyboardEvent | string, action: 'add' | 'remove') => void;
  children?: React.ReactNode;
}

function Tabs({
  type,
  className,
  size: propSize,
  onEdit,
  hideAdd,
  centered,
  addIcon,
<<<<<<< HEAD
  popupClassName,
  children,
  items,
=======
  children,
  items,
  animated,
>>>>>>> 304b36a5
  ...props
}: TabsProps) {
  const { prefixCls: customizePrefixCls, moreIcon = <EllipsisOutlined /> } = props;
  const { getPrefixCls, direction } = React.useContext(ConfigContext);
  const prefixCls = getPrefixCls('tabs', customizePrefixCls);
  const [wrapSSR, hashId] = useStyle(prefixCls);

  let editable: EditableConfig | undefined;
  if (type === 'editable-card') {
    editable = {
      onEdit: (editType, { key, event }) => {
        onEdit?.(editType === 'add' ? event : key!, editType);
      },
      removeIcon: <CloseOutlined />,
      addIcon: addIcon || <PlusOutlined />,
      showAdd: hideAdd !== true,
    };
  }
  const rootPrefixCls = getPrefixCls();

  warning(
    !('onPrevClick' in props) && !('onNextClick' in props),
    'Tabs',
    '`onPrevClick` and `onNextClick` has been removed. Please use `onTabScroll` instead.',
  );

  const mergedItems = useLegacyItems(items, children);

<<<<<<< HEAD
  return wrapSSR(
=======
  const mergedAnimated = useAnimateConfig(prefixCls, animated);

  return (
>>>>>>> 304b36a5
    <SizeContext.Consumer>
      {contextSize => {
        const size = propSize !== undefined ? propSize : contextSize;
        return (
          <RcTabs
            direction={direction}
            moreTransitionName={`${rootPrefixCls}-slide-up`}
            {...props}
            items={mergedItems}
            className={classNames(
              {
                [`${prefixCls}-${size}`]: size,
                [`${prefixCls}-card`]: ['card', 'editable-card'].includes(type as string),
                [`${prefixCls}-editable-card`]: type === 'editable-card',
                [`${prefixCls}-centered`]: centered,
              },
              className,
              hashId,
            )}
            popupClassName={classNames(popupClassName, hashId)}
            editable={editable}
            moreIcon={moreIcon}
            prefixCls={prefixCls}
            animated={mergedAnimated}
          />
        );
      }}
    </SizeContext.Consumer>,
  );
}

Tabs.TabPane = TabPane;

export default Tabs;<|MERGE_RESOLUTION|>--- conflicted
+++ resolved
@@ -11,16 +11,11 @@
 import type { SizeType } from '../config-provider/SizeContext';
 import SizeContext from '../config-provider/SizeContext';
 import warning from '../_util/warning';
-<<<<<<< HEAD
+import useAnimateConfig from './hooks/useAnimateConfig';
 import useLegacyItems from './hooks/useLegacyItems';
 import TabPane, { TabPaneProps } from './TabPane';
 
 import useStyle from './style';
-=======
-import useAnimateConfig from './hooks/useAnimateConfig';
-import useLegacyItems from './hooks/useLegacyItems';
-import TabPane, { TabPaneProps } from './TabPane';
->>>>>>> 304b36a5
 
 export type TabsType = 'line' | 'card' | 'editable-card';
 export type TabsPosition = 'top' | 'right' | 'bottom' | 'left';
@@ -45,15 +40,10 @@
   hideAdd,
   centered,
   addIcon,
-<<<<<<< HEAD
   popupClassName,
   children,
   items,
-=======
-  children,
-  items,
   animated,
->>>>>>> 304b36a5
   ...props
 }: TabsProps) {
   const { prefixCls: customizePrefixCls, moreIcon = <EllipsisOutlined /> } = props;
@@ -82,13 +72,9 @@
 
   const mergedItems = useLegacyItems(items, children);
 
-<<<<<<< HEAD
-  return wrapSSR(
-=======
   const mergedAnimated = useAnimateConfig(prefixCls, animated);
 
-  return (
->>>>>>> 304b36a5
+  return wrapSSR(
     <SizeContext.Consumer>
       {contextSize => {
         const size = propSize !== undefined ? propSize : contextSize;
