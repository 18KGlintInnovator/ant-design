---
category: Components
type: Data Display
title: Tabs
cols: 1
cover: https://gw.alipayobjects.com/zos/antfincdn/lkI2hNEDr2V/Tabs.svg
---

Tabs make it easy to switch between different views.

### When To Use

Ant Design has 3 types of Tabs for different situations.

- Card Tabs: for managing too many closeable views.
- Normal Tabs: for functional aspects of a page.
- [Radio.Button](/components/radio/#components-radio-demo-radiobutton): for secondary tabs.

### Usage upgrade after 4.23.0

```__react
import Alert from '../alert';
ReactDOM.render(<Alert message="After version 4.23.0, we provide a simpler usage <Tabs items={[...]} /> with better performance and potential of writing simpler code style in your applications. Meanwhile, we deprecated the old usage in browser console, we will remove it in antd 5.0." />, mountNode);
```

```jsx
// works when >=4.23.0, recommended ✅
const items = [
  { label: 'Tab 1', key: 'item-1', children: 'Content 1' }, // remember to pass the key prop
  { label: 'Tab 2', key: 'item-2', children: 'Content 2' },
];
return <Tabs items={items} />;

// works when <4.23.0, deprecated when >=4.23.0 🙅🏻‍♀️
<Tabs>
  <Tabs.TabPane tab="Tab 1" key="item-1">
    Content 1
  </Tabs.TabPane>
  <Tabs.TabPane tab="Tab 2" key="item-2">
    Content 2
  </Tabs.TabPane>
</Tabs>;
```

## API

### Tabs

| Property | Description | Type | Default | Version |
| --- | --- | --- | --- | --- | --- |
| activeKey | Current TabPane's key | string | - |  |
| addIcon | Customize add icon | ReactNode | - | 4.4.0 |
| animated | Whether to change tabs with animation. Only works while `tabPosition="top"` | boolean \| { inkBar: boolean, tabPane: boolean } | { inkBar: true, tabPane: false } |  |
| centered | Centers tabs | boolean | false | 4.4.0 |
| defaultActiveKey | Initial active TabPane's key, if `activeKey` is not set | string | - |  |
| hideAdd | Hide plus icon or not. Only works while `type="editable-card"` | boolean | false |  |
| items | Configure tab content | [TabItem](#TabItem) | [] | 4.23.0 |
| moreIcon | The custom icon of ellipsis | ReactNode | &lt;EllipsisOutlined /> | 4.14.0 |
| popupClassName | `className` for more dropdown. | string | - | 4.21.0 |
| renderTabBar | Replace the TabBar | (props: DefaultTabBarProps, DefaultTabBar: React.ComponentClass) => React.ReactElement | - |  |
| size | Preset tab bar size | `large` \| `middle` \| `small` | `middle` |  |
| tabBarExtraContent | Extra content in tab bar | ReactNode \| {left?: ReactNode, right?: ReactNode} | - | object: 4.6.0 |
| tabBarGutter | The gap between tabs | number | - |  |
| tabBarStyle | Tab bar style object | CSSProperties | - |  |
| tabPosition | Position of tabs | `top` \| `right` \| `bottom` \  | `left` | `top` |  |
| destroyInactiveTabPane | Whether destroy inactive TabPane when change tab | boolean | false |  |
| type | Basic style of tabs | `line` \| `card` \| `editable-card` | `line` |  |
| onChange | Callback executed when active tab is changed | function(activeKey) {} | - |  |
| onEdit | Callback executed when tab is added or removed. Only works while `type="editable-card"` | (action === 'add' ? event : targetKey, action): void | - |  |
| onTabClick | Callback executed when tab is clicked | function(key: string, event: MouseEvent) | - |  |
| onTabScroll | Trigger when tab scroll | function({ direction: `left` \| `right` \| `top` \| `bottom` }) | - | 4.3.0 |
| items | TabItem content | [TabItemType](#TabItemType) | [] | 4.23.0 |

More option at [rc-tabs tabs](https://github.com/react-component/tabs#tabs)

<<<<<<< HEAD
### TabItemType
=======
### TabItem
>>>>>>> 44eb2505

| Property | Description | Type | Default |
| --- | --- | --- | --- |
| closeIcon | Customize close icon in TabPane's head. Only works while `type="editable-card"` | ReactNode | - |
| disabled | Set TabPane disabled | boolean | false |
| forceRender | Forced render of content in tabs, not lazy render after clicking on tabs | boolean | false |
| key | TabPane's key | string | - |
| label | TabPane's head display text | ReactNode | - |
| children | TabPane's head display content | ReactNode | - |<|MERGE_RESOLUTION|>--- conflicted
+++ resolved
@@ -73,11 +73,7 @@
 
 More option at [rc-tabs tabs](https://github.com/react-component/tabs#tabs)
 
-<<<<<<< HEAD
 ### TabItemType
-=======
-### TabItem
->>>>>>> 44eb2505
 
 | Property | Description | Type | Default |
 | --- | --- | --- | --- |
