// Jest Snapshot v1, https://goo.gl/fbAQLP

exports[`renders ./components/tabs/demo/animated.md extend context correctly 1`] = `
Array [
  <div
    class="ant-space ant-space-horizontal ant-space-align-center"
  >
    <div
      class="ant-space-item"
      style="margin-right:8px"
    >
      <button
        aria-checked="true"
        class="ant-switch ant-switch-checked"
        role="switch"
        type="button"
      >
        <div
          class="ant-switch-handle"
        />
        <span
          class="ant-switch-inner"
        >
          inkBar
        </span>
      </button>
    </div>
    <div
      class="ant-space-item"
    >
      <button
        aria-checked="true"
        class="ant-switch ant-switch-checked"
        role="switch"
        type="button"
      >
        <div
          class="ant-switch-handle"
        />
        <span
          class="ant-switch-inner"
        >
          tabPane
        </span>
      </button>
    </div>
  </div>,
  <div
    class="ant-tabs ant-tabs-top"
  >
    <div
      class="ant-tabs-nav"
      role="tablist"
    >
      <div
        class="ant-tabs-nav-wrap"
      >
        <div
          class="ant-tabs-nav-list"
          style="transform:translate(0px, 0px)"
        >
          <div
            class="ant-tabs-tab ant-tabs-tab-active"
          >
            <div
              aria-selected="true"
              class="ant-tabs-tab-btn"
              role="tab"
              tabindex="0"
            >
              Bamboo
            </div>
          </div>
          <div
            class="ant-tabs-tab"
          >
            <div
              aria-selected="false"
              class="ant-tabs-tab-btn"
              role="tab"
              tabindex="0"
            >
              Little
            </div>
          </div>
          <div
            class="ant-tabs-tab"
          >
            <div
              aria-selected="false"
              class="ant-tabs-tab-btn"
              role="tab"
              tabindex="0"
            >
              Light
            </div>
          </div>
          <div
            class="ant-tabs-ink-bar ant-tabs-ink-bar-animated"
          />
        </div>
      </div>
      <div
        class="ant-tabs-nav-operations ant-tabs-nav-operations-hidden"
      >
        <button
          aria-controls="null-more-popup"
          aria-expanded="false"
          aria-haspopup="listbox"
          aria-hidden="true"
          class="ant-tabs-nav-more"
          id="null-more"
          style="visibility:hidden;order:1"
          tabindex="-1"
          type="button"
        >
          <span
            aria-label="ellipsis"
            class="anticon anticon-ellipsis"
            role="img"
          >
            <svg
              aria-hidden="true"
              data-icon="ellipsis"
              fill="currentColor"
              focusable="false"
              height="1em"
              viewBox="64 64 896 896"
              width="1em"
            >
              <path
                d="M176 511a56 56 0 10112 0 56 56 0 10-112 0zm280 0a56 56 0 10112 0 56 56 0 10-112 0zm280 0a56 56 0 10112 0 56 56 0 10-112 0z"
              />
            </svg>
          </span>
        </button>
        <div>
          <div
            class="ant-tabs-dropdown"
            style="opacity:0"
          >
            <ul
              aria-label="expanded dropdown"
              class="ant-tabs-dropdown-menu ant-tabs-dropdown-menu-root ant-tabs-dropdown-menu-vertical"
              data-menu-list="true"
              id="null-more-popup"
              role="listbox"
              tabindex="-1"
            />
            <div
              aria-hidden="true"
              style="display:none"
            />
          </div>
        </div>
      </div>
    </div>
    <div
      class="ant-tabs-content-holder"
    >
      <div
        class="ant-tabs-content ant-tabs-content-top ant-tabs-content-animated"
      >
        <div
          aria-hidden="false"
          class="ant-tabs-tabpane ant-tabs-tabpane-active"
          role="tabpanel"
          style="height:200px;box-shadow:0 0 3px rgba(255, 0, 0, 0.5)"
          tabindex="0"
        >
          Hello Bamboo!
        </div>
      </div>
    </div>
  </div>,
]
`;

exports[`renders ./components/tabs/demo/basic.md extend context correctly 1`] = `
<div
  class="ant-tabs ant-tabs-top"
>
  <div
    class="ant-tabs-nav"
    role="tablist"
  >
    <div
      class="ant-tabs-nav-wrap"
    >
      <div
        class="ant-tabs-nav-list"
        style="transform:translate(0px, 0px)"
      >
        <div
          class="ant-tabs-tab ant-tabs-tab-active"
        >
          <div
            aria-selected="true"
            class="ant-tabs-tab-btn"
            role="tab"
            tabindex="0"
          >
            Tab 1
          </div>
        </div>
        <div
          class="ant-tabs-tab"
        >
          <div
            aria-selected="false"
            class="ant-tabs-tab-btn"
            role="tab"
            tabindex="0"
          >
            Tab 2
          </div>
        </div>
        <div
          class="ant-tabs-tab"
        >
          <div
            aria-selected="false"
            class="ant-tabs-tab-btn"
            role="tab"
            tabindex="0"
          >
            Tab 3
          </div>
        </div>
        <div
          class="ant-tabs-ink-bar ant-tabs-ink-bar-animated"
        />
      </div>
    </div>
    <div
      class="ant-tabs-nav-operations ant-tabs-nav-operations-hidden"
    >
      <button
        aria-controls="null-more-popup"
        aria-expanded="false"
        aria-haspopup="listbox"
        aria-hidden="true"
        class="ant-tabs-nav-more"
        id="null-more"
        style="visibility:hidden;order:1"
        tabindex="-1"
        type="button"
      >
        <span
          aria-label="ellipsis"
          class="anticon anticon-ellipsis"
          role="img"
        >
          <svg
            aria-hidden="true"
            data-icon="ellipsis"
            fill="currentColor"
            focusable="false"
            height="1em"
            viewBox="64 64 896 896"
            width="1em"
          >
            <path
              d="M176 511a56 56 0 10112 0 56 56 0 10-112 0zm280 0a56 56 0 10112 0 56 56 0 10-112 0zm280 0a56 56 0 10112 0 56 56 0 10-112 0z"
            />
          </svg>
        </span>
      </button>
      <div>
        <div
          class="ant-tabs-dropdown"
          style="opacity:0"
        >
          <ul
            aria-label="expanded dropdown"
            class="ant-tabs-dropdown-menu ant-tabs-dropdown-menu-root ant-tabs-dropdown-menu-vertical"
            data-menu-list="true"
            id="null-more-popup"
            role="listbox"
            tabindex="-1"
          />
          <div
            aria-hidden="true"
            style="display:none"
          />
        </div>
      </div>
    </div>
  </div>
  <div
    class="ant-tabs-content-holder"
  >
    <div
      class="ant-tabs-content ant-tabs-content-top"
    >
      <div
        aria-hidden="false"
        class="ant-tabs-tabpane ant-tabs-tabpane-active"
        role="tabpanel"
        tabindex="0"
      >
        Content of Tab Pane 1
      </div>
    </div>
  </div>
</div>
`;

exports[`renders ./components/tabs/demo/card.md extend context correctly 1`] = `
<div
  class="ant-tabs ant-tabs-top ant-tabs-card"
>
  <div
    class="ant-tabs-nav"
    role="tablist"
  >
    <div
      class="ant-tabs-nav-wrap"
    >
      <div
        class="ant-tabs-nav-list"
        style="transform:translate(0px, 0px)"
      >
        <div
          class="ant-tabs-tab ant-tabs-tab-active"
        >
          <div
            aria-selected="true"
            class="ant-tabs-tab-btn"
            role="tab"
            tabindex="0"
          >
            Tab 1
          </div>
        </div>
        <div
          class="ant-tabs-tab"
        >
          <div
            aria-selected="false"
            class="ant-tabs-tab-btn"
            role="tab"
            tabindex="0"
          >
            Tab 2
          </div>
        </div>
        <div
          class="ant-tabs-tab"
        >
          <div
            aria-selected="false"
            class="ant-tabs-tab-btn"
            role="tab"
            tabindex="0"
          >
            Tab 3
          </div>
        </div>
        <div
          class="ant-tabs-ink-bar ant-tabs-ink-bar-animated"
        />
      </div>
    </div>
    <div
      class="ant-tabs-nav-operations ant-tabs-nav-operations-hidden"
    >
      <button
        aria-controls="null-more-popup"
        aria-expanded="false"
        aria-haspopup="listbox"
        aria-hidden="true"
        class="ant-tabs-nav-more"
        id="null-more"
        style="visibility:hidden;order:1"
        tabindex="-1"
        type="button"
      >
        <span
          aria-label="ellipsis"
          class="anticon anticon-ellipsis"
          role="img"
        >
          <svg
            aria-hidden="true"
            data-icon="ellipsis"
            fill="currentColor"
            focusable="false"
            height="1em"
            viewBox="64 64 896 896"
            width="1em"
          >
            <path
              d="M176 511a56 56 0 10112 0 56 56 0 10-112 0zm280 0a56 56 0 10112 0 56 56 0 10-112 0zm280 0a56 56 0 10112 0 56 56 0 10-112 0z"
            />
          </svg>
        </span>
      </button>
      <div>
        <div
          class="ant-tabs-dropdown"
          style="opacity:0"
        >
          <ul
            aria-label="expanded dropdown"
            class="ant-tabs-dropdown-menu ant-tabs-dropdown-menu-root ant-tabs-dropdown-menu-vertical"
            data-menu-list="true"
            id="null-more-popup"
            role="listbox"
            tabindex="-1"
          />
          <div
            aria-hidden="true"
            style="display:none"
          />
        </div>
      </div>
    </div>
  </div>
  <div
    class="ant-tabs-content-holder"
  >
    <div
      class="ant-tabs-content ant-tabs-content-top"
    >
      <div
        aria-hidden="false"
        class="ant-tabs-tabpane ant-tabs-tabpane-active"
        role="tabpanel"
        tabindex="0"
      >
        Content of Tab Pane 1
      </div>
    </div>
  </div>
</div>
`;

exports[`renders ./components/tabs/demo/card-top.md extend context correctly 1`] = `
<div
  class="card-container"
>
  <div
    class="ant-tabs ant-tabs-top ant-tabs-card"
  >
    <div
      class="ant-tabs-nav"
      role="tablist"
    >
      <div
        class="ant-tabs-nav-wrap"
      >
        <div
          class="ant-tabs-nav-list"
          style="transform:translate(0px, 0px)"
        >
          <div
            class="ant-tabs-tab ant-tabs-tab-active"
          >
            <div
              aria-selected="true"
              class="ant-tabs-tab-btn"
              role="tab"
              tabindex="0"
            >
              Tab Title 1
            </div>
          </div>
          <div
            class="ant-tabs-tab"
          >
            <div
              aria-selected="false"
              class="ant-tabs-tab-btn"
              role="tab"
              tabindex="0"
            >
              Tab Title 2
            </div>
          </div>
          <div
            class="ant-tabs-tab"
          >
            <div
              aria-selected="false"
              class="ant-tabs-tab-btn"
              role="tab"
              tabindex="0"
            >
              Tab Title 3
            </div>
          </div>
          <div
            class="ant-tabs-ink-bar ant-tabs-ink-bar-animated"
          />
        </div>
      </div>
      <div
        class="ant-tabs-nav-operations ant-tabs-nav-operations-hidden"
      >
        <button
          aria-controls="null-more-popup"
          aria-expanded="false"
          aria-haspopup="listbox"
          aria-hidden="true"
          class="ant-tabs-nav-more"
          id="null-more"
          style="visibility:hidden;order:1"
          tabindex="-1"
          type="button"
        >
          <span
            aria-label="ellipsis"
            class="anticon anticon-ellipsis"
            role="img"
          >
            <svg
              aria-hidden="true"
              data-icon="ellipsis"
              fill="currentColor"
              focusable="false"
              height="1em"
              viewBox="64 64 896 896"
              width="1em"
            >
              <path
                d="M176 511a56 56 0 10112 0 56 56 0 10-112 0zm280 0a56 56 0 10112 0 56 56 0 10-112 0zm280 0a56 56 0 10112 0 56 56 0 10-112 0z"
              />
            </svg>
          </span>
        </button>
        <div>
          <div
            class="ant-tabs-dropdown"
            style="opacity:0"
          >
            <ul
              aria-label="expanded dropdown"
              class="ant-tabs-dropdown-menu ant-tabs-dropdown-menu-root ant-tabs-dropdown-menu-vertical"
              data-menu-list="true"
              id="null-more-popup"
              role="listbox"
              tabindex="-1"
            />
            <div
              aria-hidden="true"
              style="display:none"
            />
          </div>
        </div>
      </div>
    </div>
    <div
      class="ant-tabs-content-holder"
    >
      <div
        class="ant-tabs-content ant-tabs-content-top"
      >
        <div
          aria-hidden="false"
          class="ant-tabs-tabpane ant-tabs-tabpane-active"
          role="tabpanel"
          tabindex="0"
        >
          <p>
<<<<<<< HEAD
            Content of Tab Pane
            1
          </p>
          <p>
            Content of Tab Pane
            1
          </p>
          <p>
            Content of Tab Pane
=======
            Content of Tab Pane 
            <!-- -->
            1
          </p>
          <p>
            Content of Tab Pane 
            <!-- -->
            1
          </p>
          <p>
            Content of Tab Pane 
            <!-- -->
>>>>>>> 44eb2505
            1
          </p>
        </div>
      </div>
    </div>
  </div>
</div>
`;

exports[`renders ./components/tabs/demo/centered.md extend context correctly 1`] = `
<div
  class="ant-tabs ant-tabs-top ant-tabs-centered"
>
  <div
    class="ant-tabs-nav"
    role="tablist"
  >
    <div
      class="ant-tabs-nav-wrap"
    >
      <div
        class="ant-tabs-nav-list"
        style="transform:translate(0px, 0px)"
      >
        <div
          class="ant-tabs-tab ant-tabs-tab-active"
        >
          <div
            aria-selected="true"
            class="ant-tabs-tab-btn"
            role="tab"
            tabindex="0"
          >
            Tab 1
          </div>
        </div>
        <div
          class="ant-tabs-tab"
        >
          <div
            aria-selected="false"
            class="ant-tabs-tab-btn"
            role="tab"
            tabindex="0"
          >
            Tab 2
          </div>
        </div>
        <div
          class="ant-tabs-tab"
        >
          <div
            aria-selected="false"
            class="ant-tabs-tab-btn"
            role="tab"
            tabindex="0"
          >
            Tab 3
          </div>
        </div>
        <div
          class="ant-tabs-ink-bar ant-tabs-ink-bar-animated"
        />
      </div>
    </div>
    <div
      class="ant-tabs-nav-operations ant-tabs-nav-operations-hidden"
    >
      <button
        aria-controls="null-more-popup"
        aria-expanded="false"
        aria-haspopup="listbox"
        aria-hidden="true"
        class="ant-tabs-nav-more"
        id="null-more"
        style="visibility:hidden;order:1"
        tabindex="-1"
        type="button"
      >
        <span
          aria-label="ellipsis"
          class="anticon anticon-ellipsis"
          role="img"
        >
          <svg
            aria-hidden="true"
            data-icon="ellipsis"
            fill="currentColor"
            focusable="false"
            height="1em"
            viewBox="64 64 896 896"
            width="1em"
          >
            <path
              d="M176 511a56 56 0 10112 0 56 56 0 10-112 0zm280 0a56 56 0 10112 0 56 56 0 10-112 0zm280 0a56 56 0 10112 0 56 56 0 10-112 0z"
            />
          </svg>
        </span>
      </button>
      <div>
        <div
          class="ant-tabs-dropdown"
          style="opacity:0"
        >
          <ul
            aria-label="expanded dropdown"
            class="ant-tabs-dropdown-menu ant-tabs-dropdown-menu-root ant-tabs-dropdown-menu-vertical"
            data-menu-list="true"
            id="null-more-popup"
            role="listbox"
            tabindex="-1"
          />
          <div
            aria-hidden="true"
            style="display:none"
          />
        </div>
      </div>
    </div>
  </div>
  <div
    class="ant-tabs-content-holder"
  >
    <div
      class="ant-tabs-content ant-tabs-content-top"
    >
      <div
        aria-hidden="false"
        class="ant-tabs-tabpane ant-tabs-tabpane-active"
        role="tabpanel"
        tabindex="0"
      >
        Content of Tab Pane 1
      </div>
    </div>
  </div>
</div>
`;

exports[`renders ./components/tabs/demo/custom-add-trigger.md extend context correctly 1`] = `
<div>
  <div
    style="margin-bottom:16px"
  >
    <button
      class="ant-btn ant-btn-default"
      type="button"
    >
      <span>
        ADD
      </span>
    </button>
  </div>
  <div
    class="ant-tabs ant-tabs-top ant-tabs-editable ant-tabs-card ant-tabs-editable-card"
  >
    <div
      class="ant-tabs-nav"
      role="tablist"
    >
      <div
        class="ant-tabs-nav-wrap"
      >
        <div
          class="ant-tabs-nav-list"
          style="transform:translate(0px, 0px)"
        >
          <div
            class="ant-tabs-tab ant-tabs-tab-with-remove ant-tabs-tab-active"
          >
            <div
              aria-selected="true"
              class="ant-tabs-tab-btn"
              role="tab"
              tabindex="0"
            >
              Tab 1
            </div>
            <button
              aria-label="remove"
              class="ant-tabs-tab-remove"
              tabindex="0"
              type="button"
            >
              <span
                aria-label="close"
                class="anticon anticon-close"
                role="img"
              >
                <svg
                  aria-hidden="true"
                  data-icon="close"
                  fill="currentColor"
                  focusable="false"
                  height="1em"
                  viewBox="64 64 896 896"
                  width="1em"
                >
                  <path
                    d="M563.8 512l262.5-312.9c4.4-5.2.7-13.1-6.1-13.1h-79.8c-4.7 0-9.2 2.1-12.3 5.7L511.6 449.8 295.1 191.7c-3-3.6-7.5-5.7-12.3-5.7H203c-6.8 0-10.5 7.9-6.1 13.1L459.4 512 196.9 824.9A7.95 7.95 0 00203 838h79.8c4.7 0 9.2-2.1 12.3-5.7l216.5-258.1 216.5 258.1c3 3.6 7.5 5.7 12.3 5.7h79.8c6.8 0 10.5-7.9 6.1-13.1L563.8 512z"
                  />
                </svg>
              </span>
            </button>
          </div>
          <div
            class="ant-tabs-tab ant-tabs-tab-with-remove"
          >
            <div
              aria-selected="false"
              class="ant-tabs-tab-btn"
              role="tab"
              tabindex="0"
            >
              Tab 2
            </div>
            <button
              aria-label="remove"
              class="ant-tabs-tab-remove"
              tabindex="0"
              type="button"
            >
              <span
                aria-label="close"
                class="anticon anticon-close"
                role="img"
              >
                <svg
                  aria-hidden="true"
                  data-icon="close"
                  fill="currentColor"
                  focusable="false"
                  height="1em"
                  viewBox="64 64 896 896"
                  width="1em"
                >
                  <path
                    d="M563.8 512l262.5-312.9c4.4-5.2.7-13.1-6.1-13.1h-79.8c-4.7 0-9.2 2.1-12.3 5.7L511.6 449.8 295.1 191.7c-3-3.6-7.5-5.7-12.3-5.7H203c-6.8 0-10.5 7.9-6.1 13.1L459.4 512 196.9 824.9A7.95 7.95 0 00203 838h79.8c4.7 0 9.2-2.1 12.3-5.7l216.5-258.1 216.5 258.1c3 3.6 7.5 5.7 12.3 5.7h79.8c6.8 0 10.5-7.9 6.1-13.1L563.8 512z"
                  />
                </svg>
              </span>
            </button>
          </div>
          <div
            class="ant-tabs-ink-bar ant-tabs-ink-bar-animated"
          />
        </div>
      </div>
      <div
        class="ant-tabs-nav-operations ant-tabs-nav-operations-hidden"
      >
        <button
          aria-controls="null-more-popup"
          aria-expanded="false"
          aria-haspopup="listbox"
          aria-hidden="true"
          class="ant-tabs-nav-more"
          id="null-more"
          style="visibility:hidden;order:1"
          tabindex="-1"
          type="button"
        >
          <span
            aria-label="ellipsis"
            class="anticon anticon-ellipsis"
            role="img"
          >
            <svg
              aria-hidden="true"
              data-icon="ellipsis"
              fill="currentColor"
              focusable="false"
              height="1em"
              viewBox="64 64 896 896"
              width="1em"
            >
              <path
                d="M176 511a56 56 0 10112 0 56 56 0 10-112 0zm280 0a56 56 0 10112 0 56 56 0 10-112 0zm280 0a56 56 0 10112 0 56 56 0 10-112 0z"
              />
            </svg>
          </span>
        </button>
        <div>
          <div
            class="ant-tabs-dropdown"
            style="opacity:0"
          >
            <ul
              aria-label="expanded dropdown"
              class="ant-tabs-dropdown-menu ant-tabs-dropdown-menu-root ant-tabs-dropdown-menu-vertical"
              data-menu-list="true"
              id="null-more-popup"
              role="listbox"
              tabindex="-1"
            />
            <div
              aria-hidden="true"
              style="display:none"
            />
          </div>
        </div>
      </div>
    </div>
    <div
      class="ant-tabs-content-holder"
    >
      <div
        class="ant-tabs-content ant-tabs-content-top"
      >
        <div
          aria-hidden="false"
          class="ant-tabs-tabpane ant-tabs-tabpane-active"
          role="tabpanel"
          tabindex="0"
        >
          Content of Tab Pane 1
        </div>
      </div>
    </div>
  </div>
</div>
`;

exports[`renders ./components/tabs/demo/custom-tab-bar.md extend context correctly 1`] = `
<div>
  <div
    class="ant-tabs ant-tabs-top"
  >
    <div>
      <div />
      <div
        class="ant-tabs-nav site-custom-tab-bar"
        role="tablist"
      >
        <div
          class="ant-tabs-nav-wrap"
        >
          <div
            class="ant-tabs-nav-list"
            style="transform:translate(0px, 0px)"
          >
            <div
              class="ant-tabs-tab ant-tabs-tab-active"
            >
              <div
                aria-selected="true"
                class="ant-tabs-tab-btn"
                role="tab"
                tabindex="0"
              >
                Tab 1
              </div>
            </div>
            <div
              class="ant-tabs-tab"
            >
              <div
                aria-selected="false"
                class="ant-tabs-tab-btn"
                role="tab"
                tabindex="0"
              >
                Tab 2
              </div>
            </div>
            <div
              class="ant-tabs-tab"
            >
              <div
                aria-selected="false"
                class="ant-tabs-tab-btn"
                role="tab"
                tabindex="0"
              >
                Tab 3
              </div>
            </div>
            <div
              class="ant-tabs-ink-bar ant-tabs-ink-bar-animated"
            />
          </div>
        </div>
        <div
          class="ant-tabs-nav-operations ant-tabs-nav-operations-hidden"
        >
          <button
            aria-controls="null-more-popup"
            aria-expanded="false"
            aria-haspopup="listbox"
            aria-hidden="true"
            class="ant-tabs-nav-more"
            id="null-more"
            style="visibility:hidden;order:1"
            tabindex="-1"
            type="button"
          >
            <span
              aria-label="ellipsis"
              class="anticon anticon-ellipsis"
              role="img"
            >
              <svg
                aria-hidden="true"
                data-icon="ellipsis"
                fill="currentColor"
                focusable="false"
                height="1em"
                viewBox="64 64 896 896"
                width="1em"
              >
                <path
                  d="M176 511a56 56 0 10112 0 56 56 0 10-112 0zm280 0a56 56 0 10112 0 56 56 0 10-112 0zm280 0a56 56 0 10112 0 56 56 0 10-112 0z"
                />
              </svg>
            </span>
          </button>
          <div>
            <div
              class="ant-tabs-dropdown"
              style="opacity:0"
            >
              <ul
                aria-label="expanded dropdown"
                class="ant-tabs-dropdown-menu ant-tabs-dropdown-menu-root ant-tabs-dropdown-menu-vertical"
                data-menu-list="true"
                id="null-more-popup"
                role="listbox"
                tabindex="-1"
              />
              <div
                aria-hidden="true"
                style="display:none"
              />
            </div>
          </div>
        </div>
      </div>
    </div>
    <div
      class="ant-tabs-content-holder"
    >
      <div
        class="ant-tabs-content ant-tabs-content-top"
      >
        <div
          aria-hidden="false"
          class="ant-tabs-tabpane ant-tabs-tabpane-active"
          role="tabpanel"
          style="height:200px"
          tabindex="0"
        >
          Content of Tab Pane 1
        </div>
      </div>
    </div>
  </div>
</div>
`;

exports[`renders ./components/tabs/demo/custom-tab-bar-node.md extend context correctly 1`] = `
<div
  class="ant-tabs ant-tabs-top"
>
  <div
    class="ant-tabs-nav"
    role="tablist"
  >
    <div
      class="ant-tabs-nav-wrap"
    >
      <div
        class="ant-tabs-nav-list"
        style="transform:translate(0px, 0px)"
      >
        <div
          class=""
          style="margin-right:24px"
        >
          <div
            class="ant-tabs-tab ant-tabs-tab-active"
          >
            <div
              aria-selected="true"
              class="ant-tabs-tab-btn"
              role="tab"
              tabindex="0"
            >
              tab 1
            </div>
          </div>
        </div>
        <div
          class=""
          style="margin-right:24px"
        >
          <div
            class="ant-tabs-tab"
          >
            <div
              aria-selected="false"
              class="ant-tabs-tab-btn"
              role="tab"
              tabindex="0"
            >
              tab 2
            </div>
          </div>
        </div>
        <div
          class=""
          style="margin-right:24px"
        >
          <div
            class="ant-tabs-tab"
          >
            <div
              aria-selected="false"
              class="ant-tabs-tab-btn"
              role="tab"
              tabindex="0"
            >
              tab 3
            </div>
          </div>
        </div>
        <div
          class="ant-tabs-ink-bar ant-tabs-ink-bar-animated"
        />
      </div>
    </div>
    <div
      class="ant-tabs-nav-operations ant-tabs-nav-operations-hidden"
    >
      <button
        aria-controls="null-more-popup"
        aria-expanded="false"
        aria-haspopup="listbox"
        aria-hidden="true"
        class="ant-tabs-nav-more"
        id="null-more"
        style="visibility:hidden;order:1"
        tabindex="-1"
        type="button"
      >
        <span
          aria-label="ellipsis"
          class="anticon anticon-ellipsis"
          role="img"
        >
          <svg
            aria-hidden="true"
            data-icon="ellipsis"
            fill="currentColor"
            focusable="false"
            height="1em"
            viewBox="64 64 896 896"
            width="1em"
          >
            <path
              d="M176 511a56 56 0 10112 0 56 56 0 10-112 0zm280 0a56 56 0 10112 0 56 56 0 10-112 0zm280 0a56 56 0 10112 0 56 56 0 10-112 0z"
            />
          </svg>
        </span>
      </button>
      <div>
        <div
          class="ant-tabs-dropdown"
          style="opacity:0"
        >
          <ul
            aria-label="expanded dropdown"
            class="ant-tabs-dropdown-menu ant-tabs-dropdown-menu-root ant-tabs-dropdown-menu-vertical"
            data-menu-list="true"
            id="null-more-popup"
            role="listbox"
            tabindex="-1"
          />
          <div
            aria-hidden="true"
            style="display:none"
          />
        </div>
      </div>
    </div>
  </div>
  <div
    class="ant-tabs-content-holder"
  >
    <div
      class="ant-tabs-content ant-tabs-content-top"
    >
      <div
        aria-hidden="false"
        class="ant-tabs-tabpane ant-tabs-tabpane-active"
        role="tabpanel"
        tabindex="0"
      >
        Content of Tab Pane 1
      </div>
    </div>
  </div>
</div>
`;

exports[`renders ./components/tabs/demo/deprecated.md extend context correctly 1`] = `
<div
  class="ant-tabs ant-tabs-top"
>
  <div
    class="ant-tabs-nav"
    role="tablist"
  >
    <div
      class="ant-tabs-nav-wrap"
    >
      <div
        class="ant-tabs-nav-list"
        style="transform:translate(0px, 0px)"
      >
        <div
          class="ant-tabs-tab ant-tabs-tab-active"
        >
          <div
            aria-selected="true"
            class="ant-tabs-tab-btn"
            role="tab"
            tabindex="0"
          >
            Tab 1
          </div>
        </div>
        <div
          class="ant-tabs-tab"
        >
          <div
            aria-selected="false"
            class="ant-tabs-tab-btn"
            role="tab"
            tabindex="0"
          >
            Tab 2
          </div>
        </div>
        <div
          class="ant-tabs-tab"
        >
          <div
            aria-selected="false"
            class="ant-tabs-tab-btn"
            role="tab"
            tabindex="0"
          >
            Tab 3
          </div>
        </div>
        <div
          class="ant-tabs-ink-bar ant-tabs-ink-bar-animated"
        />
      </div>
    </div>
    <div
      class="ant-tabs-nav-operations ant-tabs-nav-operations-hidden"
    >
      <button
        aria-controls="null-more-popup"
        aria-expanded="false"
        aria-haspopup="listbox"
        aria-hidden="true"
        class="ant-tabs-nav-more"
        id="null-more"
        style="visibility:hidden;order:1"
        tabindex="-1"
        type="button"
      >
        <span
          aria-label="ellipsis"
          class="anticon anticon-ellipsis"
          role="img"
        >
          <svg
            aria-hidden="true"
            data-icon="ellipsis"
            fill="currentColor"
            focusable="false"
            height="1em"
            viewBox="64 64 896 896"
            width="1em"
          >
            <path
              d="M176 511a56 56 0 10112 0 56 56 0 10-112 0zm280 0a56 56 0 10112 0 56 56 0 10-112 0zm280 0a56 56 0 10112 0 56 56 0 10-112 0z"
            />
          </svg>
        </span>
      </button>
      <div>
        <div
          class="ant-tabs-dropdown"
          style="opacity:0"
        >
          <ul
            aria-label="expanded dropdown"
            class="ant-tabs-dropdown-menu ant-tabs-dropdown-menu-root ant-tabs-dropdown-menu-vertical"
            data-menu-list="true"
            id="null-more-popup"
            role="listbox"
            tabindex="-1"
          />
          <div
            aria-hidden="true"
            style="display:none"
          />
        </div>
      </div>
    </div>
  </div>
  <div
    class="ant-tabs-content-holder"
  >
    <div
      class="ant-tabs-content ant-tabs-content-top"
    >
      <div
        aria-hidden="false"
        class="ant-tabs-tabpane ant-tabs-tabpane-active"
        role="tabpanel"
        tabindex="0"
      >
        Content of Tab Pane 1
      </div>
    </div>
  </div>
</div>
`;

exports[`renders ./components/tabs/demo/disabled.md extend context correctly 1`] = `
<div
  class="ant-tabs ant-tabs-top"
>
  <div
    class="ant-tabs-nav"
    role="tablist"
  >
    <div
      class="ant-tabs-nav-wrap"
    >
      <div
        class="ant-tabs-nav-list"
        style="transform:translate(0px, 0px)"
      >
        <div
          class="ant-tabs-tab ant-tabs-tab-active"
        >
          <div
            aria-selected="true"
            class="ant-tabs-tab-btn"
            role="tab"
            tabindex="0"
          >
            Tab 1
          </div>
        </div>
        <div
          class="ant-tabs-tab ant-tabs-tab-disabled"
        >
          <div
            aria-disabled="true"
            aria-selected="false"
            class="ant-tabs-tab-btn"
            role="tab"
          >
            Tab 2
          </div>
        </div>
        <div
          class="ant-tabs-tab"
        >
          <div
            aria-selected="false"
            class="ant-tabs-tab-btn"
            role="tab"
            tabindex="0"
          >
            Tab 3
          </div>
        </div>
        <div
          class="ant-tabs-ink-bar ant-tabs-ink-bar-animated"
        />
      </div>
    </div>
    <div
      class="ant-tabs-nav-operations ant-tabs-nav-operations-hidden"
    >
      <button
        aria-controls="null-more-popup"
        aria-expanded="false"
        aria-haspopup="listbox"
        aria-hidden="true"
        class="ant-tabs-nav-more"
        id="null-more"
        style="visibility:hidden;order:1"
        tabindex="-1"
        type="button"
      >
        <span
          aria-label="ellipsis"
          class="anticon anticon-ellipsis"
          role="img"
        >
          <svg
            aria-hidden="true"
            data-icon="ellipsis"
            fill="currentColor"
            focusable="false"
            height="1em"
            viewBox="64 64 896 896"
            width="1em"
          >
            <path
              d="M176 511a56 56 0 10112 0 56 56 0 10-112 0zm280 0a56 56 0 10112 0 56 56 0 10-112 0zm280 0a56 56 0 10112 0 56 56 0 10-112 0z"
            />
          </svg>
        </span>
      </button>
      <div>
        <div
          class="ant-tabs-dropdown"
          style="opacity:0"
        >
          <ul
            aria-label="expanded dropdown"
            class="ant-tabs-dropdown-menu ant-tabs-dropdown-menu-root ant-tabs-dropdown-menu-vertical"
            data-menu-list="true"
            id="null-more-popup"
            role="listbox"
            tabindex="-1"
          />
          <div
            aria-hidden="true"
            style="display:none"
          />
        </div>
      </div>
    </div>
  </div>
  <div
    class="ant-tabs-content-holder"
  >
    <div
      class="ant-tabs-content ant-tabs-content-top"
    >
      <div
        aria-hidden="false"
        class="ant-tabs-tabpane ant-tabs-tabpane-active"
        role="tabpanel"
        tabindex="0"
      >
        Tab 1
      </div>
    </div>
  </div>
</div>
`;

exports[`renders ./components/tabs/demo/editable-card.md extend context correctly 1`] = `
<div
  class="ant-tabs ant-tabs-top ant-tabs-editable ant-tabs-card ant-tabs-editable-card"
>
  <div
    class="ant-tabs-nav"
    role="tablist"
  >
    <div
      class="ant-tabs-nav-wrap"
    >
      <div
        class="ant-tabs-nav-list"
        style="transform:translate(0px, 0px)"
      >
        <div
          class="ant-tabs-tab ant-tabs-tab-with-remove ant-tabs-tab-active"
        >
          <div
            aria-selected="true"
            class="ant-tabs-tab-btn"
            role="tab"
            tabindex="0"
          >
            Tab 1
          </div>
          <button
            aria-label="remove"
            class="ant-tabs-tab-remove"
            tabindex="0"
            type="button"
          >
            <span
              aria-label="close"
              class="anticon anticon-close"
              role="img"
            >
              <svg
                aria-hidden="true"
                data-icon="close"
                fill="currentColor"
                focusable="false"
                height="1em"
                viewBox="64 64 896 896"
                width="1em"
              >
                <path
                  d="M563.8 512l262.5-312.9c4.4-5.2.7-13.1-6.1-13.1h-79.8c-4.7 0-9.2 2.1-12.3 5.7L511.6 449.8 295.1 191.7c-3-3.6-7.5-5.7-12.3-5.7H203c-6.8 0-10.5 7.9-6.1 13.1L459.4 512 196.9 824.9A7.95 7.95 0 00203 838h79.8c4.7 0 9.2-2.1 12.3-5.7l216.5-258.1 216.5 258.1c3 3.6 7.5 5.7 12.3 5.7h79.8c6.8 0 10.5-7.9 6.1-13.1L563.8 512z"
                />
              </svg>
            </span>
          </button>
        </div>
        <div
          class="ant-tabs-tab ant-tabs-tab-with-remove"
        >
          <div
            aria-selected="false"
            class="ant-tabs-tab-btn"
            role="tab"
            tabindex="0"
          >
            Tab 2
          </div>
          <button
            aria-label="remove"
            class="ant-tabs-tab-remove"
            tabindex="0"
            type="button"
          >
            <span
              aria-label="close"
              class="anticon anticon-close"
              role="img"
            >
              <svg
                aria-hidden="true"
                data-icon="close"
                fill="currentColor"
                focusable="false"
                height="1em"
                viewBox="64 64 896 896"
                width="1em"
              >
                <path
                  d="M563.8 512l262.5-312.9c4.4-5.2.7-13.1-6.1-13.1h-79.8c-4.7 0-9.2 2.1-12.3 5.7L511.6 449.8 295.1 191.7c-3-3.6-7.5-5.7-12.3-5.7H203c-6.8 0-10.5 7.9-6.1 13.1L459.4 512 196.9 824.9A7.95 7.95 0 00203 838h79.8c4.7 0 9.2-2.1 12.3-5.7l216.5-258.1 216.5 258.1c3 3.6 7.5 5.7 12.3 5.7h79.8c6.8 0 10.5-7.9 6.1-13.1L563.8 512z"
                />
              </svg>
            </span>
          </button>
        </div>
        <div
          class="ant-tabs-tab"
        >
          <div
            aria-selected="false"
            class="ant-tabs-tab-btn"
            role="tab"
            tabindex="0"
          >
            Tab 3
          </div>
        </div>
        <button
          aria-label="Add tab"
          class="ant-tabs-nav-add"
          type="button"
        >
          <span
            aria-label="plus"
            class="anticon anticon-plus"
            role="img"
          >
            <svg
              aria-hidden="true"
              data-icon="plus"
              fill="currentColor"
              focusable="false"
              height="1em"
              viewBox="64 64 896 896"
              width="1em"
            >
              <defs>
                <style />
              </defs>
              <path
                d="M482 152h60q8 0 8 8v704q0 8-8 8h-60q-8 0-8-8V160q0-8 8-8z"
              />
              <path
                d="M176 474h672q8 0 8 8v60q0 8-8 8H176q-8 0-8-8v-60q0-8 8-8z"
              />
            </svg>
          </span>
        </button>
        <div
          class="ant-tabs-ink-bar ant-tabs-ink-bar-animated"
        />
      </div>
    </div>
    <div
      class="ant-tabs-nav-operations ant-tabs-nav-operations-hidden"
    >
      <button
        aria-controls="null-more-popup"
        aria-expanded="false"
        aria-haspopup="listbox"
        aria-hidden="true"
        class="ant-tabs-nav-more"
        id="null-more"
        style="visibility:hidden;order:1"
        tabindex="-1"
        type="button"
      >
        <span
          aria-label="ellipsis"
          class="anticon anticon-ellipsis"
          role="img"
        >
          <svg
            aria-hidden="true"
            data-icon="ellipsis"
            fill="currentColor"
            focusable="false"
            height="1em"
            viewBox="64 64 896 896"
            width="1em"
          >
            <path
              d="M176 511a56 56 0 10112 0 56 56 0 10-112 0zm280 0a56 56 0 10112 0 56 56 0 10-112 0zm280 0a56 56 0 10112 0 56 56 0 10-112 0z"
            />
          </svg>
        </span>
      </button>
      <div>
        <div
          class="ant-tabs-dropdown"
          style="opacity:0"
        >
          <ul
            aria-label="expanded dropdown"
            class="ant-tabs-dropdown-menu ant-tabs-dropdown-menu-root ant-tabs-dropdown-menu-vertical"
            data-menu-list="true"
            id="null-more-popup"
            role="listbox"
            tabindex="-1"
          />
          <div
            aria-hidden="true"
            style="display:none"
          />
        </div>
      </div>
      <button
        aria-label="Add tab"
        class="ant-tabs-nav-add"
        type="button"
      >
        <span
          aria-label="plus"
          class="anticon anticon-plus"
          role="img"
        >
          <svg
            aria-hidden="true"
            data-icon="plus"
            fill="currentColor"
            focusable="false"
            height="1em"
            viewBox="64 64 896 896"
            width="1em"
          >
            <defs>
              <style />
            </defs>
            <path
              d="M482 152h60q8 0 8 8v704q0 8-8 8h-60q-8 0-8-8V160q0-8 8-8z"
            />
            <path
              d="M176 474h672q8 0 8 8v60q0 8-8 8H176q-8 0-8-8v-60q0-8 8-8z"
            />
          </svg>
        </span>
      </button>
    </div>
  </div>
  <div
    class="ant-tabs-content-holder"
  >
    <div
      class="ant-tabs-content ant-tabs-content-top"
    >
      <div
        aria-hidden="false"
        class="ant-tabs-tabpane ant-tabs-tabpane-active"
        role="tabpanel"
        tabindex="0"
      >
        Content of Tab 1
      </div>
    </div>
  </div>
</div>
`;

exports[`renders ./components/tabs/demo/extra.md extend context correctly 1`] = `
Array [
  <div
    class="ant-tabs ant-tabs-top"
  >
    <div
      class="ant-tabs-nav"
      role="tablist"
    >
      <div
        class="ant-tabs-nav-wrap"
      >
        <div
          class="ant-tabs-nav-list"
          style="transform:translate(0px, 0px)"
        >
          <div
            class="ant-tabs-tab ant-tabs-tab-active"
          >
            <div
              aria-selected="true"
              class="ant-tabs-tab-btn"
              role="tab"
              tabindex="0"
            >
              Tab 1
            </div>
          </div>
          <div
            class="ant-tabs-tab"
          >
            <div
              aria-selected="false"
              class="ant-tabs-tab-btn"
              role="tab"
              tabindex="0"
            >
              Tab 2
            </div>
          </div>
          <div
            class="ant-tabs-tab"
          >
            <div
              aria-selected="false"
              class="ant-tabs-tab-btn"
              role="tab"
              tabindex="0"
            >
              Tab 3
            </div>
          </div>
          <div
            class="ant-tabs-ink-bar ant-tabs-ink-bar-animated"
          />
        </div>
      </div>
      <div
        class="ant-tabs-nav-operations ant-tabs-nav-operations-hidden"
      >
        <button
          aria-controls="null-more-popup"
          aria-expanded="false"
          aria-haspopup="listbox"
          aria-hidden="true"
          class="ant-tabs-nav-more"
          id="null-more"
          style="visibility:hidden;order:1"
          tabindex="-1"
          type="button"
        >
          <span
            aria-label="ellipsis"
            class="anticon anticon-ellipsis"
            role="img"
          >
            <svg
              aria-hidden="true"
              data-icon="ellipsis"
              fill="currentColor"
              focusable="false"
              height="1em"
              viewBox="64 64 896 896"
              width="1em"
            >
              <path
                d="M176 511a56 56 0 10112 0 56 56 0 10-112 0zm280 0a56 56 0 10112 0 56 56 0 10-112 0zm280 0a56 56 0 10112 0 56 56 0 10-112 0z"
              />
            </svg>
          </span>
        </button>
        <div>
          <div
            class="ant-tabs-dropdown"
            style="opacity:0"
          >
            <ul
              aria-label="expanded dropdown"
              class="ant-tabs-dropdown-menu ant-tabs-dropdown-menu-root ant-tabs-dropdown-menu-vertical"
              data-menu-list="true"
              id="null-more-popup"
              role="listbox"
              tabindex="-1"
            />
            <div
              aria-hidden="true"
              style="display:none"
            />
          </div>
        </div>
      </div>
      <div
        class="ant-tabs-extra-content"
      >
        <button
          class="ant-btn ant-btn-default"
          type="button"
        >
          <span>
            Extra Action
          </span>
        </button>
      </div>
    </div>
    <div
      class="ant-tabs-content-holder"
    >
      <div
        class="ant-tabs-content ant-tabs-content-top"
      >
        <div
          aria-hidden="false"
          class="ant-tabs-tabpane ant-tabs-tabpane-active"
          role="tabpanel"
          tabindex="0"
        >
          Content of tab 1
        </div>
      </div>
    </div>
  </div>,
  <br />,
  <br />,
  <br />,
  <div>
    You can also specify its direction or both side
  </div>,
  <div
    class="ant-divider ant-divider-horizontal"
    role="separator"
  />,
  <div
    class="ant-checkbox-group"
  >
    <label
      class="ant-checkbox-wrapper ant-checkbox-wrapper-checked ant-checkbox-group-item"
    >
      <span
        class="ant-checkbox ant-checkbox-checked"
      >
        <input
          checked=""
          class="ant-checkbox-input"
          type="checkbox"
          value="left"
        />
        <span
          class="ant-checkbox-inner"
        />
      </span>
      <span>
        left
      </span>
    </label>
    <label
      class="ant-checkbox-wrapper ant-checkbox-wrapper-checked ant-checkbox-group-item"
    >
      <span
        class="ant-checkbox ant-checkbox-checked"
      >
        <input
          checked=""
          class="ant-checkbox-input"
          type="checkbox"
          value="right"
        />
        <span
          class="ant-checkbox-inner"
        />
      </span>
      <span>
        right
      </span>
    </label>
  </div>,
  <br />,
  <br />,
  <div
    class="ant-tabs ant-tabs-top"
  >
    <div
      class="ant-tabs-nav"
      role="tablist"
    >
      <div
        class="ant-tabs-extra-content"
      >
        <button
          class="ant-btn ant-btn-default tabs-extra-demo-button"
          type="button"
        >
          <span>
            Left Extra Action
          </span>
        </button>
      </div>
      <div
        class="ant-tabs-nav-wrap"
      >
        <div
          class="ant-tabs-nav-list"
          style="transform:translate(0px, 0px)"
        >
          <div
            class="ant-tabs-tab ant-tabs-tab-active"
          >
            <div
              aria-selected="true"
              class="ant-tabs-tab-btn"
              role="tab"
              tabindex="0"
            >
              Tab 1
            </div>
          </div>
          <div
            class="ant-tabs-tab"
          >
            <div
              aria-selected="false"
              class="ant-tabs-tab-btn"
              role="tab"
              tabindex="0"
            >
              Tab 2
            </div>
          </div>
          <div
            class="ant-tabs-tab"
          >
            <div
              aria-selected="false"
              class="ant-tabs-tab-btn"
              role="tab"
              tabindex="0"
            >
              Tab 3
            </div>
          </div>
          <div
            class="ant-tabs-ink-bar ant-tabs-ink-bar-animated"
          />
        </div>
      </div>
      <div
        class="ant-tabs-nav-operations ant-tabs-nav-operations-hidden"
      >
        <button
          aria-controls="null-more-popup"
          aria-expanded="false"
          aria-haspopup="listbox"
          aria-hidden="true"
          class="ant-tabs-nav-more"
          id="null-more"
          style="visibility:hidden;order:1"
          tabindex="-1"
          type="button"
        >
          <span
            aria-label="ellipsis"
            class="anticon anticon-ellipsis"
            role="img"
          >
            <svg
              aria-hidden="true"
              data-icon="ellipsis"
              fill="currentColor"
              focusable="false"
              height="1em"
              viewBox="64 64 896 896"
              width="1em"
            >
              <path
                d="M176 511a56 56 0 10112 0 56 56 0 10-112 0zm280 0a56 56 0 10112 0 56 56 0 10-112 0zm280 0a56 56 0 10112 0 56 56 0 10-112 0z"
              />
            </svg>
          </span>
        </button>
        <div>
          <div
            class="ant-tabs-dropdown"
            style="opacity:0"
          >
            <ul
              aria-label="expanded dropdown"
              class="ant-tabs-dropdown-menu ant-tabs-dropdown-menu-root ant-tabs-dropdown-menu-vertical"
              data-menu-list="true"
              id="null-more-popup"
              role="listbox"
              tabindex="-1"
            />
            <div
              aria-hidden="true"
              style="display:none"
            />
          </div>
        </div>
      </div>
      <div
        class="ant-tabs-extra-content"
      >
        <button
          class="ant-btn ant-btn-default"
          type="button"
        >
          <span>
            Right Extra Action
          </span>
        </button>
      </div>
    </div>
    <div
      class="ant-tabs-content-holder"
    >
      <div
        class="ant-tabs-content ant-tabs-content-top"
      >
        <div
          aria-hidden="false"
          class="ant-tabs-tabpane ant-tabs-tabpane-active"
          role="tabpanel"
          tabindex="0"
        >
          Content of tab 1
        </div>
      </div>
    </div>
  </div>,
]
`;

exports[`renders ./components/tabs/demo/icon.md extend context correctly 1`] = `
<div
  class="ant-tabs ant-tabs-top"
>
  <div
    class="ant-tabs-nav"
    role="tablist"
  >
    <div
      class="ant-tabs-nav-wrap"
    >
      <div
        class="ant-tabs-nav-list"
        style="transform:translate(0px, 0px)"
      >
        <div
          class="ant-tabs-tab"
        >
          <div
            aria-selected="false"
            class="ant-tabs-tab-btn"
            role="tab"
            tabindex="0"
          >
            <span>
              <span
                aria-label="apple"
                class="anticon anticon-apple"
                role="img"
              >
                <svg
                  aria-hidden="true"
                  data-icon="apple"
                  fill="currentColor"
                  focusable="false"
                  height="1em"
                  viewBox="64 64 896 896"
                  width="1em"
                >
                  <path
                    d="M747.4 535.7c-.4-68.2 30.5-119.6 92.9-157.5-34.9-50-87.7-77.5-157.3-82.8-65.9-5.2-138 38.4-164.4 38.4-27.9 0-91.7-36.6-141.9-36.6C273.1 298.8 163 379.8 163 544.6c0 48.7 8.9 99 26.7 150.8 23.8 68.2 109.6 235.3 199.1 232.6 46.8-1.1 79.9-33.2 140.8-33.2 59.1 0 89.7 33.2 141.9 33.2 90.3-1.3 167.9-153.2 190.5-221.6-121.1-57.1-114.6-167.2-114.6-170.7zm-10.6 267c-14.3 19.9-28.7 35.6-41.9 45.7-10.5 8-18.6 11.4-24 11.6-9-.1-17.7-2.3-34.7-8.8-1.2-.5-2.5-1-4.2-1.6l-4.4-1.7c-17.4-6.7-27.8-10.3-41.1-13.8-18.6-4.8-37.1-7.4-56.9-7.4-20.2 0-39.2 2.5-58.1 7.2-13.9 3.5-25.6 7.4-42.7 13.8-.7.3-8.1 3.1-10.2 3.9-3.5 1.3-6.2 2.3-8.7 3.2-10.4 3.6-17 5.1-22.9 5.2-.7 0-1.3-.1-1.8-.2-1.1-.2-2.5-.6-4.1-1.3-4.5-1.8-9.9-5.1-16-9.8-14-10.9-29.4-28-45.1-49.9-27.5-38.6-53.5-89.8-66-125.7-15.4-44.8-23-87.7-23-128.6 0-60.2 17.8-106 48.4-137.1 26.3-26.6 61.7-41.5 97.8-42.3 5.9.1 14.5 1.5 25.4 4.5 8.6 2.3 18 5.4 30.7 9.9 3.8 1.4 16.9 6.1 18.5 6.7 7.7 2.8 13.5 4.8 19.2 6.6 18.2 5.8 32.3 9 47.6 9 15.5 0 28.8-3.3 47.7-9.8 7.1-2.4 32.9-12 37.5-13.6 25.6-9.1 44.5-14 60.8-15.2 4.8-.4 9.1-.4 13.2-.1 22.7 1.8 42.1 6.3 58.6 13.8-37.6 43.4-57 96.5-56.9 158.4-.3 14.7.9 31.7 5.1 51.8 6.4 30.5 18.6 60.7 37.9 89 14.7 21.5 32.9 40.9 54.7 57.8-11.5 23.7-25.6 48.2-40.4 68.8zm-94.5-572c50.7-60.2 46.1-115 44.6-134.7-44.8 2.6-96.6 30.5-126.1 64.8-32.5 36.8-51.6 82.3-47.5 133.6 48.4 3.7 92.6-21.2 129-63.7z"
                  />
                </svg>
              </span>
<<<<<<< HEAD
              Tab
=======
              Tab 
              <!-- -->
>>>>>>> 44eb2505
              1
            </span>
          </div>
        </div>
        <div
          class="ant-tabs-tab ant-tabs-tab-active"
        >
          <div
            aria-selected="true"
            class="ant-tabs-tab-btn"
            role="tab"
            tabindex="0"
          >
            <span>
              <span
                aria-label="android"
                class="anticon anticon-android"
                role="img"
              >
                <svg
                  aria-hidden="true"
                  data-icon="android"
                  fill="currentColor"
                  focusable="false"
                  height="1em"
                  viewBox="64 64 896 896"
                  width="1em"
                >
                  <path
                    d="M448.3 225.2c-18.6 0-32 13.4-32 31.9s13.5 31.9 32 31.9c18.6 0 32-13.4 32-31.9.1-18.4-13.4-31.9-32-31.9zm393.9 96.4c-13.8-13.8-32.7-21.5-53.2-21.5-3.9 0-7.4.4-10.7 1v-1h-3.6c-5.5-30.6-18.6-60.5-38.1-87.4-18.7-25.7-43-47.9-70.8-64.9l25.1-35.8v-3.3c0-.8.4-2.3.7-3.8.6-2.4 1.4-5.5 1.4-8.9 0-18.5-13.5-31.9-32-31.9-9.8 0-19.5 5.7-25.9 15.4l-29.3 42.1c-30-9.8-62.4-15-93.8-15-31.3 0-63.7 5.2-93.8 15L389 79.4c-6.6-9.6-16.1-15.4-26-15.4-18.6 0-32 13.4-32 31.9 0 6.2 2.5 12.8 6.7 17.4l22.6 32.3c-28.7 17-53.5 39.4-72.2 65.1-19.4 26.9-32 56.8-36.7 87.4h-5.5v1c-3.2-.6-6.7-1-10.7-1-20.3 0-39.2 7.5-53.1 21.3-13.8 13.8-21.5 32.6-21.5 53v235c0 20.3 7.5 39.1 21.4 52.9 13.8 13.8 32.8 21.5 53.2 21.5 3.9 0 7.4-.4 10.7-1v93.5c0 29.2 23.9 53.1 53.2 53.1H331v58.3c0 20.3 7.5 39.1 21.4 52.9 13.8 13.8 32.8 21.5 53.2 21.5 20.3 0 39.2-7.5 53.1-21.3 13.8-13.8 21.5-32.6 21.5-53v-58.2H544v58.1c0 20.3 7.5 39.1 21.4 52.9 13.8 13.8 32.8 21.5 53.2 21.5 20.4 0 39.2-7.5 53.1-21.6 13.8-13.8 21.5-32.6 21.5-53v-58.2h31.9c29.3 0 53.2-23.8 53.2-53.1v-91.4c3.2.6 6.7 1 10.7 1 20.3 0 39.2-7.5 53.1-21.3 13.8-13.8 21.5-32.6 21.5-53v-235c-.1-20.3-7.6-39-21.4-52.9zM246 609.6c0 6.8-3.9 10.6-10.7 10.6-6.8 0-10.7-3.8-10.7-10.6V374.5c0-6.8 3.9-10.6 10.7-10.6 6.8 0 10.7 3.8 10.7 10.6v235.1zm131.1-396.8c37.5-27.3 85.3-42.3 135-42.3s97.5 15.1 135 42.5c32.4 23.7 54.2 54.2 62.7 87.5H314.4c8.5-33.4 30.5-64 62.7-87.7zm39.3 674.7c-.6 5.6-4.4 8.7-10.5 8.7-6.8 0-10.7-3.8-10.7-10.6v-58.2h21.2v60.1zm202.3 8.7c-6.8 0-10.7-3.8-10.7-10.6v-58.2h21.2v60.1c-.6 5.6-4.3 8.7-10.5 8.7zm95.8-132.6H309.9V364h404.6v399.6zm85.2-154c0 6.8-3.9 10.6-10.7 10.6-6.8 0-10.7-3.8-10.7-10.6V374.5c0-6.8 3.9-10.6 10.7-10.6 6.8 0 10.7 3.8 10.7 10.6v235.1zM576.1 225.2c-18.6 0-32 13.4-32 31.9s13.5 31.9 32 31.9c18.6 0 32.1-13.4 32.1-32-.1-18.6-13.4-31.8-32.1-31.8z"
                  />
                </svg>
              </span>
<<<<<<< HEAD
              Tab
=======
              Tab 
              <!-- -->
>>>>>>> 44eb2505
              2
            </span>
          </div>
        </div>
        <div
          class="ant-tabs-ink-bar ant-tabs-ink-bar-animated"
        />
      </div>
    </div>
    <div
      class="ant-tabs-nav-operations ant-tabs-nav-operations-hidden"
    >
      <button
        aria-controls="null-more-popup"
        aria-expanded="false"
        aria-haspopup="listbox"
        aria-hidden="true"
        class="ant-tabs-nav-more"
        id="null-more"
        style="visibility:hidden;order:1"
        tabindex="-1"
        type="button"
      >
        <span
          aria-label="ellipsis"
          class="anticon anticon-ellipsis"
          role="img"
        >
          <svg
            aria-hidden="true"
            data-icon="ellipsis"
            fill="currentColor"
            focusable="false"
            height="1em"
            viewBox="64 64 896 896"
            width="1em"
          >
            <path
              d="M176 511a56 56 0 10112 0 56 56 0 10-112 0zm280 0a56 56 0 10112 0 56 56 0 10-112 0zm280 0a56 56 0 10112 0 56 56 0 10-112 0z"
            />
          </svg>
        </span>
      </button>
      <div>
        <div
          class="ant-tabs-dropdown"
          style="opacity:0"
        >
          <ul
            aria-label="expanded dropdown"
            class="ant-tabs-dropdown-menu ant-tabs-dropdown-menu-root ant-tabs-dropdown-menu-vertical"
            data-menu-list="true"
            id="null-more-popup"
            role="listbox"
            tabindex="-1"
          />
          <div
            aria-hidden="true"
            style="display:none"
          />
        </div>
      </div>
    </div>
  </div>
  <div
    class="ant-tabs-content-holder"
  >
    <div
      class="ant-tabs-content ant-tabs-content-top"
    >
      <div
        aria-hidden="false"
        class="ant-tabs-tabpane ant-tabs-tabpane-active"
        role="tabpanel"
        tabindex="0"
      >
        Tab 2
      </div>
    </div>
  </div>
</div>
`;

exports[`renders ./components/tabs/demo/nest.md extend context correctly 1`] = `
<div>
  <div
    class="ant-select ant-select-single ant-select-show-arrow"
    style="width:200px"
  >
    <div
      class="ant-select-selector"
    >
      <span
        class="ant-select-selection-search"
      >
        <input
          aria-activedescendant="undefined_list_0"
          aria-autocomplete="list"
          aria-controls="undefined_list"
          aria-haspopup="listbox"
          aria-owns="undefined_list"
          autocomplete="off"
          class="ant-select-selection-search-input"
          readonly=""
          role="combobox"
          style="opacity:0"
          type="search"
          unselectable="on"
          value=""
        />
      </span>
      <span
        class="ant-select-selection-placeholder"
      />
    </div>
    <div>
      <div
        class="ant-select-dropdown"
        style="opacity:0"
      >
        <div>
          <div
            id="undefined_list"
            role="listbox"
            style="height:0;width:0;overflow:hidden"
          >
            <div
              aria-selected="false"
              id="undefined_list_0"
              role="option"
            >
              left
            </div>
            <div
              aria-selected="false"
              id="undefined_list_1"
              role="option"
            >
              right
            </div>
          </div>
          <div
            class="rc-virtual-list"
            style="position:relative"
          >
            <div
              class="rc-virtual-list-holder"
              style="max-height:256px;overflow-y:auto;overflow-anchor:none"
            >
              <div>
                <div
                  class="rc-virtual-list-holder-inner"
                  style="display:flex;flex-direction:column"
                >
                  <div
                    aria-selected="false"
                    class="ant-select-item ant-select-item-option ant-select-item-option-active"
                  >
                    <div
                      class="ant-select-item-option-content"
                    >
<<<<<<< HEAD
                      Parent -
=======
                      Parent - 
                      <!-- -->
>>>>>>> 44eb2505
                      left
                    </div>
                    <span
                      aria-hidden="true"
                      class="ant-select-item-option-state"
                      style="user-select:none;-webkit-user-select:none"
                      unselectable="on"
                    />
                  </div>
                  <div
                    aria-selected="false"
                    class="ant-select-item ant-select-item-option"
                  >
                    <div
                      class="ant-select-item-option-content"
                    >
<<<<<<< HEAD
                      Parent -
=======
                      Parent - 
                      <!-- -->
>>>>>>> 44eb2505
                      right
                    </div>
                    <span
                      aria-hidden="true"
                      class="ant-select-item-option-state"
                      style="user-select:none;-webkit-user-select:none"
                      unselectable="on"
                    />
                  </div>
                  <div
                    aria-selected="false"
                    class="ant-select-item ant-select-item-option"
                  >
                    <div
                      class="ant-select-item-option-content"
                    >
<<<<<<< HEAD
                      Parent -
=======
                      Parent - 
                      <!-- -->
>>>>>>> 44eb2505
                      top
                    </div>
                    <span
                      aria-hidden="true"
                      class="ant-select-item-option-state"
                      style="user-select:none;-webkit-user-select:none"
                      unselectable="on"
                    />
                  </div>
                  <div
                    aria-selected="false"
                    class="ant-select-item ant-select-item-option"
                  >
                    <div
                      class="ant-select-item-option-content"
                    >
<<<<<<< HEAD
                      Parent -
=======
                      Parent - 
                      <!-- -->
>>>>>>> 44eb2505
                      bottom
                    </div>
                    <span
                      aria-hidden="true"
                      class="ant-select-item-option-state"
                      style="user-select:none;-webkit-user-select:none"
                      unselectable="on"
                    />
                  </div>
                </div>
              </div>
            </div>
          </div>
        </div>
      </div>
    </div>
    <span
      aria-hidden="true"
      class="ant-select-arrow"
      style="user-select:none;-webkit-user-select:none"
      unselectable="on"
    >
      <span
        aria-label="down"
        class="anticon anticon-down ant-select-suffix"
        role="img"
      >
        <svg
          aria-hidden="true"
          data-icon="down"
          fill="currentColor"
          focusable="false"
          height="1em"
          viewBox="64 64 896 896"
          width="1em"
        >
          <path
            d="M884 256h-75c-5.1 0-9.9 2.5-12.9 6.6L512 654.2 227.9 262.6c-3-4.1-7.8-6.6-12.9-6.6h-75c-6.5 0-10.3 7.4-6.5 12.7l352.6 486.1c12.8 17.6 39 17.6 51.7 0l352.6-486.1c3.9-5.3.1-12.7-6.4-12.7z"
          />
        </svg>
      </span>
    </span>
  </div>
  <div
    class="ant-select ant-select-single ant-select-show-arrow"
    style="width:200px"
  >
    <div
      class="ant-select-selector"
    >
      <span
        class="ant-select-selection-search"
      >
        <input
          aria-activedescendant="undefined_list_0"
          aria-autocomplete="list"
          aria-controls="undefined_list"
          aria-haspopup="listbox"
          aria-owns="undefined_list"
          autocomplete="off"
          class="ant-select-selection-search-input"
          readonly=""
          role="combobox"
          style="opacity:0"
          type="search"
          unselectable="on"
          value=""
        />
      </span>
      <span
        class="ant-select-selection-placeholder"
      />
    </div>
    <div>
      <div
        class="ant-select-dropdown"
        style="opacity:0"
      >
        <div>
          <div
            id="undefined_list"
            role="listbox"
            style="height:0;width:0;overflow:hidden"
          >
            <div
              aria-selected="false"
              id="undefined_list_0"
              role="option"
            >
              left
            </div>
            <div
              aria-selected="false"
              id="undefined_list_1"
              role="option"
            >
              right
            </div>
          </div>
          <div
            class="rc-virtual-list"
            style="position:relative"
          >
            <div
              class="rc-virtual-list-holder"
              style="max-height:256px;overflow-y:auto;overflow-anchor:none"
            >
              <div>
                <div
                  class="rc-virtual-list-holder-inner"
                  style="display:flex;flex-direction:column"
                >
                  <div
                    aria-selected="false"
                    class="ant-select-item ant-select-item-option ant-select-item-option-active"
                  >
                    <div
                      class="ant-select-item-option-content"
                    >
<<<<<<< HEAD
                      Child -
=======
                      Child - 
                      <!-- -->
>>>>>>> 44eb2505
                      left
                    </div>
                    <span
                      aria-hidden="true"
                      class="ant-select-item-option-state"
                      style="user-select:none;-webkit-user-select:none"
                      unselectable="on"
                    />
                  </div>
                  <div
                    aria-selected="false"
                    class="ant-select-item ant-select-item-option"
                  >
                    <div
                      class="ant-select-item-option-content"
                    >
<<<<<<< HEAD
                      Child -
=======
                      Child - 
                      <!-- -->
>>>>>>> 44eb2505
                      right
                    </div>
                    <span
                      aria-hidden="true"
                      class="ant-select-item-option-state"
                      style="user-select:none;-webkit-user-select:none"
                      unselectable="on"
                    />
                  </div>
                  <div
                    aria-selected="false"
                    class="ant-select-item ant-select-item-option"
                  >
                    <div
                      class="ant-select-item-option-content"
                    >
<<<<<<< HEAD
                      Child -
=======
                      Child - 
                      <!-- -->
>>>>>>> 44eb2505
                      top
                    </div>
                    <span
                      aria-hidden="true"
                      class="ant-select-item-option-state"
                      style="user-select:none;-webkit-user-select:none"
                      unselectable="on"
                    />
                  </div>
                  <div
                    aria-selected="false"
                    class="ant-select-item ant-select-item-option"
                  >
                    <div
                      class="ant-select-item-option-content"
                    >
<<<<<<< HEAD
                      Child -
=======
                      Child - 
                      <!-- -->
>>>>>>> 44eb2505
                      bottom
                    </div>
                    <span
                      aria-hidden="true"
                      class="ant-select-item-option-state"
                      style="user-select:none;-webkit-user-select:none"
                      unselectable="on"
                    />
                  </div>
                </div>
              </div>
            </div>
          </div>
        </div>
      </div>
    </div>
    <span
      aria-hidden="true"
      class="ant-select-arrow"
      style="user-select:none;-webkit-user-select:none"
      unselectable="on"
    >
      <span
        aria-label="down"
        class="anticon anticon-down ant-select-suffix"
        role="img"
      >
        <svg
          aria-hidden="true"
          data-icon="down"
          fill="currentColor"
          focusable="false"
          height="1em"
          viewBox="64 64 896 896"
          width="1em"
        >
          <path
            d="M884 256h-75c-5.1 0-9.9 2.5-12.9 6.6L512 654.2 227.9 262.6c-3-4.1-7.8-6.6-12.9-6.6h-75c-6.5 0-10.3 7.4-6.5 12.7l352.6 486.1c12.8 17.6 39 17.6 51.7 0l352.6-486.1c3.9-5.3.1-12.7-6.4-12.7z"
          />
        </svg>
      </span>
    </span>
  </div>
  <div
    class="ant-select ant-select-single ant-select-show-arrow"
    style="width:200px"
  >
    <div
      class="ant-select-selector"
    >
      <span
        class="ant-select-selection-search"
      >
        <input
          aria-activedescendant="undefined_list_0"
          aria-autocomplete="list"
          aria-controls="undefined_list"
          aria-haspopup="listbox"
          aria-owns="undefined_list"
          autocomplete="off"
          class="ant-select-selection-search-input"
          readonly=""
          role="combobox"
          style="opacity:0"
          type="search"
          unselectable="on"
          value=""
        />
      </span>
      <span
        class="ant-select-selection-placeholder"
      />
    </div>
    <div>
      <div
        class="ant-select-dropdown"
        style="opacity:0"
      >
        <div>
          <div
            id="undefined_list"
            role="listbox"
            style="height:0;width:0;overflow:hidden"
          >
            <div
              aria-label="Parent - line"
              aria-selected="false"
              id="undefined_list_0"
              role="option"
            >
              line
            </div>
            <div
              aria-label="Parent - card"
              aria-selected="false"
              id="undefined_list_1"
              role="option"
            >
              card
            </div>
          </div>
          <div
            class="rc-virtual-list"
            style="position:relative"
          >
            <div
              class="rc-virtual-list-holder"
              style="max-height:256px;overflow-y:auto;overflow-anchor:none"
            >
              <div>
                <div
                  class="rc-virtual-list-holder-inner"
                  style="display:flex;flex-direction:column"
                >
                  <div
                    aria-selected="false"
                    class="ant-select-item ant-select-item-option ant-select-item-option-active"
                    title="Parent - line"
                  >
                    <div
                      class="ant-select-item-option-content"
                    >
                      Parent - line
                    </div>
                    <span
                      aria-hidden="true"
                      class="ant-select-item-option-state"
                      style="user-select:none;-webkit-user-select:none"
                      unselectable="on"
                    />
                  </div>
                  <div
                    aria-selected="false"
                    class="ant-select-item ant-select-item-option"
                    title="Parent - card"
                  >
                    <div
                      class="ant-select-item-option-content"
                    >
                      Parent - card
                    </div>
                    <span
                      aria-hidden="true"
                      class="ant-select-item-option-state"
                      style="user-select:none;-webkit-user-select:none"
                      unselectable="on"
                    />
                  </div>
                  <div
                    aria-selected="false"
                    class="ant-select-item ant-select-item-option"
                    title="Parent - card edit"
                  >
                    <div
                      class="ant-select-item-option-content"
                    >
                      Parent - card edit
                    </div>
                    <span
                      aria-hidden="true"
                      class="ant-select-item-option-state"
                      style="user-select:none;-webkit-user-select:none"
                      unselectable="on"
                    />
                  </div>
                </div>
              </div>
            </div>
          </div>
        </div>
      </div>
    </div>
    <span
      aria-hidden="true"
      class="ant-select-arrow"
      style="user-select:none;-webkit-user-select:none"
      unselectable="on"
    >
      <span
        aria-label="down"
        class="anticon anticon-down ant-select-suffix"
        role="img"
      >
        <svg
          aria-hidden="true"
          data-icon="down"
          fill="currentColor"
          focusable="false"
          height="1em"
          viewBox="64 64 896 896"
          width="1em"
        >
          <path
            d="M884 256h-75c-5.1 0-9.9 2.5-12.9 6.6L512 654.2 227.9 262.6c-3-4.1-7.8-6.6-12.9-6.6h-75c-6.5 0-10.3 7.4-6.5 12.7l352.6 486.1c12.8 17.6 39 17.6 51.7 0l352.6-486.1c3.9-5.3.1-12.7-6.4-12.7z"
          />
        </svg>
      </span>
    </span>
  </div>
  <div
    class="ant-select ant-select-single ant-select-show-arrow"
    style="width:200px"
  >
    <div
      class="ant-select-selector"
    >
      <span
        class="ant-select-selection-search"
      >
        <input
          aria-activedescendant="undefined_list_0"
          aria-autocomplete="list"
          aria-controls="undefined_list"
          aria-haspopup="listbox"
          aria-owns="undefined_list"
          autocomplete="off"
          class="ant-select-selection-search-input"
          readonly=""
          role="combobox"
          style="opacity:0"
          type="search"
          unselectable="on"
          value=""
        />
      </span>
      <span
        class="ant-select-selection-placeholder"
      />
    </div>
    <div>
      <div
        class="ant-select-dropdown"
        style="opacity:0"
      >
        <div>
          <div
            id="undefined_list"
            role="listbox"
            style="height:0;width:0;overflow:hidden"
          >
            <div
              aria-label="Child - line"
              aria-selected="false"
              id="undefined_list_0"
              role="option"
            >
              line
            </div>
            <div
              aria-label="Child - card"
              aria-selected="false"
              id="undefined_list_1"
              role="option"
            >
              card
            </div>
          </div>
          <div
            class="rc-virtual-list"
            style="position:relative"
          >
            <div
              class="rc-virtual-list-holder"
              style="max-height:256px;overflow-y:auto;overflow-anchor:none"
            >
              <div>
                <div
                  class="rc-virtual-list-holder-inner"
                  style="display:flex;flex-direction:column"
                >
                  <div
                    aria-selected="false"
                    class="ant-select-item ant-select-item-option ant-select-item-option-active"
                    title="Child - line"
                  >
                    <div
                      class="ant-select-item-option-content"
                    >
                      Child - line
                    </div>
                    <span
                      aria-hidden="true"
                      class="ant-select-item-option-state"
                      style="user-select:none;-webkit-user-select:none"
                      unselectable="on"
                    />
                  </div>
                  <div
                    aria-selected="false"
                    class="ant-select-item ant-select-item-option"
                    title="Child - card"
                  >
                    <div
                      class="ant-select-item-option-content"
                    >
                      Child - card
                    </div>
                    <span
                      aria-hidden="true"
                      class="ant-select-item-option-state"
                      style="user-select:none;-webkit-user-select:none"
                      unselectable="on"
                    />
                  </div>
                  <div
                    aria-selected="false"
                    class="ant-select-item ant-select-item-option"
                    title="Parent - card edit"
                  >
                    <div
                      class="ant-select-item-option-content"
                    >
                      Parent - card edit
                    </div>
                    <span
                      aria-hidden="true"
                      class="ant-select-item-option-state"
                      style="user-select:none;-webkit-user-select:none"
                      unselectable="on"
                    />
                  </div>
                </div>
              </div>
            </div>
          </div>
        </div>
      </div>
    </div>
    <span
      aria-hidden="true"
      class="ant-select-arrow"
      style="user-select:none;-webkit-user-select:none"
      unselectable="on"
    >
      <span
        aria-label="down"
        class="anticon anticon-down ant-select-suffix"
        role="img"
      >
        <svg
          aria-hidden="true"
          data-icon="down"
          fill="currentColor"
          focusable="false"
          height="1em"
          viewBox="64 64 896 896"
          width="1em"
        >
          <path
            d="M884 256h-75c-5.1 0-9.9 2.5-12.9 6.6L512 654.2 227.9 262.6c-3-4.1-7.8-6.6-12.9-6.6h-75c-6.5 0-10.3 7.4-6.5 12.7l352.6 486.1c12.8 17.6 39 17.6 51.7 0l352.6-486.1c3.9-5.3.1-12.7-6.4-12.7z"
          />
        </svg>
      </span>
    </span>
  </div>
  <div
    class="ant-tabs ant-tabs-top"
  >
    <div
      class="ant-tabs-nav"
      role="tablist"
    >
      <div
        class="ant-tabs-nav-wrap"
      >
        <div
          class="ant-tabs-nav-list"
          style="transform:translate(0px, 0px)"
        >
          <div
            class="ant-tabs-tab ant-tabs-tab-active"
          >
            <div
              aria-selected="true"
              class="ant-tabs-tab-btn"
              role="tab"
              tabindex="0"
            >
              Tab 1
            </div>
          </div>
          <div
            class="ant-tabs-tab"
          >
            <div
              aria-selected="false"
              class="ant-tabs-tab-btn"
              role="tab"
              tabindex="0"
            >
              Tab 2
            </div>
          </div>
          <div
            class="ant-tabs-ink-bar ant-tabs-ink-bar-animated"
          />
        </div>
      </div>
      <div
        class="ant-tabs-nav-operations ant-tabs-nav-operations-hidden"
      >
        <button
          aria-controls="null-more-popup"
          aria-expanded="false"
          aria-haspopup="listbox"
          aria-hidden="true"
          class="ant-tabs-nav-more"
          id="null-more"
          style="visibility:hidden;order:1"
          tabindex="-1"
          type="button"
        >
          <span
            aria-label="ellipsis"
            class="anticon anticon-ellipsis"
            role="img"
          >
            <svg
              aria-hidden="true"
              data-icon="ellipsis"
              fill="currentColor"
              focusable="false"
              height="1em"
              viewBox="64 64 896 896"
              width="1em"
            >
              <path
                d="M176 511a56 56 0 10112 0 56 56 0 10-112 0zm280 0a56 56 0 10112 0 56 56 0 10-112 0zm280 0a56 56 0 10112 0 56 56 0 10-112 0z"
              />
            </svg>
          </span>
        </button>
        <div>
          <div
            class="ant-tabs-dropdown"
            style="opacity:0"
          >
            <ul
              aria-label="expanded dropdown"
              class="ant-tabs-dropdown-menu ant-tabs-dropdown-menu-root ant-tabs-dropdown-menu-vertical"
              data-menu-list="true"
              id="null-more-popup"
              role="listbox"
              tabindex="-1"
            />
            <div
              aria-hidden="true"
              style="display:none"
            />
          </div>
        </div>
      </div>
    </div>
    <div
      class="ant-tabs-content-holder"
    >
      <div
        class="ant-tabs-content ant-tabs-content-top"
      >
        <div
          aria-hidden="false"
          class="ant-tabs-tabpane ant-tabs-tabpane-active"
          role="tabpanel"
          tabindex="0"
        >
          <div
            class="ant-tabs ant-tabs-top"
            style="height:300px"
          >
            <div
              class="ant-tabs-nav"
              role="tablist"
            >
              <div
                class="ant-tabs-nav-wrap"
              >
                <div
                  class="ant-tabs-nav-list"
                  style="transform:translate(0px, 0px)"
                >
                  <div
                    class="ant-tabs-tab"
                  >
                    <div
                      aria-selected="false"
                      class="ant-tabs-tab-btn"
                      role="tab"
                      tabindex="0"
                    >
                      Tab 0
                    </div>
                  </div>
                  <div
                    class="ant-tabs-tab ant-tabs-tab-active"
                  >
                    <div
                      aria-selected="true"
                      class="ant-tabs-tab-btn"
                      role="tab"
                      tabindex="0"
                    >
                      Tab 1
                    </div>
                  </div>
                  <div
                    class="ant-tabs-tab"
                  >
                    <div
                      aria-selected="false"
                      class="ant-tabs-tab-btn"
                      role="tab"
                      tabindex="0"
                    >
                      Tab 2
                    </div>
                  </div>
                  <div
                    class="ant-tabs-tab"
                  >
                    <div
                      aria-selected="false"
                      class="ant-tabs-tab-btn"
                      role="tab"
                      tabindex="0"
                    >
                      Tab 3
                    </div>
                  </div>
                  <div
                    class="ant-tabs-tab"
                  >
                    <div
                      aria-selected="false"
                      class="ant-tabs-tab-btn"
                      role="tab"
                      tabindex="0"
                    >
                      Tab 4
                    </div>
                  </div>
                  <div
                    class="ant-tabs-tab"
                  >
                    <div
                      aria-selected="false"
                      class="ant-tabs-tab-btn"
                      role="tab"
                      tabindex="0"
                    >
                      Tab 5
                    </div>
                  </div>
                  <div
                    class="ant-tabs-tab"
                  >
                    <div
                      aria-selected="false"
                      class="ant-tabs-tab-btn"
                      role="tab"
                      tabindex="0"
                    >
                      Tab 6
                    </div>
                  </div>
                  <div
                    class="ant-tabs-tab"
                  >
                    <div
                      aria-selected="false"
                      class="ant-tabs-tab-btn"
                      role="tab"
                      tabindex="0"
                    >
                      Tab 7
                    </div>
                  </div>
                  <div
                    class="ant-tabs-tab"
                  >
                    <div
                      aria-selected="false"
                      class="ant-tabs-tab-btn"
                      role="tab"
                      tabindex="0"
                    >
                      Tab 8
                    </div>
                  </div>
                  <div
                    class="ant-tabs-tab"
                  >
                    <div
                      aria-selected="false"
                      class="ant-tabs-tab-btn"
                      role="tab"
                      tabindex="0"
                    >
                      Tab 9
                    </div>
                  </div>
                  <div
                    class="ant-tabs-tab"
                  >
                    <div
                      aria-selected="false"
                      class="ant-tabs-tab-btn"
                      role="tab"
                      tabindex="0"
                    >
                      Tab 10
                    </div>
                  </div>
                  <div
                    class="ant-tabs-tab"
                  >
                    <div
                      aria-selected="false"
                      class="ant-tabs-tab-btn"
                      role="tab"
                      tabindex="0"
                    >
                      Tab 11
                    </div>
                  </div>
                  <div
                    class="ant-tabs-tab"
                  >
                    <div
                      aria-selected="false"
                      class="ant-tabs-tab-btn"
                      role="tab"
                      tabindex="0"
                    >
                      Tab 12
                    </div>
                  </div>
                  <div
                    class="ant-tabs-tab"
                  >
                    <div
                      aria-selected="false"
                      class="ant-tabs-tab-btn"
                      role="tab"
                      tabindex="0"
                    >
                      Tab 13
                    </div>
                  </div>
                  <div
                    class="ant-tabs-tab"
                  >
                    <div
                      aria-selected="false"
                      class="ant-tabs-tab-btn"
                      role="tab"
                      tabindex="0"
                    >
                      Tab 14
                    </div>
                  </div>
                  <div
                    class="ant-tabs-tab"
                  >
                    <div
                      aria-selected="false"
                      class="ant-tabs-tab-btn"
                      role="tab"
                      tabindex="0"
                    >
                      Tab 15
                    </div>
                  </div>
                  <div
                    class="ant-tabs-tab"
                  >
                    <div
                      aria-selected="false"
                      class="ant-tabs-tab-btn"
                      role="tab"
                      tabindex="0"
                    >
                      Tab 16
                    </div>
                  </div>
                  <div
                    class="ant-tabs-tab"
                  >
                    <div
                      aria-selected="false"
                      class="ant-tabs-tab-btn"
                      role="tab"
                      tabindex="0"
                    >
                      Tab 17
                    </div>
                  </div>
                  <div
                    class="ant-tabs-tab"
                  >
                    <div
                      aria-selected="false"
                      class="ant-tabs-tab-btn"
                      role="tab"
                      tabindex="0"
                    >
                      Tab 18
                    </div>
                  </div>
                  <div
                    class="ant-tabs-tab"
                  >
                    <div
                      aria-selected="false"
                      class="ant-tabs-tab-btn"
                      role="tab"
                      tabindex="0"
                    >
                      Tab 19
                    </div>
                  </div>
                  <div
                    class="ant-tabs-ink-bar ant-tabs-ink-bar-animated"
                  />
                </div>
              </div>
              <div
                class="ant-tabs-nav-operations ant-tabs-nav-operations-hidden"
              >
                <button
                  aria-controls="null-more-popup"
                  aria-expanded="false"
                  aria-haspopup="listbox"
                  aria-hidden="true"
                  class="ant-tabs-nav-more"
                  id="null-more"
                  style="visibility:hidden;order:1"
                  tabindex="-1"
                  type="button"
                >
                  <span
                    aria-label="ellipsis"
                    class="anticon anticon-ellipsis"
                    role="img"
                  >
                    <svg
                      aria-hidden="true"
                      data-icon="ellipsis"
                      fill="currentColor"
                      focusable="false"
                      height="1em"
                      viewBox="64 64 896 896"
                      width="1em"
                    >
                      <path
                        d="M176 511a56 56 0 10112 0 56 56 0 10-112 0zm280 0a56 56 0 10112 0 56 56 0 10-112 0zm280 0a56 56 0 10112 0 56 56 0 10-112 0z"
                      />
                    </svg>
                  </span>
                </button>
                <div>
                  <div
                    class="ant-tabs-dropdown"
                    style="opacity:0"
                  >
                    <ul
                      aria-label="expanded dropdown"
                      class="ant-tabs-dropdown-menu ant-tabs-dropdown-menu-root ant-tabs-dropdown-menu-vertical"
                      data-menu-list="true"
                      id="null-more-popup"
                      role="listbox"
                      tabindex="-1"
                    />
                    <div
                      aria-hidden="true"
                      style="display:none"
                    />
                  </div>
                </div>
              </div>
            </div>
            <div
              class="ant-tabs-content-holder"
            >
              <div
                class="ant-tabs-content ant-tabs-content-top"
              >
                <div
                  aria-hidden="false"
                  class="ant-tabs-tabpane ant-tabs-tabpane-active"
                  role="tabpanel"
                  tabindex="0"
                >
                  TTTT 1
                </div>
              </div>
            </div>
          </div>
        </div>
      </div>
    </div>
  </div>
</div>
`;

exports[`renders ./components/tabs/demo/position.md extend context correctly 1`] = `
Array [
  <div
    class="ant-space ant-space-horizontal ant-space-align-center"
    style="margin-bottom:24px"
  >
    <div
      class="ant-space-item"
      style="margin-right:8px"
    >
      Tab position:
    </div>
    <div
      class="ant-space-item"
    >
      <div
        class="ant-radio-group ant-radio-group-outline"
      >
        <label
          class="ant-radio-button-wrapper"
        >
          <span
            class="ant-radio-button"
          >
            <input
              class="ant-radio-button-input"
              type="radio"
              value="top"
            />
            <span
              class="ant-radio-button-inner"
            />
          </span>
          <span>
            top
          </span>
        </label>
        <label
          class="ant-radio-button-wrapper"
        >
          <span
            class="ant-radio-button"
          >
            <input
              class="ant-radio-button-input"
              type="radio"
              value="bottom"
            />
            <span
              class="ant-radio-button-inner"
            />
          </span>
          <span>
            bottom
          </span>
        </label>
        <label
          class="ant-radio-button-wrapper ant-radio-button-wrapper-checked"
        >
          <span
            class="ant-radio-button ant-radio-button-checked"
          >
            <input
              checked=""
              class="ant-radio-button-input"
              type="radio"
              value="left"
            />
            <span
              class="ant-radio-button-inner"
            />
          </span>
          <span>
            left
          </span>
        </label>
        <label
          class="ant-radio-button-wrapper"
        >
          <span
            class="ant-radio-button"
          >
            <input
              class="ant-radio-button-input"
              type="radio"
              value="right"
            />
            <span
              class="ant-radio-button-inner"
            />
          </span>
          <span>
            right
          </span>
        </label>
      </div>
    </div>
  </div>,
  <div
    class="ant-tabs ant-tabs-left"
  >
    <div
      class="ant-tabs-nav"
      role="tablist"
    >
      <div
        class="ant-tabs-nav-wrap"
      >
        <div
          class="ant-tabs-nav-list"
          style="transform:translate(0px, 0px)"
        >
          <div
            class="ant-tabs-tab ant-tabs-tab-active"
          >
            <div
              aria-selected="true"
              class="ant-tabs-tab-btn"
              role="tab"
              tabindex="0"
            >
              Tab 1
            </div>
          </div>
          <div
            class="ant-tabs-tab"
          >
            <div
              aria-selected="false"
              class="ant-tabs-tab-btn"
              role="tab"
              tabindex="0"
            >
              Tab 2
            </div>
          </div>
          <div
            class="ant-tabs-tab"
          >
            <div
              aria-selected="false"
              class="ant-tabs-tab-btn"
              role="tab"
              tabindex="0"
            >
              Tab 3
            </div>
          </div>
          <div
            class="ant-tabs-ink-bar ant-tabs-ink-bar-animated"
          />
        </div>
      </div>
      <div
        class="ant-tabs-nav-operations ant-tabs-nav-operations-hidden"
      >
        <button
          aria-controls="null-more-popup"
          aria-expanded="false"
          aria-haspopup="listbox"
          aria-hidden="true"
          class="ant-tabs-nav-more"
          id="null-more"
          style="visibility:hidden;order:1"
          tabindex="-1"
          type="button"
        >
          <span
            aria-label="ellipsis"
            class="anticon anticon-ellipsis"
            role="img"
          >
            <svg
              aria-hidden="true"
              data-icon="ellipsis"
              fill="currentColor"
              focusable="false"
              height="1em"
              viewBox="64 64 896 896"
              width="1em"
            >
              <path
                d="M176 511a56 56 0 10112 0 56 56 0 10-112 0zm280 0a56 56 0 10112 0 56 56 0 10-112 0zm280 0a56 56 0 10112 0 56 56 0 10-112 0z"
              />
            </svg>
          </span>
        </button>
        <div>
          <div
            class="ant-tabs-dropdown"
            style="opacity:0"
          >
            <ul
              aria-label="expanded dropdown"
              class="ant-tabs-dropdown-menu ant-tabs-dropdown-menu-root ant-tabs-dropdown-menu-vertical"
              data-menu-list="true"
              id="null-more-popup"
              role="listbox"
              tabindex="-1"
            />
            <div
              aria-hidden="true"
              style="display:none"
            />
          </div>
        </div>
      </div>
    </div>
    <div
      class="ant-tabs-content-holder"
    >
      <div
        class="ant-tabs-content ant-tabs-content-left"
      >
        <div
          aria-hidden="false"
          class="ant-tabs-tabpane ant-tabs-tabpane-active"
          role="tabpanel"
          tabindex="0"
        >
          Content of Tab 1
        </div>
      </div>
    </div>
  </div>,
]
`;

exports[`renders ./components/tabs/demo/size.md extend context correctly 1`] = `
<div>
  <div
    class="ant-radio-group ant-radio-group-outline"
    style="margin-bottom:16px"
  >
    <label
      class="ant-radio-button-wrapper ant-radio-button-wrapper-checked"
    >
      <span
        class="ant-radio-button ant-radio-button-checked"
      >
        <input
          checked=""
          class="ant-radio-button-input"
          type="radio"
          value="small"
        />
        <span
          class="ant-radio-button-inner"
        />
      </span>
      <span>
        Small
      </span>
    </label>
    <label
      class="ant-radio-button-wrapper"
    >
      <span
        class="ant-radio-button"
      >
        <input
          class="ant-radio-button-input"
          type="radio"
          value="middle"
        />
        <span
          class="ant-radio-button-inner"
        />
      </span>
      <span>
        Middle
      </span>
    </label>
    <label
      class="ant-radio-button-wrapper"
    >
      <span
        class="ant-radio-button"
      >
        <input
          class="ant-radio-button-input"
          type="radio"
          value="large"
        />
        <span
          class="ant-radio-button-inner"
        />
      </span>
      <span>
        Large
      </span>
    </label>
  </div>
  <div
    class="ant-tabs ant-tabs-top ant-tabs-small"
    style="margin-bottom:32px"
  >
    <div
      class="ant-tabs-nav"
      role="tablist"
    >
      <div
        class="ant-tabs-nav-wrap"
      >
        <div
          class="ant-tabs-nav-list"
          style="transform:translate(0px, 0px)"
        >
          <div
            class="ant-tabs-tab ant-tabs-tab-active"
          >
            <div
              aria-selected="true"
              class="ant-tabs-tab-btn"
              role="tab"
              tabindex="0"
            >
              Tab 1
            </div>
          </div>
          <div
            class="ant-tabs-tab"
          >
            <div
              aria-selected="false"
              class="ant-tabs-tab-btn"
              role="tab"
              tabindex="0"
            >
              Tab 2
            </div>
          </div>
          <div
            class="ant-tabs-tab"
          >
            <div
              aria-selected="false"
              class="ant-tabs-tab-btn"
              role="tab"
              tabindex="0"
            >
              Tab 3
            </div>
          </div>
          <div
            class="ant-tabs-ink-bar ant-tabs-ink-bar-animated"
          />
        </div>
      </div>
      <div
        class="ant-tabs-nav-operations ant-tabs-nav-operations-hidden"
      >
        <button
          aria-controls="null-more-popup"
          aria-expanded="false"
          aria-haspopup="listbox"
          aria-hidden="true"
          class="ant-tabs-nav-more"
          id="null-more"
          style="visibility:hidden;order:1"
          tabindex="-1"
          type="button"
        >
          <span
            aria-label="ellipsis"
            class="anticon anticon-ellipsis"
            role="img"
          >
            <svg
              aria-hidden="true"
              data-icon="ellipsis"
              fill="currentColor"
              focusable="false"
              height="1em"
              viewBox="64 64 896 896"
              width="1em"
            >
              <path
                d="M176 511a56 56 0 10112 0 56 56 0 10-112 0zm280 0a56 56 0 10112 0 56 56 0 10-112 0zm280 0a56 56 0 10112 0 56 56 0 10-112 0z"
              />
            </svg>
          </span>
        </button>
        <div>
          <div
            class="ant-tabs-dropdown"
            style="opacity:0"
          >
            <ul
              aria-label="expanded dropdown"
              class="ant-tabs-dropdown-menu ant-tabs-dropdown-menu-root ant-tabs-dropdown-menu-vertical"
              data-menu-list="true"
              id="null-more-popup"
              role="listbox"
              tabindex="-1"
            />
            <div
              aria-hidden="true"
              style="display:none"
            />
          </div>
        </div>
      </div>
    </div>
    <div
      class="ant-tabs-content-holder"
    >
      <div
        class="ant-tabs-content ant-tabs-content-top"
      >
        <div
          aria-hidden="false"
          class="ant-tabs-tabpane ant-tabs-tabpane-active"
          role="tabpanel"
          tabindex="0"
        >
          Content of tab 1
        </div>
      </div>
    </div>
  </div>
  <div
    class="ant-tabs ant-tabs-top ant-tabs-small ant-tabs-card"
  >
    <div
      class="ant-tabs-nav"
      role="tablist"
    >
      <div
        class="ant-tabs-nav-wrap"
      >
        <div
          class="ant-tabs-nav-list"
          style="transform:translate(0px, 0px)"
        >
          <div
            class="ant-tabs-tab ant-tabs-tab-active"
          >
            <div
              aria-selected="true"
              class="ant-tabs-tab-btn"
              role="tab"
              tabindex="0"
            >
              Card Tab 1
            </div>
          </div>
          <div
            class="ant-tabs-tab"
          >
            <div
              aria-selected="false"
              class="ant-tabs-tab-btn"
              role="tab"
              tabindex="0"
            >
              Card Tab 2
            </div>
          </div>
          <div
            class="ant-tabs-tab"
          >
            <div
              aria-selected="false"
              class="ant-tabs-tab-btn"
              role="tab"
              tabindex="0"
            >
              Card Tab 3
            </div>
          </div>
          <div
            class="ant-tabs-ink-bar ant-tabs-ink-bar-animated"
          />
        </div>
      </div>
      <div
        class="ant-tabs-nav-operations ant-tabs-nav-operations-hidden"
      >
        <button
          aria-controls="null-more-popup"
          aria-expanded="false"
          aria-haspopup="listbox"
          aria-hidden="true"
          class="ant-tabs-nav-more"
          id="null-more"
          style="visibility:hidden;order:1"
          tabindex="-1"
          type="button"
        >
          <span
            aria-label="ellipsis"
            class="anticon anticon-ellipsis"
            role="img"
          >
            <svg
              aria-hidden="true"
              data-icon="ellipsis"
              fill="currentColor"
              focusable="false"
              height="1em"
              viewBox="64 64 896 896"
              width="1em"
            >
              <path
                d="M176 511a56 56 0 10112 0 56 56 0 10-112 0zm280 0a56 56 0 10112 0 56 56 0 10-112 0zm280 0a56 56 0 10112 0 56 56 0 10-112 0z"
              />
            </svg>
          </span>
        </button>
        <div>
          <div
            class="ant-tabs-dropdown"
            style="opacity:0"
          >
            <ul
              aria-label="expanded dropdown"
              class="ant-tabs-dropdown-menu ant-tabs-dropdown-menu-root ant-tabs-dropdown-menu-vertical"
              data-menu-list="true"
              id="null-more-popup"
              role="listbox"
              tabindex="-1"
            />
            <div
              aria-hidden="true"
              style="display:none"
            />
          </div>
        </div>
      </div>
    </div>
    <div
      class="ant-tabs-content-holder"
    >
      <div
        class="ant-tabs-content ant-tabs-content-top"
      >
        <div
          aria-hidden="false"
          class="ant-tabs-tabpane ant-tabs-tabpane-active"
          role="tabpanel"
          tabindex="0"
        >
          Content of card tab 1
        </div>
      </div>
    </div>
  </div>
</div>
`;

exports[`renders ./components/tabs/demo/slide.md extend context correctly 1`] = `
<div>
  <div
    class="ant-radio-group ant-radio-group-outline"
    style="margin-bottom:8px"
  >
    <label
      class="ant-radio-button-wrapper ant-radio-button-wrapper-checked"
    >
      <span
        class="ant-radio-button ant-radio-button-checked"
      >
        <input
          checked=""
          class="ant-radio-button-input"
          type="radio"
          value="top"
        />
        <span
          class="ant-radio-button-inner"
        />
      </span>
      <span>
        Horizontal
      </span>
    </label>
    <label
      class="ant-radio-button-wrapper"
    >
      <span
        class="ant-radio-button"
      >
        <input
          class="ant-radio-button-input"
          type="radio"
          value="left"
        />
        <span
          class="ant-radio-button-inner"
        />
      </span>
      <span>
        Vertical
      </span>
    </label>
  </div>
  <div
    class="ant-tabs ant-tabs-top"
    style="height:220px"
  >
    <div
      class="ant-tabs-nav"
      role="tablist"
    >
      <div
        class="ant-tabs-nav-wrap"
      >
        <div
          class="ant-tabs-nav-list"
          style="transform:translate(0px, 0px)"
        >
          <div
            class="ant-tabs-tab"
          >
            <div
              aria-disabled="false"
              aria-selected="false"
              class="ant-tabs-tab-btn"
              role="tab"
              tabindex="0"
            >
              Tab-0
            </div>
          </div>
          <div
            class="ant-tabs-tab ant-tabs-tab-active"
          >
            <div
              aria-disabled="false"
              aria-selected="true"
              class="ant-tabs-tab-btn"
              role="tab"
              tabindex="0"
            >
              Tab-1
            </div>
          </div>
          <div
            class="ant-tabs-tab"
          >
            <div
              aria-disabled="false"
              aria-selected="false"
              class="ant-tabs-tab-btn"
              role="tab"
              tabindex="0"
            >
              Tab-2
            </div>
          </div>
          <div
            class="ant-tabs-tab"
          >
            <div
              aria-disabled="false"
              aria-selected="false"
              class="ant-tabs-tab-btn"
              role="tab"
              tabindex="0"
            >
              Tab-3
            </div>
          </div>
          <div
            class="ant-tabs-tab"
          >
            <div
              aria-disabled="false"
              aria-selected="false"
              class="ant-tabs-tab-btn"
              role="tab"
              tabindex="0"
            >
              Tab-4
            </div>
          </div>
          <div
            class="ant-tabs-tab"
          >
            <div
              aria-disabled="false"
              aria-selected="false"
              class="ant-tabs-tab-btn"
              role="tab"
              tabindex="0"
            >
              Tab-5
            </div>
          </div>
          <div
            class="ant-tabs-tab"
          >
            <div
              aria-disabled="false"
              aria-selected="false"
              class="ant-tabs-tab-btn"
              role="tab"
              tabindex="0"
            >
              Tab-6
            </div>
          </div>
          <div
            class="ant-tabs-tab"
          >
            <div
              aria-disabled="false"
              aria-selected="false"
              class="ant-tabs-tab-btn"
              role="tab"
              tabindex="0"
            >
              Tab-7
            </div>
          </div>
          <div
            class="ant-tabs-tab"
          >
            <div
              aria-disabled="false"
              aria-selected="false"
              class="ant-tabs-tab-btn"
              role="tab"
              tabindex="0"
            >
              Tab-8
            </div>
          </div>
          <div
            class="ant-tabs-tab"
          >
            <div
              aria-disabled="false"
              aria-selected="false"
              class="ant-tabs-tab-btn"
              role="tab"
              tabindex="0"
            >
              Tab-9
            </div>
          </div>
          <div
            class="ant-tabs-tab"
          >
            <div
              aria-disabled="false"
              aria-selected="false"
              class="ant-tabs-tab-btn"
              role="tab"
              tabindex="0"
            >
              Tab-10
            </div>
          </div>
          <div
            class="ant-tabs-tab"
          >
            <div
              aria-disabled="false"
              aria-selected="false"
              class="ant-tabs-tab-btn"
              role="tab"
              tabindex="0"
            >
              Tab-11
            </div>
          </div>
          <div
            class="ant-tabs-tab"
          >
            <div
              aria-disabled="false"
              aria-selected="false"
              class="ant-tabs-tab-btn"
              role="tab"
              tabindex="0"
            >
              Tab-12
            </div>
          </div>
          <div
            class="ant-tabs-tab"
          >
            <div
              aria-disabled="false"
              aria-selected="false"
              class="ant-tabs-tab-btn"
              role="tab"
              tabindex="0"
            >
              Tab-13
            </div>
          </div>
          <div
            class="ant-tabs-tab"
          >
            <div
              aria-disabled="false"
              aria-selected="false"
              class="ant-tabs-tab-btn"
              role="tab"
              tabindex="0"
            >
              Tab-14
            </div>
          </div>
          <div
            class="ant-tabs-tab"
          >
            <div
              aria-disabled="false"
              aria-selected="false"
              class="ant-tabs-tab-btn"
              role="tab"
              tabindex="0"
            >
              Tab-15
            </div>
          </div>
          <div
            class="ant-tabs-tab"
          >
            <div
              aria-disabled="false"
              aria-selected="false"
              class="ant-tabs-tab-btn"
              role="tab"
              tabindex="0"
            >
              Tab-16
            </div>
          </div>
          <div
            class="ant-tabs-tab"
          >
            <div
              aria-disabled="false"
              aria-selected="false"
              class="ant-tabs-tab-btn"
              role="tab"
              tabindex="0"
            >
              Tab-17
            </div>
          </div>
          <div
            class="ant-tabs-tab"
          >
            <div
              aria-disabled="false"
              aria-selected="false"
              class="ant-tabs-tab-btn"
              role="tab"
              tabindex="0"
            >
              Tab-18
            </div>
          </div>
          <div
            class="ant-tabs-tab"
          >
            <div
              aria-disabled="false"
              aria-selected="false"
              class="ant-tabs-tab-btn"
              role="tab"
              tabindex="0"
            >
              Tab-19
            </div>
          </div>
          <div
            class="ant-tabs-tab"
          >
            <div
              aria-disabled="false"
              aria-selected="false"
              class="ant-tabs-tab-btn"
              role="tab"
              tabindex="0"
            >
              Tab-20
            </div>
          </div>
          <div
            class="ant-tabs-tab"
          >
            <div
              aria-disabled="false"
              aria-selected="false"
              class="ant-tabs-tab-btn"
              role="tab"
              tabindex="0"
            >
              Tab-21
            </div>
          </div>
          <div
            class="ant-tabs-tab"
          >
            <div
              aria-disabled="false"
              aria-selected="false"
              class="ant-tabs-tab-btn"
              role="tab"
              tabindex="0"
            >
              Tab-22
            </div>
          </div>
          <div
            class="ant-tabs-tab"
          >
            <div
              aria-disabled="false"
              aria-selected="false"
              class="ant-tabs-tab-btn"
              role="tab"
              tabindex="0"
            >
              Tab-23
            </div>
          </div>
          <div
            class="ant-tabs-tab"
          >
            <div
              aria-disabled="false"
              aria-selected="false"
              class="ant-tabs-tab-btn"
              role="tab"
              tabindex="0"
            >
              Tab-24
            </div>
          </div>
          <div
            class="ant-tabs-tab"
          >
            <div
              aria-disabled="false"
              aria-selected="false"
              class="ant-tabs-tab-btn"
              role="tab"
              tabindex="0"
            >
              Tab-25
            </div>
          </div>
          <div
            class="ant-tabs-tab"
          >
            <div
              aria-disabled="false"
              aria-selected="false"
              class="ant-tabs-tab-btn"
              role="tab"
              tabindex="0"
            >
              Tab-26
            </div>
          </div>
          <div
            class="ant-tabs-tab"
          >
            <div
              aria-disabled="false"
              aria-selected="false"
              class="ant-tabs-tab-btn"
              role="tab"
              tabindex="0"
            >
              Tab-27
            </div>
          </div>
          <div
            class="ant-tabs-tab ant-tabs-tab-disabled"
          >
            <div
              aria-disabled="true"
              aria-selected="false"
              class="ant-tabs-tab-btn"
              role="tab"
            >
              Tab-28
            </div>
          </div>
          <div
            class="ant-tabs-tab"
          >
            <div
              aria-disabled="false"
              aria-selected="false"
              class="ant-tabs-tab-btn"
              role="tab"
              tabindex="0"
            >
              Tab-29
            </div>
          </div>
          <div
            class="ant-tabs-ink-bar ant-tabs-ink-bar-animated"
          />
        </div>
      </div>
      <div
        class="ant-tabs-nav-operations ant-tabs-nav-operations-hidden"
      >
        <button
          aria-controls="null-more-popup"
          aria-expanded="false"
          aria-haspopup="listbox"
          aria-hidden="true"
          class="ant-tabs-nav-more"
          id="null-more"
          style="visibility:hidden;order:1"
          tabindex="-1"
          type="button"
        >
          <span
            aria-label="ellipsis"
            class="anticon anticon-ellipsis"
            role="img"
          >
            <svg
              aria-hidden="true"
              data-icon="ellipsis"
              fill="currentColor"
              focusable="false"
              height="1em"
              viewBox="64 64 896 896"
              width="1em"
            >
              <path
                d="M176 511a56 56 0 10112 0 56 56 0 10-112 0zm280 0a56 56 0 10112 0 56 56 0 10-112 0zm280 0a56 56 0 10112 0 56 56 0 10-112 0z"
              />
            </svg>
          </span>
        </button>
        <div>
          <div
            class="ant-tabs-dropdown"
            style="opacity:0"
          >
            <ul
              aria-label="expanded dropdown"
              class="ant-tabs-dropdown-menu ant-tabs-dropdown-menu-root ant-tabs-dropdown-menu-vertical"
              data-menu-list="true"
              id="null-more-popup"
              role="listbox"
              tabindex="-1"
            />
            <div
              aria-hidden="true"
              style="display:none"
            />
          </div>
        </div>
      </div>
    </div>
    <div
      class="ant-tabs-content-holder"
    >
      <div
        class="ant-tabs-content ant-tabs-content-top"
      >
        <div
          aria-hidden="false"
          class="ant-tabs-tabpane ant-tabs-tabpane-active"
          role="tabpanel"
          tabindex="0"
        >
          Content of tab 1
        </div>
      </div>
    </div>
  </div>
</div>
`;<|MERGE_RESOLUTION|>--- conflicted
+++ resolved
@@ -563,30 +563,18 @@
           tabindex="0"
         >
           <p>
-<<<<<<< HEAD
             Content of Tab Pane
+            <!-- -->
             1
           </p>
           <p>
             Content of Tab Pane
+            <!-- -->
             1
           </p>
           <p>
             Content of Tab Pane
-=======
-            Content of Tab Pane 
             <!-- -->
-            1
-          </p>
-          <p>
-            Content of Tab Pane 
-            <!-- -->
-            1
-          </p>
-          <p>
-            Content of Tab Pane 
-            <!-- -->
->>>>>>> 44eb2505
             1
           </p>
         </div>
@@ -2090,12 +2078,8 @@
                   />
                 </svg>
               </span>
-<<<<<<< HEAD
               Tab
-=======
-              Tab 
               <!-- -->
->>>>>>> 44eb2505
               1
             </span>
           </div>
@@ -2129,12 +2113,8 @@
                   />
                 </svg>
               </span>
-<<<<<<< HEAD
               Tab
-=======
-              Tab 
               <!-- -->
->>>>>>> 44eb2505
               2
             </span>
           </div>
@@ -2296,12 +2276,8 @@
                     <div
                       class="ant-select-item-option-content"
                     >
-<<<<<<< HEAD
                       Parent -
-=======
-                      Parent - 
                       <!-- -->
->>>>>>> 44eb2505
                       left
                     </div>
                     <span
@@ -2318,12 +2294,8 @@
                     <div
                       class="ant-select-item-option-content"
                     >
-<<<<<<< HEAD
                       Parent -
-=======
-                      Parent - 
                       <!-- -->
->>>>>>> 44eb2505
                       right
                     </div>
                     <span
@@ -2340,12 +2312,8 @@
                     <div
                       class="ant-select-item-option-content"
                     >
-<<<<<<< HEAD
                       Parent -
-=======
-                      Parent - 
                       <!-- -->
->>>>>>> 44eb2505
                       top
                     </div>
                     <span
@@ -2362,12 +2330,8 @@
                     <div
                       class="ant-select-item-option-content"
                     >
-<<<<<<< HEAD
                       Parent -
-=======
-                      Parent - 
                       <!-- -->
->>>>>>> 44eb2505
                       bottom
                     </div>
                     <span
@@ -2487,12 +2451,8 @@
                     <div
                       class="ant-select-item-option-content"
                     >
-<<<<<<< HEAD
                       Child -
-=======
-                      Child - 
                       <!-- -->
->>>>>>> 44eb2505
                       left
                     </div>
                     <span
@@ -2509,12 +2469,8 @@
                     <div
                       class="ant-select-item-option-content"
                     >
-<<<<<<< HEAD
                       Child -
-=======
-                      Child - 
                       <!-- -->
->>>>>>> 44eb2505
                       right
                     </div>
                     <span
@@ -2531,12 +2487,8 @@
                     <div
                       class="ant-select-item-option-content"
                     >
-<<<<<<< HEAD
                       Child -
-=======
-                      Child - 
                       <!-- -->
->>>>>>> 44eb2505
                       top
                     </div>
                     <span
@@ -2553,12 +2505,8 @@
                     <div
                       class="ant-select-item-option-content"
                     >
-<<<<<<< HEAD
                       Child -
-=======
-                      Child - 
                       <!-- -->
->>>>>>> 44eb2505
                       bottom
                     </div>
                     <span
