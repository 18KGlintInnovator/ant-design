// Jest Snapshot v1, https://goo.gl/fbAQLP

exports[`renders ./components/tabs/demo/animated.md extend context correctly 1`] = `
Array [
  <div
    class="ant-space ant-space-horizontal ant-space-align-center"
  >
    <div
      class="ant-space-item"
      style="margin-right:8px"
    >
      <button
        aria-checked="true"
        class="ant-switch ant-switch-checked"
        role="switch"
        type="button"
      >
        <div
          class="ant-switch-handle"
        />
        <span
          class="ant-switch-inner"
        >
          inkBar
        </span>
      </button>
    </div>
    <div
      class="ant-space-item"
    >
      <button
        aria-checked="true"
        class="ant-switch ant-switch-checked"
        role="switch"
        type="button"
      >
        <div
          class="ant-switch-handle"
        />
        <span
          class="ant-switch-inner"
        >
          tabPane
        </span>
      </button>
    </div>
  </div>,
  <div
    class="ant-tabs ant-tabs-top"
  >
    <div
      class="ant-tabs-nav"
      role="tablist"
    >
      <div
        class="ant-tabs-nav-wrap"
      >
        <div
          class="ant-tabs-nav-list"
          style="transform:translate(0px, 0px)"
        >
          <div
            class="ant-tabs-tab ant-tabs-tab-active"
          >
            <div
              aria-selected="true"
              class="ant-tabs-tab-btn"
              role="tab"
              tabindex="0"
            >
              Bamboo
            </div>
          </div>
          <div
            class="ant-tabs-tab"
          >
            <div
              aria-selected="false"
              class="ant-tabs-tab-btn"
              role="tab"
              tabindex="0"
            >
              Little
            </div>
          </div>
          <div
            class="ant-tabs-tab"
          >
            <div
              aria-selected="false"
              class="ant-tabs-tab-btn"
              role="tab"
              tabindex="0"
            >
              Light
            </div>
          </div>
          <div
            class="ant-tabs-ink-bar ant-tabs-ink-bar-animated"
          />
        </div>
      </div>
      <div
        class="ant-tabs-nav-operations ant-tabs-nav-operations-hidden"
      >
        <button
          aria-controls="null-more-popup"
          aria-expanded="false"
          aria-haspopup="listbox"
          aria-hidden="true"
          class="ant-tabs-nav-more"
          id="null-more"
          style="visibility:hidden;order:1"
          tabindex="-1"
          type="button"
        >
          <span
            aria-label="ellipsis"
            class="anticon anticon-ellipsis"
            role="img"
          >
            <svg
              aria-hidden="true"
              data-icon="ellipsis"
              fill="currentColor"
              focusable="false"
              height="1em"
              viewBox="64 64 896 896"
              width="1em"
            >
              <path
                d="M176 511a56 56 0 10112 0 56 56 0 10-112 0zm280 0a56 56 0 10112 0 56 56 0 10-112 0zm280 0a56 56 0 10112 0 56 56 0 10-112 0z"
              />
            </svg>
          </span>
        </button>
        <div>
          <div
            class="ant-tabs-dropdown"
            style="opacity:0"
          >
            <ul
              aria-label="expanded dropdown"
              class="ant-tabs-dropdown-menu ant-tabs-dropdown-menu-root ant-tabs-dropdown-menu-vertical"
              data-menu-list="true"
              id="null-more-popup"
              role="listbox"
              tabindex="-1"
            />
            <div
              aria-hidden="true"
              style="display:none"
            />
          </div>
        </div>
      </div>
    </div>
    <div
      class="ant-tabs-content-holder"
    >
      <div
        class="ant-tabs-content ant-tabs-content-top ant-tabs-content-animated"
      >
        <div
          aria-hidden="false"
          class="ant-tabs-tabpane ant-tabs-tabpane-active"
          role="tabpanel"
          style="height:200px;box-shadow:0 0 3px rgba(255, 0, 0, 0.5)"
          tabindex="0"
        >
          Hello Bamboo!
        </div>
      </div>
    </div>
  </div>,
]
`;

exports[`renders ./components/tabs/demo/basic.md extend context correctly 1`] = `
<div
  class="ant-tabs ant-tabs-top"
>
  <div
    class="ant-tabs-nav"
    role="tablist"
  >
    <div
      class="ant-tabs-nav-wrap"
    >
      <div
        class="ant-tabs-nav-list"
        style="transform:translate(0px, 0px)"
      >
        <div
          class="ant-tabs-tab ant-tabs-tab-active"
        >
          <div
            aria-selected="true"
            class="ant-tabs-tab-btn"
            role="tab"
            tabindex="0"
          >
            Tab 1
          </div>
        </div>
        <div
          class="ant-tabs-tab"
        >
          <div
            aria-selected="false"
            class="ant-tabs-tab-btn"
            role="tab"
            tabindex="0"
          >
            Tab 2
          </div>
        </div>
        <div
          class="ant-tabs-tab"
        >
          <div
            aria-selected="false"
            class="ant-tabs-tab-btn"
            role="tab"
            tabindex="0"
          >
            Tab 3
          </div>
        </div>
        <div
          class="ant-tabs-ink-bar ant-tabs-ink-bar-animated"
        />
      </div>
    </div>
    <div
      class="ant-tabs-nav-operations ant-tabs-nav-operations-hidden"
    >
      <button
        aria-controls="null-more-popup"
        aria-expanded="false"
        aria-haspopup="listbox"
        aria-hidden="true"
        class="ant-tabs-nav-more"
        id="null-more"
        style="visibility:hidden;order:1"
        tabindex="-1"
        type="button"
      >
        <span
          aria-label="ellipsis"
          class="anticon anticon-ellipsis"
          role="img"
        >
          <svg
            aria-hidden="true"
            data-icon="ellipsis"
            fill="currentColor"
            focusable="false"
            height="1em"
            viewBox="64 64 896 896"
            width="1em"
          >
            <path
              d="M176 511a56 56 0 10112 0 56 56 0 10-112 0zm280 0a56 56 0 10112 0 56 56 0 10-112 0zm280 0a56 56 0 10112 0 56 56 0 10-112 0z"
            />
          </svg>
        </span>
      </button>
      <div>
        <div
          class="ant-tabs-dropdown"
          style="opacity:0"
        >
          <ul
            aria-label="expanded dropdown"
            class="ant-tabs-dropdown-menu ant-tabs-dropdown-menu-root ant-tabs-dropdown-menu-vertical"
            data-menu-list="true"
            id="null-more-popup"
            role="listbox"
            tabindex="-1"
          />
          <div
            aria-hidden="true"
            style="display:none"
          />
        </div>
      </div>
    </div>
  </div>
  <div
    class="ant-tabs-content-holder"
  >
    <div
      class="ant-tabs-content ant-tabs-content-top"
    >
      <div
        aria-hidden="false"
        class="ant-tabs-tabpane ant-tabs-tabpane-active"
        role="tabpanel"
        tabindex="0"
      >
        Content of Tab Pane 1
      </div>
    </div>
  </div>
</div>
`;

exports[`renders ./components/tabs/demo/card.md extend context correctly 1`] = `
<div
  class="ant-tabs ant-tabs-top ant-tabs-card"
>
  <div
    class="ant-tabs-nav"
    role="tablist"
  >
    <div
      class="ant-tabs-nav-wrap"
    >
      <div
        class="ant-tabs-nav-list"
        style="transform:translate(0px, 0px)"
      >
        <div
          class="ant-tabs-tab ant-tabs-tab-active"
        >
          <div
            aria-selected="true"
            class="ant-tabs-tab-btn"
            role="tab"
            tabindex="0"
          >
            Tab 1
          </div>
        </div>
        <div
          class="ant-tabs-tab"
        >
          <div
            aria-selected="false"
            class="ant-tabs-tab-btn"
            role="tab"
            tabindex="0"
          >
            Tab 2
          </div>
        </div>
        <div
          class="ant-tabs-tab"
        >
          <div
            aria-selected="false"
            class="ant-tabs-tab-btn"
            role="tab"
            tabindex="0"
          >
            Tab 3
          </div>
        </div>
        <div
          class="ant-tabs-ink-bar ant-tabs-ink-bar-animated"
        />
      </div>
    </div>
    <div
      class="ant-tabs-nav-operations ant-tabs-nav-operations-hidden"
    >
      <button
        aria-controls="null-more-popup"
        aria-expanded="false"
        aria-haspopup="listbox"
        aria-hidden="true"
        class="ant-tabs-nav-more"
        id="null-more"
        style="visibility:hidden;order:1"
        tabindex="-1"
        type="button"
      >
        <span
          aria-label="ellipsis"
          class="anticon anticon-ellipsis"
          role="img"
        >
          <svg
            aria-hidden="true"
            data-icon="ellipsis"
            fill="currentColor"
            focusable="false"
            height="1em"
            viewBox="64 64 896 896"
            width="1em"
          >
            <path
              d="M176 511a56 56 0 10112 0 56 56 0 10-112 0zm280 0a56 56 0 10112 0 56 56 0 10-112 0zm280 0a56 56 0 10112 0 56 56 0 10-112 0z"
            />
          </svg>
        </span>
      </button>
      <div>
        <div
          class="ant-tabs-dropdown"
          style="opacity:0"
        >
          <ul
            aria-label="expanded dropdown"
            class="ant-tabs-dropdown-menu ant-tabs-dropdown-menu-root ant-tabs-dropdown-menu-vertical"
            data-menu-list="true"
            id="null-more-popup"
            role="listbox"
            tabindex="-1"
          />
          <div
            aria-hidden="true"
            style="display:none"
          />
        </div>
      </div>
    </div>
  </div>
  <div
    class="ant-tabs-content-holder"
  >
    <div
      class="ant-tabs-content ant-tabs-content-top"
    >
      <div
        aria-hidden="false"
        class="ant-tabs-tabpane ant-tabs-tabpane-active"
        role="tabpanel"
        tabindex="0"
      >
        Content of Tab Pane 1
      </div>
    </div>
  </div>
</div>
`;

exports[`renders ./components/tabs/demo/card-top.md extend context correctly 1`] = `
<div
  class="card-container"
>
  <div
    class="ant-tabs ant-tabs-top ant-tabs-card"
  >
    <div
      class="ant-tabs-nav"
      role="tablist"
    >
      <div
        class="ant-tabs-nav-wrap"
      >
        <div
          class="ant-tabs-nav-list"
          style="transform:translate(0px, 0px)"
        >
          <div
            class="ant-tabs-tab ant-tabs-tab-active"
          >
            <div
              aria-selected="true"
              class="ant-tabs-tab-btn"
              role="tab"
              tabindex="0"
            >
              Tab Title 1
            </div>
          </div>
          <div
            class="ant-tabs-tab"
          >
            <div
              aria-selected="false"
              class="ant-tabs-tab-btn"
              role="tab"
              tabindex="0"
            >
              Tab Title 2
            </div>
          </div>
          <div
            class="ant-tabs-tab"
          >
            <div
              aria-selected="false"
              class="ant-tabs-tab-btn"
              role="tab"
              tabindex="0"
            >
              Tab Title 3
            </div>
          </div>
          <div
            class="ant-tabs-ink-bar ant-tabs-ink-bar-animated"
          />
        </div>
      </div>
      <div
        class="ant-tabs-nav-operations ant-tabs-nav-operations-hidden"
      >
        <button
          aria-controls="null-more-popup"
          aria-expanded="false"
          aria-haspopup="listbox"
          aria-hidden="true"
          class="ant-tabs-nav-more"
          id="null-more"
          style="visibility:hidden;order:1"
          tabindex="-1"
          type="button"
        >
          <span
            aria-label="ellipsis"
            class="anticon anticon-ellipsis"
            role="img"
          >
            <svg
              aria-hidden="true"
              data-icon="ellipsis"
              fill="currentColor"
              focusable="false"
              height="1em"
              viewBox="64 64 896 896"
              width="1em"
            >
              <path
                d="M176 511a56 56 0 10112 0 56 56 0 10-112 0zm280 0a56 56 0 10112 0 56 56 0 10-112 0zm280 0a56 56 0 10112 0 56 56 0 10-112 0z"
              />
            </svg>
          </span>
        </button>
        <div>
          <div
            class="ant-tabs-dropdown"
            style="opacity:0"
          >
            <ul
              aria-label="expanded dropdown"
              class="ant-tabs-dropdown-menu ant-tabs-dropdown-menu-root ant-tabs-dropdown-menu-vertical"
              data-menu-list="true"
              id="null-more-popup"
              role="listbox"
              tabindex="-1"
            />
            <div
              aria-hidden="true"
              style="display:none"
            />
          </div>
        </div>
      </div>
    </div>
    <div
      class="ant-tabs-content-holder"
    >
      <div
        class="ant-tabs-content ant-tabs-content-top"
      >
        <div
          aria-hidden="false"
          class="ant-tabs-tabpane ant-tabs-tabpane-active"
          role="tabpanel"
          tabindex="0"
        >
          <p>
            Content of Tab Pane 1
          </p>
          <p>
            Content of Tab Pane 1
          </p>
          <p>
            Content of Tab Pane 1
          </p>
        </div>
      </div>
    </div>
  </div>
</div>
`;

exports[`renders ./components/tabs/demo/centered.md extend context correctly 1`] = `
<div
  class="ant-tabs ant-tabs-top ant-tabs-centered"
>
  <div
    class="ant-tabs-nav"
    role="tablist"
  >
    <div
      class="ant-tabs-nav-wrap"
    >
      <div
        class="ant-tabs-nav-list"
        style="transform:translate(0px, 0px)"
      >
        <div
          class="ant-tabs-tab ant-tabs-tab-active"
        >
          <div
            aria-selected="true"
            class="ant-tabs-tab-btn"
            role="tab"
            tabindex="0"
          >
            Tab 1
          </div>
        </div>
        <div
          class="ant-tabs-tab"
        >
          <div
            aria-selected="false"
            class="ant-tabs-tab-btn"
            role="tab"
            tabindex="0"
          >
            Tab 2
          </div>
        </div>
        <div
          class="ant-tabs-tab"
        >
          <div
            aria-selected="false"
            class="ant-tabs-tab-btn"
            role="tab"
            tabindex="0"
          >
            Tab 3
          </div>
        </div>
        <div
          class="ant-tabs-ink-bar ant-tabs-ink-bar-animated"
        />
      </div>
    </div>
    <div
      class="ant-tabs-nav-operations ant-tabs-nav-operations-hidden"
    >
      <button
        aria-controls="null-more-popup"
        aria-expanded="false"
        aria-haspopup="listbox"
        aria-hidden="true"
        class="ant-tabs-nav-more"
        id="null-more"
        style="visibility:hidden;order:1"
        tabindex="-1"
        type="button"
      >
        <span
          aria-label="ellipsis"
          class="anticon anticon-ellipsis"
          role="img"
        >
          <svg
            aria-hidden="true"
            data-icon="ellipsis"
            fill="currentColor"
            focusable="false"
            height="1em"
            viewBox="64 64 896 896"
            width="1em"
          >
            <path
              d="M176 511a56 56 0 10112 0 56 56 0 10-112 0zm280 0a56 56 0 10112 0 56 56 0 10-112 0zm280 0a56 56 0 10112 0 56 56 0 10-112 0z"
            />
          </svg>
        </span>
      </button>
      <div>
        <div
          class="ant-tabs-dropdown"
          style="opacity:0"
        >
          <ul
            aria-label="expanded dropdown"
            class="ant-tabs-dropdown-menu ant-tabs-dropdown-menu-root ant-tabs-dropdown-menu-vertical"
            data-menu-list="true"
            id="null-more-popup"
            role="listbox"
            tabindex="-1"
          />
          <div
            aria-hidden="true"
            style="display:none"
          />
        </div>
      </div>
    </div>
  </div>
  <div
    class="ant-tabs-content-holder"
  >
    <div
      class="ant-tabs-content ant-tabs-content-top"
    >
      <div
        aria-hidden="false"
        class="ant-tabs-tabpane ant-tabs-tabpane-active"
        role="tabpanel"
        tabindex="0"
      >
        Content of Tab Pane 1
      </div>
    </div>
  </div>
</div>
`;

exports[`renders ./components/tabs/demo/custom-add-trigger.md extend context correctly 1`] = `
<div>
  <div
    style="margin-bottom:16px"
  >
    <button
      class="ant-btn ant-btn-default"
      type="button"
    >
      <span>
        ADD
      </span>
    </button>
  </div>
  <div
    class="ant-tabs ant-tabs-top ant-tabs-editable ant-tabs-card ant-tabs-editable-card"
  >
    <div
      class="ant-tabs-nav"
      role="tablist"
    >
      <div
        class="ant-tabs-nav-wrap"
      >
        <div
          class="ant-tabs-nav-list"
          style="transform:translate(0px, 0px)"
        >
          <div
            class="ant-tabs-tab ant-tabs-tab-with-remove ant-tabs-tab-active"
          >
            <div
              aria-selected="true"
              class="ant-tabs-tab-btn"
              role="tab"
              tabindex="0"
            >
              Tab 1
            </div>
            <button
              aria-label="remove"
              class="ant-tabs-tab-remove"
              tabindex="0"
              type="button"
            >
              <span
                aria-label="close"
                class="anticon anticon-close"
                role="img"
              >
                <svg
                  aria-hidden="true"
                  data-icon="close"
                  fill="currentColor"
                  focusable="false"
                  height="1em"
                  viewBox="64 64 896 896"
                  width="1em"
                >
                  <path
                    d="M563.8 512l262.5-312.9c4.4-5.2.7-13.1-6.1-13.1h-79.8c-4.7 0-9.2 2.1-12.3 5.7L511.6 449.8 295.1 191.7c-3-3.6-7.5-5.7-12.3-5.7H203c-6.8 0-10.5 7.9-6.1 13.1L459.4 512 196.9 824.9A7.95 7.95 0 00203 838h79.8c4.7 0 9.2-2.1 12.3-5.7l216.5-258.1 216.5 258.1c3 3.6 7.5 5.7 12.3 5.7h79.8c6.8 0 10.5-7.9 6.1-13.1L563.8 512z"
                  />
                </svg>
              </span>
            </button>
          </div>
          <div
            class="ant-tabs-tab ant-tabs-tab-with-remove"
          >
            <div
              aria-selected="false"
              class="ant-tabs-tab-btn"
              role="tab"
              tabindex="0"
            >
              Tab 2
            </div>
            <button
              aria-label="remove"
              class="ant-tabs-tab-remove"
              tabindex="0"
              type="button"
            >
              <span
                aria-label="close"
                class="anticon anticon-close"
                role="img"
              >
                <svg
                  aria-hidden="true"
                  data-icon="close"
                  fill="currentColor"
                  focusable="false"
                  height="1em"
                  viewBox="64 64 896 896"
                  width="1em"
                >
                  <path
                    d="M563.8 512l262.5-312.9c4.4-5.2.7-13.1-6.1-13.1h-79.8c-4.7 0-9.2 2.1-12.3 5.7L511.6 449.8 295.1 191.7c-3-3.6-7.5-5.7-12.3-5.7H203c-6.8 0-10.5 7.9-6.1 13.1L459.4 512 196.9 824.9A7.95 7.95 0 00203 838h79.8c4.7 0 9.2-2.1 12.3-5.7l216.5-258.1 216.5 258.1c3 3.6 7.5 5.7 12.3 5.7h79.8c6.8 0 10.5-7.9 6.1-13.1L563.8 512z"
                  />
                </svg>
              </span>
            </button>
          </div>
          <div
            class="ant-tabs-ink-bar ant-tabs-ink-bar-animated"
          />
        </div>
      </div>
      <div
        class="ant-tabs-nav-operations ant-tabs-nav-operations-hidden"
      >
        <button
          aria-controls="null-more-popup"
          aria-expanded="false"
          aria-haspopup="listbox"
          aria-hidden="true"
          class="ant-tabs-nav-more"
          id="null-more"
          style="visibility:hidden;order:1"
          tabindex="-1"
          type="button"
        >
          <span
            aria-label="ellipsis"
            class="anticon anticon-ellipsis"
            role="img"
          >
            <svg
              aria-hidden="true"
              data-icon="ellipsis"
              fill="currentColor"
              focusable="false"
              height="1em"
              viewBox="64 64 896 896"
              width="1em"
            >
              <path
                d="M176 511a56 56 0 10112 0 56 56 0 10-112 0zm280 0a56 56 0 10112 0 56 56 0 10-112 0zm280 0a56 56 0 10112 0 56 56 0 10-112 0z"
              />
            </svg>
          </span>
        </button>
        <div>
          <div
            class="ant-tabs-dropdown"
            style="opacity:0"
          >
            <ul
              aria-label="expanded dropdown"
              class="ant-tabs-dropdown-menu ant-tabs-dropdown-menu-root ant-tabs-dropdown-menu-vertical"
              data-menu-list="true"
              id="null-more-popup"
              role="listbox"
              tabindex="-1"
            />
            <div
              aria-hidden="true"
              style="display:none"
            />
          </div>
        </div>
      </div>
    </div>
    <div
      class="ant-tabs-content-holder"
    >
      <div
        class="ant-tabs-content ant-tabs-content-top"
      >
        <div
          aria-hidden="false"
          class="ant-tabs-tabpane ant-tabs-tabpane-active"
          role="tabpanel"
          tabindex="0"
        >
          Content of Tab Pane 1
        </div>
      </div>
    </div>
  </div>
</div>
`;

exports[`renders ./components/tabs/demo/custom-tab-bar.md extend context correctly 1`] = `
<div>
  <div
    class="ant-tabs ant-tabs-top"
  >
    <div>
      <div />
      <div
        class="ant-tabs-nav site-custom-tab-bar"
        role="tablist"
      >
        <div
          class="ant-tabs-nav-wrap"
        >
          <div
            class="ant-tabs-nav-list"
            style="transform:translate(0px, 0px)"
          >
            <div
              class="ant-tabs-tab ant-tabs-tab-active"
            >
              <div
                aria-selected="true"
                class="ant-tabs-tab-btn"
                role="tab"
                tabindex="0"
              >
                Tab 1
              </div>
            </div>
            <div
              class="ant-tabs-tab"
            >
              <div
                aria-selected="false"
                class="ant-tabs-tab-btn"
                role="tab"
                tabindex="0"
              >
                Tab 2
              </div>
            </div>
            <div
              class="ant-tabs-tab"
            >
              <div
                aria-selected="false"
                class="ant-tabs-tab-btn"
                role="tab"
                tabindex="0"
              >
                Tab 3
              </div>
            </div>
            <div
              class="ant-tabs-ink-bar ant-tabs-ink-bar-animated"
            />
          </div>
        </div>
        <div
          class="ant-tabs-nav-operations ant-tabs-nav-operations-hidden"
        >
          <button
            aria-controls="null-more-popup"
            aria-expanded="false"
            aria-haspopup="listbox"
            aria-hidden="true"
            class="ant-tabs-nav-more"
            id="null-more"
            style="visibility:hidden;order:1"
            tabindex="-1"
            type="button"
          >
            <span
              aria-label="ellipsis"
              class="anticon anticon-ellipsis"
              role="img"
            >
              <svg
                aria-hidden="true"
                data-icon="ellipsis"
                fill="currentColor"
                focusable="false"
                height="1em"
                viewBox="64 64 896 896"
                width="1em"
              >
                <path
                  d="M176 511a56 56 0 10112 0 56 56 0 10-112 0zm280 0a56 56 0 10112 0 56 56 0 10-112 0zm280 0a56 56 0 10112 0 56 56 0 10-112 0z"
                />
              </svg>
            </span>
          </button>
          <div>
            <div
              class="ant-tabs-dropdown"
              style="opacity:0"
            >
              <ul
                aria-label="expanded dropdown"
                class="ant-tabs-dropdown-menu ant-tabs-dropdown-menu-root ant-tabs-dropdown-menu-vertical"
                data-menu-list="true"
                id="null-more-popup"
                role="listbox"
                tabindex="-1"
              />
              <div
                aria-hidden="true"
                style="display:none"
              />
            </div>
          </div>
        </div>
      </div>
    </div>
    <div
      class="ant-tabs-content-holder"
    >
      <div
        class="ant-tabs-content ant-tabs-content-top"
      >
        <div
          aria-hidden="false"
          class="ant-tabs-tabpane ant-tabs-tabpane-active"
          role="tabpanel"
          style="height:200px"
          tabindex="0"
        >
          Content of Tab Pane 1
        </div>
      </div>
    </div>
  </div>
</div>
`;

exports[`renders ./components/tabs/demo/custom-tab-bar-node.md extend context correctly 1`] = `
<div
  class="ant-tabs ant-tabs-top"
>
  <div
    class="ant-tabs-nav"
    role="tablist"
  >
    <div
      class="ant-tabs-nav-wrap"
    >
      <div
        class="ant-tabs-nav-list"
        style="transform:translate(0px, 0px)"
      >
        <div
          class=""
          style="margin-right:24px"
        >
          <div
            class="ant-tabs-tab ant-tabs-tab-active"
          >
            <div
              aria-selected="true"
              class="ant-tabs-tab-btn"
              role="tab"
              tabindex="0"
            >
              tab 1
            </div>
          </div>
        </div>
        <div
          class=""
          style="margin-right:24px"
        >
          <div
            class="ant-tabs-tab"
          >
            <div
              aria-selected="false"
              class="ant-tabs-tab-btn"
              role="tab"
              tabindex="0"
            >
              tab 2
            </div>
          </div>
        </div>
        <div
          class=""
          style="margin-right:24px"
        >
          <div
            class="ant-tabs-tab"
          >
            <div
              aria-selected="false"
              class="ant-tabs-tab-btn"
              role="tab"
              tabindex="0"
            >
              tab 3
            </div>
          </div>
        </div>
        <div
          class="ant-tabs-ink-bar ant-tabs-ink-bar-animated"
        />
      </div>
    </div>
    <div
      class="ant-tabs-nav-operations ant-tabs-nav-operations-hidden"
    >
      <button
        aria-controls="null-more-popup"
        aria-expanded="false"
        aria-haspopup="listbox"
        aria-hidden="true"
        class="ant-tabs-nav-more"
        id="null-more"
        style="visibility:hidden;order:1"
        tabindex="-1"
        type="button"
      >
        <span
          aria-label="ellipsis"
          class="anticon anticon-ellipsis"
          role="img"
        >
          <svg
            aria-hidden="true"
            data-icon="ellipsis"
            fill="currentColor"
            focusable="false"
            height="1em"
            viewBox="64 64 896 896"
            width="1em"
          >
            <path
              d="M176 511a56 56 0 10112 0 56 56 0 10-112 0zm280 0a56 56 0 10112 0 56 56 0 10-112 0zm280 0a56 56 0 10112 0 56 56 0 10-112 0z"
            />
          </svg>
        </span>
      </button>
      <div>
        <div
          class="ant-tabs-dropdown"
          style="opacity:0"
        >
          <ul
            aria-label="expanded dropdown"
            class="ant-tabs-dropdown-menu ant-tabs-dropdown-menu-root ant-tabs-dropdown-menu-vertical"
            data-menu-list="true"
            id="null-more-popup"
            role="listbox"
            tabindex="-1"
          />
          <div
            aria-hidden="true"
            style="display:none"
          />
        </div>
      </div>
    </div>
  </div>
  <div
    class="ant-tabs-content-holder"
  >
    <div
      class="ant-tabs-content ant-tabs-content-top"
    >
      <div
        aria-hidden="false"
        class="ant-tabs-tabpane ant-tabs-tabpane-active"
        role="tabpanel"
        tabindex="0"
      >
        Content of Tab Pane 1
      </div>
    </div>
  </div>
</div>
`;

exports[`renders ./components/tabs/demo/deprecated.md extend context correctly 1`] = `
<<<<<<< HEAD
<div
  class="ant-tabs ant-tabs-top"
>
  <div
    class="ant-tabs-nav"
    role="tablist"
  >
    <div
      class="ant-tabs-nav-wrap"
    >
      <div
        class="ant-tabs-nav-list"
        style="transform:translate(0px, 0px)"
      >
        <div
          class="ant-tabs-tab ant-tabs-tab-active"
        >
          <div
            aria-selected="true"
            class="ant-tabs-tab-btn"
            role="tab"
            tabindex="0"
          >
            Tab 1
          </div>
        </div>
        <div
          class="ant-tabs-tab"
        >
          <div
            aria-selected="false"
            class="ant-tabs-tab-btn"
            role="tab"
            tabindex="0"
          >
            Tab 2
          </div>
        </div>
        <div
          class="ant-tabs-tab"
        >
          <div
            aria-selected="false"
            class="ant-tabs-tab-btn"
            role="tab"
            tabindex="0"
          >
            Tab 3
          </div>
        </div>
        <div
          class="ant-tabs-ink-bar ant-tabs-ink-bar-animated"
        />
      </div>
    </div>
    <div
      class="ant-tabs-nav-operations ant-tabs-nav-operations-hidden"
    >
      <button
        aria-controls="null-more-popup"
        aria-expanded="false"
        aria-haspopup="listbox"
        aria-hidden="true"
        class="ant-tabs-nav-more"
        id="null-more"
        style="visibility:hidden;order:1"
        tabindex="-1"
        type="button"
      >
        <span
          aria-label="ellipsis"
          class="anticon anticon-ellipsis"
          role="img"
        >
          <svg
            aria-hidden="true"
            data-icon="ellipsis"
            fill="currentColor"
            focusable="false"
            height="1em"
            viewBox="64 64 896 896"
            width="1em"
          >
            <path
              d="M176 511a56 56 0 10112 0 56 56 0 10-112 0zm280 0a56 56 0 10112 0 56 56 0 10-112 0zm280 0a56 56 0 10112 0 56 56 0 10-112 0z"
            />
          </svg>
        </span>
      </button>
      <div>
        <div
          class="ant-tabs-dropdown"
          style="opacity:0"
        >
          <ul
            aria-label="expanded dropdown"
            class="ant-tabs-dropdown-menu ant-tabs-dropdown-menu-root ant-tabs-dropdown-menu-vertical"
            data-menu-list="true"
            id="null-more-popup"
            role="listbox"
            tabindex="-1"
          />
          <div
            aria-hidden="true"
            style="display:none"
          />
        </div>
      </div>
    </div>
  </div>
  <div
    class="ant-tabs-content-holder"
  >
    <div
      class="ant-tabs-content ant-tabs-content-top"
    >
      <div
        aria-hidden="false"
        class="ant-tabs-tabpane ant-tabs-tabpane-active"
        role="tabpanel"
        tabindex="0"
      >
        Content of Tab Pane 1
      </div>
      <div
        aria-hidden="true"
        class="ant-tabs-tabpane"
        role="tabpanel"
        style="display:none"
        tabindex="-1"
      />
      <div
        aria-hidden="true"
        class="ant-tabs-tabpane"
        role="tabpanel"
        style="display:none"
        tabindex="-1"
      />
    </div>
  </div>
</div>
`;

exports[`renders ./components/tabs/demo/disabled.md extend context correctly 1`] = `
=======
>>>>>>> 304b36a5
<div
  class="ant-tabs ant-tabs-top"
>
  <div
    class="ant-tabs-nav"
    role="tablist"
  >
    <div
      class="ant-tabs-nav-wrap"
    >
      <div
        class="ant-tabs-nav-list"
        style="transform:translate(0px, 0px)"
      >
        <div
          class="ant-tabs-tab ant-tabs-tab-active"
        >
          <div
            aria-selected="true"
            class="ant-tabs-tab-btn"
            role="tab"
            tabindex="0"
          >
            Tab 1
          </div>
        </div>
        <div
          class="ant-tabs-tab"
        >
          <div
            aria-selected="false"
            class="ant-tabs-tab-btn"
            role="tab"
            tabindex="0"
          >
            Tab 2
          </div>
        </div>
        <div
          class="ant-tabs-tab"
        >
          <div
            aria-selected="false"
            class="ant-tabs-tab-btn"
            role="tab"
            tabindex="0"
          >
            Tab 3
          </div>
        </div>
        <div
          class="ant-tabs-ink-bar ant-tabs-ink-bar-animated"
        />
      </div>
    </div>
    <div
      class="ant-tabs-nav-operations ant-tabs-nav-operations-hidden"
    >
      <button
        aria-controls="null-more-popup"
        aria-expanded="false"
        aria-haspopup="listbox"
        aria-hidden="true"
        class="ant-tabs-nav-more"
        id="null-more"
        style="visibility:hidden;order:1"
        tabindex="-1"
        type="button"
      >
        <span
          aria-label="ellipsis"
          class="anticon anticon-ellipsis"
          role="img"
        >
          <svg
            aria-hidden="true"
            data-icon="ellipsis"
            fill="currentColor"
            focusable="false"
            height="1em"
            viewBox="64 64 896 896"
            width="1em"
          >
            <path
              d="M176 511a56 56 0 10112 0 56 56 0 10-112 0zm280 0a56 56 0 10112 0 56 56 0 10-112 0zm280 0a56 56 0 10112 0 56 56 0 10-112 0z"
            />
          </svg>
        </span>
      </button>
      <div>
        <div
          class="ant-tabs-dropdown"
          style="opacity:0"
        >
          <ul
            aria-label="expanded dropdown"
            class="ant-tabs-dropdown-menu ant-tabs-dropdown-menu-root ant-tabs-dropdown-menu-vertical"
            data-menu-list="true"
            id="null-more-popup"
            role="listbox"
            tabindex="-1"
          />
          <div
            aria-hidden="true"
            style="display:none"
          />
        </div>
      </div>
    </div>
  </div>
  <div
    class="ant-tabs-content-holder"
  >
    <div
      class="ant-tabs-content ant-tabs-content-top"
    >
      <div
        aria-hidden="false"
        class="ant-tabs-tabpane ant-tabs-tabpane-active"
        role="tabpanel"
        tabindex="0"
      >
        Content of Tab Pane 1
      </div>
    </div>
  </div>
</div>
`;

exports[`renders ./components/tabs/demo/disabled.md extend context correctly 1`] = `
<div
  class="ant-tabs ant-tabs-top"
>
  <div
    class="ant-tabs-nav"
    role="tablist"
  >
    <div
      class="ant-tabs-nav-wrap"
    >
      <div
        class="ant-tabs-nav-list"
        style="transform:translate(0px, 0px)"
      >
        <div
          class="ant-tabs-tab ant-tabs-tab-active"
        >
          <div
            aria-selected="true"
            class="ant-tabs-tab-btn"
            role="tab"
            tabindex="0"
          >
            Tab 1
          </div>
        </div>
        <div
          class="ant-tabs-tab ant-tabs-tab-disabled"
        >
          <div
            aria-disabled="true"
            aria-selected="false"
            class="ant-tabs-tab-btn"
            role="tab"
          >
            Tab 2
          </div>
        </div>
        <div
          class="ant-tabs-tab"
        >
          <div
            aria-selected="false"
            class="ant-tabs-tab-btn"
            role="tab"
            tabindex="0"
          >
            Tab 3
          </div>
        </div>
        <div
          class="ant-tabs-ink-bar ant-tabs-ink-bar-animated"
        />
      </div>
    </div>
    <div
      class="ant-tabs-nav-operations ant-tabs-nav-operations-hidden"
    >
      <button
        aria-controls="null-more-popup"
        aria-expanded="false"
        aria-haspopup="listbox"
        aria-hidden="true"
        class="ant-tabs-nav-more"
        id="null-more"
        style="visibility:hidden;order:1"
        tabindex="-1"
        type="button"
      >
        <span
          aria-label="ellipsis"
          class="anticon anticon-ellipsis"
          role="img"
        >
          <svg
            aria-hidden="true"
            data-icon="ellipsis"
            fill="currentColor"
            focusable="false"
            height="1em"
            viewBox="64 64 896 896"
            width="1em"
          >
            <path
              d="M176 511a56 56 0 10112 0 56 56 0 10-112 0zm280 0a56 56 0 10112 0 56 56 0 10-112 0zm280 0a56 56 0 10112 0 56 56 0 10-112 0z"
            />
          </svg>
        </span>
      </button>
      <div>
        <div
          class="ant-tabs-dropdown"
          style="opacity:0"
        >
          <ul
            aria-label="expanded dropdown"
            class="ant-tabs-dropdown-menu ant-tabs-dropdown-menu-root ant-tabs-dropdown-menu-vertical"
            data-menu-list="true"
            id="null-more-popup"
            role="listbox"
            tabindex="-1"
          />
          <div
            aria-hidden="true"
            style="display:none"
          />
        </div>
      </div>
    </div>
  </div>
  <div
    class="ant-tabs-content-holder"
  >
    <div
      class="ant-tabs-content ant-tabs-content-top"
    >
      <div
        aria-hidden="false"
        class="ant-tabs-tabpane ant-tabs-tabpane-active"
        role="tabpanel"
        tabindex="0"
      >
        Tab 1
      </div>
    </div>
  </div>
</div>
`;

exports[`renders ./components/tabs/demo/editable-card.md extend context correctly 1`] = `
<div
  class="ant-tabs ant-tabs-top ant-tabs-editable ant-tabs-card ant-tabs-editable-card"
>
  <div
    class="ant-tabs-nav"
    role="tablist"
  >
    <div
      class="ant-tabs-nav-wrap"
    >
      <div
        class="ant-tabs-nav-list"
        style="transform:translate(0px, 0px)"
      >
        <div
          class="ant-tabs-tab ant-tabs-tab-with-remove ant-tabs-tab-active"
        >
          <div
            aria-selected="true"
            class="ant-tabs-tab-btn"
            role="tab"
            tabindex="0"
          >
            Tab 1
          </div>
          <button
            aria-label="remove"
            class="ant-tabs-tab-remove"
            tabindex="0"
            type="button"
          >
            <span
              aria-label="close"
              class="anticon anticon-close"
              role="img"
            >
              <svg
                aria-hidden="true"
                data-icon="close"
                fill="currentColor"
                focusable="false"
                height="1em"
                viewBox="64 64 896 896"
                width="1em"
              >
                <path
                  d="M563.8 512l262.5-312.9c4.4-5.2.7-13.1-6.1-13.1h-79.8c-4.7 0-9.2 2.1-12.3 5.7L511.6 449.8 295.1 191.7c-3-3.6-7.5-5.7-12.3-5.7H203c-6.8 0-10.5 7.9-6.1 13.1L459.4 512 196.9 824.9A7.95 7.95 0 00203 838h79.8c4.7 0 9.2-2.1 12.3-5.7l216.5-258.1 216.5 258.1c3 3.6 7.5 5.7 12.3 5.7h79.8c6.8 0 10.5-7.9 6.1-13.1L563.8 512z"
                />
              </svg>
            </span>
          </button>
        </div>
        <div
          class="ant-tabs-tab ant-tabs-tab-with-remove"
        >
          <div
            aria-selected="false"
            class="ant-tabs-tab-btn"
            role="tab"
            tabindex="0"
          >
            Tab 2
          </div>
          <button
            aria-label="remove"
            class="ant-tabs-tab-remove"
            tabindex="0"
            type="button"
          >
            <span
              aria-label="close"
              class="anticon anticon-close"
              role="img"
            >
              <svg
                aria-hidden="true"
                data-icon="close"
                fill="currentColor"
                focusable="false"
                height="1em"
                viewBox="64 64 896 896"
                width="1em"
              >
                <path
                  d="M563.8 512l262.5-312.9c4.4-5.2.7-13.1-6.1-13.1h-79.8c-4.7 0-9.2 2.1-12.3 5.7L511.6 449.8 295.1 191.7c-3-3.6-7.5-5.7-12.3-5.7H203c-6.8 0-10.5 7.9-6.1 13.1L459.4 512 196.9 824.9A7.95 7.95 0 00203 838h79.8c4.7 0 9.2-2.1 12.3-5.7l216.5-258.1 216.5 258.1c3 3.6 7.5 5.7 12.3 5.7h79.8c6.8 0 10.5-7.9 6.1-13.1L563.8 512z"
                />
              </svg>
            </span>
          </button>
        </div>
        <div
          class="ant-tabs-tab"
        >
          <div
            aria-selected="false"
            class="ant-tabs-tab-btn"
            role="tab"
            tabindex="0"
          >
            Tab 3
          </div>
        </div>
        <button
          aria-label="Add tab"
          class="ant-tabs-nav-add"
          type="button"
        >
          <span
            aria-label="plus"
            class="anticon anticon-plus"
            role="img"
          >
            <svg
              aria-hidden="true"
              data-icon="plus"
              fill="currentColor"
              focusable="false"
              height="1em"
              viewBox="64 64 896 896"
              width="1em"
            >
              <defs />
              <path
                d="M482 152h60q8 0 8 8v704q0 8-8 8h-60q-8 0-8-8V160q0-8 8-8z"
              />
              <path
                d="M176 474h672q8 0 8 8v60q0 8-8 8H176q-8 0-8-8v-60q0-8 8-8z"
              />
            </svg>
          </span>
        </button>
        <div
          class="ant-tabs-ink-bar ant-tabs-ink-bar-animated"
        />
      </div>
    </div>
    <div
      class="ant-tabs-nav-operations ant-tabs-nav-operations-hidden"
    >
      <button
        aria-controls="null-more-popup"
        aria-expanded="false"
        aria-haspopup="listbox"
        aria-hidden="true"
        class="ant-tabs-nav-more"
        id="null-more"
        style="visibility:hidden;order:1"
        tabindex="-1"
        type="button"
      >
        <span
          aria-label="ellipsis"
          class="anticon anticon-ellipsis"
          role="img"
        >
          <svg
            aria-hidden="true"
            data-icon="ellipsis"
            fill="currentColor"
            focusable="false"
            height="1em"
            viewBox="64 64 896 896"
            width="1em"
          >
            <path
              d="M176 511a56 56 0 10112 0 56 56 0 10-112 0zm280 0a56 56 0 10112 0 56 56 0 10-112 0zm280 0a56 56 0 10112 0 56 56 0 10-112 0z"
            />
          </svg>
        </span>
      </button>
      <div>
        <div
          class="ant-tabs-dropdown"
          style="opacity:0"
        >
          <ul
            aria-label="expanded dropdown"
            class="ant-tabs-dropdown-menu ant-tabs-dropdown-menu-root ant-tabs-dropdown-menu-vertical"
            data-menu-list="true"
            id="null-more-popup"
            role="listbox"
            tabindex="-1"
          />
          <div
            aria-hidden="true"
            style="display:none"
          />
        </div>
      </div>
      <button
        aria-label="Add tab"
        class="ant-tabs-nav-add"
        type="button"
      >
        <span
          aria-label="plus"
          class="anticon anticon-plus"
          role="img"
        >
          <svg
            aria-hidden="true"
            data-icon="plus"
            fill="currentColor"
            focusable="false"
            height="1em"
            viewBox="64 64 896 896"
            width="1em"
          >
            <defs />
            <path
              d="M482 152h60q8 0 8 8v704q0 8-8 8h-60q-8 0-8-8V160q0-8 8-8z"
            />
            <path
              d="M176 474h672q8 0 8 8v60q0 8-8 8H176q-8 0-8-8v-60q0-8 8-8z"
            />
          </svg>
        </span>
      </button>
    </div>
  </div>
  <div
    class="ant-tabs-content-holder"
  >
    <div
      class="ant-tabs-content ant-tabs-content-top"
    >
      <div
        aria-hidden="false"
        class="ant-tabs-tabpane ant-tabs-tabpane-active"
        role="tabpanel"
        tabindex="0"
      >
        Content of Tab 1
      </div>
    </div>
  </div>
</div>
`;

exports[`renders ./components/tabs/demo/extra.md extend context correctly 1`] = `
Array [
  <div
    class="ant-tabs ant-tabs-top"
  >
    <div
      class="ant-tabs-nav"
      role="tablist"
    >
      <div
        class="ant-tabs-nav-wrap"
      >
        <div
          class="ant-tabs-nav-list"
          style="transform:translate(0px, 0px)"
        >
          <div
            class="ant-tabs-tab ant-tabs-tab-active"
          >
            <div
              aria-selected="true"
              class="ant-tabs-tab-btn"
              role="tab"
              tabindex="0"
            >
              Tab 1
            </div>
          </div>
          <div
            class="ant-tabs-tab"
          >
            <div
              aria-selected="false"
              class="ant-tabs-tab-btn"
              role="tab"
              tabindex="0"
            >
              Tab 2
            </div>
          </div>
          <div
            class="ant-tabs-tab"
          >
            <div
              aria-selected="false"
              class="ant-tabs-tab-btn"
              role="tab"
              tabindex="0"
            >
              Tab 3
            </div>
          </div>
          <div
            class="ant-tabs-ink-bar ant-tabs-ink-bar-animated"
          />
        </div>
      </div>
      <div
        class="ant-tabs-nav-operations ant-tabs-nav-operations-hidden"
      >
        <button
          aria-controls="null-more-popup"
          aria-expanded="false"
          aria-haspopup="listbox"
          aria-hidden="true"
          class="ant-tabs-nav-more"
          id="null-more"
          style="visibility:hidden;order:1"
          tabindex="-1"
          type="button"
        >
          <span
            aria-label="ellipsis"
            class="anticon anticon-ellipsis"
            role="img"
          >
            <svg
              aria-hidden="true"
              data-icon="ellipsis"
              fill="currentColor"
              focusable="false"
              height="1em"
              viewBox="64 64 896 896"
              width="1em"
            >
              <path
                d="M176 511a56 56 0 10112 0 56 56 0 10-112 0zm280 0a56 56 0 10112 0 56 56 0 10-112 0zm280 0a56 56 0 10112 0 56 56 0 10-112 0z"
              />
            </svg>
          </span>
        </button>
        <div>
          <div
            class="ant-tabs-dropdown"
            style="opacity:0"
          >
            <ul
              aria-label="expanded dropdown"
              class="ant-tabs-dropdown-menu ant-tabs-dropdown-menu-root ant-tabs-dropdown-menu-vertical"
              data-menu-list="true"
              id="null-more-popup"
              role="listbox"
              tabindex="-1"
            />
            <div
              aria-hidden="true"
              style="display:none"
            />
          </div>
        </div>
      </div>
      <div
        class="ant-tabs-extra-content"
      >
        <button
          class="ant-btn ant-btn-default"
          type="button"
        >
          <span>
            Extra Action
          </span>
        </button>
      </div>
    </div>
    <div
      class="ant-tabs-content-holder"
    >
      <div
        class="ant-tabs-content ant-tabs-content-top"
      >
        <div
          aria-hidden="false"
          class="ant-tabs-tabpane ant-tabs-tabpane-active"
          role="tabpanel"
          tabindex="0"
        >
          Content of tab 1
        </div>
      </div>
    </div>
  </div>,
  <br />,
  <br />,
  <br />,
  <div>
    You can also specify its direction or both side
  </div>,
  <div
    class="ant-divider ant-divider-horizontal"
    role="separator"
  />,
  <div
    class="ant-checkbox-group"
  >
    <label
      class="ant-checkbox-wrapper ant-checkbox-wrapper-checked ant-checkbox-group-item"
    >
      <span
        class="ant-checkbox ant-checkbox-checked"
      >
        <input
          checked=""
          class="ant-checkbox-input"
          type="checkbox"
          value="left"
        />
        <span
          class="ant-checkbox-inner"
        />
      </span>
      <span>
        left
      </span>
    </label>
    <label
      class="ant-checkbox-wrapper ant-checkbox-wrapper-checked ant-checkbox-group-item"
    >
      <span
        class="ant-checkbox ant-checkbox-checked"
      >
        <input
          checked=""
          class="ant-checkbox-input"
          type="checkbox"
          value="right"
        />
        <span
          class="ant-checkbox-inner"
        />
      </span>
      <span>
        right
      </span>
    </label>
  </div>,
  <br />,
  <br />,
  <div
    class="ant-tabs ant-tabs-top"
  >
    <div
      class="ant-tabs-nav"
      role="tablist"
    >
      <div
        class="ant-tabs-extra-content"
      >
        <button
          class="ant-btn ant-btn-default tabs-extra-demo-button"
          type="button"
        >
          <span>
            Left Extra Action
          </span>
        </button>
      </div>
      <div
        class="ant-tabs-nav-wrap"
      >
        <div
          class="ant-tabs-nav-list"
          style="transform:translate(0px, 0px)"
        >
          <div
            class="ant-tabs-tab ant-tabs-tab-active"
          >
            <div
              aria-selected="true"
              class="ant-tabs-tab-btn"
              role="tab"
              tabindex="0"
            >
              Tab 1
            </div>
          </div>
          <div
            class="ant-tabs-tab"
          >
            <div
              aria-selected="false"
              class="ant-tabs-tab-btn"
              role="tab"
              tabindex="0"
            >
              Tab 2
            </div>
          </div>
          <div
            class="ant-tabs-tab"
          >
            <div
              aria-selected="false"
              class="ant-tabs-tab-btn"
              role="tab"
              tabindex="0"
            >
              Tab 3
            </div>
          </div>
          <div
            class="ant-tabs-ink-bar ant-tabs-ink-bar-animated"
          />
        </div>
      </div>
      <div
        class="ant-tabs-nav-operations ant-tabs-nav-operations-hidden"
      >
        <button
          aria-controls="null-more-popup"
          aria-expanded="false"
          aria-haspopup="listbox"
          aria-hidden="true"
          class="ant-tabs-nav-more"
          id="null-more"
          style="visibility:hidden;order:1"
          tabindex="-1"
          type="button"
        >
          <span
            aria-label="ellipsis"
            class="anticon anticon-ellipsis"
            role="img"
          >
            <svg
              aria-hidden="true"
              data-icon="ellipsis"
              fill="currentColor"
              focusable="false"
              height="1em"
              viewBox="64 64 896 896"
              width="1em"
            >
              <path
                d="M176 511a56 56 0 10112 0 56 56 0 10-112 0zm280 0a56 56 0 10112 0 56 56 0 10-112 0zm280 0a56 56 0 10112 0 56 56 0 10-112 0z"
              />
            </svg>
          </span>
        </button>
        <div>
          <div
            class="ant-tabs-dropdown"
            style="opacity:0"
          >
            <ul
              aria-label="expanded dropdown"
              class="ant-tabs-dropdown-menu ant-tabs-dropdown-menu-root ant-tabs-dropdown-menu-vertical"
              data-menu-list="true"
              id="null-more-popup"
              role="listbox"
              tabindex="-1"
            />
            <div
              aria-hidden="true"
              style="display:none"
            />
          </div>
        </div>
      </div>
      <div
        class="ant-tabs-extra-content"
      >
        <button
          class="ant-btn ant-btn-default"
          type="button"
        >
          <span>
            Right Extra Action
          </span>
        </button>
      </div>
    </div>
    <div
      class="ant-tabs-content-holder"
    >
      <div
        class="ant-tabs-content ant-tabs-content-top"
      >
        <div
          aria-hidden="false"
          class="ant-tabs-tabpane ant-tabs-tabpane-active"
          role="tabpanel"
          tabindex="0"
        >
          Content of tab 1
        </div>
      </div>
    </div>
  </div>,
]
`;

exports[`renders ./components/tabs/demo/icon.md extend context correctly 1`] = `
<div
  class="ant-tabs ant-tabs-top"
>
  <div
    class="ant-tabs-nav"
    role="tablist"
  >
    <div
      class="ant-tabs-nav-wrap"
    >
      <div
        class="ant-tabs-nav-list"
        style="transform:translate(0px, 0px)"
      >
        <div
          class="ant-tabs-tab"
        >
          <div
            aria-selected="false"
            class="ant-tabs-tab-btn"
            role="tab"
            tabindex="0"
          >
            <span>
              <span
                aria-label="apple"
                class="anticon anticon-apple"
                role="img"
              >
                <svg
                  aria-hidden="true"
                  data-icon="apple"
                  fill="currentColor"
                  focusable="false"
                  height="1em"
                  viewBox="64 64 896 896"
                  width="1em"
                >
                  <path
                    d="M747.4 535.7c-.4-68.2 30.5-119.6 92.9-157.5-34.9-50-87.7-77.5-157.3-82.8-65.9-5.2-138 38.4-164.4 38.4-27.9 0-91.7-36.6-141.9-36.6C273.1 298.8 163 379.8 163 544.6c0 48.7 8.9 99 26.7 150.8 23.8 68.2 109.6 235.3 199.1 232.6 46.8-1.1 79.9-33.2 140.8-33.2 59.1 0 89.7 33.2 141.9 33.2 90.3-1.3 167.9-153.2 190.5-221.6-121.1-57.1-114.6-167.2-114.6-170.7zm-10.6 267c-14.3 19.9-28.7 35.6-41.9 45.7-10.5 8-18.6 11.4-24 11.6-9-.1-17.7-2.3-34.7-8.8-1.2-.5-2.5-1-4.2-1.6l-4.4-1.7c-17.4-6.7-27.8-10.3-41.1-13.8-18.6-4.8-37.1-7.4-56.9-7.4-20.2 0-39.2 2.5-58.1 7.2-13.9 3.5-25.6 7.4-42.7 13.8-.7.3-8.1 3.1-10.2 3.9-3.5 1.3-6.2 2.3-8.7 3.2-10.4 3.6-17 5.1-22.9 5.2-.7 0-1.3-.1-1.8-.2-1.1-.2-2.5-.6-4.1-1.3-4.5-1.8-9.9-5.1-16-9.8-14-10.9-29.4-28-45.1-49.9-27.5-38.6-53.5-89.8-66-125.7-15.4-44.8-23-87.7-23-128.6 0-60.2 17.8-106 48.4-137.1 26.3-26.6 61.7-41.5 97.8-42.3 5.9.1 14.5 1.5 25.4 4.5 8.6 2.3 18 5.4 30.7 9.9 3.8 1.4 16.9 6.1 18.5 6.7 7.7 2.8 13.5 4.8 19.2 6.6 18.2 5.8 32.3 9 47.6 9 15.5 0 28.8-3.3 47.7-9.8 7.1-2.4 32.9-12 37.5-13.6 25.6-9.1 44.5-14 60.8-15.2 4.8-.4 9.1-.4 13.2-.1 22.7 1.8 42.1 6.3 58.6 13.8-37.6 43.4-57 96.5-56.9 158.4-.3 14.7.9 31.7 5.1 51.8 6.4 30.5 18.6 60.7 37.9 89 14.7 21.5 32.9 40.9 54.7 57.8-11.5 23.7-25.6 48.2-40.4 68.8zm-94.5-572c50.7-60.2 46.1-115 44.6-134.7-44.8 2.6-96.6 30.5-126.1 64.8-32.5 36.8-51.6 82.3-47.5 133.6 48.4 3.7 92.6-21.2 129-63.7z"
                  />
                </svg>
              </span>
              Tab 1
            </span>
          </div>
        </div>
        <div
          class="ant-tabs-tab ant-tabs-tab-active"
        >
          <div
            aria-selected="true"
            class="ant-tabs-tab-btn"
            role="tab"
            tabindex="0"
          >
            <span>
              <span
                aria-label="android"
                class="anticon anticon-android"
                role="img"
              >
                <svg
                  aria-hidden="true"
                  data-icon="android"
                  fill="currentColor"
                  focusable="false"
                  height="1em"
                  viewBox="64 64 896 896"
                  width="1em"
                >
                  <path
                    d="M448.3 225.2c-18.6 0-32 13.4-32 31.9s13.5 31.9 32 31.9c18.6 0 32-13.4 32-31.9.1-18.4-13.4-31.9-32-31.9zm393.9 96.4c-13.8-13.8-32.7-21.5-53.2-21.5-3.9 0-7.4.4-10.7 1v-1h-3.6c-5.5-30.6-18.6-60.5-38.1-87.4-18.7-25.7-43-47.9-70.8-64.9l25.1-35.8v-3.3c0-.8.4-2.3.7-3.8.6-2.4 1.4-5.5 1.4-8.9 0-18.5-13.5-31.9-32-31.9-9.8 0-19.5 5.7-25.9 15.4l-29.3 42.1c-30-9.8-62.4-15-93.8-15-31.3 0-63.7 5.2-93.8 15L389 79.4c-6.6-9.6-16.1-15.4-26-15.4-18.6 0-32 13.4-32 31.9 0 6.2 2.5 12.8 6.7 17.4l22.6 32.3c-28.7 17-53.5 39.4-72.2 65.1-19.4 26.9-32 56.8-36.7 87.4h-5.5v1c-3.2-.6-6.7-1-10.7-1-20.3 0-39.2 7.5-53.1 21.3-13.8 13.8-21.5 32.6-21.5 53v235c0 20.3 7.5 39.1 21.4 52.9 13.8 13.8 32.8 21.5 53.2 21.5 3.9 0 7.4-.4 10.7-1v93.5c0 29.2 23.9 53.1 53.2 53.1H331v58.3c0 20.3 7.5 39.1 21.4 52.9 13.8 13.8 32.8 21.5 53.2 21.5 20.3 0 39.2-7.5 53.1-21.3 13.8-13.8 21.5-32.6 21.5-53v-58.2H544v58.1c0 20.3 7.5 39.1 21.4 52.9 13.8 13.8 32.8 21.5 53.2 21.5 20.4 0 39.2-7.5 53.1-21.6 13.8-13.8 21.5-32.6 21.5-53v-58.2h31.9c29.3 0 53.2-23.8 53.2-53.1v-91.4c3.2.6 6.7 1 10.7 1 20.3 0 39.2-7.5 53.1-21.3 13.8-13.8 21.5-32.6 21.5-53v-235c-.1-20.3-7.6-39-21.4-52.9zM246 609.6c0 6.8-3.9 10.6-10.7 10.6-6.8 0-10.7-3.8-10.7-10.6V374.5c0-6.8 3.9-10.6 10.7-10.6 6.8 0 10.7 3.8 10.7 10.6v235.1zm131.1-396.8c37.5-27.3 85.3-42.3 135-42.3s97.5 15.1 135 42.5c32.4 23.7 54.2 54.2 62.7 87.5H314.4c8.5-33.4 30.5-64 62.7-87.7zm39.3 674.7c-.6 5.6-4.4 8.7-10.5 8.7-6.8 0-10.7-3.8-10.7-10.6v-58.2h21.2v60.1zm202.3 8.7c-6.8 0-10.7-3.8-10.7-10.6v-58.2h21.2v60.1c-.6 5.6-4.3 8.7-10.5 8.7zm95.8-132.6H309.9V364h404.6v399.6zm85.2-154c0 6.8-3.9 10.6-10.7 10.6-6.8 0-10.7-3.8-10.7-10.6V374.5c0-6.8 3.9-10.6 10.7-10.6 6.8 0 10.7 3.8 10.7 10.6v235.1zM576.1 225.2c-18.6 0-32 13.4-32 31.9s13.5 31.9 32 31.9c18.6 0 32.1-13.4 32.1-32-.1-18.6-13.4-31.8-32.1-31.8z"
                  />
                </svg>
              </span>
              Tab 2
            </span>
          </div>
        </div>
        <div
          class="ant-tabs-ink-bar ant-tabs-ink-bar-animated"
        />
      </div>
    </div>
    <div
      class="ant-tabs-nav-operations ant-tabs-nav-operations-hidden"
    >
      <button
        aria-controls="null-more-popup"
        aria-expanded="false"
        aria-haspopup="listbox"
        aria-hidden="true"
        class="ant-tabs-nav-more"
        id="null-more"
        style="visibility:hidden;order:1"
        tabindex="-1"
        type="button"
      >
        <span
          aria-label="ellipsis"
          class="anticon anticon-ellipsis"
          role="img"
        >
          <svg
            aria-hidden="true"
            data-icon="ellipsis"
            fill="currentColor"
            focusable="false"
            height="1em"
            viewBox="64 64 896 896"
            width="1em"
          >
            <path
              d="M176 511a56 56 0 10112 0 56 56 0 10-112 0zm280 0a56 56 0 10112 0 56 56 0 10-112 0zm280 0a56 56 0 10112 0 56 56 0 10-112 0z"
            />
          </svg>
        </span>
      </button>
      <div>
        <div
          class="ant-tabs-dropdown"
          style="opacity:0"
        >
          <ul
            aria-label="expanded dropdown"
            class="ant-tabs-dropdown-menu ant-tabs-dropdown-menu-root ant-tabs-dropdown-menu-vertical"
            data-menu-list="true"
            id="null-more-popup"
            role="listbox"
            tabindex="-1"
          />
          <div
            aria-hidden="true"
            style="display:none"
          />
        </div>
      </div>
    </div>
  </div>
  <div
    class="ant-tabs-content-holder"
  >
    <div
      class="ant-tabs-content ant-tabs-content-top"
    >
      <div
        aria-hidden="false"
        class="ant-tabs-tabpane ant-tabs-tabpane-active"
        role="tabpanel"
        tabindex="0"
      >
        Tab 2
      </div>
    </div>
  </div>
</div>
`;

exports[`renders ./components/tabs/demo/nest.md extend context correctly 1`] = `
<div>
  <div
    class="ant-select ant-select-single ant-select-show-arrow"
    style="width:200px"
  >
    <div
      class="ant-select-selector"
    >
      <span
        class="ant-select-selection-search"
      >
        <input
          aria-activedescendant="undefined_list_0"
          aria-autocomplete="list"
          aria-controls="undefined_list"
          aria-haspopup="listbox"
          aria-owns="undefined_list"
          autocomplete="off"
          class="ant-select-selection-search-input"
          readonly=""
          role="combobox"
          style="opacity:0"
          type="search"
          unselectable="on"
          value=""
        />
      </span>
      <span
        class="ant-select-selection-placeholder"
      />
    </div>
    <div>
      <div
        class="ant-select-dropdown"
        style="opacity:0"
      >
        <div>
          <div
            id="undefined_list"
            role="listbox"
            style="height:0;width:0;overflow:hidden"
          >
            <div
              aria-selected="false"
              id="undefined_list_0"
              role="option"
            >
              left
            </div>
            <div
              aria-selected="false"
              id="undefined_list_1"
              role="option"
            >
              right
            </div>
          </div>
          <div
            class="rc-virtual-list"
            style="position:relative"
          >
            <div
              class="rc-virtual-list-holder"
              style="max-height:256px;overflow-y:auto;overflow-anchor:none"
            >
              <div>
                <div
                  class="rc-virtual-list-holder-inner"
                  style="display:flex;flex-direction:column"
                >
                  <div
                    aria-selected="false"
                    class="ant-select-item ant-select-item-option ant-select-item-option-active"
                  >
                    <div
                      class="ant-select-item-option-content"
                    >
                      Parent - left
                    </div>
                    <span
                      aria-hidden="true"
                      class="ant-select-item-option-state"
                      style="user-select:none;-webkit-user-select:none"
                      unselectable="on"
                    />
                  </div>
                  <div
                    aria-selected="false"
                    class="ant-select-item ant-select-item-option"
                  >
                    <div
                      class="ant-select-item-option-content"
                    >
                      Parent - right
                    </div>
                    <span
                      aria-hidden="true"
                      class="ant-select-item-option-state"
                      style="user-select:none;-webkit-user-select:none"
                      unselectable="on"
                    />
                  </div>
                  <div
                    aria-selected="false"
                    class="ant-select-item ant-select-item-option"
                  >
                    <div
                      class="ant-select-item-option-content"
                    >
                      Parent - top
                    </div>
                    <span
                      aria-hidden="true"
                      class="ant-select-item-option-state"
                      style="user-select:none;-webkit-user-select:none"
                      unselectable="on"
                    />
                  </div>
                  <div
                    aria-selected="false"
                    class="ant-select-item ant-select-item-option"
                  >
                    <div
                      class="ant-select-item-option-content"
                    >
                      Parent - bottom
                    </div>
                    <span
                      aria-hidden="true"
                      class="ant-select-item-option-state"
                      style="user-select:none;-webkit-user-select:none"
                      unselectable="on"
                    />
                  </div>
                </div>
              </div>
            </div>
          </div>
        </div>
      </div>
    </div>
    <span
      aria-hidden="true"
      class="ant-select-arrow"
      style="user-select:none;-webkit-user-select:none"
      unselectable="on"
    >
      <span
        aria-label="down"
        class="anticon anticon-down ant-select-suffix"
        role="img"
      >
        <svg
          aria-hidden="true"
          data-icon="down"
          fill="currentColor"
          focusable="false"
          height="1em"
          viewBox="64 64 896 896"
          width="1em"
        >
          <path
            d="M884 256h-75c-5.1 0-9.9 2.5-12.9 6.6L512 654.2 227.9 262.6c-3-4.1-7.8-6.6-12.9-6.6h-75c-6.5 0-10.3 7.4-6.5 12.7l352.6 486.1c12.8 17.6 39 17.6 51.7 0l352.6-486.1c3.9-5.3.1-12.7-6.4-12.7z"
          />
        </svg>
      </span>
    </span>
  </div>
  <div
    class="ant-select ant-select-single ant-select-show-arrow"
    style="width:200px"
  >
    <div
      class="ant-select-selector"
    >
      <span
        class="ant-select-selection-search"
      >
        <input
          aria-activedescendant="undefined_list_0"
          aria-autocomplete="list"
          aria-controls="undefined_list"
          aria-haspopup="listbox"
          aria-owns="undefined_list"
          autocomplete="off"
          class="ant-select-selection-search-input"
          readonly=""
          role="combobox"
          style="opacity:0"
          type="search"
          unselectable="on"
          value=""
        />
      </span>
      <span
        class="ant-select-selection-placeholder"
      />
    </div>
    <div>
      <div
        class="ant-select-dropdown"
        style="opacity:0"
      >
        <div>
          <div
            id="undefined_list"
            role="listbox"
            style="height:0;width:0;overflow:hidden"
          >
            <div
              aria-selected="false"
              id="undefined_list_0"
              role="option"
            >
              left
            </div>
            <div
              aria-selected="false"
              id="undefined_list_1"
              role="option"
            >
              right
            </div>
          </div>
          <div
            class="rc-virtual-list"
            style="position:relative"
          >
            <div
              class="rc-virtual-list-holder"
              style="max-height:256px;overflow-y:auto;overflow-anchor:none"
            >
              <div>
                <div
                  class="rc-virtual-list-holder-inner"
                  style="display:flex;flex-direction:column"
                >
                  <div
                    aria-selected="false"
                    class="ant-select-item ant-select-item-option ant-select-item-option-active"
                  >
                    <div
                      class="ant-select-item-option-content"
                    >
                      Child - left
                    </div>
                    <span
                      aria-hidden="true"
                      class="ant-select-item-option-state"
                      style="user-select:none;-webkit-user-select:none"
                      unselectable="on"
                    />
                  </div>
                  <div
                    aria-selected="false"
                    class="ant-select-item ant-select-item-option"
                  >
                    <div
                      class="ant-select-item-option-content"
                    >
                      Child - right
                    </div>
                    <span
                      aria-hidden="true"
                      class="ant-select-item-option-state"
                      style="user-select:none;-webkit-user-select:none"
                      unselectable="on"
                    />
                  </div>
                  <div
                    aria-selected="false"
                    class="ant-select-item ant-select-item-option"
                  >
                    <div
                      class="ant-select-item-option-content"
                    >
                      Child - top
                    </div>
                    <span
                      aria-hidden="true"
                      class="ant-select-item-option-state"
                      style="user-select:none;-webkit-user-select:none"
                      unselectable="on"
                    />
                  </div>
                  <div
                    aria-selected="false"
                    class="ant-select-item ant-select-item-option"
                  >
                    <div
                      class="ant-select-item-option-content"
                    >
                      Child - bottom
                    </div>
                    <span
                      aria-hidden="true"
                      class="ant-select-item-option-state"
                      style="user-select:none;-webkit-user-select:none"
                      unselectable="on"
                    />
                  </div>
                </div>
              </div>
            </div>
          </div>
        </div>
      </div>
    </div>
    <span
      aria-hidden="true"
      class="ant-select-arrow"
      style="user-select:none;-webkit-user-select:none"
      unselectable="on"
    >
      <span
        aria-label="down"
        class="anticon anticon-down ant-select-suffix"
        role="img"
      >
        <svg
          aria-hidden="true"
          data-icon="down"
          fill="currentColor"
          focusable="false"
          height="1em"
          viewBox="64 64 896 896"
          width="1em"
        >
          <path
            d="M884 256h-75c-5.1 0-9.9 2.5-12.9 6.6L512 654.2 227.9 262.6c-3-4.1-7.8-6.6-12.9-6.6h-75c-6.5 0-10.3 7.4-6.5 12.7l352.6 486.1c12.8 17.6 39 17.6 51.7 0l352.6-486.1c3.9-5.3.1-12.7-6.4-12.7z"
          />
        </svg>
      </span>
    </span>
  </div>
  <div
    class="ant-select ant-select-single ant-select-show-arrow"
    style="width:200px"
  >
    <div
      class="ant-select-selector"
    >
      <span
        class="ant-select-selection-search"
      >
        <input
          aria-activedescendant="undefined_list_0"
          aria-autocomplete="list"
          aria-controls="undefined_list"
          aria-haspopup="listbox"
          aria-owns="undefined_list"
          autocomplete="off"
          class="ant-select-selection-search-input"
          readonly=""
          role="combobox"
          style="opacity:0"
          type="search"
          unselectable="on"
          value=""
        />
      </span>
      <span
        class="ant-select-selection-placeholder"
      />
    </div>
    <div>
      <div
        class="ant-select-dropdown"
        style="opacity:0"
      >
        <div>
          <div
            id="undefined_list"
            role="listbox"
            style="height:0;width:0;overflow:hidden"
          >
            <div
              aria-label="Parent - line"
              aria-selected="false"
              id="undefined_list_0"
              role="option"
            >
              line
            </div>
            <div
              aria-label="Parent - card"
              aria-selected="false"
              id="undefined_list_1"
              role="option"
            >
              card
            </div>
          </div>
          <div
            class="rc-virtual-list"
            style="position:relative"
          >
            <div
              class="rc-virtual-list-holder"
              style="max-height:256px;overflow-y:auto;overflow-anchor:none"
            >
              <div>
                <div
                  class="rc-virtual-list-holder-inner"
                  style="display:flex;flex-direction:column"
                >
                  <div
                    aria-selected="false"
                    class="ant-select-item ant-select-item-option ant-select-item-option-active"
                    title="Parent - line"
                  >
                    <div
                      class="ant-select-item-option-content"
                    >
                      Parent - line
                    </div>
                    <span
                      aria-hidden="true"
                      class="ant-select-item-option-state"
                      style="user-select:none;-webkit-user-select:none"
                      unselectable="on"
                    />
                  </div>
                  <div
                    aria-selected="false"
                    class="ant-select-item ant-select-item-option"
                    title="Parent - card"
                  >
                    <div
                      class="ant-select-item-option-content"
                    >
                      Parent - card
                    </div>
                    <span
                      aria-hidden="true"
                      class="ant-select-item-option-state"
                      style="user-select:none;-webkit-user-select:none"
                      unselectable="on"
                    />
                  </div>
                  <div
                    aria-selected="false"
                    class="ant-select-item ant-select-item-option"
                    title="Parent - card edit"
                  >
                    <div
                      class="ant-select-item-option-content"
                    >
                      Parent - card edit
                    </div>
                    <span
                      aria-hidden="true"
                      class="ant-select-item-option-state"
                      style="user-select:none;-webkit-user-select:none"
                      unselectable="on"
                    />
                  </div>
                </div>
              </div>
            </div>
          </div>
        </div>
      </div>
    </div>
    <span
      aria-hidden="true"
      class="ant-select-arrow"
      style="user-select:none;-webkit-user-select:none"
      unselectable="on"
    >
      <span
        aria-label="down"
        class="anticon anticon-down ant-select-suffix"
        role="img"
      >
        <svg
          aria-hidden="true"
          data-icon="down"
          fill="currentColor"
          focusable="false"
          height="1em"
          viewBox="64 64 896 896"
          width="1em"
        >
          <path
            d="M884 256h-75c-5.1 0-9.9 2.5-12.9 6.6L512 654.2 227.9 262.6c-3-4.1-7.8-6.6-12.9-6.6h-75c-6.5 0-10.3 7.4-6.5 12.7l352.6 486.1c12.8 17.6 39 17.6 51.7 0l352.6-486.1c3.9-5.3.1-12.7-6.4-12.7z"
          />
        </svg>
      </span>
    </span>
  </div>
  <div
    class="ant-select ant-select-single ant-select-show-arrow"
    style="width:200px"
  >
    <div
      class="ant-select-selector"
    >
      <span
        class="ant-select-selection-search"
      >
        <input
          aria-activedescendant="undefined_list_0"
          aria-autocomplete="list"
          aria-controls="undefined_list"
          aria-haspopup="listbox"
          aria-owns="undefined_list"
          autocomplete="off"
          class="ant-select-selection-search-input"
          readonly=""
          role="combobox"
          style="opacity:0"
          type="search"
          unselectable="on"
          value=""
        />
      </span>
      <span
        class="ant-select-selection-placeholder"
      />
    </div>
    <div>
      <div
        class="ant-select-dropdown"
        style="opacity:0"
      >
        <div>
          <div
            id="undefined_list"
            role="listbox"
            style="height:0;width:0;overflow:hidden"
          >
            <div
              aria-label="Child - line"
              aria-selected="false"
              id="undefined_list_0"
              role="option"
            >
              line
            </div>
            <div
              aria-label="Child - card"
              aria-selected="false"
              id="undefined_list_1"
              role="option"
            >
              card
            </div>
          </div>
          <div
            class="rc-virtual-list"
            style="position:relative"
          >
            <div
              class="rc-virtual-list-holder"
              style="max-height:256px;overflow-y:auto;overflow-anchor:none"
            >
              <div>
                <div
                  class="rc-virtual-list-holder-inner"
                  style="display:flex;flex-direction:column"
                >
                  <div
                    aria-selected="false"
                    class="ant-select-item ant-select-item-option ant-select-item-option-active"
                    title="Child - line"
                  >
                    <div
                      class="ant-select-item-option-content"
                    >
                      Child - line
                    </div>
                    <span
                      aria-hidden="true"
                      class="ant-select-item-option-state"
                      style="user-select:none;-webkit-user-select:none"
                      unselectable="on"
                    />
                  </div>
                  <div
                    aria-selected="false"
                    class="ant-select-item ant-select-item-option"
                    title="Child - card"
                  >
                    <div
                      class="ant-select-item-option-content"
                    >
                      Child - card
                    </div>
                    <span
                      aria-hidden="true"
                      class="ant-select-item-option-state"
                      style="user-select:none;-webkit-user-select:none"
                      unselectable="on"
                    />
                  </div>
                  <div
                    aria-selected="false"
                    class="ant-select-item ant-select-item-option"
                    title="Parent - card edit"
                  >
                    <div
                      class="ant-select-item-option-content"
                    >
                      Parent - card edit
                    </div>
                    <span
                      aria-hidden="true"
                      class="ant-select-item-option-state"
                      style="user-select:none;-webkit-user-select:none"
                      unselectable="on"
                    />
                  </div>
                </div>
              </div>
            </div>
          </div>
        </div>
      </div>
    </div>
    <span
      aria-hidden="true"
      class="ant-select-arrow"
      style="user-select:none;-webkit-user-select:none"
      unselectable="on"
    >
      <span
        aria-label="down"
        class="anticon anticon-down ant-select-suffix"
        role="img"
      >
        <svg
          aria-hidden="true"
          data-icon="down"
          fill="currentColor"
          focusable="false"
          height="1em"
          viewBox="64 64 896 896"
          width="1em"
        >
          <path
            d="M884 256h-75c-5.1 0-9.9 2.5-12.9 6.6L512 654.2 227.9 262.6c-3-4.1-7.8-6.6-12.9-6.6h-75c-6.5 0-10.3 7.4-6.5 12.7l352.6 486.1c12.8 17.6 39 17.6 51.7 0l352.6-486.1c3.9-5.3.1-12.7-6.4-12.7z"
          />
        </svg>
      </span>
    </span>
  </div>
  <div
    class="ant-tabs ant-tabs-top"
  >
    <div
      class="ant-tabs-nav"
      role="tablist"
    >
      <div
        class="ant-tabs-nav-wrap"
      >
        <div
          class="ant-tabs-nav-list"
          style="transform:translate(0px, 0px)"
        >
          <div
            class="ant-tabs-tab ant-tabs-tab-active"
          >
            <div
              aria-selected="true"
              class="ant-tabs-tab-btn"
              role="tab"
              tabindex="0"
            >
              Tab 1
            </div>
          </div>
          <div
            class="ant-tabs-tab"
          >
            <div
              aria-selected="false"
              class="ant-tabs-tab-btn"
              role="tab"
              tabindex="0"
            >
              Tab 2
            </div>
          </div>
          <div
            class="ant-tabs-ink-bar ant-tabs-ink-bar-animated"
          />
        </div>
      </div>
      <div
        class="ant-tabs-nav-operations ant-tabs-nav-operations-hidden"
      >
        <button
          aria-controls="null-more-popup"
          aria-expanded="false"
          aria-haspopup="listbox"
          aria-hidden="true"
          class="ant-tabs-nav-more"
          id="null-more"
          style="visibility:hidden;order:1"
          tabindex="-1"
          type="button"
        >
          <span
            aria-label="ellipsis"
            class="anticon anticon-ellipsis"
            role="img"
          >
            <svg
              aria-hidden="true"
              data-icon="ellipsis"
              fill="currentColor"
              focusable="false"
              height="1em"
              viewBox="64 64 896 896"
              width="1em"
            >
              <path
                d="M176 511a56 56 0 10112 0 56 56 0 10-112 0zm280 0a56 56 0 10112 0 56 56 0 10-112 0zm280 0a56 56 0 10112 0 56 56 0 10-112 0z"
              />
            </svg>
          </span>
        </button>
        <div>
          <div
            class="ant-tabs-dropdown"
            style="opacity:0"
          >
            <ul
              aria-label="expanded dropdown"
              class="ant-tabs-dropdown-menu ant-tabs-dropdown-menu-root ant-tabs-dropdown-menu-vertical"
              data-menu-list="true"
              id="null-more-popup"
              role="listbox"
              tabindex="-1"
            />
            <div
              aria-hidden="true"
              style="display:none"
            />
          </div>
        </div>
      </div>
    </div>
    <div
      class="ant-tabs-content-holder"
    >
      <div
        class="ant-tabs-content ant-tabs-content-top"
      >
        <div
          aria-hidden="false"
          class="ant-tabs-tabpane ant-tabs-tabpane-active"
          role="tabpanel"
          tabindex="0"
        >
          <div
            class="ant-tabs ant-tabs-top"
            style="height:300px"
          >
            <div
              class="ant-tabs-nav"
              role="tablist"
            >
              <div
                class="ant-tabs-nav-wrap"
              >
                <div
                  class="ant-tabs-nav-list"
                  style="transform:translate(0px, 0px)"
                >
                  <div
                    class="ant-tabs-tab"
                  >
                    <div
                      aria-selected="false"
                      class="ant-tabs-tab-btn"
                      role="tab"
                      tabindex="0"
                    >
                      Tab 0
                    </div>
                  </div>
                  <div
                    class="ant-tabs-tab ant-tabs-tab-active"
                  >
                    <div
                      aria-selected="true"
                      class="ant-tabs-tab-btn"
                      role="tab"
                      tabindex="0"
                    >
                      Tab 1
                    </div>
                  </div>
                  <div
                    class="ant-tabs-tab"
                  >
                    <div
                      aria-selected="false"
                      class="ant-tabs-tab-btn"
                      role="tab"
                      tabindex="0"
                    >
                      Tab 2
                    </div>
                  </div>
                  <div
                    class="ant-tabs-tab"
                  >
                    <div
                      aria-selected="false"
                      class="ant-tabs-tab-btn"
                      role="tab"
                      tabindex="0"
                    >
                      Tab 3
                    </div>
                  </div>
                  <div
                    class="ant-tabs-tab"
                  >
                    <div
                      aria-selected="false"
                      class="ant-tabs-tab-btn"
                      role="tab"
                      tabindex="0"
                    >
                      Tab 4
                    </div>
                  </div>
                  <div
                    class="ant-tabs-tab"
                  >
                    <div
                      aria-selected="false"
                      class="ant-tabs-tab-btn"
                      role="tab"
                      tabindex="0"
                    >
                      Tab 5
                    </div>
                  </div>
                  <div
                    class="ant-tabs-tab"
                  >
                    <div
                      aria-selected="false"
                      class="ant-tabs-tab-btn"
                      role="tab"
                      tabindex="0"
                    >
                      Tab 6
                    </div>
                  </div>
                  <div
                    class="ant-tabs-tab"
                  >
                    <div
                      aria-selected="false"
                      class="ant-tabs-tab-btn"
                      role="tab"
                      tabindex="0"
                    >
                      Tab 7
                    </div>
                  </div>
                  <div
                    class="ant-tabs-tab"
                  >
                    <div
                      aria-selected="false"
                      class="ant-tabs-tab-btn"
                      role="tab"
                      tabindex="0"
                    >
                      Tab 8
                    </div>
                  </div>
                  <div
                    class="ant-tabs-tab"
                  >
                    <div
                      aria-selected="false"
                      class="ant-tabs-tab-btn"
                      role="tab"
                      tabindex="0"
                    >
                      Tab 9
                    </div>
                  </div>
                  <div
                    class="ant-tabs-tab"
                  >
                    <div
                      aria-selected="false"
                      class="ant-tabs-tab-btn"
                      role="tab"
                      tabindex="0"
                    >
                      Tab 10
                    </div>
                  </div>
                  <div
                    class="ant-tabs-tab"
                  >
                    <div
                      aria-selected="false"
                      class="ant-tabs-tab-btn"
                      role="tab"
                      tabindex="0"
                    >
                      Tab 11
                    </div>
                  </div>
                  <div
                    class="ant-tabs-tab"
                  >
                    <div
                      aria-selected="false"
                      class="ant-tabs-tab-btn"
                      role="tab"
                      tabindex="0"
                    >
                      Tab 12
                    </div>
                  </div>
                  <div
                    class="ant-tabs-tab"
                  >
                    <div
                      aria-selected="false"
                      class="ant-tabs-tab-btn"
                      role="tab"
                      tabindex="0"
                    >
                      Tab 13
                    </div>
                  </div>
                  <div
                    class="ant-tabs-tab"
                  >
                    <div
                      aria-selected="false"
                      class="ant-tabs-tab-btn"
                      role="tab"
                      tabindex="0"
                    >
                      Tab 14
                    </div>
                  </div>
                  <div
                    class="ant-tabs-tab"
                  >
                    <div
                      aria-selected="false"
                      class="ant-tabs-tab-btn"
                      role="tab"
                      tabindex="0"
                    >
                      Tab 15
                    </div>
                  </div>
                  <div
                    class="ant-tabs-tab"
                  >
                    <div
                      aria-selected="false"
                      class="ant-tabs-tab-btn"
                      role="tab"
                      tabindex="0"
                    >
                      Tab 16
                    </div>
                  </div>
                  <div
                    class="ant-tabs-tab"
                  >
                    <div
                      aria-selected="false"
                      class="ant-tabs-tab-btn"
                      role="tab"
                      tabindex="0"
                    >
                      Tab 17
                    </div>
                  </div>
                  <div
                    class="ant-tabs-tab"
                  >
                    <div
                      aria-selected="false"
                      class="ant-tabs-tab-btn"
                      role="tab"
                      tabindex="0"
                    >
                      Tab 18
                    </div>
                  </div>
                  <div
                    class="ant-tabs-tab"
                  >
                    <div
                      aria-selected="false"
                      class="ant-tabs-tab-btn"
                      role="tab"
                      tabindex="0"
                    >
                      Tab 19
                    </div>
                  </div>
                  <div
                    class="ant-tabs-ink-bar ant-tabs-ink-bar-animated"
                  />
                </div>
              </div>
              <div
                class="ant-tabs-nav-operations ant-tabs-nav-operations-hidden"
              >
                <button
                  aria-controls="null-more-popup"
                  aria-expanded="false"
                  aria-haspopup="listbox"
                  aria-hidden="true"
                  class="ant-tabs-nav-more"
                  id="null-more"
                  style="visibility:hidden;order:1"
                  tabindex="-1"
                  type="button"
                >
                  <span
                    aria-label="ellipsis"
                    class="anticon anticon-ellipsis"
                    role="img"
                  >
                    <svg
                      aria-hidden="true"
                      data-icon="ellipsis"
                      fill="currentColor"
                      focusable="false"
                      height="1em"
                      viewBox="64 64 896 896"
                      width="1em"
                    >
                      <path
                        d="M176 511a56 56 0 10112 0 56 56 0 10-112 0zm280 0a56 56 0 10112 0 56 56 0 10-112 0zm280 0a56 56 0 10112 0 56 56 0 10-112 0z"
                      />
                    </svg>
                  </span>
                </button>
                <div>
                  <div
                    class="ant-tabs-dropdown"
                    style="opacity:0"
                  >
                    <ul
                      aria-label="expanded dropdown"
                      class="ant-tabs-dropdown-menu ant-tabs-dropdown-menu-root ant-tabs-dropdown-menu-vertical"
                      data-menu-list="true"
                      id="null-more-popup"
                      role="listbox"
                      tabindex="-1"
                    />
                    <div
                      aria-hidden="true"
                      style="display:none"
                    />
                  </div>
                </div>
              </div>
            </div>
            <div
              class="ant-tabs-content-holder"
            >
              <div
                class="ant-tabs-content ant-tabs-content-top"
              >
                <div
                  aria-hidden="false"
                  class="ant-tabs-tabpane ant-tabs-tabpane-active"
                  role="tabpanel"
                  tabindex="0"
                >
                  TTTT 1
                </div>
              </div>
            </div>
          </div>
        </div>
      </div>
    </div>
  </div>
</div>
`;

exports[`renders ./components/tabs/demo/position.md extend context correctly 1`] = `
Array [
  <div
    class="ant-space ant-space-horizontal ant-space-align-center"
    style="margin-bottom:24px"
  >
    <div
      class="ant-space-item"
      style="margin-right:8px"
    >
      Tab position:
    </div>
    <div
      class="ant-space-item"
    >
      <div
        class="ant-radio-group ant-radio-group-outline"
      >
        <label
          class="ant-radio-button-wrapper"
        >
          <span
            class="ant-radio-button"
          >
            <input
              class="ant-radio-button-input"
              type="radio"
              value="top"
            />
            <span
              class="ant-radio-button-inner"
            />
          </span>
          <span>
            top
          </span>
        </label>
        <label
          class="ant-radio-button-wrapper"
        >
          <span
            class="ant-radio-button"
          >
            <input
              class="ant-radio-button-input"
              type="radio"
              value="bottom"
            />
            <span
              class="ant-radio-button-inner"
            />
          </span>
          <span>
            bottom
          </span>
        </label>
        <label
          class="ant-radio-button-wrapper ant-radio-button-wrapper-checked"
        >
          <span
            class="ant-radio-button ant-radio-button-checked"
          >
            <input
              checked=""
              class="ant-radio-button-input"
              type="radio"
              value="left"
            />
            <span
              class="ant-radio-button-inner"
            />
          </span>
          <span>
            left
          </span>
        </label>
        <label
          class="ant-radio-button-wrapper"
        >
          <span
            class="ant-radio-button"
          >
            <input
              class="ant-radio-button-input"
              type="radio"
              value="right"
            />
            <span
              class="ant-radio-button-inner"
            />
          </span>
          <span>
            right
          </span>
        </label>
      </div>
    </div>
  </div>,
  <div
    class="ant-tabs ant-tabs-left"
  >
    <div
      class="ant-tabs-nav"
      role="tablist"
    >
      <div
        class="ant-tabs-nav-wrap"
      >
        <div
          class="ant-tabs-nav-list"
          style="transform:translate(0px, 0px)"
        >
          <div
            class="ant-tabs-tab ant-tabs-tab-active"
          >
            <div
              aria-selected="true"
              class="ant-tabs-tab-btn"
              role="tab"
              tabindex="0"
            >
              Tab 1
            </div>
          </div>
          <div
            class="ant-tabs-tab"
          >
            <div
              aria-selected="false"
              class="ant-tabs-tab-btn"
              role="tab"
              tabindex="0"
            >
              Tab 2
            </div>
          </div>
          <div
            class="ant-tabs-tab"
          >
            <div
              aria-selected="false"
              class="ant-tabs-tab-btn"
              role="tab"
              tabindex="0"
            >
              Tab 3
            </div>
          </div>
          <div
            class="ant-tabs-ink-bar ant-tabs-ink-bar-animated"
          />
        </div>
      </div>
      <div
        class="ant-tabs-nav-operations ant-tabs-nav-operations-hidden"
      >
        <button
          aria-controls="null-more-popup"
          aria-expanded="false"
          aria-haspopup="listbox"
          aria-hidden="true"
          class="ant-tabs-nav-more"
          id="null-more"
          style="visibility:hidden;order:1"
          tabindex="-1"
          type="button"
        >
          <span
            aria-label="ellipsis"
            class="anticon anticon-ellipsis"
            role="img"
          >
            <svg
              aria-hidden="true"
              data-icon="ellipsis"
              fill="currentColor"
              focusable="false"
              height="1em"
              viewBox="64 64 896 896"
              width="1em"
            >
              <path
                d="M176 511a56 56 0 10112 0 56 56 0 10-112 0zm280 0a56 56 0 10112 0 56 56 0 10-112 0zm280 0a56 56 0 10112 0 56 56 0 10-112 0z"
              />
            </svg>
          </span>
        </button>
        <div>
          <div
            class="ant-tabs-dropdown"
            style="opacity:0"
          >
            <ul
              aria-label="expanded dropdown"
              class="ant-tabs-dropdown-menu ant-tabs-dropdown-menu-root ant-tabs-dropdown-menu-vertical"
              data-menu-list="true"
              id="null-more-popup"
              role="listbox"
              tabindex="-1"
            />
            <div
              aria-hidden="true"
              style="display:none"
            />
          </div>
        </div>
      </div>
    </div>
    <div
      class="ant-tabs-content-holder"
    >
      <div
        class="ant-tabs-content ant-tabs-content-left"
      >
        <div
          aria-hidden="false"
          class="ant-tabs-tabpane ant-tabs-tabpane-active"
          role="tabpanel"
          tabindex="0"
        >
          Content of Tab 1
        </div>
      </div>
    </div>
  </div>,
]
`;

exports[`renders ./components/tabs/demo/size.md extend context correctly 1`] = `
<div>
  <div
    class="ant-radio-group ant-radio-group-outline"
    style="margin-bottom:16px"
  >
    <label
      class="ant-radio-button-wrapper ant-radio-button-wrapper-checked"
    >
      <span
        class="ant-radio-button ant-radio-button-checked"
      >
        <input
          checked=""
          class="ant-radio-button-input"
          type="radio"
          value="small"
        />
        <span
          class="ant-radio-button-inner"
        />
      </span>
      <span>
        Small
      </span>
    </label>
    <label
      class="ant-radio-button-wrapper"
    >
      <span
        class="ant-radio-button"
      >
        <input
          class="ant-radio-button-input"
          type="radio"
          value="middle"
        />
        <span
          class="ant-radio-button-inner"
        />
      </span>
      <span>
        Middle
      </span>
    </label>
    <label
      class="ant-radio-button-wrapper"
    >
      <span
        class="ant-radio-button"
      >
        <input
          class="ant-radio-button-input"
          type="radio"
          value="large"
        />
        <span
          class="ant-radio-button-inner"
        />
      </span>
      <span>
        Large
      </span>
    </label>
  </div>
  <div
    class="ant-tabs ant-tabs-top ant-tabs-small"
    style="margin-bottom:32px"
  >
    <div
      class="ant-tabs-nav"
      role="tablist"
    >
      <div
        class="ant-tabs-nav-wrap"
      >
        <div
          class="ant-tabs-nav-list"
          style="transform:translate(0px, 0px)"
        >
          <div
            class="ant-tabs-tab ant-tabs-tab-active"
          >
            <div
              aria-selected="true"
              class="ant-tabs-tab-btn"
              role="tab"
              tabindex="0"
            >
              Tab 1
            </div>
          </div>
          <div
            class="ant-tabs-tab"
          >
            <div
              aria-selected="false"
              class="ant-tabs-tab-btn"
              role="tab"
              tabindex="0"
            >
              Tab 2
            </div>
          </div>
          <div
            class="ant-tabs-tab"
          >
            <div
              aria-selected="false"
              class="ant-tabs-tab-btn"
              role="tab"
              tabindex="0"
            >
              Tab 3
            </div>
          </div>
          <div
            class="ant-tabs-ink-bar ant-tabs-ink-bar-animated"
          />
        </div>
      </div>
      <div
        class="ant-tabs-nav-operations ant-tabs-nav-operations-hidden"
      >
        <button
          aria-controls="null-more-popup"
          aria-expanded="false"
          aria-haspopup="listbox"
          aria-hidden="true"
          class="ant-tabs-nav-more"
          id="null-more"
          style="visibility:hidden;order:1"
          tabindex="-1"
          type="button"
        >
          <span
            aria-label="ellipsis"
            class="anticon anticon-ellipsis"
            role="img"
          >
            <svg
              aria-hidden="true"
              data-icon="ellipsis"
              fill="currentColor"
              focusable="false"
              height="1em"
              viewBox="64 64 896 896"
              width="1em"
            >
              <path
                d="M176 511a56 56 0 10112 0 56 56 0 10-112 0zm280 0a56 56 0 10112 0 56 56 0 10-112 0zm280 0a56 56 0 10112 0 56 56 0 10-112 0z"
              />
            </svg>
          </span>
        </button>
        <div>
          <div
            class="ant-tabs-dropdown"
            style="opacity:0"
          >
            <ul
              aria-label="expanded dropdown"
              class="ant-tabs-dropdown-menu ant-tabs-dropdown-menu-root ant-tabs-dropdown-menu-vertical"
              data-menu-list="true"
              id="null-more-popup"
              role="listbox"
              tabindex="-1"
            />
            <div
              aria-hidden="true"
              style="display:none"
            />
          </div>
        </div>
      </div>
    </div>
    <div
      class="ant-tabs-content-holder"
    >
      <div
        class="ant-tabs-content ant-tabs-content-top"
      >
        <div
          aria-hidden="false"
          class="ant-tabs-tabpane ant-tabs-tabpane-active"
          role="tabpanel"
          tabindex="0"
        >
          Content of tab 1
        </div>
      </div>
    </div>
  </div>
  <div
    class="ant-tabs ant-tabs-top ant-tabs-small ant-tabs-card"
  >
    <div
      class="ant-tabs-nav"
      role="tablist"
    >
      <div
        class="ant-tabs-nav-wrap"
      >
        <div
          class="ant-tabs-nav-list"
          style="transform:translate(0px, 0px)"
        >
          <div
            class="ant-tabs-tab ant-tabs-tab-active"
          >
            <div
              aria-selected="true"
              class="ant-tabs-tab-btn"
              role="tab"
              tabindex="0"
            >
              Card Tab 1
            </div>
          </div>
          <div
            class="ant-tabs-tab"
          >
            <div
              aria-selected="false"
              class="ant-tabs-tab-btn"
              role="tab"
              tabindex="0"
            >
              Card Tab 2
            </div>
          </div>
          <div
            class="ant-tabs-tab"
          >
            <div
              aria-selected="false"
              class="ant-tabs-tab-btn"
              role="tab"
              tabindex="0"
            >
              Card Tab 3
            </div>
          </div>
          <div
            class="ant-tabs-ink-bar ant-tabs-ink-bar-animated"
          />
        </div>
      </div>
      <div
        class="ant-tabs-nav-operations ant-tabs-nav-operations-hidden"
      >
        <button
          aria-controls="null-more-popup"
          aria-expanded="false"
          aria-haspopup="listbox"
          aria-hidden="true"
          class="ant-tabs-nav-more"
          id="null-more"
          style="visibility:hidden;order:1"
          tabindex="-1"
          type="button"
        >
          <span
            aria-label="ellipsis"
            class="anticon anticon-ellipsis"
            role="img"
          >
            <svg
              aria-hidden="true"
              data-icon="ellipsis"
              fill="currentColor"
              focusable="false"
              height="1em"
              viewBox="64 64 896 896"
              width="1em"
            >
              <path
                d="M176 511a56 56 0 10112 0 56 56 0 10-112 0zm280 0a56 56 0 10112 0 56 56 0 10-112 0zm280 0a56 56 0 10112 0 56 56 0 10-112 0z"
              />
            </svg>
          </span>
        </button>
        <div>
          <div
            class="ant-tabs-dropdown"
            style="opacity:0"
          >
            <ul
              aria-label="expanded dropdown"
              class="ant-tabs-dropdown-menu ant-tabs-dropdown-menu-root ant-tabs-dropdown-menu-vertical"
              data-menu-list="true"
              id="null-more-popup"
              role="listbox"
              tabindex="-1"
            />
            <div
              aria-hidden="true"
              style="display:none"
            />
          </div>
        </div>
      </div>
    </div>
    <div
      class="ant-tabs-content-holder"
    >
      <div
        class="ant-tabs-content ant-tabs-content-top"
      >
        <div
          aria-hidden="false"
          class="ant-tabs-tabpane ant-tabs-tabpane-active"
          role="tabpanel"
          tabindex="0"
        >
          Content of card tab 1
        </div>
      </div>
    </div>
  </div>
</div>
`;

exports[`renders ./components/tabs/demo/slide.md extend context correctly 1`] = `
<div>
  <div
    class="ant-radio-group ant-radio-group-outline"
    style="margin-bottom:8px"
  >
    <label
      class="ant-radio-button-wrapper ant-radio-button-wrapper-checked"
    >
      <span
        class="ant-radio-button ant-radio-button-checked"
      >
        <input
          checked=""
          class="ant-radio-button-input"
          type="radio"
          value="top"
        />
        <span
          class="ant-radio-button-inner"
        />
      </span>
      <span>
        Horizontal
      </span>
    </label>
    <label
      class="ant-radio-button-wrapper"
    >
      <span
        class="ant-radio-button"
      >
        <input
          class="ant-radio-button-input"
          type="radio"
          value="left"
        />
        <span
          class="ant-radio-button-inner"
        />
      </span>
      <span>
        Vertical
      </span>
    </label>
  </div>
  <div
    class="ant-tabs ant-tabs-top"
    style="height:220px"
  >
    <div
      class="ant-tabs-nav"
      role="tablist"
    >
      <div
        class="ant-tabs-nav-wrap"
      >
        <div
          class="ant-tabs-nav-list"
          style="transform:translate(0px, 0px)"
        >
          <div
            class="ant-tabs-tab"
          >
            <div
              aria-disabled="false"
              aria-selected="false"
              class="ant-tabs-tab-btn"
              role="tab"
              tabindex="0"
            >
              Tab-0
            </div>
          </div>
          <div
            class="ant-tabs-tab ant-tabs-tab-active"
          >
            <div
              aria-disabled="false"
              aria-selected="true"
              class="ant-tabs-tab-btn"
              role="tab"
              tabindex="0"
            >
              Tab-1
            </div>
          </div>
          <div
            class="ant-tabs-tab"
          >
            <div
              aria-disabled="false"
              aria-selected="false"
              class="ant-tabs-tab-btn"
              role="tab"
              tabindex="0"
            >
              Tab-2
            </div>
          </div>
          <div
            class="ant-tabs-tab"
          >
            <div
              aria-disabled="false"
              aria-selected="false"
              class="ant-tabs-tab-btn"
              role="tab"
              tabindex="0"
            >
              Tab-3
            </div>
          </div>
          <div
            class="ant-tabs-tab"
          >
            <div
              aria-disabled="false"
              aria-selected="false"
              class="ant-tabs-tab-btn"
              role="tab"
              tabindex="0"
            >
              Tab-4
            </div>
          </div>
          <div
            class="ant-tabs-tab"
          >
            <div
              aria-disabled="false"
              aria-selected="false"
              class="ant-tabs-tab-btn"
              role="tab"
              tabindex="0"
            >
              Tab-5
            </div>
          </div>
          <div
            class="ant-tabs-tab"
          >
            <div
              aria-disabled="false"
              aria-selected="false"
              class="ant-tabs-tab-btn"
              role="tab"
              tabindex="0"
            >
              Tab-6
            </div>
          </div>
          <div
            class="ant-tabs-tab"
          >
            <div
              aria-disabled="false"
              aria-selected="false"
              class="ant-tabs-tab-btn"
              role="tab"
              tabindex="0"
            >
              Tab-7
            </div>
          </div>
          <div
            class="ant-tabs-tab"
          >
            <div
              aria-disabled="false"
              aria-selected="false"
              class="ant-tabs-tab-btn"
              role="tab"
              tabindex="0"
            >
              Tab-8
            </div>
          </div>
          <div
            class="ant-tabs-tab"
          >
            <div
              aria-disabled="false"
              aria-selected="false"
              class="ant-tabs-tab-btn"
              role="tab"
              tabindex="0"
            >
              Tab-9
            </div>
          </div>
          <div
            class="ant-tabs-tab"
          >
            <div
              aria-disabled="false"
              aria-selected="false"
              class="ant-tabs-tab-btn"
              role="tab"
              tabindex="0"
            >
              Tab-10
            </div>
          </div>
          <div
            class="ant-tabs-tab"
          >
            <div
              aria-disabled="false"
              aria-selected="false"
              class="ant-tabs-tab-btn"
              role="tab"
              tabindex="0"
            >
              Tab-11
            </div>
          </div>
          <div
            class="ant-tabs-tab"
          >
            <div
              aria-disabled="false"
              aria-selected="false"
              class="ant-tabs-tab-btn"
              role="tab"
              tabindex="0"
            >
              Tab-12
            </div>
          </div>
          <div
            class="ant-tabs-tab"
          >
            <div
              aria-disabled="false"
              aria-selected="false"
              class="ant-tabs-tab-btn"
              role="tab"
              tabindex="0"
            >
              Tab-13
            </div>
          </div>
          <div
            class="ant-tabs-tab"
          >
            <div
              aria-disabled="false"
              aria-selected="false"
              class="ant-tabs-tab-btn"
              role="tab"
              tabindex="0"
            >
              Tab-14
            </div>
          </div>
          <div
            class="ant-tabs-tab"
          >
            <div
              aria-disabled="false"
              aria-selected="false"
              class="ant-tabs-tab-btn"
              role="tab"
              tabindex="0"
            >
              Tab-15
            </div>
          </div>
          <div
            class="ant-tabs-tab"
          >
            <div
              aria-disabled="false"
              aria-selected="false"
              class="ant-tabs-tab-btn"
              role="tab"
              tabindex="0"
            >
              Tab-16
            </div>
          </div>
          <div
            class="ant-tabs-tab"
          >
            <div
              aria-disabled="false"
              aria-selected="false"
              class="ant-tabs-tab-btn"
              role="tab"
              tabindex="0"
            >
              Tab-17
            </div>
          </div>
          <div
            class="ant-tabs-tab"
          >
            <div
              aria-disabled="false"
              aria-selected="false"
              class="ant-tabs-tab-btn"
              role="tab"
              tabindex="0"
            >
              Tab-18
            </div>
          </div>
          <div
            class="ant-tabs-tab"
          >
            <div
              aria-disabled="false"
              aria-selected="false"
              class="ant-tabs-tab-btn"
              role="tab"
              tabindex="0"
            >
              Tab-19
            </div>
          </div>
          <div
            class="ant-tabs-tab"
          >
            <div
              aria-disabled="false"
              aria-selected="false"
              class="ant-tabs-tab-btn"
              role="tab"
              tabindex="0"
            >
              Tab-20
            </div>
          </div>
          <div
            class="ant-tabs-tab"
          >
            <div
              aria-disabled="false"
              aria-selected="false"
              class="ant-tabs-tab-btn"
              role="tab"
              tabindex="0"
            >
              Tab-21
            </div>
          </div>
          <div
            class="ant-tabs-tab"
          >
            <div
              aria-disabled="false"
              aria-selected="false"
              class="ant-tabs-tab-btn"
              role="tab"
              tabindex="0"
            >
              Tab-22
            </div>
          </div>
          <div
            class="ant-tabs-tab"
          >
            <div
              aria-disabled="false"
              aria-selected="false"
              class="ant-tabs-tab-btn"
              role="tab"
              tabindex="0"
            >
              Tab-23
            </div>
          </div>
          <div
            class="ant-tabs-tab"
          >
            <div
              aria-disabled="false"
              aria-selected="false"
              class="ant-tabs-tab-btn"
              role="tab"
              tabindex="0"
            >
              Tab-24
            </div>
          </div>
          <div
            class="ant-tabs-tab"
          >
            <div
              aria-disabled="false"
              aria-selected="false"
              class="ant-tabs-tab-btn"
              role="tab"
              tabindex="0"
            >
              Tab-25
            </div>
          </div>
          <div
            class="ant-tabs-tab"
          >
            <div
              aria-disabled="false"
              aria-selected="false"
              class="ant-tabs-tab-btn"
              role="tab"
              tabindex="0"
            >
              Tab-26
            </div>
          </div>
          <div
            class="ant-tabs-tab"
          >
            <div
              aria-disabled="false"
              aria-selected="false"
              class="ant-tabs-tab-btn"
              role="tab"
              tabindex="0"
            >
              Tab-27
            </div>
          </div>
          <div
            class="ant-tabs-tab ant-tabs-tab-disabled"
          >
            <div
              aria-disabled="true"
              aria-selected="false"
              class="ant-tabs-tab-btn"
              role="tab"
            >
              Tab-28
            </div>
          </div>
          <div
            class="ant-tabs-tab"
          >
            <div
              aria-disabled="false"
              aria-selected="false"
              class="ant-tabs-tab-btn"
              role="tab"
              tabindex="0"
            >
              Tab-29
            </div>
          </div>
          <div
            class="ant-tabs-ink-bar ant-tabs-ink-bar-animated"
          />
        </div>
      </div>
      <div
        class="ant-tabs-nav-operations ant-tabs-nav-operations-hidden"
      >
        <button
          aria-controls="null-more-popup"
          aria-expanded="false"
          aria-haspopup="listbox"
          aria-hidden="true"
          class="ant-tabs-nav-more"
          id="null-more"
          style="visibility:hidden;order:1"
          tabindex="-1"
          type="button"
        >
          <span
            aria-label="ellipsis"
            class="anticon anticon-ellipsis"
            role="img"
          >
            <svg
              aria-hidden="true"
              data-icon="ellipsis"
              fill="currentColor"
              focusable="false"
              height="1em"
              viewBox="64 64 896 896"
              width="1em"
            >
              <path
                d="M176 511a56 56 0 10112 0 56 56 0 10-112 0zm280 0a56 56 0 10112 0 56 56 0 10-112 0zm280 0a56 56 0 10112 0 56 56 0 10-112 0z"
              />
            </svg>
          </span>
        </button>
        <div>
          <div
            class="ant-tabs-dropdown"
            style="opacity:0"
          >
            <ul
              aria-label="expanded dropdown"
              class="ant-tabs-dropdown-menu ant-tabs-dropdown-menu-root ant-tabs-dropdown-menu-vertical"
              data-menu-list="true"
              id="null-more-popup"
              role="listbox"
              tabindex="-1"
            />
            <div
              aria-hidden="true"
              style="display:none"
            />
          </div>
        </div>
      </div>
    </div>
    <div
      class="ant-tabs-content-holder"
    >
      <div
        class="ant-tabs-content ant-tabs-content-top"
      >
        <div
          aria-hidden="false"
          class="ant-tabs-tabpane ant-tabs-tabpane-active"
          role="tabpanel"
          tabindex="0"
        >
          Content of tab 1
        </div>
      </div>
    </div>
  </div>
</div>
`;<|MERGE_RESOLUTION|>--- conflicted
+++ resolved
@@ -1174,153 +1174,6 @@
 `;
 
 exports[`renders ./components/tabs/demo/deprecated.md extend context correctly 1`] = `
-<<<<<<< HEAD
-<div
-  class="ant-tabs ant-tabs-top"
->
-  <div
-    class="ant-tabs-nav"
-    role="tablist"
-  >
-    <div
-      class="ant-tabs-nav-wrap"
-    >
-      <div
-        class="ant-tabs-nav-list"
-        style="transform:translate(0px, 0px)"
-      >
-        <div
-          class="ant-tabs-tab ant-tabs-tab-active"
-        >
-          <div
-            aria-selected="true"
-            class="ant-tabs-tab-btn"
-            role="tab"
-            tabindex="0"
-          >
-            Tab 1
-          </div>
-        </div>
-        <div
-          class="ant-tabs-tab"
-        >
-          <div
-            aria-selected="false"
-            class="ant-tabs-tab-btn"
-            role="tab"
-            tabindex="0"
-          >
-            Tab 2
-          </div>
-        </div>
-        <div
-          class="ant-tabs-tab"
-        >
-          <div
-            aria-selected="false"
-            class="ant-tabs-tab-btn"
-            role="tab"
-            tabindex="0"
-          >
-            Tab 3
-          </div>
-        </div>
-        <div
-          class="ant-tabs-ink-bar ant-tabs-ink-bar-animated"
-        />
-      </div>
-    </div>
-    <div
-      class="ant-tabs-nav-operations ant-tabs-nav-operations-hidden"
-    >
-      <button
-        aria-controls="null-more-popup"
-        aria-expanded="false"
-        aria-haspopup="listbox"
-        aria-hidden="true"
-        class="ant-tabs-nav-more"
-        id="null-more"
-        style="visibility:hidden;order:1"
-        tabindex="-1"
-        type="button"
-      >
-        <span
-          aria-label="ellipsis"
-          class="anticon anticon-ellipsis"
-          role="img"
-        >
-          <svg
-            aria-hidden="true"
-            data-icon="ellipsis"
-            fill="currentColor"
-            focusable="false"
-            height="1em"
-            viewBox="64 64 896 896"
-            width="1em"
-          >
-            <path
-              d="M176 511a56 56 0 10112 0 56 56 0 10-112 0zm280 0a56 56 0 10112 0 56 56 0 10-112 0zm280 0a56 56 0 10112 0 56 56 0 10-112 0z"
-            />
-          </svg>
-        </span>
-      </button>
-      <div>
-        <div
-          class="ant-tabs-dropdown"
-          style="opacity:0"
-        >
-          <ul
-            aria-label="expanded dropdown"
-            class="ant-tabs-dropdown-menu ant-tabs-dropdown-menu-root ant-tabs-dropdown-menu-vertical"
-            data-menu-list="true"
-            id="null-more-popup"
-            role="listbox"
-            tabindex="-1"
-          />
-          <div
-            aria-hidden="true"
-            style="display:none"
-          />
-        </div>
-      </div>
-    </div>
-  </div>
-  <div
-    class="ant-tabs-content-holder"
-  >
-    <div
-      class="ant-tabs-content ant-tabs-content-top"
-    >
-      <div
-        aria-hidden="false"
-        class="ant-tabs-tabpane ant-tabs-tabpane-active"
-        role="tabpanel"
-        tabindex="0"
-      >
-        Content of Tab Pane 1
-      </div>
-      <div
-        aria-hidden="true"
-        class="ant-tabs-tabpane"
-        role="tabpanel"
-        style="display:none"
-        tabindex="-1"
-      />
-      <div
-        aria-hidden="true"
-        class="ant-tabs-tabpane"
-        role="tabpanel"
-        style="display:none"
-        tabindex="-1"
-      />
-    </div>
-  </div>
-</div>
-`;
-
-exports[`renders ./components/tabs/demo/disabled.md extend context correctly 1`] = `
-=======
->>>>>>> 304b36a5
 <div
   class="ant-tabs ant-tabs-top"
 >
