--- conflicted
+++ resolved
@@ -110,12 +110,8 @@
 | onChange | Called when input at textarea | function(event) | - |  |
 | onCancel | Called when type ESC to exit editable state | function | - |  |
 | onEnd | Called when type ENTER to exit editable state | function | - | 4.14.0 |
-<<<<<<< HEAD
-| onStart | Called when enter editable state | function | - |  |
-=======
 | triggerType | Edit mode trigger - icon, text or both (not specifying icon as trigger hides it) | Array&lt;`icon`\|`text`> | \[`icon`] |  |
 | enterIcon | Custom "enter" icon in the edit field (passing `null` removes the icon) | ReactNode | `<EnterOutlined />` | 4.17.0 |
->>>>>>> 7bded502
 
 ### ellipsis
 
