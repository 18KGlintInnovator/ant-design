import CheckOutlined from '@ant-design/icons/CheckOutlined';
import CopyOutlined from '@ant-design/icons/CopyOutlined';
import EditOutlined from '@ant-design/icons/EditOutlined';
import classNames from 'classnames';
import copy from 'copy-to-clipboard';
import ResizeObserver from 'rc-resize-observer';
import type { AutoSizeType } from 'rc-textarea/lib/ResizableTextArea';
import toArray from 'rc-util/lib/Children/toArray';
import useIsomorphicLayoutEffect from 'rc-util/lib/hooks/useLayoutEffect';
import useMergedState from 'rc-util/lib/hooks/useMergedState';
import omit from 'rc-util/lib/omit';
import { composeRef } from 'rc-util/lib/ref';
import * as React from 'react';
import { ConfigContext } from '../../config-provider';
import { useLocaleReceiver } from '../../locale-provider/LocaleReceiver';
import TransButton from '../../_util/transButton';
import { isStyleSupport } from '../../_util/styleChecker';
import type { TooltipProps } from '../../tooltip';
import Tooltip from '../../tooltip';
import Editable from '../Editable';
import useMergedConfig from '../hooks/useMergedConfig';
import useUpdatedEffect from '../hooks/useUpdatedEffect';
import type { TypographyProps } from '../Typography';
import Typography from '../Typography';
import Ellipsis from './Ellipsis';
import EllipsisTooltip from './EllipsisTooltip';

export type BaseType = 'secondary' | 'success' | 'warning' | 'danger';

interface CopyConfig {
  text?: string;
  onCopy?: (event?: React.MouseEvent<HTMLDivElement>) => void;
  icon?: React.ReactNode;
  tooltips?: boolean | React.ReactNode;
  format?: 'text/plain' | 'text/html';
}

interface EditConfig {
  editing?: boolean;
  icon?: React.ReactNode;
  tooltip?: boolean | React.ReactNode;
  onStart?: () => void;
  onChange?: (value: string) => void;
  onCancel?: () => void;
  onEnd?: () => void;
  maxLength?: number;
  autoSize?: boolean | AutoSizeType;
  triggerType?: ('icon' | 'text')[];
  enterIcon?: React.ReactNode;
}

export interface EllipsisConfig {
  rows?: number;
  expandable?: boolean;
  suffix?: string;
  symbol?: React.ReactNode;
  onExpand?: React.MouseEventHandler<HTMLElement>;
  onEllipsis?: (ellipsis: boolean) => void;
  tooltip?: React.ReactNode | TooltipProps;
}

export interface BlockProps extends TypographyProps {
  title?: string;
  editable?: boolean | EditConfig;
  copyable?: boolean | CopyConfig;
  type?: BaseType;
  disabled?: boolean;
  ellipsis?: boolean | EllipsisConfig;
  // decorations
  code?: boolean;
  mark?: boolean;
  underline?: boolean;
  delete?: boolean;
  strong?: boolean;
  keyboard?: boolean;
  italic?: boolean;
}

function wrapperDecorations(
  { mark, code, underline, delete: del, strong, keyboard, italic }: BlockProps,
  content: React.ReactNode,
) {
  let currentContent = content;

  function wrap(needed: boolean | undefined, tag: string) {
    if (!needed) return;

    currentContent = React.createElement(tag, {}, currentContent);
  }

  wrap(strong, 'strong');
  wrap(underline, 'u');
  wrap(del, 'del');
  wrap(code, 'code');
  wrap(mark, 'mark');
  wrap(keyboard, 'kbd');
  wrap(italic, 'i');

  return currentContent;
}

function getNode(dom: React.ReactNode, defaultNode: React.ReactNode, needDom?: boolean) {
  if (dom === true || dom === undefined) {
    return defaultNode;
  }
  return dom || (needDom && defaultNode);
}

<<<<<<< HEAD
function toList<T>(val: T | T[]): T[] {
=======
function toList<T extends any>(val: T | T[]): T[] {
>>>>>>> 44eb2505
  if (val === false) {
    return [false, false] as T[];
  }
  return Array.isArray(val) ? val : [val];
}

interface InternalBlockProps extends BlockProps {
  component: string;
}

const ELLIPSIS_STR = '...';

const Base = React.forwardRef((props: InternalBlockProps, ref: any) => {
  const {
    prefixCls: customizePrefixCls,
    className,
    style,
    type,
    disabled,
    children,
    ellipsis,
    editable,
    copyable,
    component,
    title,
    ...restProps
  } = props;
  const { getPrefixCls, direction } = React.useContext(ConfigContext);
  const textLocale = useLocaleReceiver('Text')[0]!; // Force TS get this

  const typographyRef = React.useRef<HTMLElement>(null);
  const editIconRef = React.useRef<HTMLDivElement>(null);

  // ============================ MISC ============================
  const prefixCls = getPrefixCls('typography', customizePrefixCls);

  const textProps = omit(restProps, [
    'mark',
    'code',
    'delete',
    'underline',
    'strong',
    'keyboard',
    'italic',
  ]) as any;

  // ========================== Editable ==========================
  const [enableEdit, editConfig] = useMergedConfig<EditConfig>(editable);
  const [editing, setEditing] = useMergedState(false, {
    value: editConfig.editing,
  });
  const { triggerType = ['icon'] } = editConfig;

  const triggerEdit = (edit: boolean) => {
    if (edit) {
      editConfig.onStart?.();
    }

    setEditing(edit);
  };

  // Focus edit icon when back
  useUpdatedEffect(() => {
    if (!editing) {
      editIconRef.current?.focus();
    }
  }, [editing]);

  const onEditClick = (e?: React.MouseEvent<HTMLDivElement>) => {
    e?.preventDefault();
    triggerEdit(true);
  };

  const onEditChange = (value: string) => {
    editConfig.onChange?.(value);
    triggerEdit(false);
  };

  const onEditCancel = () => {
    editConfig.onCancel?.();
    triggerEdit(false);
  };

  // ========================== Copyable ==========================
  const [enableCopy, copyConfig] = useMergedConfig<CopyConfig>(copyable);
  const [copied, setCopied] = React.useState(false);
  const copyIdRef = React.useRef<NodeJS.Timeout>();

  const copyOptions: Pick<CopyConfig, 'format'> = {};
  if (copyConfig.format) {
    copyOptions.format = copyConfig.format;
  }

  const cleanCopyId = () => {
    clearTimeout(copyIdRef.current!);
  };

  const onCopyClick = (e?: React.MouseEvent<HTMLDivElement>) => {
    e?.preventDefault();
    e?.stopPropagation();

    copy(copyConfig.text || String(children) || '', copyOptions);

    setCopied(true);

    // Trigger tips update
    cleanCopyId();
    copyIdRef.current = setTimeout(() => {
      setCopied(false);
    }, 3000);

    copyConfig.onCopy?.(e);
  };

  React.useEffect(() => cleanCopyId, []);

  // ========================== Ellipsis ==========================
  const [isLineClampSupport, setIsLineClampSupport] = React.useState(false);
  const [isTextOverflowSupport, setIsTextOverflowSupport] = React.useState(false);

  const [expanded, setExpanded] = React.useState(false);
  const [isJsEllipsis, setIsJsEllipsis] = React.useState(false);
  const [isNativeEllipsis, setIsNativeEllipsis] = React.useState(false);
  const [isNativeVisible, setIsNativeVisible] = React.useState(true);
  const [enableEllipsis, ellipsisConfig] = useMergedConfig<EllipsisConfig>(ellipsis, {
    expandable: false,
  });

  const mergedEnableEllipsis = enableEllipsis && !expanded;

  // Shared prop to reduce bundle size
  const { rows = 1 } = ellipsisConfig;

  const needMeasureEllipsis = React.useMemo(
    () =>
      // Disable ellipsis
      !mergedEnableEllipsis ||
      // Provide suffix
      ellipsisConfig.suffix !== undefined ||
      ellipsisConfig.onEllipsis ||
      // Can't use css ellipsis since we need to provide the place for button
      ellipsisConfig.expandable ||
      enableEdit ||
      enableCopy,
    [mergedEnableEllipsis, ellipsisConfig, enableEdit, enableCopy],
  );

  useIsomorphicLayoutEffect(() => {
    if (enableEllipsis && !needMeasureEllipsis) {
      setIsLineClampSupport(isStyleSupport('webkitLineClamp'));
      setIsTextOverflowSupport(isStyleSupport('textOverflow'));
    }
  }, [needMeasureEllipsis, enableEllipsis]);

  const cssEllipsis = React.useMemo(() => {
    if (needMeasureEllipsis) {
      return false;
    }

    if (rows === 1) {
      return isTextOverflowSupport;
    }

    return isLineClampSupport;
  }, [needMeasureEllipsis, isTextOverflowSupport, isLineClampSupport]);

  const isMergedEllipsis = mergedEnableEllipsis && (cssEllipsis ? isNativeEllipsis : isJsEllipsis);

  const cssTextOverflow = mergedEnableEllipsis && rows === 1 && cssEllipsis;
  const cssLineClamp = mergedEnableEllipsis && rows > 1 && cssEllipsis;

  // >>>>> Expand
  const onExpandClick: React.MouseEventHandler<HTMLElement> = e => {
    setExpanded(true);
    ellipsisConfig.onExpand?.(e);
  };

  const [ellipsisWidth, setEllipsisWidth] = React.useState(0);
  const [ellipsisFontSize, setEllipsisFontSize] = React.useState(0);
  const onResize = ({ offsetWidth }: { offsetWidth: number }, element: HTMLElement) => {
    setEllipsisWidth(offsetWidth);
    setEllipsisFontSize(parseInt(window.getComputedStyle?.(element).fontSize, 10));
  };

  // >>>>> JS Ellipsis
  const onJsEllipsis = (jsEllipsis: boolean) => {
    setIsJsEllipsis(jsEllipsis);

    // Trigger if changed
    if (isJsEllipsis !== jsEllipsis) {
      ellipsisConfig.onEllipsis?.(jsEllipsis);
    }
  };

  // >>>>> Native ellipsis
  React.useEffect(() => {
    const textEle = typographyRef.current;

    if (enableEllipsis && cssEllipsis && textEle) {
      const currentEllipsis = cssLineClamp
        ? textEle.offsetHeight < textEle.scrollHeight
        : textEle.offsetWidth < textEle.scrollWidth;
      if (isNativeEllipsis !== currentEllipsis) {
        setIsNativeEllipsis(currentEllipsis);
      }
    }
  }, [enableEllipsis, cssEllipsis, children, cssLineClamp, isNativeVisible]);

  // https://github.com/ant-design/ant-design/issues/36786
  // Use IntersectionObserver to check if element is invisible
  React.useEffect(() => {
    const textEle = typographyRef.current;
    if (
      typeof IntersectionObserver === 'undefined' ||
      !textEle ||
      !cssEllipsis ||
      !mergedEnableEllipsis
    ) {
      return;
    }

    /* eslint-disable-next-line compat/compat */
    const observer = new IntersectionObserver(() => {
      setIsNativeVisible(!!textEle.offsetParent);
    });
    observer.observe(textEle!);

    return () => {
      observer.disconnect();
    };
  }, [cssEllipsis, mergedEnableEllipsis]);

  // ========================== Tooltip ===========================
  let tooltipProps: TooltipProps = {};
  if (ellipsisConfig.tooltip === true) {
    tooltipProps = { title: children };
  } else if (React.isValidElement(ellipsisConfig.tooltip)) {
    tooltipProps = { title: ellipsisConfig.tooltip };
  } else if (typeof ellipsisConfig.tooltip === 'object') {
    tooltipProps = { title: children, ...ellipsisConfig.tooltip };
  } else {
    tooltipProps = { title: ellipsisConfig.tooltip };
  }
  const topAriaLabel = React.useMemo(() => {
    const isValid = (val: any) => ['string', 'number'].includes(typeof val);

    if (!enableEllipsis || cssEllipsis) {
      return undefined;
    }

    if (isValid(children)) {
      return children;
    }

    if (isValid(title)) {
      return title;
    }

    if (isValid(tooltipProps.title)) {
      return tooltipProps.title;
    }

    return undefined;
  }, [enableEllipsis, cssEllipsis, title, tooltipProps.title, isMergedEllipsis]);

  // =========================== Render ===========================
  // >>>>>>>>>>> Editing input
  if (editing) {
    return (
      <Editable
        value={typeof children === 'string' ? children : ''}
        onSave={onEditChange}
        onCancel={onEditCancel}
        onEnd={editConfig.onEnd}
        prefixCls={prefixCls}
        className={className}
        style={style}
        direction={direction}
        component={component}
        maxLength={editConfig.maxLength}
        autoSize={editConfig.autoSize}
        enterIcon={editConfig.enterIcon}
      />
    );
  }

  // >>>>>>>>>>> Typography
  // Expand
  const renderExpand = () => {
    const { expandable, symbol } = ellipsisConfig;

    if (!expandable) return null;

    let expandContent: React.ReactNode;
    if (symbol) {
      expandContent = symbol;
    } else {
      expandContent = textLocale.expand;
    }

    return (
      <a
        key="expand"
        className={`${prefixCls}-expand`}
        onClick={onExpandClick}
        aria-label={textLocale.expand}
      >
        {expandContent}
      </a>
    );
  };

  // Edit
  const renderEdit = () => {
    if (!enableEdit) return;

    const { icon, tooltip } = editConfig;

    const editTitle = toArray(tooltip)[0] || textLocale.edit;
    const ariaLabel = typeof editTitle === 'string' ? editTitle : '';

    return triggerType.includes('icon') ? (
      <Tooltip key="edit" title={tooltip === false ? '' : editTitle}>
        <TransButton
          ref={editIconRef}
          className={`${prefixCls}-edit`}
          onClick={onEditClick}
          aria-label={ariaLabel}
        >
          {icon || <EditOutlined role="button" />}
        </TransButton>
      </Tooltip>
    ) : null;
  };

  // Copy
  const renderCopy = () => {
    if (!enableCopy) return;

    const { tooltips, icon } = copyConfig;

    const tooltipNodes = toList(tooltips);
    const iconNodes = toList(icon);

    const copyTitle = copied
      ? getNode(tooltipNodes[1], textLocale.copied)
      : getNode(tooltipNodes[0], textLocale.copy);
    const systemStr = copied ? textLocale.copied : textLocale.copy;
    const ariaLabel = typeof copyTitle === 'string' ? copyTitle : systemStr;

    return (
      <Tooltip key="copy" title={copyTitle}>
        <TransButton
          className={classNames(`${prefixCls}-copy`, copied && `${prefixCls}-copy-success`)}
          onClick={onCopyClick}
          aria-label={ariaLabel}
        >
          {copied
            ? getNode(iconNodes[1], <CheckOutlined />, true)
            : getNode(iconNodes[0], <CopyOutlined />, true)}
        </TransButton>
      </Tooltip>
    );
  };

  const renderOperations = (renderExpanded: boolean) => [
    renderExpanded && renderExpand(),
    renderEdit(),
    renderCopy(),
  ];

  const renderEllipsis = (needEllipsis: boolean) => [
    needEllipsis && (
      <span aria-hidden key="ellipsis">
        {ELLIPSIS_STR}
      </span>
    ),
    ellipsisConfig.suffix,
    renderOperations(needEllipsis),
  ];

  return (
    <ResizeObserver onResize={onResize} disabled={!mergedEnableEllipsis || cssEllipsis}>
      {resizeRef => (
        <EllipsisTooltip
          tooltipProps={tooltipProps}
          enabledEllipsis={mergedEnableEllipsis}
          isEllipsis={isMergedEllipsis}
        >
          <Typography
            className={classNames(
              {
                [`${prefixCls}-${type}`]: type,
                [`${prefixCls}-disabled`]: disabled,
                [`${prefixCls}-ellipsis`]: enableEllipsis,
                [`${prefixCls}-single-line`]: mergedEnableEllipsis && rows === 1,
                [`${prefixCls}-ellipsis-single-line`]: cssTextOverflow,
                [`${prefixCls}-ellipsis-multiple-line`]: cssLineClamp,
              },
              className,
            )}
            style={{
              ...style,
              WebkitLineClamp: cssLineClamp ? rows : undefined,
            }}
            component={component}
            ref={composeRef(resizeRef, typographyRef, ref)}
            direction={direction}
            onClick={triggerType.includes('text') ? onEditClick : null}
            aria-label={topAriaLabel}
            title={title}
            {...textProps}
          >
            <Ellipsis
              enabledMeasure={mergedEnableEllipsis && !cssEllipsis}
              text={children}
              rows={rows}
              width={ellipsisWidth}
              fontSize={ellipsisFontSize}
              onEllipsis={onJsEllipsis}
            >
              {(node, needEllipsis) => {
                let renderNode: React.ReactNode = node;
                if (node.length && needEllipsis && topAriaLabel) {
                  renderNode = (
                    <span key="show-content" aria-hidden>
                      {renderNode}
                    </span>
                  );
                }

                const wrappedContext = wrapperDecorations(
                  props,
                  <>
                    {renderNode}
                    {renderEllipsis(needEllipsis)}
                  </>,
                );

                return wrappedContext;
              }}
            </Ellipsis>
          </Typography>
        </EllipsisTooltip>
      )}
    </ResizeObserver>
  );
});

export default Base;<|MERGE_RESOLUTION|>--- conflicted
+++ resolved
@@ -106,11 +106,7 @@
   return dom || (needDom && defaultNode);
 }
 
-<<<<<<< HEAD
-function toList<T>(val: T | T[]): T[] {
-=======
 function toList<T extends any>(val: T | T[]): T[] {
->>>>>>> 44eb2505
   if (val === false) {
     return [false, false] as T[];
   }
