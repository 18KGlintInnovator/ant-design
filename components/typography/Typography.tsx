--- conflicted
+++ resolved
@@ -2,12 +2,8 @@
 import classNames from 'classnames';
 import { composeRef } from 'rc-util/lib/ref';
 import { ConfigContext } from '../config-provider';
-<<<<<<< HEAD
-import devWarning from '../_util/devWarning';
+import warning from '../_util/warning';
 import useStyle from './style';
-=======
-import warning from '../_util/warning';
->>>>>>> 089dc7e3
 
 export interface TypographyProps {
   id?: string;
