--- conflicted
+++ resolved
@@ -113,16 +113,6 @@
       onEllipsis: function(ellipsis),
     }
 
-<<<<<<< HEAD
-| 参数       | 说明               | 类型               | 默认值 | 版本  |
-| ---------- | ------------------ | ------------------ | ------ | ----- |
-| expandable | 是否可展开         | boolean            | -      |       |
-| rows       | 最多显示的行数     | number             | -      |       |
-| suffix     | 自定义省略内容后缀 | string             | -      |       |
-| symbol     | 自定义展开符号     | ReactNode          | `展开` |       |
-| onEllipsis | 触发省略时的回调   | function(ellipsis) | -      | 4.2.0 |
-| onExpand   | 点击展开时的回调   | function(event)    | -      |       |
-=======
 | 参数       | 说明                 | 类型                 | 默认值 | 版本   |
 | ---------- | -------------------- | -------------------- | ------ | ------ |
 | expandable | 是否可展开           | boolean              | -      |        |
@@ -132,7 +122,6 @@
 | tooltip    | 省略时，展示提示信息 | boolean \| ReactNode | -      | 4.11.0 |
 | onEllipsis | 触发省略时的回调     | function(ellipsis)   | -      | 4.2.0  |
 | onExpand   | 点击展开时的回调     | function(event)      | -      |        |
->>>>>>> 91c22a1e
 
 ## FAQ
 
