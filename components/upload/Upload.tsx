--- conflicted
+++ resolved
@@ -414,7 +414,6 @@
   const uploadButton = renderUploadButton(children ? undefined : { display: 'none' });
 
   if (listType === 'picture-card') {
-<<<<<<< HEAD
     return wrapSSR(
       <span
         className={classNames(
@@ -425,26 +424,14 @@
           hashId,
         )}
       >
-        {renderUploadList(renderUploadButton(), !!children)}
+        {renderUploadList(uploadButton, !!children)}
       </span>,
     );
   }
 
   return wrapSSR(
     <span className={classNames(`${prefixCls}-wrapper`, rtlCls, className, hashId)}>
-      {renderUploadButton(children ? undefined : { display: 'none' })}
-=======
-    return (
-      <span className={classNames(`${prefixCls}-picture-card-wrapper`, className)}>
-        {renderUploadList(uploadButton, !!children)}
-      </span>
-    );
-  }
-
-  return (
-    <span className={className}>
       {uploadButton}
->>>>>>> f8a9cb34
       {renderUploadList()}
     </span>,
   );
