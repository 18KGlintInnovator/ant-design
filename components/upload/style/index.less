--- conflicted
+++ resolved
@@ -1,4 +1,3 @@
-<<<<<<< HEAD
 // @import '../../style/themes/index';
 // @import '../../style/mixins/index';
 
@@ -528,7 +527,7 @@
 //   .@{upload-prefix-cls}-animate-inline-enter,
 //   .@{upload-prefix-cls}-animate-inline-leave {
 //     animation-duration: @animation-duration-slow;
-//     animation-fill-mode: @ease-in-out-circ;
+//     animation-timing-function: @ease-in-out-circ;
 //   }
 
 //   .@{upload-prefix-cls}-animate-inline-appear,
@@ -561,569 +560,4 @@
 //   }
 // }
 
-// @import './rtl';
-=======
-@import '../../style/themes/index';
-@import '../../style/mixins/index';
-
-@upload-prefix-cls: ~'@{ant-prefix}-upload';
-@upload-item: ~'@{ant-prefix}-upload-list-item';
-@upload-picture-card-size: 104px;
-@upload-picture-card-border-style: @border-style-base;
-
-.@{upload-prefix-cls} {
-  .reset-component();
-
-  outline: 0;
-
-  p {
-    margin: 0;
-  }
-
-  &-btn {
-    display: block;
-    width: 100%;
-    outline: none;
-  }
-
-  input[type='file'] {
-    cursor: pointer;
-  }
-
-  &&-select {
-    display: inline-block;
-  }
-
-  &&-disabled {
-    cursor: not-allowed;
-  }
-
-  &&-select-picture-card {
-    width: @upload-picture-card-size;
-    height: @upload-picture-card-size;
-    margin-right: 8px;
-    margin-bottom: 8px;
-    text-align: center;
-    vertical-align: top;
-    background-color: @background-color-light;
-    border: @border-width-base dashed @border-color-base;
-    border-radius: @border-radius-base;
-    cursor: pointer;
-    transition: border-color 0.3s;
-
-    > .@{upload-prefix-cls} {
-      display: flex;
-      align-items: center;
-      justify-content: center;
-      height: 100%;
-      text-align: center;
-    }
-
-    &:hover {
-      border-color: @primary-color;
-      .@{upload-prefix-cls}-disabled& {
-        border-color: @border-color-base;
-      }
-    }
-  }
-
-  &&-drag {
-    position: relative;
-    width: 100%;
-    height: 100%;
-    text-align: center;
-    background: @background-color-light;
-    border: @border-width-base dashed @border-color-base;
-    border-radius: @border-radius-base;
-    cursor: pointer;
-    transition: border-color 0.3s;
-
-    .@{upload-prefix-cls} {
-      padding: @padding-md 0;
-    }
-
-    &.@{upload-prefix-cls}-drag-hover:not(.@{upload-prefix-cls}-disabled) {
-      border-color: @primary-7;
-    }
-
-    &.@{upload-prefix-cls}-disabled {
-      cursor: not-allowed;
-    }
-
-    .@{upload-prefix-cls}-btn {
-      display: table;
-      height: 100%;
-    }
-
-    .@{upload-prefix-cls}-drag-container {
-      display: table-cell;
-      vertical-align: middle;
-    }
-
-    &:not(.@{upload-prefix-cls}-disabled):hover {
-      border-color: @primary-5;
-    }
-
-    p.@{upload-prefix-cls}-drag-icon {
-      .@{iconfont-css-prefix} {
-        color: @primary-5;
-        font-size: 48px;
-      }
-
-      margin-bottom: 20px;
-    }
-    p.@{upload-prefix-cls}-text {
-      margin: 0 0 4px;
-      color: @heading-color;
-      font-size: @font-size-lg;
-    }
-    p.@{upload-prefix-cls}-hint {
-      color: @text-color-secondary;
-      font-size: @font-size-base;
-    }
-
-    .@{iconfont-css-prefix}-plus {
-      color: @disabled-color;
-      font-size: 30px;
-      transition: all 0.3s;
-
-      &:hover {
-        color: @text-color-secondary;
-      }
-    }
-    &:hover .@{iconfont-css-prefix}-plus {
-      color: @text-color-secondary;
-    }
-  }
-
-  &-picture-card-wrapper {
-    .clearfix();
-
-    display: inline-block;
-    width: 100%;
-  }
-}
-
-.@{upload-prefix-cls}-list {
-  .reset-component();
-  .clearfix();
-  line-height: @line-height-base;
-
-  // ============================ Item ============================
-  &-item {
-    position: relative;
-    height: @line-height-base * @font-size-base;
-    margin-top: @margin-xs;
-    font-size: @font-size-base;
-
-    &-name {
-      display: inline-block;
-      width: 100%;
-      padding-left: @font-size-base + 8px;
-      overflow: hidden;
-      line-height: @line-height-base;
-      white-space: nowrap;
-      text-overflow: ellipsis;
-    }
-
-    &-card-actions {
-      position: absolute;
-      right: 0;
-
-      &-btn {
-        opacity: 0;
-      }
-
-      &-btn.@{ant-prefix}-btn-sm {
-        height: @line-height-base * @font-size-base;
-        line-height: 1;
-        vertical-align: top;
-      }
-
-      &.picture {
-        top: 22px;
-        line-height: 0;
-      }
-
-      &-btn:focus,
-      &.picture &-btn {
-        opacity: 1;
-      }
-
-      .@{iconfont-css-prefix} {
-        color: @upload-actions-color;
-        transition: all 0.3s;
-      }
-
-      &:hover .@{iconfont-css-prefix} {
-        color: @text-color;
-      }
-    }
-
-    &-info {
-      height: 100%;
-      transition: background-color 0.3s;
-
-      > span {
-        display: block;
-        width: 100%;
-        height: 100%;
-      }
-
-      .@{iconfont-css-prefix}-loading,
-      .@{upload-prefix-cls}-text-icon {
-        .@{iconfont-css-prefix} {
-          position: absolute;
-          top: (@font-size-base / 2) - 2px;
-          color: @text-color-secondary;
-          font-size: @font-size-base;
-        }
-      }
-    }
-
-    &:hover &-info {
-      background-color: @item-hover-bg;
-    }
-
-    &:hover &-card-actions-btn {
-      opacity: 1;
-    }
-
-    &-error,
-    &-error .@{upload-prefix-cls}-text-icon > .@{iconfont-css-prefix},
-    &-error &-name {
-      color: @error-color;
-    }
-
-    &-error &-card-actions {
-      .@{iconfont-css-prefix} {
-        color: @error-color;
-      }
-
-      &-btn {
-        opacity: 1;
-      }
-    }
-
-    &-progress {
-      position: absolute;
-      bottom: -12px;
-      width: 100%;
-      padding-left: @font-size-base + 12px;
-      font-size: @font-size-base;
-      line-height: 0;
-    }
-  }
-
-  // =================== Picture & Picture Card ===================
-  &-picture,
-  &-picture-card {
-    .@{upload-item} {
-      position: relative;
-      height: 66px;
-      padding: @padding-xs;
-      border: @border-width-base @upload-picture-card-border-style @border-color-base;
-      border-radius: @border-radius-base;
-
-      &:hover {
-        background: transparent;
-      }
-
-      &-error {
-        border-color: @error-color;
-      }
-    }
-
-    .@{upload-item}-info {
-      padding: 0;
-    }
-
-    .@{upload-item}:hover .@{upload-item}-info {
-      background: transparent;
-    }
-
-    .@{upload-item}-uploading {
-      border-style: dashed;
-    }
-
-    .@{upload-item}-thumbnail {
-      width: 48px;
-      height: 48px;
-      line-height: 60px;
-      text-align: center;
-      opacity: 0.8;
-
-      .@{iconfont-css-prefix} {
-        font-size: 26px;
-      }
-    }
-
-    // Adjust the color of the error icon : https://github.com/ant-design/ant-design/pull/24160
-    .@{upload-item}-error .@{upload-item}-thumbnail {
-      .@{iconfont-css-prefix} {
-        svg path {
-          &[fill='#e6f7ff'] {
-            fill: @error-color-deprecated-bg;
-          }
-
-          &[fill='#1890ff'] {
-            fill: @error-color;
-          }
-        }
-      }
-    }
-
-    .@{upload-item}-icon {
-      position: absolute;
-      top: 50%;
-      left: 50%;
-      font-size: 26px;
-      transform: translate(-50%, -50%);
-
-      .@{iconfont-css-prefix} {
-        font-size: 26px;
-      }
-    }
-
-    .@{upload-item}-image {
-      max-width: 100%;
-    }
-
-    .@{upload-item}-thumbnail img {
-      display: block;
-      width: 48px;
-      height: 48px;
-      overflow: hidden;
-    }
-
-    .@{upload-item}-name {
-      display: inline-block;
-      box-sizing: border-box;
-      max-width: 100%;
-      margin: 0 0 0 8px;
-      padding-right: 8px;
-      padding-left: 48px;
-      overflow: hidden;
-      line-height: 44px;
-      white-space: nowrap;
-      text-overflow: ellipsis;
-      transition: all 0.3s;
-    }
-
-    .@{upload-item}-uploading .@{upload-item}-name {
-      margin-bottom: 12px;
-    }
-
-    .@{upload-item}-progress {
-      bottom: 14px;
-      width: ~'calc(100% - 24px)';
-      margin-top: 0;
-      padding-left: 56px;
-    }
-  }
-
-  // ======================== Picture Card ========================
-  &-picture-card {
-    &-container {
-      display: inline-block;
-      width: @upload-picture-card-size;
-      height: @upload-picture-card-size;
-      margin: 0 @margin-xs @margin-xs 0;
-      vertical-align: top;
-    }
-
-    .@{upload-item} {
-      height: 100%;
-      margin: 0;
-    }
-
-    .@{upload-item}-info {
-      position: relative;
-      height: 100%;
-      overflow: hidden;
-
-      &::before {
-        position: absolute;
-        z-index: 1;
-        width: 100%;
-        height: 100%;
-        background-color: fade(@black, 50%);
-        opacity: 0;
-        transition: all 0.3s;
-        content: ' ';
-      }
-    }
-
-    .@{upload-item}:hover .@{upload-item}-info::before {
-      opacity: 1;
-    }
-
-    .@{upload-item}-actions {
-      position: absolute;
-      top: 50%;
-      left: 50%;
-      z-index: 10;
-      white-space: nowrap;
-      transform: translate(-50%, -50%);
-      opacity: 0;
-      transition: all 0.3s;
-
-      .@{iconfont-css-prefix}-eye,
-      .@{iconfont-css-prefix}-download,
-      .@{iconfont-css-prefix}-delete {
-        z-index: 10;
-        width: 16px;
-        margin: 0 4px;
-        color: @text-color-dark;
-        font-size: 16px;
-        cursor: pointer;
-        transition: all 0.3s;
-
-        &:hover {
-          color: @text-color-inverse;
-        }
-      }
-    }
-
-    .@{upload-item}-info:hover + .@{upload-item}-actions,
-    .@{upload-item}-actions:hover {
-      opacity: 1;
-    }
-
-    .@{upload-item}-thumbnail,
-    .@{upload-item}-thumbnail img {
-      position: static;
-      display: block;
-      width: 100%;
-      height: 100%;
-      object-fit: contain;
-    }
-
-    .@{upload-item}-name {
-      display: none;
-      margin: 8px 0 0;
-      padding: 0;
-      line-height: @line-height-base;
-      text-align: center;
-    }
-
-    .@{upload-item}-file + .@{upload-item}-name {
-      position: absolute;
-      bottom: 10px;
-      display: block;
-    }
-
-    .@{upload-item}-uploading {
-      &.@{upload-item} {
-        background-color: @background-color-light;
-      }
-
-      .@{upload-item}-info {
-        height: auto;
-
-        &::before,
-        .@{iconfont-css-prefix}-eye,
-        .@{iconfont-css-prefix}-delete {
-          display: none;
-        }
-      }
-    }
-
-    .@{upload-item}-progress {
-      bottom: 32px;
-      width: calc(100% - 14px);
-      padding-left: 0;
-    }
-  }
-
-  // ======================= Picture & Text =======================
-  &-text,
-  &-picture {
-    &-container {
-      transition: opacity @animation-duration-slow, height @animation-duration-slow;
-
-      &::before {
-        display: table;
-        width: 0;
-        height: 0;
-        content: '';
-      }
-
-      // Don't know why span here, just stretch it
-      .@{upload-prefix-cls}-span {
-        display: block;
-        flex: auto;
-      }
-    }
-
-    // text & picture no need this additional element.
-    // But it used for picture-card, let's keep it.
-    .@{upload-prefix-cls}-span {
-      display: flex;
-      align-items: center;
-
-      > * {
-        flex: none;
-      }
-    }
-
-    .@{upload-item}-name {
-      flex: auto;
-      margin: 0;
-      padding: 0 @padding-xs;
-    }
-
-    .@{upload-item}-card-actions {
-      position: static;
-    }
-  }
-
-  // ============================ Text ============================
-  &-text {
-    .@{upload-prefix-cls}-text-icon {
-      .@{iconfont-css-prefix} {
-        position: static;
-      }
-    }
-  }
-
-  // =========================== Motion ===========================
-  .@{upload-prefix-cls}-animate-inline-appear,
-  .@{upload-prefix-cls}-animate-inline-enter,
-  .@{upload-prefix-cls}-animate-inline-leave {
-    animation-duration: @animation-duration-slow;
-    animation-timing-function: @ease-in-out-circ;
-  }
-
-  .@{upload-prefix-cls}-animate-inline-appear,
-  .@{upload-prefix-cls}-animate-inline-enter {
-    animation-name: uploadAnimateInlineIn;
-  }
-
-  .@{upload-prefix-cls}-animate-inline-leave {
-    animation-name: uploadAnimateInlineOut;
-  }
-}
-
-@keyframes uploadAnimateInlineIn {
-  from {
-    width: 0;
-    height: 0;
-    margin: 0;
-    padding: 0;
-    opacity: 0;
-  }
-}
-
-@keyframes uploadAnimateInlineOut {
-  to {
-    width: 0;
-    height: 0;
-    margin: 0;
-    padding: 0;
-    opacity: 0;
-  }
-}
-
-@import './rtl';
->>>>>>> 66c3639e
+// @import './rtl';