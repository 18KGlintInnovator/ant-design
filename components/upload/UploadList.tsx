import * as React from 'react';
import Animate from 'rc-animate';
import classNames from 'classnames';
import {
  Loading,
  PaperClip,
  PictureTwoTone,
  FileTwoTone,
  Eye,
  Delete,
  Close,
} from '@ant-design/icons';

import { UploadListProps, UploadFile, UploadListType } from './interface';
import { previewImage, isImageUrl } from './utils';
import Tooltip from '../tooltip';
import Progress from '../progress';
import { ConfigConsumer, ConfigConsumerProps } from '../config-provider';

export default class UploadList extends React.Component<UploadListProps, any> {
  static defaultProps = {
    listType: 'text' as UploadListType, // or picture
    progressAttr: {
      strokeWidth: 2,
      showInfo: false,
    },
    showRemoveIcon: true,
    showDownloadIcon: true,
    showPreviewIcon: true,
    previewFile: previewImage,
  };

  componentDidUpdate() {
    const { listType, items, previewFile } = this.props;
    if (listType !== 'picture' && listType !== 'picture-card') {
      return;
    }
    (items || []).forEach(file => {
      if (
        typeof document === 'undefined' ||
        typeof window === 'undefined' ||
        !(window as any).FileReader ||
        !(window as any).File ||
        !(file.originFileObj instanceof File || file.originFileObj instanceof Blob) ||
        file.thumbUrl !== undefined
      ) {
        return;
      }
      file.thumbUrl = '';
      if (previewFile) {
        previewFile(file.originFileObj as File).then((previewDataUrl: string) => {
          // Need append '' to avoid dead loop
          file.thumbUrl = previewDataUrl || '';
          this.forceUpdate();
        });
      }
    });
  }

  handlePreview = (file: UploadFile, e: React.SyntheticEvent<HTMLElement>) => {
    const { onPreview } = this.props;
    if (!onPreview) {
      return;
    }
    e.preventDefault();
    return onPreview(file);
  };

  handleDownload = (file: UploadFile) => {
    const { onDownload } = this.props;
    if (typeof onDownload === 'function') {
      onDownload(file);
    } else if (file.url) {
      window.open(file.url);
    }
  };

  handleClose = (file: UploadFile) => {
    const { onRemove } = this.props;
    if (onRemove) {
      onRemove(file);
    }
  };

  renderUploadList = ({ getPrefixCls }: ConfigConsumerProps) => {
    const {
      prefixCls: customizePrefixCls,
      items = [],
      listType,
      showPreviewIcon,
      showRemoveIcon,
      showDownloadIcon,
      locale,
      progressAttr,
    } = this.props;
    const prefixCls = getPrefixCls('upload', customizePrefixCls);
    const list = items.map(file => {
      let progress;
      let icon = file.status === 'uploading' ? <Loading /> : <PaperClip />;

      if (listType === 'picture' || listType === 'picture-card') {
        if (listType === 'picture-card' && file.status === 'uploading') {
          icon = <div className={`${prefixCls}-list-item-uploading-text`}>{locale.uploading}</div>;
        } else if (!file.thumbUrl && !file.url) {
          icon = <PictureTwoTone className={`${prefixCls}-list-item-thumbnail`} />;
        } else {
          const thumbnail = isImageUrl(file) ? (
            <img
              src={file.thumbUrl || file.url}
              alt={file.name}
              className={`${prefixCls}-list-item-image`}
            />
          ) : (
            <FileTwoTone className={`${prefixCls}-list-item-icon`} />
          );
          icon = (
            <a
              className={`${prefixCls}-list-item-thumbnail`}
              onClick={e => this.handlePreview(file, e)}
              href={file.url || file.thumbUrl}
              target="_blank"
              rel="noopener noreferrer"
            >
              {thumbnail}
            </a>
          );
        }
      }

      if (file.status === 'uploading') {
        // show loading icon if upload progress listener is disabled
        const loadingProgress =
          'percent' in file ? (
            <Progress type="line" {...progressAttr} percent={file.percent} />
          ) : null;

        progress = (
          <div className={`${prefixCls}-list-item-progress`} key="progress">
            {loadingProgress}
          </div>
        );
      }
      const infoUploadingClass = classNames({
        [`${prefixCls}-list-item`]: true,
        [`${prefixCls}-list-item-${file.status}`]: true,
        [`${prefixCls}-list-item-list-type-${listType}`]: true,
      });
      const linkProps =
        typeof file.linkProps === 'string' ? JSON.parse(file.linkProps) : file.linkProps;

      const removeIcon = showRemoveIcon ? (
        <Icon type="delete" title={locale.removeFile} onClick={() => this.handleClose(file)} />
      ) : null;
      const downloadIcon =
        showDownloadIcon && file.status === 'done' ? (
          <Icon
            type="download"
            title={locale.downloadFile}
            onClick={() => this.handleDownload(file)}
          />
        ) : null;
      const downloadOrDelete = listType !== 'picture-card' && (
        <span
          key="download-delete"
          className={`${prefixCls}-list-item-card-actions ${
            listType === 'picture' ? 'picture' : ''
          }`}
        >
          {downloadIcon && <a title={locale.downloadFile}>{downloadIcon}</a>}
          {removeIcon && <a title={locale.removeFile}>{removeIcon}</a>}
        </span>
      );
      const listItemNameClass = classNames({
        [`${prefixCls}-list-item-name`]: true,
        [`${prefixCls}-list-item-name-icon-count-${
          [downloadIcon, removeIcon].filter(x => x).length
        }`]: true,
      });
      const preview = file.url ? (
        [
          <a
            key="view"
            target="_blank"
            rel="noopener noreferrer"
            className={listItemNameClass}
            title={file.name}
            {...linkProps}
            href={file.url}
            onClick={e => this.handlePreview(file, e)}
          >
            {file.name}
          </a>,
          downloadOrDelete,
        ]
      ) : (
        <span
          className={listItemNameClass}
          onClick={e => this.handlePreview(file, e)}
          title={file.name}
        >
          {file.name}
          {downloadOrDelete}
        </span>
      );
      const style: React.CSSProperties = {
        pointerEvents: 'none',
        opacity: 0.5,
      };
      const previewIcon = showPreviewIcon ? (
        <a
          href={file.url || file.thumbUrl}
          target="_blank"
          rel="noopener noreferrer"
          style={file.url || file.thumbUrl ? undefined : style}
          onClick={e => this.handlePreview(file, e)}
          title={locale.previewFile}
        >
          <Eye />
        </a>
      ) : null;
<<<<<<< HEAD
      const removeIcon = showRemoveIcon ? (
        <Delete title={locale.removeFile} onClick={() => this.handleClose(file)} />
      ) : null;
      const removeIconClose = showRemoveIcon ? (
        <Close title={locale.removeFile} onClick={() => this.handleClose(file)} />
      ) : null;
      const actions =
        listType === 'picture-card' && file.status !== 'uploading' ? (
          <span className={`${prefixCls}-list-item-actions`}>
            {previewIcon}
            {removeIcon}
          </span>
        ) : (
          removeIconClose
        );
=======

      const actions = listType === 'picture-card' && file.status !== 'uploading' && (
        <span className={`${prefixCls}-list-item-actions`}>
          {previewIcon}
          {file.status === 'done' && downloadIcon}
          {removeIcon}
        </span>
      );
>>>>>>> ab349700
      let message;
      if (file.response && typeof file.response === 'string') {
        message = file.response;
      } else {
        message = (file.error && file.error.statusText) || locale.uploadError;
      }
      const iconAndPreview =
        file.status === 'error' ? (
          <Tooltip title={message}>
            {icon}
            {preview}
          </Tooltip>
        ) : (
          <span>
            {icon}
            {preview}
          </span>
        );

      return (
        <div className={infoUploadingClass} key={file.uid}>
          <div className={`${prefixCls}-list-item-info`}>{iconAndPreview}</div>
          {actions}
          <Animate transitionName="fade" component="">
            {progress}
          </Animate>
        </div>
      );
    });
    const listClassNames = classNames({
      [`${prefixCls}-list`]: true,
      [`${prefixCls}-list-${listType}`]: true,
    });
    const animationDirection = listType === 'picture-card' ? 'animate-inline' : 'animate';
    return (
      <Animate
        transitionName={`${prefixCls}-${animationDirection}`}
        component="div"
        className={listClassNames}
      >
        {list}
      </Animate>
    );
  };

  render() {
    return <ConfigConsumer>{this.renderUploadList}</ConfigConsumer>;
  }
}<|MERGE_RESOLUTION|>--- conflicted
+++ resolved
@@ -8,7 +8,7 @@
   FileTwoTone,
   Eye,
   Delete,
-  Close,
+  Download,
 } from '@ant-design/icons';
 
 import { UploadListProps, UploadFile, UploadListType } from './interface';
@@ -149,15 +149,12 @@
         typeof file.linkProps === 'string' ? JSON.parse(file.linkProps) : file.linkProps;
 
       const removeIcon = showRemoveIcon ? (
-        <Icon type="delete" title={locale.removeFile} onClick={() => this.handleClose(file)} />
+        <Delete title={locale.removeFile} onClick={() => this.handleClose(file)} />
       ) : null;
+
       const downloadIcon =
         showDownloadIcon && file.status === 'done' ? (
-          <Icon
-            type="download"
-            title={locale.downloadFile}
-            onClick={() => this.handleDownload(file)}
-          />
+          <Download title={locale.downloadFile} onClick={() => this.handleDownload(file)} />
         ) : null;
       const downloadOrDelete = listType !== 'picture-card' && (
         <span
@@ -218,23 +215,6 @@
           <Eye />
         </a>
       ) : null;
-<<<<<<< HEAD
-      const removeIcon = showRemoveIcon ? (
-        <Delete title={locale.removeFile} onClick={() => this.handleClose(file)} />
-      ) : null;
-      const removeIconClose = showRemoveIcon ? (
-        <Close title={locale.removeFile} onClick={() => this.handleClose(file)} />
-      ) : null;
-      const actions =
-        listType === 'picture-card' && file.status !== 'uploading' ? (
-          <span className={`${prefixCls}-list-item-actions`}>
-            {previewIcon}
-            {removeIcon}
-          </span>
-        ) : (
-          removeIconClose
-        );
-=======
 
       const actions = listType === 'picture-card' && file.status !== 'uploading' && (
         <span className={`${prefixCls}-list-item-actions`}>
@@ -243,7 +223,7 @@
           {removeIcon}
         </span>
       );
->>>>>>> ab349700
+
       let message;
       if (file.response && typeof file.response === 'string') {
         message = file.response;
