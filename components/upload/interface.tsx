<<<<<<< HEAD
import * as React from 'react';
=======
import type * as React from 'react';
>>>>>>> 0f63293a
import type {
  RcFile as OriRcFile,
  UploadRequestOption as RcCustomRequestOptions,
  UploadProps as RcUploadProps,
} from 'rc-upload/lib/interface';
import type { ProgressProps } from '../progress';

export interface RcFile extends OriRcFile {
  readonly lastModifiedDate: Date;
}

export type UploadFileStatus = 'error' | 'success' | 'done' | 'uploading' | 'removed';

export interface HttpRequestHeader {
  [key: string]: string;
}

export interface UploadFile<T = any> {
  uid: string;
  size?: number;
  name: string;
  fileName?: string;
  lastModified?: number;
  lastModifiedDate?: Date;
  url?: string;
  status?: UploadFileStatus;
  percent?: number;
  thumbUrl?: string;
  crossOrigin?: React.ImgHTMLAttributes<HTMLImageElement>['crossOrigin'];
  originFileObj?: RcFile;
  response?: T;
  error?: any;
  linkProps?: any;
  type?: string;
  xhr?: T;
  preview?: string;
}

export interface InternalUploadFile<T = any> extends UploadFile<T> {
  originFileObj: RcFile;
}

export interface UploadChangeParam<T = UploadFile> {
  // https://github.com/ant-design/ant-design/issues/14420
  file: T;
  fileList: T[];
  event?: { percent: number };
}

export interface ShowUploadListInterface {
  showRemoveIcon?: boolean;
  showPreviewIcon?: boolean;
  showDownloadIcon?: boolean;
  removeIcon?: React.ReactNode | ((file: UploadFile) => React.ReactNode);
  downloadIcon?: React.ReactNode | ((file: UploadFile) => React.ReactNode);
  previewIcon?: React.ReactNode | ((file: UploadFile) => React.ReactNode);
}

export interface UploadLocale {
  uploading?: string;
  removeFile?: string;
  downloadFile?: string;
  uploadError?: string;
  previewFile?: string;
}

export type UploadType = 'drag' | 'select';
export type UploadListType = 'text' | 'picture' | 'picture-card';
export type UploadListProgressProps = Omit<ProgressProps, 'percent' | 'type'>;

export type ItemRender<T = any> = (
  originNode: React.ReactElement,
  file: UploadFile,
  fileList: Array<UploadFile<T>>,
  actions: {
    download: () => void;
    preview: () => void;
    remove: () => void;
  },
) => React.ReactNode;

type PreviewFileHandler = (file: File | Blob) => PromiseLike<string>;
type TransformFileHandler = (
  file: RcFile,
) => string | Blob | File | PromiseLike<string | Blob | File>;
type BeforeUploadValueType = void | boolean | string | Blob | File;

export interface UploadProps<T = any> extends Pick<RcUploadProps, 'capture'> {
  type?: UploadType;
  name?: string;
  defaultFileList?: Array<UploadFile<T>>;
  fileList?: Array<UploadFile<T>>;
  action?: string | ((file: RcFile) => string) | ((file: RcFile) => PromiseLike<string>);
  directory?: boolean;
  data?:
    | Record<string, unknown>
    | ((file: UploadFile<T>) => Record<string, unknown> | Promise<Record<string, unknown>>);
  method?: 'POST' | 'PUT' | 'PATCH' | 'post' | 'put' | 'patch';
  headers?: HttpRequestHeader;
  showUploadList?: boolean | ShowUploadListInterface;
  multiple?: boolean;
  accept?: string;
  beforeUpload?: (
    file: RcFile,
    FileList: RcFile[],
  ) => BeforeUploadValueType | Promise<BeforeUploadValueType>;
  onChange?: (info: UploadChangeParam<UploadFile<T>>) => void;
  onDrop?: (event: React.DragEvent<HTMLDivElement>) => void;
  listType?: UploadListType;
  className?: string;
  onPreview?: (file: UploadFile<T>) => void;
  onDownload?: (file: UploadFile<T>) => void;
  onRemove?: (file: UploadFile<T>) => void | boolean | Promise<void | boolean>;
  supportServerRender?: boolean;
  style?: React.CSSProperties;
  disabled?: boolean;
  prefixCls?: string;
  customRequest?: (options: RcCustomRequestOptions) => void;
  withCredentials?: boolean;
  openFileDialogOnClick?: boolean;
  locale?: UploadLocale;
  id?: string;
  previewFile?: PreviewFileHandler;
  /** @deprecated Please use `beforeUpload` directly */
  transformFile?: TransformFileHandler;
  iconRender?: (file: UploadFile<T>, listType?: UploadListType) => React.ReactNode;
  isImageUrl?: (file: UploadFile) => boolean;
  progress?: UploadListProgressProps;
  itemRender?: ItemRender<T>;
  /** Config max count of `fileList`. Will replace current one when `maxCount` is 1 */
  maxCount?: number;
  children?: React.ReactNode;
}

export interface UploadState<T = any> {
  fileList: UploadFile<T>[];
  dragState: string;
}

export interface UploadListProps<T = any> {
  listType?: UploadListType;
  onPreview?: (file: UploadFile<T>) => void;
  onDownload?: (file: UploadFile<T>) => void;
  onRemove?: (file: UploadFile<T>) => void | boolean;
  items?: Array<UploadFile<T>>;
  progress?: UploadListProgressProps;
  prefixCls?: string;
  className?: string;
  showRemoveIcon?: boolean;
  showDownloadIcon?: boolean;
  showPreviewIcon?: boolean;
  removeIcon?: React.ReactNode | ((file: UploadFile) => React.ReactNode);
  downloadIcon?: React.ReactNode | ((file: UploadFile) => React.ReactNode);
  previewIcon?: React.ReactNode | ((file: UploadFile) => React.ReactNode);
  locale: UploadLocale;
  previewFile?: PreviewFileHandler;
  iconRender?: (file: UploadFile<T>, listType?: UploadListType) => React.ReactNode;
  isImageUrl?: (file: UploadFile) => boolean;
  appendAction?: React.ReactNode;
  appendActionVisible?: boolean;
  itemRender?: ItemRender<T>;
}<|MERGE_RESOLUTION|>--- conflicted
+++ resolved
@@ -1,8 +1,4 @@
-<<<<<<< HEAD
-import * as React from 'react';
-=======
 import type * as React from 'react';
->>>>>>> 0f63293a
 import type {
   RcFile as OriRcFile,
   UploadRequestOption as RcCustomRequestOptions,
