/* eslint-disable react/no-string-refs, react/prefer-es6-class */
import produce from 'immer';
import { cloneDeep } from 'lodash';
import React from 'react';
import { act } from 'react-dom/test-utils';
import Upload from '..';
import mountTest from '../../../tests/shared/mountTest';
import rtlTest from '../../../tests/shared/rtlTest';
import { fireEvent, render, sleep } from '../../../tests/utils';
import Form from '../../form';
import { resetWarned } from '../../_util/warning';
import { getFileItem, isImageUrl, removeFileItem } from '../utils';
import { setup, teardown } from './mock';

globalThis.IS_REACT_ACT_ENVIRONMENT = true;

describe('Upload', () => {
  mountTest(Upload);
  rtlTest(Upload);

  beforeEach(() => setup());
  afterEach(() => teardown());

  // Mock for rc-util raf
  window.requestAnimationFrame = callback => {
    window.setTimeout(callback, 16);
  };
  window.cancelAnimationFrame = id => {
    window.clearTimeout(id);
  };

  // https://github.com/react-component/upload/issues/36
  it('should get refs inside Upload in componentDidMount', () => {
    let ref;
    class App extends React.Component {
      componentDidMount() {
        ref = this.refs.input;
      }

      render() {
        return (
          <Upload supportServerRender={false}>
            <input ref="input" />
          </Upload>
        );
      }
    }
    render(<App />);
    expect(ref).toBeDefined();
  });

  it('return promise in beforeUpload', async () => {
    jest.useFakeTimers();
    const data = jest.fn();
    const done = jest.fn();
    const props = {
      action: 'http://upload.com',
      beforeUpload: () =>
        new Promise(resolve => {
          setTimeout(() => resolve('success'), 100);
        }),
      data,
      onChange: ({ file }) => {
        if (file.status !== 'uploading') {
          expect(data).toHaveBeenCalled();
          done();
        }
      },
    };

    const { container: wrapper } = render(
      <Upload {...props}>
        <button type="button">upload</button>
      </Upload>,
    );
    fireEvent.change(wrapper.querySelector('input'), {
      target: {
        files: [{ file: 'foo.png' }],
      },
    });
    act(() => {
      jest.runAllTimers();
    });
    await act(async () => {
      for (let i = 0; i < 4; i += 1) {
        // eslint-disable-next-line no-await-in-loop
        await Promise.resolve();
      }
    });
    expect(done).toHaveBeenCalled();

    jest.useRealTimers();
  });

  it('beforeUpload can be falsy', async () => {
    jest.useFakeTimers();
    const done = jest.fn();
    const props = {
      action: 'http://upload.com',
      beforeUpload: false,
      onChange: ({ file }) => {
        if (file.status !== 'uploading') {
          done();
        }
      },
    };

    const { container: wrapper } = render(
      <Upload {...props}>
        <button type="button">upload</button>
      </Upload>,
    );

    fireEvent.change(wrapper.querySelector('input'), {
      target: {
        files: [{ file: 'foo.png' }],
      },
    });
    await act(async () => {
      for (let i = 0; i < 4; i += 1) {
        // eslint-disable-next-line no-await-in-loop
        await Promise.resolve();
      }
    });
    expect(done).toHaveBeenCalled();
    jest.useRealTimers();
  });

  it('upload promise return file in beforeUpload', async () => {
    jest.useFakeTimers();
    const done = jest.fn();
    const data = jest.fn();
    const props = {
      action: 'http://upload.com',
      beforeUpload: file =>
        new Promise(resolve => {
          setTimeout(() => {
            const result = file;
            result.name = 'test.png';
            resolve(result);
          }, 100);
        }),
      data,
      onChange: ({ file }) => {
        if (file.status !== 'uploading') {
          expect(data).toHaveBeenCalled();
          expect(file.name).toEqual('test.png');
          done();
        }
      },
    };

    const { container: wrapper } = render(
      <Upload {...props}>
        <button type="button">upload</button>
      </Upload>,
    );

    fireEvent.change(wrapper.querySelector('input'), {
      target: {
        files: [{ file: 'foo.png' }],
      },
    });
    act(() => {
      jest.runAllTimers();
    });
    await act(async () => {
      for (let i = 0; i < 4; i += 1) {
        // eslint-disable-next-line no-await-in-loop
        await Promise.resolve();
      }
    });

    expect(done).toHaveBeenCalled();
    jest.useRealTimers();
  });

  it('should not stop upload when return value of beforeUpload is false', done => {
    const fileList = [
      {
        uid: 'bar',
        name: 'bar.png',
      },
    ];
    const mockFile = new File(['foo'], 'foo.png', {
      type: 'image/png',
    });
    const data = jest.fn();
    const props = {
      action: 'http://upload.com',
      fileList,
      beforeUpload: () => false,
      data,
      onChange: ({ file, fileList: updatedFileList }) => {
        expect(file instanceof File).toBe(true);
        expect(updatedFileList.map(f => f.name)).toEqual(['bar.png', 'foo.png']);
        expect(data).not.toHaveBeenCalled();
        done();
      },
    };

    const { container: wrapper } = render(
      <Upload {...props}>
        <button type="button">upload</button>
      </Upload>,
    );

    fireEvent.change(wrapper.querySelector('input'), {
      target: {
        files: [mockFile],
      },
    });
  });

  it('should not stop upload when return value of beforeUpload is not false', done => {
    const data = jest.fn();
    const props = {
      action: 'http://upload.com',
      beforeUpload() {},
      data,
      onChange: () => {
        expect(data).toHaveBeenCalled();
        done();
      },
    };

    const { container: wrapper } = render(
      <Upload {...props}>
        <button type="button">upload</button>
      </Upload>,
    );

    fireEvent.change(wrapper.querySelector('input'), {
      target: {
        files: [{ file: 'foo.png' }],
      },
    });
  });

  // https://github.com/ant-design/ant-design/issues/14779
  it('should contain input file control if upload button is hidden', () => {
    const { container, rerender } = render(
      <Upload action="http://upload.com">
        <button type="button">upload</button>
      </Upload>,
    );

    expect(container.querySelectorAll('input[type="file"]')).toHaveLength(1);

    rerender(<Upload action="http://upload.com" />);
    expect(container.querySelectorAll('input[type="file"]')).toHaveLength(1);
  });

  // https://github.com/ant-design/ant-design/issues/14298
  it('should not have id if upload children is null, avoid being triggered by label', () => {
    const Demo = ({ children }) => (
      <Form>
        <Form.Item name="upload" label="Upload" valuePropName="fileList">
          <Upload>{children}</Upload>
        </Form.Item>
      </Form>
    );

    const { container, rerender } = render(
      <Demo>
        <div>upload</div>
      </Demo>,
    );

    expect(container.querySelector('input#upload')).toBeTruthy();
    rerender(<Demo />);
    expect(container.querySelector('input#upload')).toBeFalsy();
  });

  // https://github.com/ant-design/ant-design/issues/16478
  it('should not have id if Upload is disabled, avoid being triggered by label', () => {
    const Demo = ({ disabled }) => (
      <Form>
        <Form.Item name="upload" label="Upload" valuePropName="fileList">
          <Upload disabled={disabled}>
            <div>upload</div>
          </Upload>
        </Form.Item>
      </Form>
    );

    const { container: wrapper, rerender } = render(<Demo />);
    expect(wrapper.querySelectorAll('input#upload').length).toBe(1);
    rerender(<Demo disabled />);
    expect(wrapper.querySelectorAll('input#upload').length).toBe(0);
  });

  // https://github.com/ant-design/ant-design/issues/24197
  it('should not have id if upload.Dragger is disabled, avoid being triggered by label', () => {
    const Demo = ({ disabled }) => (
      <Form>
        <Form.Item name="upload" label="Upload" valuePropName="fileList">
          <Upload.Dragger disabled={disabled}>
            <div>upload</div>
          </Upload.Dragger>
        </Form.Item>
      </Form>
    );

    const { container: wrapper, rerender } = render(<Demo />);
    expect(wrapper.querySelectorAll('input#upload').length).toBe(1);
    rerender(<Demo disabled />);
    expect(wrapper.querySelectorAll('input#upload').length).toBe(0);
  });

  it('should be controlled by fileList', () => {
    jest.useFakeTimers();
    const fileList = [
      {
        uid: '-1',
        name: 'foo.png',
        status: 'done',
        url: 'http://www.baidu.com/xxx.png',
      },
    ];
    const ref = React.createRef();
    const { rerender } = render(<Upload ref={ref} />);
    expect(ref.current.fileList).toEqual([]);
    rerender(<Upload ref={ref} fileList={fileList} />);
    jest.runAllTimers();
    expect(ref.current.fileList).toEqual(fileList);
    jest.useRealTimers();
  });

  it('should be able to get uid at first', () => {
    const fileList = [
      {
        name: 'foo.png',
        status: 'done',
        url: 'http://www.baidu.com/xxx.png',
      },
    ];
    render(<Upload fileList={fileList} />);
    fileList.forEach(file => {
      expect(file.uid).toBeDefined();
    });
  });

  describe('util', () => {
    it('should be able to get fileItem', () => {
      const file = { uid: '-1', name: 'item.jpg' };
      const fileList = [
        {
          uid: '-1',
          name: 'item.jpg',
        },
      ];
      const targetItem = getFileItem(file, fileList);
      expect(targetItem).toBe(fileList[0]);
    });

    it('should be able to remove fileItem', () => {
      const file = { uid: '-1', name: 'item.jpg' };
      const fileList = [
        {
          uid: '-1',
          name: 'item.jpg',
        },
        {
          uid: '-2',
          name: 'item2.jpg',
        },
      ];
      const targetItem = removeFileItem(file, fileList);
      expect(targetItem).toEqual(fileList.slice(1));
    });

    it('remove fileItem and fileList with immutable data', () => {
      const file = { uid: '-3', name: 'item3.jpg' };
      const fileList = produce(
        [
          {
            uid: '-1',
            name: 'item.jpg',
          },
          {
            uid: '-2',
            name: 'item2.jpg',
          },
        ],
        draftState => {
          draftState.push({
            uid: '-3',
            name: 'item3.jpg',
          });
        },
      );
      const targetItem = removeFileItem(file, fileList);
      expect(targetItem).toEqual(fileList.slice(0, 2));
    });

    it('should not be able to remove fileItem', () => {
      const file = { uid: '-3', name: 'item.jpg' };
      const fileList = [
        {
          uid: '-1',
          name: 'item.jpg',
        },
        {
          uid: '-2',
          name: 'item2.jpg',
        },
      ];
      const targetItem = removeFileItem(file, fileList);
      expect(targetItem).toBe(null);
    });

    it('isImageUrl should work correctly when file.url is null', () => {
      const file = {
        url: null,
      };
      expect(isImageUrl(file)).toBe(true);
    });
  });

  it('should support linkProps as object', () => {
    const fileList = [
      {
        uid: '-1',
        name: 'foo.png',
        status: 'done',
        url: 'http://www.baidu.com/xxx.png',
        linkProps: {
          download: 'image',
          rel: 'noopener',
        },
      },
    ];
    const { container: wrapper } = render(<Upload fileList={fileList} />);
    const linkNode = wrapper.querySelector('a.ant-upload-list-item-name');
    expect(linkNode.getAttribute('download')).toBe('image');
    expect(linkNode.getAttribute('rel')).toBe('noopener');
  });

  it('should support linkProps as json stringify', () => {
    const linkPropsString = JSON.stringify({
      download: 'image',
      rel: 'noopener',
    });
    const fileList = [
      {
        uid: '-1',
        name: 'foo.png',
        status: 'done',
        url: 'http://www.baidu.com/xxx.png',
        linkProps: linkPropsString,
      },
    ];
    const { container: wrapper } = render(<Upload fileList={fileList} />);
    const linkNode = wrapper.querySelector('a.ant-upload-list-item-name');
    expect(linkNode.getAttribute('download')).toBe('image');
    expect(linkNode.getAttribute('rel')).toBe('noopener');
  });

  it('should not stop remove when return value of onRemove is false', done => {
    const mockRemove = jest.fn(() => false);
    const props = {
      onRemove: mockRemove,
      fileList: [
        {
          uid: '-1',
          name: 'foo.png',
          status: 'done',
          url: 'http://www.baidu.com/xxx.png',
        },
      ],
    };

    const { container: wrapper } = render(<Upload {...props} />);

    fireEvent.click(wrapper.querySelector('div.ant-upload-list-item .anticon-delete'));

    setTimeout(() => {
      expect(mockRemove).toHaveBeenCalled();
      expect(props.fileList).toHaveLength(1);
      expect(props.fileList[0].status).toBe('done');
      done();
    });
  });

  // https://github.com/ant-design/ant-design/issues/18902
  it('should not abort uploading until return value of onRemove is resolved as true', async () => {
    const file = {
      uid: '-1',
      name: 'foo.png',
      status: 'uploading',
      url: 'http://www.baidu.com/xxx.png',
    };

    let removePromise;

    const onRemove = () =>
      new Promise(resolve => {
        expect(file.status).toBe('uploading');
        removePromise = resolve;
      });
    const onChange = jest.fn();

    const { container } = render(
      <Upload fileList={[file]} onChange={onChange} onRemove={onRemove} />,
    );
    fireEvent.click(container.querySelector('div.ant-upload-list-item .anticon-delete'));

    // uploadStart is a batch work which we need wait for react act
    await act(async () => {
      await Promise.resolve();
    });

    // Delay return true for remove
    await sleep(100);
    await act(async () => {
      await removePromise(true);
    });

    expect(onChange).toHaveBeenCalled();
    expect(file.status).toBe('removed');
  });

  it('should not stop download when return use onDownload', done => {
    const mockRemove = jest.fn(() => false);
    const props = {
      onRemove: mockRemove,
      showUploadList: {
        showDownloadIcon: true,
      },
      fileList: [
        {
          uid: '-1',
          name: 'foo.png',
          status: 'done',
          url: 'http://www.baidu.com/xxx.png',
        },
      ],
    };

    const { container: wrapper } = render(<Upload {...props} onDownload={() => {}} />);

    fireEvent.click(wrapper.querySelector('div.ant-upload-list-item .anticon-download'));

    setTimeout(() => {
      expect(props.fileList).toHaveLength(1);
      expect(props.fileList[0].status).toBe('done');
      done();
    });
  });

  // https://github.com/ant-design/ant-design/issues/14439
  it('should allow call abort function through upload instance', () => {
    const ref = React.createRef();
    render(
      <Upload ref={ref}>
        <button type="button">upload</button>
      </Upload>,
    );
    expect(typeof ref.current.upload.abort).toBe('function');
  });

  it('correct dragCls when type is drag', () => {
    const fileList = [{ status: 'uploading', uid: 'file' }];
    const { container: wrapper } = render(
      <Upload type="drag" fileList={fileList}>
        <button type="button">upload</button>
      </Upload>,
    );
    expect(wrapper.querySelectorAll('.ant-upload-drag-uploading').length).toBe(1);
  });

  it('return when targetItem is null', () => {
    const fileList = [{ uid: 'file' }];
    const ref = React.createRef();
    render(
      <Upload ref={ref} type="drag" fileList={fileList}>
        <button type="button">upload</button>
      </Upload>,
    );
    expect(ref.current.onSuccess('', { uid: 'fileItem' })).toBe(undefined);
    expect(ref.current.onProgress('', { uid: 'fileItem' })).toBe(undefined);
    expect(ref.current.onError('', '', { uid: 'fileItem' })).toBe(undefined);
  });

  it('should replace file when targetItem already exists', () => {
    const fileList = [{ uid: 'file', name: 'file' }];
    const ref = React.createRef();
    const { unmount } = render(
      <Upload ref={ref} defaultFileList={fileList}>
        <button type="button">upload</button>
      </Upload>,
    );

    const newFile = {
      uid: 'file',
      name: 'file1',
    };

    act(() => {
      ref.current.onBatchStart([
        {
          file: newFile,
          parsedFile: newFile,
        },
      ]);
    });

    expect(ref.current.fileList.length).toBe(1);
    expect(ref.current.fileList[0].originFileObj).toEqual({
      name: 'file1',
      uid: 'file',
    });

    unmount();
  });

  it('warning if set `value`', () => {
    resetWarned();

    const errorSpy = jest.spyOn(console, 'error').mockImplementation(() => {});
    render(<Upload value={[]} />);
    expect(errorSpy).toHaveBeenCalledWith(
      'Warning: [antd: Upload] `value` is not a valid prop, do you mean `fileList`?',
    );
    errorSpy.mockRestore();
  });

  it('should be treated as file but not an image', () => {
    const file = {
      status: 'done',
      uid: '-1',
      type: 'video/mp4',
      url: 'https://zos.alipayobjects.com/rmsportal/IQKRngzUuFzJzGzRJXUs.png',
    };
    const { container: wrapper } = render(<Upload listType="picture-card" fileList={[file]} />);
    expect(wrapper.querySelectorAll('img').length).toBe(0);
  });

  // https://github.com/ant-design/ant-design/issues/25077
  it('should support events', () => {
    const onClick = jest.fn();
    const onMouseEnter = jest.fn();
    const onMouseLeave = jest.fn();
    const { container: wrapper } = render(
      <Upload onClick={onClick} onMouseEnter={onMouseEnter} onMouseLeave={onMouseLeave}>
        <button type="button">upload</button>
      </Upload>,
    );
    fireEvent.click(wrapper.querySelectorAll('.ant-upload')[1]);
    expect(onClick).toHaveBeenCalled();
    fireEvent.mouseEnter(wrapper.querySelectorAll('.ant-upload')[1]);
    expect(onMouseEnter).toHaveBeenCalled();
    fireEvent.mouseLeave(wrapper.querySelectorAll('.ant-upload')[1]);
    expect(onMouseLeave).toHaveBeenCalled();
  });

  // https://github.com/ant-design/ant-design/issues/26427
  it('should sync file list with control mode', async () => {
    jest.useFakeTimers();
    const done = jest.fn();
    let callTimes = 0;

    const customRequest = jest.fn(async options => {
      // stop here to make sure new fileList has been set and passed to Upload
      // eslint-disable-next-line no-promise-executor-return
      await new Promise(resolve => setTimeout(resolve, 0));
      options.onProgress({ percent: 0 });
      const url = Promise.resolve('https://ant.design');
      options.onProgress({ percent: 100 });
      options.onSuccess({}, { ...options.file, url });
    });

    const Demo = () => {
      const [fileList, setFileList] = React.useState([]);

      const onChange = async e => {
        const newFileList = Array.isArray(e) ? e : e.fileList;
        setFileList(newFileList);
        const file = newFileList[0];

        callTimes += 1;

        switch (callTimes) {
          case 1:
          case 2:
            expect(file).toEqual(expect.objectContaining({ status: 'uploading', percent: 0 }));
            break;

          case 3:
            expect(file).toEqual(expect.objectContaining({ status: 'uploading', percent: 100 }));
            break;

          case 4:
            expect(file).toEqual(expect.objectContaining({ status: 'done', percent: 100 }));
            break;

          default:
          // Do nothing
        }

        if (callTimes >= 4) {
          done();
        }
      };

      return (
        <Upload customRequest={customRequest} onChange={onChange} fileList={fileList}>
          <button type="button">Upload</button>
        </Upload>
      );
    };

    const { container: wrapper } = render(<Demo />);

    fireEvent.change(wrapper.querySelector('input'), {
      target: {
        files: [{ file: 'foo.png' }],
      },
    });

    await act(async () => {
      for (let i = 0; i < 3; i += 1) {
        // eslint-disable-next-line no-await-in-loop
        await Promise.resolve();
      }
    });
    await act(() => {
      jest.runAllTimers();
    });
    await act(async () => {
      await Promise.resolve();
    });

    expect(done).toHaveBeenCalled();
    jest.useRealTimers();
  });

  describe('maxCount', () => {
    it('replace when only 1', async () => {
      const onChange = jest.fn();
      const fileList = [
        {
          uid: 'bar',
          name: 'bar.png',
        },
      ];

      const props = {
        action: 'http://upload.com',
        fileList,
        onChange,
        maxCount: 1,
      };

      const { container: wrapper } = render(
        <Upload {...props}>
          <button type="button">upload</button>
        </Upload>,
      );

      fireEvent.change(wrapper.querySelector('input'), {
        target: {
          files: [
            new File(['foo'], 'foo.png', {
              type: 'image/png',
            }),
          ],
        },
      });

      await sleep(20);

      expect(onChange.mock.calls[0][0].fileList).toHaveLength(1);
      expect(onChange.mock.calls[0][0].fileList[0]).toEqual(
        expect.objectContaining({
          name: 'foo.png',
        }),
      );
    });

    it('maxCount > 1', async () => {
      const onChange = jest.fn();
      const fileList = [
        {
          uid: 'bar',
          name: 'bar.png',
        },
      ];

      const props = {
        action: 'http://upload.com',
        fileList,
        onChange,
        maxCount: 2,
      };

      const { container: wrapper } = render(
        <Upload {...props}>
          <button type="button">upload</button>
        </Upload>,
      );

      fireEvent.change(wrapper.querySelector('input'), {
        target: {
          files: [
            new File(['foo'], 'foo.png', {
              type: 'image/png',
            }),
            new File(['invisible'], 'invisible.png', {
              type: 'image/png',
            }),
          ],
        },
      });

      await sleep(20);

      expect(onChange.mock.calls[0][0].fileList).toHaveLength(2);
      expect(onChange.mock.calls[0][0].fileList).toEqual([
        expect.objectContaining({
          name: 'bar.png',
        }),
        expect.objectContaining({
          name: 'foo.png',
        }),
      ]);
    });
  });

  it('auto fill file uid', () => {
    const fileList = [
      {
        name: 'bamboo.png',
      },
    ];

    expect(fileList[0].uid).toBeFalsy();

    render(
      <Upload fileList={fileList}>
        <button type="button">upload</button>
      </Upload>,
    );

    expect(fileList[0].uid).toBeTruthy();
  });

  it('Proxy should support deepClone', async () => {
    const onChange = jest.fn();

    const { container: wrapper } = render(
      <Upload onChange={onChange}>
        <button type="button">upload</button>
      </Upload>,
    );

    fireEvent.change(wrapper.querySelector('input'), {
      target: {
        files: [
          new File(['foo'], 'foo.png', {
            type: 'image/png',
          }),
        ],
      },
    });

    await sleep();

    const { file } = onChange.mock.calls[0][0];
    const clone = cloneDeep(file);

    expect(Object.getOwnPropertyDescriptor(file, 'name')).toEqual(
      expect.objectContaining({ value: 'foo.png' }),
    );

    ['uid', 'name', 'lastModified', 'lastModifiedDate', 'size', 'type'].forEach(key => {
      expect(key in clone).toBeTruthy();
    });
  });

  it('not break on freeze object', async () => {
    const fileList = [
      {
        fileName: 'Test.png',
        name: 'SupportIS App - potwierdzenie.png',
        thumbUrl: null,
        downloadUrl: 'https://localhost:5001/api/files/ff2917ce-e4b9-4542-84da-31cdbe7c273f',
        status: 'done',
      },
    ];

    const frozenFileList = fileList.map(file => Object.freeze(file));

    const { container: wrapper } = render(<Upload fileList={frozenFileList} />);
    const rmBtn = wrapper.querySelectorAll('.ant-upload-list-item-action');
    fireEvent.click(rmBtn[rmBtn.length - 1]);

    // Wait for Upload async remove
    await act(async () => {
      await sleep();
    });
  });

  // https://github.com/ant-design/ant-design/issues/30390
  // IE11 Does not support the File constructor
  it('should not break in IE if beforeUpload returns false', async () => {
    const onChange = jest.fn();
    const { container } = render(
      <Upload beforeUpload={() => false} fileList={[]} onChange={onChange} />,
    );
    const fileConstructor = () => {
      throw new TypeError("Object doesn't support this action");
    };

    jest.spyOn(global, 'File').mockImplementationOnce(fileConstructor);
    fireEvent.change(container.querySelector('input'), {
      target: {
        files: [{ file: 'foo.png' }],
      },
    });

    // React 18 is async now
    await sleep();

    expect(onChange.mock.calls[0][0].fileList).toHaveLength(1);
  });

  // https://github.com/ant-design/ant-design/issues/33819
  it('should show the animation of the upload children leaving when the upload children becomes null', async () => {
    jest.useFakeTimers();

    const { container, rerender } = render(
      <Upload listType="picture-card">
        <button type="button">upload</button>
      </Upload>,
    );

    rerender(<Upload listType="picture-card" />);
<<<<<<< HEAD
    expect(container.querySelector('.ant-upload-select')).not.toHaveStyle({
      display: 'none',
=======
    expect(container.querySelector('.ant-upload-select-picture-card')).toHaveClass(
      'ant-upload-animate-inline-leave-start',
    );
    expect(container.querySelector('.ant-upload-select-picture-card')).toHaveStyle({
      pointerEvents: 'none',
>>>>>>> f8a9cb34
    });

    // Motion leave status change: start > active
    await act(() => {
      jest.runAllTimers();
    });

<<<<<<< HEAD
    fireEvent.animationEnd(container.querySelector('.ant-upload-select'));

    expect(container.querySelector('.ant-upload-select')).toHaveStyle({
      display: 'none',
    });
=======
    fireEvent.animationEnd(container.querySelector('.ant-upload-select-picture-card'));
    expect(container.querySelector('.ant-upload-select-picture-card')).not.toHaveClass(
      'ant-upload-animate-inline-leave-start',
    );
>>>>>>> f8a9cb34

    jest.useRealTimers();
  });

  it('<Upload /> should pass <UploadList /> prefixCls', async () => {
    const { container: wrapper } = render(<Upload />);
    expect(wrapper.querySelectorAll('.ant-upload-list').length).toBeGreaterThan(0);

    const { container: wrapper2 } = render(<Upload prefixCls="custom-upload" />);
    expect(wrapper2.querySelectorAll('.custom-upload-list').length).toBeGreaterThan(0);
  });
});<|MERGE_RESOLUTION|>--- conflicted
+++ resolved
@@ -937,16 +937,11 @@
     );
 
     rerender(<Upload listType="picture-card" />);
-<<<<<<< HEAD
-    expect(container.querySelector('.ant-upload-select')).not.toHaveStyle({
-      display: 'none',
-=======
     expect(container.querySelector('.ant-upload-select-picture-card')).toHaveClass(
       'ant-upload-animate-inline-leave-start',
     );
     expect(container.querySelector('.ant-upload-select-picture-card')).toHaveStyle({
       pointerEvents: 'none',
->>>>>>> f8a9cb34
     });
 
     // Motion leave status change: start > active
@@ -954,18 +949,10 @@
       jest.runAllTimers();
     });
 
-<<<<<<< HEAD
-    fireEvent.animationEnd(container.querySelector('.ant-upload-select'));
-
-    expect(container.querySelector('.ant-upload-select')).toHaveStyle({
-      display: 'none',
-    });
-=======
     fireEvent.animationEnd(container.querySelector('.ant-upload-select-picture-card'));
     expect(container.querySelector('.ant-upload-select-picture-card')).not.toHaveClass(
       'ant-upload-animate-inline-leave-start',
     );
->>>>>>> f8a9cb34
 
     jest.useRealTimers();
   });
