--- conflicted
+++ resolved
@@ -1,16 +1,16 @@
 /* eslint-disable react/no-string-refs, react/prefer-es6-class */
+import produce from 'immer';
+import { cloneDeep } from 'lodash';
 import React from 'react';
 import { act } from 'react-dom/test-utils';
-import produce from 'immer';
-import { cloneDeep } from 'lodash';
 import Upload from '..';
-import Form from '../../form';
-import { getFileItem, removeFileItem, isImageUrl } from '../utils';
-import { setup, teardown } from './mock';
-import { resetWarned } from '../../_util/warning';
 import mountTest from '../../../tests/shared/mountTest';
 import rtlTest from '../../../tests/shared/rtlTest';
-import { sleep, render, fireEvent } from '../../../tests/utils';
+import { fireEvent, render, sleep } from '../../../tests/utils';
+import Form from '../../form';
+import { resetWarned } from '../../_util/warning';
+import { getFileItem, isImageUrl, removeFileItem } from '../utils';
+import { setup, teardown } from './mock';
 
 globalThis.IS_REACT_ACT_ENVIRONMENT = true;
 
@@ -892,15 +892,9 @@
 
     const frozenFileList = fileList.map(file => Object.freeze(file));
 
-<<<<<<< HEAD
-    const wrapper = mount(<Upload fileList={frozenFileList} />);
-    const rmBtn = wrapper.find('.ant-upload-list-item-action').last();
-    rmBtn.simulate('click');
-=======
     const { container: wrapper } = render(<Upload fileList={frozenFileList} />);
     const rmBtn = wrapper.querySelectorAll('.ant-upload-list-item-card-actions-btn');
     fireEvent.click(rmBtn[rmBtn.length - 1]);
->>>>>>> 9ab8cc44
 
     // Wait for Upload async remove
     await act(async () => {
