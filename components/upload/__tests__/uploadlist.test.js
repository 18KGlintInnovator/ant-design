import React from 'react';
import { mount } from 'enzyme';
import Upload from '..';

const delay = timeout => new Promise(resolve => setTimeout(resolve, timeout));

const fileList = [{
  uid: -1,
  name: 'xxx.png',
  status: 'done',
  url: 'https://zos.alipayobjects.com/rmsportal/jkjgkEfvpUPVyRjUImniVslZfWPnJuuZ.png',
  thumbUrl: 'https://zos.alipayobjects.com/rmsportal/IQKRngzUuFzJzGzRJXUs.png',
}, {
  uid: -2,
  name: 'yyy.png',
  status: 'done',
  url: 'https://zos.alipayobjects.com/rmsportal/IQKRngzUuFzJzGzRJXUs.png',
  thumbUrl: 'https://zos.alipayobjects.com/rmsportal/jkjgkEfvpUPVyRjUImniVslZfWPnJuuZ.png',
}];

describe('Upload List', () => {
  // https://github.com/ant-design/ant-design/issues/4653
  it('should use file.thumbUrl for <img /> in priority', () => {
    const wrapper = mount(
      <Upload defaultFileList={fileList} listType="picture">
        <button>upload</button>
      </Upload>
    );
    fileList.forEach((file, i) => {
      const linkNode = wrapper.find('.ant-upload-list-item-thumbnail').at(i);
      const imgNode = wrapper.find('.ant-upload-list-item-thumbnail img').at(i);
      expect(linkNode.prop('href')).toBe(file.url);
      expect(imgNode.prop('src')).toBe(file.thumbUrl);
    });
  });

  // https://github.com/ant-design/ant-design/issues/7269
  it('should remove correct item when uid is 0', async () => {
    const list = [{
      uid: 0,
      name: 'xxx.png',
      status: 'done',
      url: 'https://zos.alipayobjects.com/rmsportal/jkjgkEfvpUPVyRjUImniVslZfWPnJuuZ.png',
      thumbUrl: 'https://zos.alipayobjects.com/rmsportal/IQKRngzUuFzJzGzRJXUs.png',
    }, {
      uid: 1,
      name: 'xxx.png',
      status: 'done',
      url: 'https://zos.alipayobjects.com/rmsportal/jkjgkEfvpUPVyRjUImniVslZfWPnJuuZ.png',
      thumbUrl: 'https://zos.alipayobjects.com/rmsportal/IQKRngzUuFzJzGzRJXUs.png',
    }];
    const wrapper = mount(
      <Upload defaultFileList={list}>
        <button>upload</button>
      </Upload>
    );
    expect(wrapper.find('.ant-upload-list-item').length).toBe(2);
    wrapper.find('.ant-upload-list-item').at(0).find('.anticon-cross').simulate('click');
    await delay(400);
    wrapper.update();
    expect(wrapper.find('.ant-upload-list-item').hostNodes().length).toBe(1);
  });

  it('should be uploading when upload a file', async () => {
    const wrapper = mount(
      <Upload action="http://uploadcare.com/">
        <button>upload</button>
      </Upload>
    );
    wrapper.find('input').simulate('change', {
      target: {
        files: [
          { filename: 'foo.png' },
        ],
      },
    });
<<<<<<< HEAD
    await delay(100);
    wrapper.update();
=======
    await delay(20);
>>>>>>> 2b7a6022
    expect(wrapper.render()).toMatchSnapshot();
  });
});<|MERGE_RESOLUTION|>--- conflicted
+++ resolved
@@ -74,12 +74,8 @@
         ],
       },
     });
-<<<<<<< HEAD
-    await delay(100);
+    await delay(20);
     wrapper.update();
-=======
-    await delay(20);
->>>>>>> 2b7a6022
     expect(wrapper.render()).toMatchSnapshot();
   });
 });