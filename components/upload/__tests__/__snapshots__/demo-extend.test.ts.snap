// Jest Snapshot v1, https://goo.gl/fbAQLP

exports[`renders ./components/upload/demo/avatar.md extend context correctly 1`] = `
<span
  class="ant-upload-wrapper ant-upload-picture-card-wrapper avatar-uploader"
>
  <div
    class="ant-upload ant-upload-select"
  >
    <span
      class="ant-upload"
      role="button"
      tabindex="0"
    >
      <input
        accept=""
        style="display:none"
        type="file"
      />
      <div>
        <span
          aria-label="plus"
          class="anticon anticon-plus"
          role="img"
        >
          <svg
            aria-hidden="true"
            data-icon="plus"
            fill="currentColor"
            focusable="false"
            height="1em"
            viewBox="64 64 896 896"
            width="1em"
          >
            <defs />
            <path
              d="M482 152h60q8 0 8 8v704q0 8-8 8h-60q-8 0-8-8V160q0-8 8-8z"
            />
            <path
              d="M176 474h672q8 0 8 8v60q0 8-8 8H176q-8 0-8-8v-60q0-8 8-8z"
            />
          </svg>
        </span>
        <div
          style="margin-top:8px"
        >
          Upload
        </div>
      </div>
    </span>
  </div>
</span>
`;

exports[`renders ./components/upload/demo/basic.md extend context correctly 1`] = `
<span
  class="ant-upload-wrapper"
>
  <div
    class="ant-upload ant-upload-select"
  >
    <span
      class="ant-upload"
      role="button"
      tabindex="0"
    >
      <input
        accept=""
        style="display:none"
        type="file"
      />
      <button
        class="ant-btn ant-btn-default"
        type="button"
      >
        <span
          aria-label="upload"
          class="anticon anticon-upload"
          role="img"
        >
          <svg
            aria-hidden="true"
            data-icon="upload"
            fill="currentColor"
            focusable="false"
            height="1em"
            viewBox="64 64 896 896"
            width="1em"
          >
            <path
              d="M400 317.7h73.9V656c0 4.4 3.6 8 8 8h60c4.4 0 8-3.6 8-8V317.7H624c6.7 0 10.4-7.7 6.3-12.9L518.3 163a8 8 0 00-12.6 0l-112 141.7c-4.1 5.3-.4 13 6.3 13zM878 626h-60c-4.4 0-8 3.6-8 8v154H214V634c0-4.4-3.6-8-8-8h-60c-4.4 0-8 3.6-8 8v198c0 17.7 14.3 32 32 32h684c17.7 0 32-14.3 32-32V634c0-4.4-3.6-8-8-8z"
            />
          </svg>
        </span>
        <span>
          Click to Upload
        </span>
      </button>
    </span>
  </div>
  <div
    class="ant-upload-list ant-upload-list-text"
  />
</span>
`;

exports[`renders ./components/upload/demo/crop-image.md extend context correctly 1`] = `
<span
  class="ant-upload-wrapper ant-upload-picture-card-wrapper"
>
  <div
    class="ant-upload-list ant-upload-list-picture-card"
  >
    <div
      class="ant-upload-list-item-container"
    >
      <div
        class="ant-upload-list-item ant-upload-list-item-done"
      >
        <a
          class="ant-upload-list-item-thumbnail"
          href="https://zos.alipayobjects.com/rmsportal/jkjgkEfvpUPVyRjUImniVslZfWPnJuuZ.png"
          rel="noopener noreferrer"
          target="_blank"
        >
          <img
            alt="image.png"
            class="ant-upload-list-item-image"
            src="https://zos.alipayobjects.com/rmsportal/jkjgkEfvpUPVyRjUImniVslZfWPnJuuZ.png"
          />
        </a>
        <a
          class="ant-upload-list-item-name"
          href="https://zos.alipayobjects.com/rmsportal/jkjgkEfvpUPVyRjUImniVslZfWPnJuuZ.png"
          rel="noopener noreferrer"
          target="_blank"
          title="image.png"
        >
          image.png
        </a>
        <span
          class="ant-upload-list-item-actions"
        >
          <a
            href="https://zos.alipayobjects.com/rmsportal/jkjgkEfvpUPVyRjUImniVslZfWPnJuuZ.png"
            rel="noopener noreferrer"
            target="_blank"
            title="Preview file"
          >
            <span
              aria-label="eye"
              class="anticon anticon-eye"
              role="img"
            >
              <svg
                aria-hidden="true"
                data-icon="eye"
                fill="currentColor"
                focusable="false"
                height="1em"
                viewBox="64 64 896 896"
                width="1em"
              >
                <path
                  d="M942.2 486.2C847.4 286.5 704.1 186 512 186c-192.2 0-335.4 100.5-430.2 300.3a60.3 60.3 0 000 51.5C176.6 737.5 319.9 838 512 838c192.2 0 335.4-100.5 430.2-300.3 7.7-16.2 7.7-35 0-51.5zM512 766c-161.3 0-279.4-81.8-362.7-254C232.6 339.8 350.7 258 512 258c161.3 0 279.4 81.8 362.7 254C791.5 684.2 673.4 766 512 766zm-4-430c-97.2 0-176 78.8-176 176s78.8 176 176 176 176-78.8 176-176-78.8-176-176-176zm0 288c-61.9 0-112-50.1-112-112s50.1-112 112-112 112 50.1 112 112-50.1 112-112 112z"
                />
              </svg>
            </span>
          </a>
          <button
            class="ant-btn ant-btn-text ant-btn-sm ant-btn-icon-only ant-upload-list-item-action"
            title="Remove file"
            type="button"
          >
            <span
              aria-label="delete"
              class="anticon anticon-delete"
              role="img"
              tabindex="-1"
            >
              <svg
                aria-hidden="true"
                data-icon="delete"
                fill="currentColor"
                focusable="false"
                height="1em"
                viewBox="64 64 896 896"
                width="1em"
              >
                <path
                  d="M360 184h-8c4.4 0 8-3.6 8-8v8h304v-8c0 4.4 3.6 8 8 8h-8v72h72v-80c0-35.3-28.7-64-64-64H352c-35.3 0-64 28.7-64 64v80h72v-72zm504 72H160c-17.7 0-32 14.3-32 32v32c0 4.4 3.6 8 8 8h60.4l24.7 523c1.6 34.1 29.8 61 63.9 61h454c34.2 0 62.3-26.8 63.9-61l24.7-523H888c4.4 0 8-3.6 8-8v-32c0-17.7-14.3-32-32-32zM731.3 840H292.7l-24.2-512h487l-24.2 512z"
                />
              </svg>
            </span>
          </button>
        </span>
      </div>
    </div>
    <div
      class="ant-upload ant-upload-select"
    >
      <span
        class="ant-upload"
        role="button"
        tabindex="0"
      >
        <input
          accept="image/*"
          style="display:none"
          type="file"
        />
        + Upload
      </span>
    </div>
  </div>
</span>
`;

exports[`renders ./components/upload/demo/customize-progress-bar.md extend context correctly 1`] = `
<span
  class="ant-upload-wrapper"
>
  <div
    class="ant-upload ant-upload-select"
  >
    <span
      class="ant-upload"
      role="button"
      tabindex="0"
    >
      <input
        accept=""
        style="display:none"
        type="file"
      />
      <button
        class="ant-btn ant-btn-default"
        type="button"
      >
        <span
          aria-label="upload"
          class="anticon anticon-upload"
          role="img"
        >
          <svg
            aria-hidden="true"
            data-icon="upload"
            fill="currentColor"
            focusable="false"
            height="1em"
            viewBox="64 64 896 896"
            width="1em"
          >
            <path
              d="M400 317.7h73.9V656c0 4.4 3.6 8 8 8h60c4.4 0 8-3.6 8-8V317.7H624c6.7 0 10.4-7.7 6.3-12.9L518.3 163a8 8 0 00-12.6 0l-112 141.7c-4.1 5.3-.4 13 6.3 13zM878 626h-60c-4.4 0-8 3.6-8 8v154H214V634c0-4.4-3.6-8-8-8h-60c-4.4 0-8 3.6-8 8v198c0 17.7 14.3 32 32 32h684c17.7 0 32-14.3 32-32V634c0-4.4-3.6-8-8-8z"
            />
          </svg>
        </span>
        <span>
          Click to Upload
        </span>
      </button>
    </span>
  </div>
  <div
    class="ant-upload-list ant-upload-list-text"
  />
</span>
`;

exports[`renders ./components/upload/demo/defaultFileList.md extend context correctly 1`] = `
<span
  class="ant-upload-wrapper"
>
  <div
    class="ant-upload ant-upload-select"
  >
    <span
      class="ant-upload"
      role="button"
      tabindex="0"
    >
      <input
        accept=""
        style="display:none"
        type="file"
      />
      <button
        class="ant-btn ant-btn-default"
        type="button"
      >
        <span
          aria-label="upload"
          class="anticon anticon-upload"
          role="img"
        >
          <svg
            aria-hidden="true"
            data-icon="upload"
            fill="currentColor"
            focusable="false"
            height="1em"
            viewBox="64 64 896 896"
            width="1em"
          >
            <path
              d="M400 317.7h73.9V656c0 4.4 3.6 8 8 8h60c4.4 0 8-3.6 8-8V317.7H624c6.7 0 10.4-7.7 6.3-12.9L518.3 163a8 8 0 00-12.6 0l-112 141.7c-4.1 5.3-.4 13 6.3 13zM878 626h-60c-4.4 0-8 3.6-8 8v154H214V634c0-4.4-3.6-8-8-8h-60c-4.4 0-8 3.6-8 8v198c0 17.7 14.3 32 32 32h684c17.7 0 32-14.3 32-32V634c0-4.4-3.6-8-8-8z"
            />
          </svg>
        </span>
        <span>
          Upload
        </span>
      </button>
    </span>
  </div>
  <div
    class="ant-upload-list ant-upload-list-text"
  >
    <div
      class="ant-upload-list-item-container"
    >
      <div
        class="ant-upload-list-item ant-upload-list-item-uploading"
      >
        <div
          class="ant-upload-icon"
        >
          <span
            aria-label="loading"
            class="anticon anticon-loading anticon-spin"
            role="img"
          >
            <svg
              aria-hidden="true"
              data-icon="loading"
              fill="currentColor"
              focusable="false"
              height="1em"
              viewBox="0 0 1024 1024"
              width="1em"
            >
              <path
                d="M988 548c-19.9 0-36-16.1-36-36 0-59.4-11.6-117-34.6-171.3a440.45 440.45 0 00-94.3-139.9 437.71 437.71 0 00-139.9-94.3C629 83.6 571.4 72 512 72c-19.9 0-36-16.1-36-36s16.1-36 36-36c69.1 0 136.2 13.5 199.3 40.3C772.3 66 827 103 874 150c47 47 83.9 101.8 109.7 162.7 26.7 63.1 40.2 130.2 40.2 199.3.1 19.9-16 36-35.9 36z"
              />
            </svg>
          </span>
        </div>
        <a
          class="ant-upload-list-item-name"
          href="http://www.baidu.com/xxx.png"
          rel="noopener noreferrer"
          target="_blank"
          title="xxx.png"
        >
          xxx.png
        </a>
        <span
          class="ant-upload-list-item-actions"
        >
          <button
            class="ant-btn ant-btn-text ant-btn-sm ant-btn-icon-only ant-upload-list-item-action"
            title="Remove file"
            type="button"
          >
            <span
              aria-label="delete"
              class="anticon anticon-delete"
              role="img"
              tabindex="-1"
            >
              <svg
                aria-hidden="true"
                data-icon="delete"
                fill="currentColor"
                focusable="false"
                height="1em"
                viewBox="64 64 896 896"
                width="1em"
              >
                <path
                  d="M360 184h-8c4.4 0 8-3.6 8-8v8h304v-8c0 4.4 3.6 8 8 8h-8v72h72v-80c0-35.3-28.7-64-64-64H352c-35.3 0-64 28.7-64 64v80h72v-72zm504 72H160c-17.7 0-32 14.3-32 32v32c0 4.4 3.6 8 8 8h60.4l24.7 523c1.6 34.1 29.8 61 63.9 61h454c34.2 0 62.3-26.8 63.9-61l24.7-523H888c4.4 0 8-3.6 8-8v-32c0-17.7-14.3-32-32-32zM731.3 840H292.7l-24.2-512h487l-24.2 512z"
                />
              </svg>
            </span>
          </button>
        </span>
      </div>
    </div>
    <div
      class="ant-upload-list-item-container"
    >
      <div
        class="ant-upload-list-item ant-upload-list-item-done"
      >
        <div
          class="ant-upload-icon"
        >
          <span
            aria-label="paper-clip"
            class="anticon anticon-paper-clip"
            role="img"
          >
            <svg
              aria-hidden="true"
              data-icon="paper-clip"
              fill="currentColor"
              focusable="false"
              height="1em"
              viewBox="64 64 896 896"
              width="1em"
            >
              <path
                d="M779.3 196.6c-94.2-94.2-247.6-94.2-341.7 0l-261 260.8c-1.7 1.7-2.6 4-2.6 6.4s.9 4.7 2.6 6.4l36.9 36.9a9 9 0 0012.7 0l261-260.8c32.4-32.4 75.5-50.2 121.3-50.2s88.9 17.8 121.2 50.2c32.4 32.4 50.2 75.5 50.2 121.2 0 45.8-17.8 88.8-50.2 121.2l-266 265.9-43.1 43.1c-40.3 40.3-105.8 40.3-146.1 0-19.5-19.5-30.2-45.4-30.2-73s10.7-53.5 30.2-73l263.9-263.8c6.7-6.6 15.5-10.3 24.9-10.3h.1c9.4 0 18.1 3.7 24.7 10.3 6.7 6.7 10.3 15.5 10.3 24.9 0 9.3-3.7 18.1-10.3 24.7L372.4 653c-1.7 1.7-2.6 4-2.6 6.4s.9 4.7 2.6 6.4l36.9 36.9a9 9 0 0012.7 0l215.6-215.6c19.9-19.9 30.8-46.3 30.8-74.4s-11-54.6-30.8-74.4c-41.1-41.1-107.9-41-149 0L463 364 224.8 602.1A172.22 172.22 0 00174 724.8c0 46.3 18.1 89.8 50.8 122.5 33.9 33.8 78.3 50.7 122.7 50.7 44.4 0 88.8-16.9 122.6-50.7l309.2-309C824.8 492.7 850 432 850 367.5c.1-64.6-25.1-125.3-70.7-170.9z"
              />
            </svg>
          </span>
        </div>
        <a
          class="ant-upload-list-item-name"
          href="http://www.baidu.com/yyy.png"
          rel="noopener noreferrer"
          target="_blank"
          title="yyy.png"
        >
          yyy.png
        </a>
        <span
          class="ant-upload-list-item-actions"
        >
          <button
            class="ant-btn ant-btn-text ant-btn-sm ant-btn-icon-only ant-upload-list-item-action"
            title="Remove file"
            type="button"
          >
            <span
              aria-label="delete"
              class="anticon anticon-delete"
              role="img"
              tabindex="-1"
            >
              <svg
                aria-hidden="true"
                data-icon="delete"
                fill="currentColor"
                focusable="false"
                height="1em"
                viewBox="64 64 896 896"
                width="1em"
              >
                <path
                  d="M360 184h-8c4.4 0 8-3.6 8-8v8h304v-8c0 4.4 3.6 8 8 8h-8v72h72v-80c0-35.3-28.7-64-64-64H352c-35.3 0-64 28.7-64 64v80h72v-72zm504 72H160c-17.7 0-32 14.3-32 32v32c0 4.4 3.6 8 8 8h60.4l24.7 523c1.6 34.1 29.8 61 63.9 61h454c34.2 0 62.3-26.8 63.9-61l24.7-523H888c4.4 0 8-3.6 8-8v-32c0-17.7-14.3-32-32-32zM731.3 840H292.7l-24.2-512h487l-24.2 512z"
                />
              </svg>
            </span>
          </button>
        </span>
      </div>
    </div>
    <div
      class="ant-upload-list-item-container"
    >
      <div
        class="ant-upload-list-item ant-upload-list-item-error"
      >
        <div
          class="ant-upload-icon"
        >
          <span
            aria-label="paper-clip"
            class="anticon anticon-paper-clip"
            role="img"
          >
            <svg
              aria-hidden="true"
              data-icon="paper-clip"
              fill="currentColor"
              focusable="false"
              height="1em"
              viewBox="64 64 896 896"
              width="1em"
            >
              <path
                d="M779.3 196.6c-94.2-94.2-247.6-94.2-341.7 0l-261 260.8c-1.7 1.7-2.6 4-2.6 6.4s.9 4.7 2.6 6.4l36.9 36.9a9 9 0 0012.7 0l261-260.8c32.4-32.4 75.5-50.2 121.3-50.2s88.9 17.8 121.2 50.2c32.4 32.4 50.2 75.5 50.2 121.2 0 45.8-17.8 88.8-50.2 121.2l-266 265.9-43.1 43.1c-40.3 40.3-105.8 40.3-146.1 0-19.5-19.5-30.2-45.4-30.2-73s10.7-53.5 30.2-73l263.9-263.8c6.7-6.6 15.5-10.3 24.9-10.3h.1c9.4 0 18.1 3.7 24.7 10.3 6.7 6.7 10.3 15.5 10.3 24.9 0 9.3-3.7 18.1-10.3 24.7L372.4 653c-1.7 1.7-2.6 4-2.6 6.4s.9 4.7 2.6 6.4l36.9 36.9a9 9 0 0012.7 0l215.6-215.6c19.9-19.9 30.8-46.3 30.8-74.4s-11-54.6-30.8-74.4c-41.1-41.1-107.9-41-149 0L463 364 224.8 602.1A172.22 172.22 0 00174 724.8c0 46.3 18.1 89.8 50.8 122.5 33.9 33.8 78.3 50.7 122.7 50.7 44.4 0 88.8-16.9 122.6-50.7l309.2-309C824.8 492.7 850 432 850 367.5c.1-64.6-25.1-125.3-70.7-170.9z"
              />
            </svg>
          </span>
        </div>
        <a
          class="ant-upload-list-item-name"
          href="http://www.baidu.com/zzz.png"
          rel="noopener noreferrer"
          target="_blank"
          title="zzz.png"
        >
          zzz.png
        </a>
        <span
          class="ant-upload-list-item-actions"
        >
          <button
            class="ant-btn ant-btn-text ant-btn-sm ant-btn-icon-only ant-upload-list-item-action"
            title="Remove file"
            type="button"
          >
            <span
              aria-label="delete"
              class="anticon anticon-delete"
              role="img"
              tabindex="-1"
            >
              <svg
                aria-hidden="true"
                data-icon="delete"
                fill="currentColor"
                focusable="false"
                height="1em"
                viewBox="64 64 896 896"
                width="1em"
              >
                <path
                  d="M360 184h-8c4.4 0 8-3.6 8-8v8h304v-8c0 4.4 3.6 8 8 8h-8v72h72v-80c0-35.3-28.7-64-64-64H352c-35.3 0-64 28.7-64 64v80h72v-72zm504 72H160c-17.7 0-32 14.3-32 32v32c0 4.4 3.6 8 8 8h60.4l24.7 523c1.6 34.1 29.8 61 63.9 61h454c34.2 0 62.3-26.8 63.9-61l24.7-523H888c4.4 0 8-3.6 8-8v-32c0-17.7-14.3-32-32-32zM731.3 840H292.7l-24.2-512h487l-24.2 512z"
                />
              </svg>
            </span>
          </button>
        </span>
      </div>
      <div>
        <div
          class="ant-tooltip"
          style="opacity:0"
        >
          <div
            class="ant-tooltip-content"
          >
            <div
              class="ant-tooltip-arrow"
            >
              <span
                class="ant-tooltip-arrow-content"
              />
            </div>
            <div
              class="ant-tooltip-inner"
              role="tooltip"
            >
              Server Error 500
            </div>
          </div>
        </div>
      </div>
    </div>
  </div>
</span>
`;

exports[`renders ./components/upload/demo/directory.md extend context correctly 1`] = `
<span
  class="ant-upload-wrapper"
>
  <div
    class="ant-upload ant-upload-select"
  >
    <span
      class="ant-upload"
      role="button"
      tabindex="0"
    >
      <input
        accept=""
        directory="directory"
        style="display:none"
        type="file"
        webkitdirectory="webkitdirectory"
      />
      <button
        class="ant-btn ant-btn-default"
        type="button"
      >
        <span
          aria-label="upload"
          class="anticon anticon-upload"
          role="img"
        >
          <svg
            aria-hidden="true"
            data-icon="upload"
            fill="currentColor"
            focusable="false"
            height="1em"
            viewBox="64 64 896 896"
            width="1em"
          >
            <path
              d="M400 317.7h73.9V656c0 4.4 3.6 8 8 8h60c4.4 0 8-3.6 8-8V317.7H624c6.7 0 10.4-7.7 6.3-12.9L518.3 163a8 8 0 00-12.6 0l-112 141.7c-4.1 5.3-.4 13 6.3 13zM878 626h-60c-4.4 0-8 3.6-8 8v154H214V634c0-4.4-3.6-8-8-8h-60c-4.4 0-8 3.6-8 8v198c0 17.7 14.3 32 32 32h684c17.7 0 32-14.3 32-32V634c0-4.4-3.6-8-8-8z"
            />
          </svg>
        </span>
        <span>
          Upload Directory
        </span>
      </button>
    </span>
  </div>
  <div
    class="ant-upload-list ant-upload-list-text"
  />
</span>
`;

exports[`renders ./components/upload/demo/drag.md extend context correctly 1`] = `
<span
  class="ant-upload-wrapper"
>
  <div
    class="ant-upload ant-upload-drag"
  >
    <span
      class="ant-upload ant-upload-btn"
      role="button"
      tabindex="0"
    >
      <input
        accept=""
        multiple=""
        style="display:none"
        type="file"
      />
      <div
        class="ant-upload-drag-container"
      >
        <p
          class="ant-upload-drag-icon"
        >
          <span
            aria-label="inbox"
            class="anticon anticon-inbox"
            role="img"
          >
            <svg
              aria-hidden="true"
              data-icon="inbox"
              fill="currentColor"
              focusable="false"
              height="1em"
              viewBox="0 0 1024 1024"
              width="1em"
            >
              <path
                d="M885.2 446.3l-.2-.8-112.2-285.1c-5-16.1-19.9-27.2-36.8-27.2H281.2c-17 0-32.1 11.3-36.9 27.6L139.4 443l-.3.7-.2.8c-1.3 4.9-1.7 9.9-1 14.8-.1 1.6-.2 3.2-.2 4.8V830a60.9 60.9 0 0060.8 60.8h627.2c33.5 0 60.8-27.3 60.9-60.8V464.1c0-1.3 0-2.6-.1-3.7.4-4.9 0-9.6-1.3-14.1zm-295.8-43l-.3 15.7c-.8 44.9-31.8 75.1-77.1 75.1-22.1 0-41.1-7.1-54.8-20.6S436 441.2 435.6 419l-.3-15.7H229.5L309 210h399.2l81.7 193.3H589.4zm-375 76.8h157.3c24.3 57.1 76 90.8 140.4 90.8 33.7 0 65-9.4 90.3-27.2 22.2-15.6 39.5-37.4 50.7-63.6h156.5V814H214.4V480.1z"
              />
            </svg>
          </span>
        </p>
        <p
          class="ant-upload-text"
        >
          Click or drag file to this area to upload
        </p>
        <p
          class="ant-upload-hint"
        >
          Support for a single or bulk upload. Strictly prohibit from uploading company data or other band files
        </p>
      </div>
    </span>
  </div>
  <div
    class="ant-upload-list ant-upload-list-text"
  />
</span>
`;

exports[`renders ./components/upload/demo/drag-sorting.md extend context correctly 1`] = `
<span
  class="ant-upload-wrapper"
>
  <div
    class="ant-upload ant-upload-select"
  >
    <span
      class="ant-upload"
      role="button"
      tabindex="0"
    >
      <input
        accept=""
        style="display:none"
        type="file"
      />
      <button
        class="ant-btn ant-btn-default"
        type="button"
      >
        <span
          aria-label="upload"
          class="anticon anticon-upload"
          role="img"
        >
          <svg
            aria-hidden="true"
            data-icon="upload"
            fill="currentColor"
            focusable="false"
            height="1em"
            viewBox="64 64 896 896"
            width="1em"
          >
            <path
              d="M400 317.7h73.9V656c0 4.4 3.6 8 8 8h60c4.4 0 8-3.6 8-8V317.7H624c6.7 0 10.4-7.7 6.3-12.9L518.3 163a8 8 0 00-12.6 0l-112 141.7c-4.1 5.3-.4 13 6.3 13zM878 626h-60c-4.4 0-8 3.6-8 8v154H214V634c0-4.4-3.6-8-8-8h-60c-4.4 0-8 3.6-8 8v198c0 17.7 14.3 32 32 32h684c17.7 0 32-14.3 32-32V634c0-4.4-3.6-8-8-8z"
            />
          </svg>
        </span>
        <span>
          Click to Upload
        </span>
      </button>
    </span>
  </div>
  <div
    class="ant-upload-list ant-upload-list-text"
  >
    <div
      class="ant-upload-list-item-container"
    >
      <div
        class="ant-upload-draggable-list-item "
        style="cursor:move"
      >
        <div
          class="ant-upload-list-item ant-upload-list-item-done"
        >
          <div
            class="ant-upload-icon"
          >
            <span
              aria-label="paper-clip"
              class="anticon anticon-paper-clip"
              role="img"
            >
              <svg
                aria-hidden="true"
                data-icon="paper-clip"
                fill="currentColor"
                focusable="false"
                height="1em"
                viewBox="64 64 896 896"
                width="1em"
              >
                <path
                  d="M779.3 196.6c-94.2-94.2-247.6-94.2-341.7 0l-261 260.8c-1.7 1.7-2.6 4-2.6 6.4s.9 4.7 2.6 6.4l36.9 36.9a9 9 0 0012.7 0l261-260.8c32.4-32.4 75.5-50.2 121.3-50.2s88.9 17.8 121.2 50.2c32.4 32.4 50.2 75.5 50.2 121.2 0 45.8-17.8 88.8-50.2 121.2l-266 265.9-43.1 43.1c-40.3 40.3-105.8 40.3-146.1 0-19.5-19.5-30.2-45.4-30.2-73s10.7-53.5 30.2-73l263.9-263.8c6.7-6.6 15.5-10.3 24.9-10.3h.1c9.4 0 18.1 3.7 24.7 10.3 6.7 6.7 10.3 15.5 10.3 24.9 0 9.3-3.7 18.1-10.3 24.7L372.4 653c-1.7 1.7-2.6 4-2.6 6.4s.9 4.7 2.6 6.4l36.9 36.9a9 9 0 0012.7 0l215.6-215.6c19.9-19.9 30.8-46.3 30.8-74.4s-11-54.6-30.8-74.4c-41.1-41.1-107.9-41-149 0L463 364 224.8 602.1A172.22 172.22 0 00174 724.8c0 46.3 18.1 89.8 50.8 122.5 33.9 33.8 78.3 50.7 122.7 50.7 44.4 0 88.8-16.9 122.6-50.7l309.2-309C824.8 492.7 850 432 850 367.5c.1-64.6-25.1-125.3-70.7-170.9z"
                />
              </svg>
            </span>
          </div>
          <a
            class="ant-upload-list-item-name"
            href="https://zos.alipayobjects.com/rmsportal/jkjgkEfvpUPVyRjUImniVslZfWPnJuuZ.png"
            rel="noopener noreferrer"
            target="_blank"
            title="image1.png"
          >
            image1.png
          </a>
          <span
            class="ant-upload-list-item-actions"
          >
            <button
              class="ant-btn ant-btn-text ant-btn-sm ant-btn-icon-only ant-upload-list-item-action"
              title="Remove file"
              type="button"
            >
              <span
                aria-label="delete"
                class="anticon anticon-delete"
                role="img"
                tabindex="-1"
              >
                <svg
                  aria-hidden="true"
                  data-icon="delete"
                  fill="currentColor"
                  focusable="false"
                  height="1em"
                  viewBox="64 64 896 896"
                  width="1em"
                >
                  <path
                    d="M360 184h-8c4.4 0 8-3.6 8-8v8h304v-8c0 4.4 3.6 8 8 8h-8v72h72v-80c0-35.3-28.7-64-64-64H352c-35.3 0-64 28.7-64 64v80h72v-72zm504 72H160c-17.7 0-32 14.3-32 32v32c0 4.4 3.6 8 8 8h60.4l24.7 523c1.6 34.1 29.8 61 63.9 61h454c34.2 0 62.3-26.8 63.9-61l24.7-523H888c4.4 0 8-3.6 8-8v-32c0-17.7-14.3-32-32-32zM731.3 840H292.7l-24.2-512h487l-24.2 512z"
                  />
                </svg>
              </span>
            </button>
          </span>
        </div>
      </div>
    </div>
    <div
      class="ant-upload-list-item-container"
    >
      <div
        class="ant-upload-draggable-list-item "
        style="cursor:move"
      >
        <div
          class="ant-upload-list-item ant-upload-list-item-done"
        >
          <div
            class="ant-upload-icon"
          >
            <span
              aria-label="paper-clip"
              class="anticon anticon-paper-clip"
              role="img"
            >
              <svg
                aria-hidden="true"
                data-icon="paper-clip"
                fill="currentColor"
                focusable="false"
                height="1em"
                viewBox="64 64 896 896"
                width="1em"
              >
                <path
                  d="M779.3 196.6c-94.2-94.2-247.6-94.2-341.7 0l-261 260.8c-1.7 1.7-2.6 4-2.6 6.4s.9 4.7 2.6 6.4l36.9 36.9a9 9 0 0012.7 0l261-260.8c32.4-32.4 75.5-50.2 121.3-50.2s88.9 17.8 121.2 50.2c32.4 32.4 50.2 75.5 50.2 121.2 0 45.8-17.8 88.8-50.2 121.2l-266 265.9-43.1 43.1c-40.3 40.3-105.8 40.3-146.1 0-19.5-19.5-30.2-45.4-30.2-73s10.7-53.5 30.2-73l263.9-263.8c6.7-6.6 15.5-10.3 24.9-10.3h.1c9.4 0 18.1 3.7 24.7 10.3 6.7 6.7 10.3 15.5 10.3 24.9 0 9.3-3.7 18.1-10.3 24.7L372.4 653c-1.7 1.7-2.6 4-2.6 6.4s.9 4.7 2.6 6.4l36.9 36.9a9 9 0 0012.7 0l215.6-215.6c19.9-19.9 30.8-46.3 30.8-74.4s-11-54.6-30.8-74.4c-41.1-41.1-107.9-41-149 0L463 364 224.8 602.1A172.22 172.22 0 00174 724.8c0 46.3 18.1 89.8 50.8 122.5 33.9 33.8 78.3 50.7 122.7 50.7 44.4 0 88.8-16.9 122.6-50.7l309.2-309C824.8 492.7 850 432 850 367.5c.1-64.6-25.1-125.3-70.7-170.9z"
                />
              </svg>
            </span>
          </div>
          <a
            class="ant-upload-list-item-name"
            href="https://zos.alipayobjects.com/rmsportal/jkjgkEfvpUPVyRjUImniVslZfWPnJuuZ.png"
            rel="noopener noreferrer"
            target="_blank"
            title="image2.png"
          >
            image2.png
          </a>
          <span
            class="ant-upload-list-item-actions"
          >
            <button
              class="ant-btn ant-btn-text ant-btn-sm ant-btn-icon-only ant-upload-list-item-action"
              title="Remove file"
              type="button"
            >
              <span
                aria-label="delete"
                class="anticon anticon-delete"
                role="img"
                tabindex="-1"
              >
                <svg
                  aria-hidden="true"
                  data-icon="delete"
                  fill="currentColor"
                  focusable="false"
                  height="1em"
                  viewBox="64 64 896 896"
                  width="1em"
                >
                  <path
                    d="M360 184h-8c4.4 0 8-3.6 8-8v8h304v-8c0 4.4 3.6 8 8 8h-8v72h72v-80c0-35.3-28.7-64-64-64H352c-35.3 0-64 28.7-64 64v80h72v-72zm504 72H160c-17.7 0-32 14.3-32 32v32c0 4.4 3.6 8 8 8h60.4l24.7 523c1.6 34.1 29.8 61 63.9 61h454c34.2 0 62.3-26.8 63.9-61l24.7-523H888c4.4 0 8-3.6 8-8v-32c0-17.7-14.3-32-32-32zM731.3 840H292.7l-24.2-512h487l-24.2 512z"
                  />
                </svg>
              </span>
            </button>
          </span>
        </div>
      </div>
    </div>
    <div
      class="ant-upload-list-item-container"
    >
      <div
        class="ant-upload-draggable-list-item "
        style="cursor:move"
      >
        <div
          class="ant-upload-list-item ant-upload-list-item-done"
        >
          <div
            class="ant-upload-icon"
          >
            <span
              aria-label="paper-clip"
              class="anticon anticon-paper-clip"
              role="img"
            >
              <svg
                aria-hidden="true"
                data-icon="paper-clip"
                fill="currentColor"
                focusable="false"
                height="1em"
                viewBox="64 64 896 896"
                width="1em"
              >
                <path
                  d="M779.3 196.6c-94.2-94.2-247.6-94.2-341.7 0l-261 260.8c-1.7 1.7-2.6 4-2.6 6.4s.9 4.7 2.6 6.4l36.9 36.9a9 9 0 0012.7 0l261-260.8c32.4-32.4 75.5-50.2 121.3-50.2s88.9 17.8 121.2 50.2c32.4 32.4 50.2 75.5 50.2 121.2 0 45.8-17.8 88.8-50.2 121.2l-266 265.9-43.1 43.1c-40.3 40.3-105.8 40.3-146.1 0-19.5-19.5-30.2-45.4-30.2-73s10.7-53.5 30.2-73l263.9-263.8c6.7-6.6 15.5-10.3 24.9-10.3h.1c9.4 0 18.1 3.7 24.7 10.3 6.7 6.7 10.3 15.5 10.3 24.9 0 9.3-3.7 18.1-10.3 24.7L372.4 653c-1.7 1.7-2.6 4-2.6 6.4s.9 4.7 2.6 6.4l36.9 36.9a9 9 0 0012.7 0l215.6-215.6c19.9-19.9 30.8-46.3 30.8-74.4s-11-54.6-30.8-74.4c-41.1-41.1-107.9-41-149 0L463 364 224.8 602.1A172.22 172.22 0 00174 724.8c0 46.3 18.1 89.8 50.8 122.5 33.9 33.8 78.3 50.7 122.7 50.7 44.4 0 88.8-16.9 122.6-50.7l309.2-309C824.8 492.7 850 432 850 367.5c.1-64.6-25.1-125.3-70.7-170.9z"
                />
              </svg>
            </span>
          </div>
          <a
            class="ant-upload-list-item-name"
            href="https://zos.alipayobjects.com/rmsportal/jkjgkEfvpUPVyRjUImniVslZfWPnJuuZ.png"
            rel="noopener noreferrer"
            target="_blank"
            title="image3.png"
          >
            image3.png
          </a>
          <span
            class="ant-upload-list-item-actions"
          >
            <button
              class="ant-btn ant-btn-text ant-btn-sm ant-btn-icon-only ant-upload-list-item-action"
              title="Remove file"
              type="button"
            >
              <span
                aria-label="delete"
                class="anticon anticon-delete"
                role="img"
                tabindex="-1"
              >
                <svg
                  aria-hidden="true"
                  data-icon="delete"
                  fill="currentColor"
                  focusable="false"
                  height="1em"
                  viewBox="64 64 896 896"
                  width="1em"
                >
                  <path
                    d="M360 184h-8c4.4 0 8-3.6 8-8v8h304v-8c0 4.4 3.6 8 8 8h-8v72h72v-80c0-35.3-28.7-64-64-64H352c-35.3 0-64 28.7-64 64v80h72v-72zm504 72H160c-17.7 0-32 14.3-32 32v32c0 4.4 3.6 8 8 8h60.4l24.7 523c1.6 34.1 29.8 61 63.9 61h454c34.2 0 62.3-26.8 63.9-61l24.7-523H888c4.4 0 8-3.6 8-8v-32c0-17.7-14.3-32-32-32zM731.3 840H292.7l-24.2-512h487l-24.2 512z"
                  />
                </svg>
              </span>
            </button>
          </span>
        </div>
      </div>
    </div>
    <div
      class="ant-upload-list-item-container"
    >
      <div
        class="ant-upload-draggable-list-item "
        style="cursor:move"
      >
        <div
          class="ant-upload-list-item ant-upload-list-item-done"
        >
          <div
            class="ant-upload-icon"
          >
            <span
              aria-label="paper-clip"
              class="anticon anticon-paper-clip"
              role="img"
            >
              <svg
                aria-hidden="true"
                data-icon="paper-clip"
                fill="currentColor"
                focusable="false"
                height="1em"
                viewBox="64 64 896 896"
                width="1em"
              >
                <path
                  d="M779.3 196.6c-94.2-94.2-247.6-94.2-341.7 0l-261 260.8c-1.7 1.7-2.6 4-2.6 6.4s.9 4.7 2.6 6.4l36.9 36.9a9 9 0 0012.7 0l261-260.8c32.4-32.4 75.5-50.2 121.3-50.2s88.9 17.8 121.2 50.2c32.4 32.4 50.2 75.5 50.2 121.2 0 45.8-17.8 88.8-50.2 121.2l-266 265.9-43.1 43.1c-40.3 40.3-105.8 40.3-146.1 0-19.5-19.5-30.2-45.4-30.2-73s10.7-53.5 30.2-73l263.9-263.8c6.7-6.6 15.5-10.3 24.9-10.3h.1c9.4 0 18.1 3.7 24.7 10.3 6.7 6.7 10.3 15.5 10.3 24.9 0 9.3-3.7 18.1-10.3 24.7L372.4 653c-1.7 1.7-2.6 4-2.6 6.4s.9 4.7 2.6 6.4l36.9 36.9a9 9 0 0012.7 0l215.6-215.6c19.9-19.9 30.8-46.3 30.8-74.4s-11-54.6-30.8-74.4c-41.1-41.1-107.9-41-149 0L463 364 224.8 602.1A172.22 172.22 0 00174 724.8c0 46.3 18.1 89.8 50.8 122.5 33.9 33.8 78.3 50.7 122.7 50.7 44.4 0 88.8-16.9 122.6-50.7l309.2-309C824.8 492.7 850 432 850 367.5c.1-64.6-25.1-125.3-70.7-170.9z"
                />
              </svg>
            </span>
          </div>
          <a
            class="ant-upload-list-item-name"
            href="https://zos.alipayobjects.com/rmsportal/jkjgkEfvpUPVyRjUImniVslZfWPnJuuZ.png"
            rel="noopener noreferrer"
            target="_blank"
            title="image4.png"
          >
            image4.png
          </a>
          <span
            class="ant-upload-list-item-actions"
          >
            <button
              class="ant-btn ant-btn-text ant-btn-sm ant-btn-icon-only ant-upload-list-item-action"
              title="Remove file"
              type="button"
            >
              <span
                aria-label="delete"
                class="anticon anticon-delete"
                role="img"
                tabindex="-1"
              >
                <svg
                  aria-hidden="true"
                  data-icon="delete"
                  fill="currentColor"
                  focusable="false"
                  height="1em"
                  viewBox="64 64 896 896"
                  width="1em"
                >
                  <path
                    d="M360 184h-8c4.4 0 8-3.6 8-8v8h304v-8c0 4.4 3.6 8 8 8h-8v72h72v-80c0-35.3-28.7-64-64-64H352c-35.3 0-64 28.7-64 64v80h72v-72zm504 72H160c-17.7 0-32 14.3-32 32v32c0 4.4 3.6 8 8 8h60.4l24.7 523c1.6 34.1 29.8 61 63.9 61h454c34.2 0 62.3-26.8 63.9-61l24.7-523H888c4.4 0 8-3.6 8-8v-32c0-17.7-14.3-32-32-32zM731.3 840H292.7l-24.2-512h487l-24.2 512z"
                  />
                </svg>
              </span>
            </button>
          </span>
        </div>
      </div>
    </div>
    <div
      class="ant-upload-list-item-container"
    >
      <div
        class="ant-upload-draggable-list-item "
        style="cursor:move"
      >
        <div
          class="ant-upload-list-item ant-upload-list-item-error"
        >
          <div
            class="ant-upload-icon"
          >
            <span
              aria-label="paper-clip"
              class="anticon anticon-paper-clip"
              role="img"
            >
              <svg
                aria-hidden="true"
                data-icon="paper-clip"
                fill="currentColor"
                focusable="false"
                height="1em"
                viewBox="64 64 896 896"
                width="1em"
              >
                <path
                  d="M779.3 196.6c-94.2-94.2-247.6-94.2-341.7 0l-261 260.8c-1.7 1.7-2.6 4-2.6 6.4s.9 4.7 2.6 6.4l36.9 36.9a9 9 0 0012.7 0l261-260.8c32.4-32.4 75.5-50.2 121.3-50.2s88.9 17.8 121.2 50.2c32.4 32.4 50.2 75.5 50.2 121.2 0 45.8-17.8 88.8-50.2 121.2l-266 265.9-43.1 43.1c-40.3 40.3-105.8 40.3-146.1 0-19.5-19.5-30.2-45.4-30.2-73s10.7-53.5 30.2-73l263.9-263.8c6.7-6.6 15.5-10.3 24.9-10.3h.1c9.4 0 18.1 3.7 24.7 10.3 6.7 6.7 10.3 15.5 10.3 24.9 0 9.3-3.7 18.1-10.3 24.7L372.4 653c-1.7 1.7-2.6 4-2.6 6.4s.9 4.7 2.6 6.4l36.9 36.9a9 9 0 0012.7 0l215.6-215.6c19.9-19.9 30.8-46.3 30.8-74.4s-11-54.6-30.8-74.4c-41.1-41.1-107.9-41-149 0L463 364 224.8 602.1A172.22 172.22 0 00174 724.8c0 46.3 18.1 89.8 50.8 122.5 33.9 33.8 78.3 50.7 122.7 50.7 44.4 0 88.8-16.9 122.6-50.7l309.2-309C824.8 492.7 850 432 850 367.5c.1-64.6-25.1-125.3-70.7-170.9z"
                />
              </svg>
            </span>
          </div>
          <span
            class="ant-upload-list-item-name"
            title="image.png"
          >
            image.png
          </span>
          <span
            class="ant-upload-list-item-actions"
          >
            <button
              class="ant-btn ant-btn-text ant-btn-sm ant-btn-icon-only ant-upload-list-item-action"
              title="Remove file"
              type="button"
            >
              <span
                aria-label="delete"
                class="anticon anticon-delete"
                role="img"
                tabindex="-1"
              >
                <svg
                  aria-hidden="true"
                  data-icon="delete"
                  fill="currentColor"
                  focusable="false"
                  height="1em"
                  viewBox="64 64 896 896"
                  width="1em"
                >
                  <path
                    d="M360 184h-8c4.4 0 8-3.6 8-8v8h304v-8c0 4.4 3.6 8 8 8h-8v72h72v-80c0-35.3-28.7-64-64-64H352c-35.3 0-64 28.7-64 64v80h72v-72zm504 72H160c-17.7 0-32 14.3-32 32v32c0 4.4 3.6 8 8 8h60.4l24.7 523c1.6 34.1 29.8 61 63.9 61h454c34.2 0 62.3-26.8 63.9-61l24.7-523H888c4.4 0 8-3.6 8-8v-32c0-17.7-14.3-32-32-32zM731.3 840H292.7l-24.2-512h487l-24.2 512z"
                  />
                </svg>
              </span>
            </button>
          </span>
        </div>
        <div>
          <div
            class="ant-tooltip"
            style="opacity:0"
          >
            <div
              class="ant-tooltip-content"
            >
              <div
                class="ant-tooltip-arrow"
              >
                <span
                  class="ant-tooltip-arrow-content"
                />
              </div>
              <div
                class="ant-tooltip-inner"
                role="tooltip"
              >
                Upload Error
              </div>
            </div>
          </div>
        </div>
      </div>
    </div>
  </div>
</span>
`;

exports[`renders ./components/upload/demo/file-type.md extend context correctly 1`] = `
<span
  class="ant-upload-wrapper ant-upload-picture-card-wrapper"
>
  <div
    class="ant-upload-list ant-upload-list-picture-card"
  >
    <div
      class="ant-upload-list-item-container"
    >
      <div
        class="ant-upload-list-item ant-upload-list-item-done"
      >
        <a
          class="ant-upload-list-item-thumbnail ant-upload-list-item-file"
          href="http://cdn07.foxitsoftware.cn/pub/foxit/cpdf/FoxitCompanyProfile.pdf"
          rel="noopener noreferrer"
          target="_blank"
        >
          <span
            aria-label="file-pdf"
            class="anticon anticon-file-pdf"
            role="img"
          >
            <svg
              aria-hidden="true"
              data-icon="file-pdf"
              fill="currentColor"
              focusable="false"
              height="1em"
              viewBox="64 64 896 896"
              width="1em"
            >
              <path
                d="M509.2 490.8c-.7-1.3-1.4-1.9-2.2-2-2.9 3.3-2.2 31.5 2.7 51.4 4-13.6 4.7-40.5-.5-49.4zm-1.6 120.5c-7.7 20-18.8 47.3-32.1 71.4 4-1.6 8.1-3.3 12.3-5 17.6-7.2 37.3-15.3 58.9-20.2-14.9-11.8-28.4-27.7-39.1-46.2z"
                fill="#e6f7ff"
              />
              <path
                d="M534 352V136H232v752h560V394H576a42 42 0 01-42-42zm55 287.6c16.1-1.9 30.6-2.8 44.3-2.3 12.8.4 23.6 2 32 5.1.2.1.3.1.5.2.4.2.8.3 1.2.5.5.2 1.1.4 1.6.7.1.1.3.1.4.2 4.1 1.8 7.5 4 10.1 6.6 9.1 9.1 11.8 26.1 6.2 39.6-3.2 7.7-11.7 20.5-33.3 20.5-21.8 0-53.9-9.7-82.1-24.8-25.5 4.3-53.7 13.9-80.9 23.1-5.8 2-11.8 4-17.6 5.9-38 65.2-66.5 79.4-84.1 79.4-4.2 0-7.8-.9-10.8-2-6.9-2.6-12.8-8-16.5-15-.9-1.7-1.6-3.4-2.2-5.2-1.6-4.8-2.1-9.6-1.3-13.6l.6-2.7c.1-.2.1-.4.2-.6.2-.7.4-1.4.7-2.1 0-.1.1-.2.1-.3 4.1-11.9 13.6-23.4 27.7-34.6 12.3-9.8 27.1-18.7 45.9-28.4 15.9-28 37.6-75.1 51.2-107.4-10.8-41.8-16.7-74.6-10.1-98.6.9-3.3 2.5-6.4 4.6-9.1.2-.2.3-.4.5-.6.1-.1.1-.2.2-.2 6.3-7.5 16.9-11.9 28.1-11.5 16.6.7 29.7 11.5 33 30.1 1.7 8 2.2 16.5 1.9 25.7v.7c0 .5 0 1-.1 1.5-.7 13.3-3 26.6-7.3 44.7-.4 1.6-.8 3.2-1.2 5.2l-1 4.1-.1.3c.1.2.1.3.2.5l1.8 4.5c.1.3.3.7.4 1 .7 1.6 1.4 3.3 2.1 4.8v.1c8.7 18.8 19.7 33.4 33.9 45.1 4.3 3.5 8.9 6.7 13.9 9.8 1.8-.5 3.5-.7 5.3-.9z"
                fill="#e6f7ff"
              />
              <path
                d="M391.5 761c5.7-4.4 16.2-14.5 30.1-34.7-10.3 9.4-23.4 22.4-30.1 34.7zm270.9-83l.2-.3h.2c.6-.4.5-.7.4-.9-.1-.1-4.5-9.3-45.1-7.4 35.3 13.9 43.5 9.1 44.3 8.6z"
                fill="#e6f7ff"
              />
              <path
                d="M854.6 288.6L639.4 73.4c-6-6-14.1-9.4-22.6-9.4H192c-17.7 0-32 14.3-32 32v832c0 17.7 14.3 32 32 32h640c17.7 0 32-14.3 32-32V311.3c0-8.5-3.4-16.7-9.4-22.7zM602 137.8L790.2 326H602V137.8zM792 888H232V136h302v216a42 42 0 0042 42h216v494z"
                fill="#1890ff"
              />
              <path
                d="M535.9 585.3c-.8-1.7-1.5-3.3-2.2-4.9-.1-.3-.3-.7-.4-1l-1.8-4.5c-.1-.2-.1-.3-.2-.5l.1-.3.2-1.1c4-16.3 8.6-35.3 9.4-54.4v-.7c.3-8.6-.2-17.2-2-25.6-3.8-21.3-19.5-29.6-32.9-30.2-11.3-.5-21.8 4-28.1 11.4-.1.1-.1.2-.2.2-.2.2-.4.4-.5.6-2.1 2.7-3.7 5.8-4.6 9.1-6.6 24-.7 56.8 10.1 98.6-13.6 32.4-35.3 79.4-51.2 107.4v.1c-27.7 14.3-64.1 35.8-73.6 62.9 0 .1-.1.2-.1.3-.2.7-.5 1.4-.7 2.1-.1.2-.1.4-.2.6-.2.9-.5 1.8-.6 2.7-.9 4-.4 8.8 1.3 13.6.6 1.8 1.3 3.5 2.2 5.2 3.7 7 9.6 12.4 16.5 15 3 1.1 6.6 2 10.8 2 17.6 0 46.1-14.2 84.1-79.4 5.8-1.9 11.8-3.9 17.6-5.9 27.2-9.2 55.4-18.8 80.9-23.1 28.2 15.1 60.3 24.8 82.1 24.8 21.6 0 30.1-12.8 33.3-20.5 5.6-13.5 2.9-30.5-6.2-39.6-2.6-2.6-6-4.8-10.1-6.6-.1-.1-.3-.1-.4-.2-.5-.2-1.1-.4-1.6-.7-.4-.2-.8-.3-1.2-.5-.2-.1-.3-.1-.5-.2-16.2-5.8-41.7-6.7-76.3-2.8l-5.3.6c-5-3-9.6-6.3-13.9-9.8-14.2-11.3-25.1-25.8-33.8-44.7zM391.5 761c6.7-12.3 19.8-25.3 30.1-34.7-13.9 20.2-24.4 30.3-30.1 34.7zM507 488.8c.8.1 1.5.7 2.2 2 5.2 8.9 4.5 35.8.5 49.4-4.9-19.9-5.6-48.1-2.7-51.4zm-19.2 188.9c-4.2 1.7-8.3 3.4-12.3 5 13.3-24.1 24.4-51.4 32.1-71.4 10.7 18.5 24.2 34.4 39.1 46.2-21.6 4.9-41.3 13-58.9 20.2zm175.4-.9c.1.2.2.5-.4.9h-.2l-.2.3c-.8.5-9 5.3-44.3-8.6 40.6-1.9 45 7.3 45.1 7.4z"
                fill="#1890ff"
              />
            </svg>
          </span>
        </a>
        <a
          class="ant-upload-list-item-name"
          href="http://cdn07.foxitsoftware.cn/pub/foxit/cpdf/FoxitCompanyProfile.pdf"
          rel="noopener noreferrer"
          target="_blank"
          title="pdf.pdf"
        >
          pdf.pdf
        </a>
        <span
          class="ant-upload-list-item-actions"
        >
          <a
            href="http://cdn07.foxitsoftware.cn/pub/foxit/cpdf/FoxitCompanyProfile.pdf"
            rel="noopener noreferrer"
            target="_blank"
            title="Preview file"
          >
            <span
              aria-label="eye"
              class="anticon anticon-eye"
              role="img"
            >
              <svg
                aria-hidden="true"
                data-icon="eye"
                fill="currentColor"
                focusable="false"
                height="1em"
                viewBox="64 64 896 896"
                width="1em"
              >
                <path
                  d="M942.2 486.2C847.4 286.5 704.1 186 512 186c-192.2 0-335.4 100.5-430.2 300.3a60.3 60.3 0 000 51.5C176.6 737.5 319.9 838 512 838c192.2 0 335.4-100.5 430.2-300.3 7.7-16.2 7.7-35 0-51.5zM512 766c-161.3 0-279.4-81.8-362.7-254C232.6 339.8 350.7 258 512 258c161.3 0 279.4 81.8 362.7 254C791.5 684.2 673.4 766 512 766zm-4-430c-97.2 0-176 78.8-176 176s78.8 176 176 176 176-78.8 176-176-78.8-176-176-176zm0 288c-61.9 0-112-50.1-112-112s50.1-112 112-112 112 50.1 112 112-50.1 112-112 112z"
                />
              </svg>
            </span>
          </a>
          <button
            class="ant-btn ant-btn-text ant-btn-sm ant-btn-icon-only ant-upload-list-item-action"
            title="Remove file"
            type="button"
          >
            <span
              aria-label="delete"
              class="anticon anticon-delete"
              role="img"
              tabindex="-1"
            >
              <svg
                aria-hidden="true"
                data-icon="delete"
                fill="currentColor"
                focusable="false"
                height="1em"
                viewBox="64 64 896 896"
                width="1em"
              >
                <path
                  d="M360 184h-8c4.4 0 8-3.6 8-8v8h304v-8c0 4.4 3.6 8 8 8h-8v72h72v-80c0-35.3-28.7-64-64-64H352c-35.3 0-64 28.7-64 64v80h72v-72zm504 72H160c-17.7 0-32 14.3-32 32v32c0 4.4 3.6 8 8 8h60.4l24.7 523c1.6 34.1 29.8 61 63.9 61h454c34.2 0 62.3-26.8 63.9-61l24.7-523H888c4.4 0 8-3.6 8-8v-32c0-17.7-14.3-32-32-32zM731.3 840H292.7l-24.2-512h487l-24.2 512z"
                />
              </svg>
            </span>
          </button>
        </span>
      </div>
    </div>
    <div
      class="ant-upload-list-item-container"
    >
      <div
        class="ant-upload-list-item ant-upload-list-item-done"
      >
        <a
          class="ant-upload-list-item-thumbnail ant-upload-list-item-file"
          href="https://zos.alipayobjects.com/rmsportal/jkjgkEfvpUPVyRjUImniVslZfWPnJuuZ.doc"
          rel="noopener noreferrer"
          target="_blank"
        >
          <span
            aria-label="file-word"
            class="anticon anticon-file-word"
            role="img"
          >
            <svg
              aria-hidden="true"
              data-icon="file-word"
              fill="currentColor"
              focusable="false"
              height="1em"
              viewBox="64 64 896 896"
              width="1em"
            >
              <path
                d="M534 352V136H232v752h560V394H576a42 42 0 01-42-42zm101.3 129.3c1.3-5.4 6.1-9.3 11.7-9.3h35.6a12.04 12.04 0 0111.6 15.1l-74.4 276c-1.4 5.3-6.2 8.9-11.6 8.9h-31.8c-5.4 0-10.2-3.7-11.6-8.9l-52.8-197-52.8 197c-1.4 5.3-6.2 8.9-11.6 8.9h-32c-5.4 0-10.2-3.7-11.6-8.9l-74.2-276a12.02 12.02 0 0111.6-15.1h35.4c5.6 0 10.4 3.9 11.7 9.3L434.6 680l49.7-198.9c1.3-5.4 6.1-9.1 11.6-9.1h32.2c5.5 0 10.3 3.7 11.6 9.1l49.8 199.3 45.8-199.1z"
                fill="#e6f7ff"
              />
              <path
                d="M854.6 288.6L639.4 73.4c-6-6-14.1-9.4-22.6-9.4H192c-17.7 0-32 14.3-32 32v832c0 17.7 14.3 32 32 32h640c17.7 0 32-14.3 32-32V311.3c0-8.5-3.4-16.7-9.4-22.7zM602 137.8L790.2 326H602V137.8zM792 888H232V136h302v216a42 42 0 0042 42h216v494z"
                fill="#1890ff"
              />
              <path
                d="M528.1 472h-32.2c-5.5 0-10.3 3.7-11.6 9.1L434.6 680l-46.1-198.7c-1.3-5.4-6.1-9.3-11.7-9.3h-35.4a12.02 12.02 0 00-11.6 15.1l74.2 276c1.4 5.2 6.2 8.9 11.6 8.9h32c5.4 0 10.2-3.6 11.6-8.9l52.8-197 52.8 197c1.4 5.2 6.2 8.9 11.6 8.9h31.8c5.4 0 10.2-3.6 11.6-8.9l74.4-276a12.04 12.04 0 00-11.6-15.1H647c-5.6 0-10.4 3.9-11.7 9.3l-45.8 199.1-49.8-199.3c-1.3-5.4-6.1-9.1-11.6-9.1z"
                fill="#1890ff"
              />
            </svg>
          </span>
        </a>
        <a
          class="ant-upload-list-item-name"
          href="https://zos.alipayobjects.com/rmsportal/jkjgkEfvpUPVyRjUImniVslZfWPnJuuZ.doc"
          rel="noopener noreferrer"
          target="_blank"
          title="doc.doc"
        >
          doc.doc
        </a>
        <span
          class="ant-upload-list-item-actions"
        >
          <a
            href="https://zos.alipayobjects.com/rmsportal/jkjgkEfvpUPVyRjUImniVslZfWPnJuuZ.doc"
            rel="noopener noreferrer"
            target="_blank"
            title="Preview file"
          >
            <span
              aria-label="eye"
              class="anticon anticon-eye"
              role="img"
            >
              <svg
                aria-hidden="true"
                data-icon="eye"
                fill="currentColor"
                focusable="false"
                height="1em"
                viewBox="64 64 896 896"
                width="1em"
              >
                <path
                  d="M942.2 486.2C847.4 286.5 704.1 186 512 186c-192.2 0-335.4 100.5-430.2 300.3a60.3 60.3 0 000 51.5C176.6 737.5 319.9 838 512 838c192.2 0 335.4-100.5 430.2-300.3 7.7-16.2 7.7-35 0-51.5zM512 766c-161.3 0-279.4-81.8-362.7-254C232.6 339.8 350.7 258 512 258c161.3 0 279.4 81.8 362.7 254C791.5 684.2 673.4 766 512 766zm-4-430c-97.2 0-176 78.8-176 176s78.8 176 176 176 176-78.8 176-176-78.8-176-176-176zm0 288c-61.9 0-112-50.1-112-112s50.1-112 112-112 112 50.1 112 112-50.1 112-112 112z"
                />
              </svg>
            </span>
          </a>
          <button
            class="ant-btn ant-btn-text ant-btn-sm ant-btn-icon-only ant-upload-list-item-action"
            title="Remove file"
            type="button"
          >
            <span
              aria-label="delete"
              class="anticon anticon-delete"
              role="img"
              tabindex="-1"
            >
              <svg
                aria-hidden="true"
                data-icon="delete"
                fill="currentColor"
                focusable="false"
                height="1em"
                viewBox="64 64 896 896"
                width="1em"
              >
                <path
                  d="M360 184h-8c4.4 0 8-3.6 8-8v8h304v-8c0 4.4 3.6 8 8 8h-8v72h72v-80c0-35.3-28.7-64-64-64H352c-35.3 0-64 28.7-64 64v80h72v-72zm504 72H160c-17.7 0-32 14.3-32 32v32c0 4.4 3.6 8 8 8h60.4l24.7 523c1.6 34.1 29.8 61 63.9 61h454c34.2 0 62.3-26.8 63.9-61l24.7-523H888c4.4 0 8-3.6 8-8v-32c0-17.7-14.3-32-32-32zM731.3 840H292.7l-24.2-512h487l-24.2 512z"
                />
              </svg>
            </span>
          </button>
        </span>
      </div>
    </div>
    <div
      class="ant-upload-list-item-container"
    >
      <div
        class="ant-upload-list-item ant-upload-list-item-error"
      >
        <div
          class="ant-upload-list-item-thumbnail ant-upload-list-item-file"
        >
          <span
            aria-label="picture"
            class="anticon anticon-picture"
            role="img"
          >
            <svg
              aria-hidden="true"
              data-icon="picture"
              fill="currentColor"
              focusable="false"
              height="1em"
              viewBox="64 64 896 896"
              width="1em"
            >
              <path
                d="M928 160H96c-17.7 0-32 14.3-32 32v640c0 17.7 14.3 32 32 32h832c17.7 0 32-14.3 32-32V192c0-17.7-14.3-32-32-32zm-40 632H136v-39.9l138.5-164.3 150.1 178L658.1 489 888 761.6V792zm0-129.8L664.2 396.8c-3.2-3.8-9-3.8-12.2 0L424.6 666.4l-144-170.7c-3.2-3.8-9-3.8-12.2 0L136 652.7V232h752v430.2z"
                fill="#1890ff"
              />
              <path
                d="M424.6 765.8l-150.1-178L136 752.1V792h752v-30.4L658.1 489z"
                fill="#e6f7ff"
              />
              <path
                d="M136 652.7l132.4-157c3.2-3.8 9-3.8 12.2 0l144 170.7L652 396.8c3.2-3.8 9-3.8 12.2 0L888 662.2V232H136v420.7zM304 280a88 88 0 110 176 88 88 0 010-176z"
                fill="#e6f7ff"
              />
              <path
                d="M276 368a28 28 0 1056 0 28 28 0 10-56 0z"
                fill="#e6f7ff"
              />
              <path
                d="M304 456a88 88 0 100-176 88 88 0 000 176zm0-116c15.5 0 28 12.5 28 28s-12.5 28-28 28-28-12.5-28-28 12.5-28 28-28z"
                fill="#1890ff"
              />
            </svg>
          </span>
        </div>
        <span
          class="ant-upload-list-item-name"
          title="image.png"
        >
          image.png
        </span>
        <span
          class="ant-upload-list-item-actions"
        >
          <a
            rel="noopener noreferrer"
            style="pointer-events:none;opacity:0.5"
            target="_blank"
            title="Preview file"
          >
            <span
              aria-label="eye"
              class="anticon anticon-eye"
              role="img"
            >
              <svg
                aria-hidden="true"
                data-icon="eye"
                fill="currentColor"
                focusable="false"
                height="1em"
                viewBox="64 64 896 896"
                width="1em"
              >
                <path
                  d="M942.2 486.2C847.4 286.5 704.1 186 512 186c-192.2 0-335.4 100.5-430.2 300.3a60.3 60.3 0 000 51.5C176.6 737.5 319.9 838 512 838c192.2 0 335.4-100.5 430.2-300.3 7.7-16.2 7.7-35 0-51.5zM512 766c-161.3 0-279.4-81.8-362.7-254C232.6 339.8 350.7 258 512 258c161.3 0 279.4 81.8 362.7 254C791.5 684.2 673.4 766 512 766zm-4-430c-97.2 0-176 78.8-176 176s78.8 176 176 176 176-78.8 176-176-78.8-176-176-176zm0 288c-61.9 0-112-50.1-112-112s50.1-112 112-112 112 50.1 112 112-50.1 112-112 112z"
                />
              </svg>
            </span>
          </a>
          <button
            class="ant-btn ant-btn-text ant-btn-sm ant-btn-icon-only ant-upload-list-item-action"
            title="Remove file"
            type="button"
          >
            <span
              aria-label="delete"
              class="anticon anticon-delete"
              role="img"
              tabindex="-1"
            >
              <svg
                aria-hidden="true"
                data-icon="delete"
                fill="currentColor"
                focusable="false"
                height="1em"
                viewBox="64 64 896 896"
                width="1em"
              >
                <path
                  d="M360 184h-8c4.4 0 8-3.6 8-8v8h304v-8c0 4.4 3.6 8 8 8h-8v72h72v-80c0-35.3-28.7-64-64-64H352c-35.3 0-64 28.7-64 64v80h72v-72zm504 72H160c-17.7 0-32 14.3-32 32v32c0 4.4 3.6 8 8 8h60.4l24.7 523c1.6 34.1 29.8 61 63.9 61h454c34.2 0 62.3-26.8 63.9-61l24.7-523H888c4.4 0 8-3.6 8-8v-32c0-17.7-14.3-32-32-32zM731.3 840H292.7l-24.2-512h487l-24.2 512z"
                />
              </svg>
            </span>
          </button>
        </span>
      </div>
      <div>
        <div
          class="ant-tooltip"
          style="opacity:0"
        >
          <div
            class="ant-tooltip-content"
          >
            <div
              class="ant-tooltip-arrow"
            >
              <span
                class="ant-tooltip-arrow-content"
              />
            </div>
            <div
              class="ant-tooltip-inner"
              role="tooltip"
            >
              Upload error
            </div>
          </div>
        </div>
      </div>
    </div>
    <div
      class="ant-upload-list-item-container"
    >
      <div
        class="ant-upload-list-item ant-upload-list-item-error"
      >
        <div
          class="ant-upload-list-item-thumbnail ant-upload-list-item-file"
        >
          <span
            aria-label="file-pdf"
            class="anticon anticon-file-pdf"
            role="img"
          >
            <svg
              aria-hidden="true"
              data-icon="file-pdf"
              fill="currentColor"
              focusable="false"
              height="1em"
              viewBox="64 64 896 896"
              width="1em"
            >
              <path
                d="M509.2 490.8c-.7-1.3-1.4-1.9-2.2-2-2.9 3.3-2.2 31.5 2.7 51.4 4-13.6 4.7-40.5-.5-49.4zm-1.6 120.5c-7.7 20-18.8 47.3-32.1 71.4 4-1.6 8.1-3.3 12.3-5 17.6-7.2 37.3-15.3 58.9-20.2-14.9-11.8-28.4-27.7-39.1-46.2z"
                fill="#e6f7ff"
              />
              <path
                d="M534 352V136H232v752h560V394H576a42 42 0 01-42-42zm55 287.6c16.1-1.9 30.6-2.8 44.3-2.3 12.8.4 23.6 2 32 5.1.2.1.3.1.5.2.4.2.8.3 1.2.5.5.2 1.1.4 1.6.7.1.1.3.1.4.2 4.1 1.8 7.5 4 10.1 6.6 9.1 9.1 11.8 26.1 6.2 39.6-3.2 7.7-11.7 20.5-33.3 20.5-21.8 0-53.9-9.7-82.1-24.8-25.5 4.3-53.7 13.9-80.9 23.1-5.8 2-11.8 4-17.6 5.9-38 65.2-66.5 79.4-84.1 79.4-4.2 0-7.8-.9-10.8-2-6.9-2.6-12.8-8-16.5-15-.9-1.7-1.6-3.4-2.2-5.2-1.6-4.8-2.1-9.6-1.3-13.6l.6-2.7c.1-.2.1-.4.2-.6.2-.7.4-1.4.7-2.1 0-.1.1-.2.1-.3 4.1-11.9 13.6-23.4 27.7-34.6 12.3-9.8 27.1-18.7 45.9-28.4 15.9-28 37.6-75.1 51.2-107.4-10.8-41.8-16.7-74.6-10.1-98.6.9-3.3 2.5-6.4 4.6-9.1.2-.2.3-.4.5-.6.1-.1.1-.2.2-.2 6.3-7.5 16.9-11.9 28.1-11.5 16.6.7 29.7 11.5 33 30.1 1.7 8 2.2 16.5 1.9 25.7v.7c0 .5 0 1-.1 1.5-.7 13.3-3 26.6-7.3 44.7-.4 1.6-.8 3.2-1.2 5.2l-1 4.1-.1.3c.1.2.1.3.2.5l1.8 4.5c.1.3.3.7.4 1 .7 1.6 1.4 3.3 2.1 4.8v.1c8.7 18.8 19.7 33.4 33.9 45.1 4.3 3.5 8.9 6.7 13.9 9.8 1.8-.5 3.5-.7 5.3-.9z"
                fill="#e6f7ff"
              />
              <path
                d="M391.5 761c5.7-4.4 16.2-14.5 30.1-34.7-10.3 9.4-23.4 22.4-30.1 34.7zm270.9-83l.2-.3h.2c.6-.4.5-.7.4-.9-.1-.1-4.5-9.3-45.1-7.4 35.3 13.9 43.5 9.1 44.3 8.6z"
                fill="#e6f7ff"
              />
              <path
                d="M854.6 288.6L639.4 73.4c-6-6-14.1-9.4-22.6-9.4H192c-17.7 0-32 14.3-32 32v832c0 17.7 14.3 32 32 32h640c17.7 0 32-14.3 32-32V311.3c0-8.5-3.4-16.7-9.4-22.7zM602 137.8L790.2 326H602V137.8zM792 888H232V136h302v216a42 42 0 0042 42h216v494z"
                fill="#1890ff"
              />
              <path
                d="M535.9 585.3c-.8-1.7-1.5-3.3-2.2-4.9-.1-.3-.3-.7-.4-1l-1.8-4.5c-.1-.2-.1-.3-.2-.5l.1-.3.2-1.1c4-16.3 8.6-35.3 9.4-54.4v-.7c.3-8.6-.2-17.2-2-25.6-3.8-21.3-19.5-29.6-32.9-30.2-11.3-.5-21.8 4-28.1 11.4-.1.1-.1.2-.2.2-.2.2-.4.4-.5.6-2.1 2.7-3.7 5.8-4.6 9.1-6.6 24-.7 56.8 10.1 98.6-13.6 32.4-35.3 79.4-51.2 107.4v.1c-27.7 14.3-64.1 35.8-73.6 62.9 0 .1-.1.2-.1.3-.2.7-.5 1.4-.7 2.1-.1.2-.1.4-.2.6-.2.9-.5 1.8-.6 2.7-.9 4-.4 8.8 1.3 13.6.6 1.8 1.3 3.5 2.2 5.2 3.7 7 9.6 12.4 16.5 15 3 1.1 6.6 2 10.8 2 17.6 0 46.1-14.2 84.1-79.4 5.8-1.9 11.8-3.9 17.6-5.9 27.2-9.2 55.4-18.8 80.9-23.1 28.2 15.1 60.3 24.8 82.1 24.8 21.6 0 30.1-12.8 33.3-20.5 5.6-13.5 2.9-30.5-6.2-39.6-2.6-2.6-6-4.8-10.1-6.6-.1-.1-.3-.1-.4-.2-.5-.2-1.1-.4-1.6-.7-.4-.2-.8-.3-1.2-.5-.2-.1-.3-.1-.5-.2-16.2-5.8-41.7-6.7-76.3-2.8l-5.3.6c-5-3-9.6-6.3-13.9-9.8-14.2-11.3-25.1-25.8-33.8-44.7zM391.5 761c6.7-12.3 19.8-25.3 30.1-34.7-13.9 20.2-24.4 30.3-30.1 34.7zM507 488.8c.8.1 1.5.7 2.2 2 5.2 8.9 4.5 35.8.5 49.4-4.9-19.9-5.6-48.1-2.7-51.4zm-19.2 188.9c-4.2 1.7-8.3 3.4-12.3 5 13.3-24.1 24.4-51.4 32.1-71.4 10.7 18.5 24.2 34.4 39.1 46.2-21.6 4.9-41.3 13-58.9 20.2zm175.4-.9c.1.2.2.5-.4.9h-.2l-.2.3c-.8.5-9 5.3-44.3-8.6 40.6-1.9 45 7.3 45.1 7.4z"
                fill="#1890ff"
              />
            </svg>
          </span>
        </div>
        <span
          class="ant-upload-list-item-name"
          title="pdf.pdf"
        >
          pdf.pdf
        </span>
        <span
          class="ant-upload-list-item-actions"
        >
          <a
            rel="noopener noreferrer"
            style="pointer-events:none;opacity:0.5"
            target="_blank"
            title="Preview file"
          >
            <span
              aria-label="eye"
              class="anticon anticon-eye"
              role="img"
            >
              <svg
                aria-hidden="true"
                data-icon="eye"
                fill="currentColor"
                focusable="false"
                height="1em"
                viewBox="64 64 896 896"
                width="1em"
              >
                <path
                  d="M942.2 486.2C847.4 286.5 704.1 186 512 186c-192.2 0-335.4 100.5-430.2 300.3a60.3 60.3 0 000 51.5C176.6 737.5 319.9 838 512 838c192.2 0 335.4-100.5 430.2-300.3 7.7-16.2 7.7-35 0-51.5zM512 766c-161.3 0-279.4-81.8-362.7-254C232.6 339.8 350.7 258 512 258c161.3 0 279.4 81.8 362.7 254C791.5 684.2 673.4 766 512 766zm-4-430c-97.2 0-176 78.8-176 176s78.8 176 176 176 176-78.8 176-176-78.8-176-176-176zm0 288c-61.9 0-112-50.1-112-112s50.1-112 112-112 112 50.1 112 112-50.1 112-112 112z"
                />
              </svg>
            </span>
          </a>
          <button
            class="ant-btn ant-btn-text ant-btn-sm ant-btn-icon-only ant-upload-list-item-action"
            title="Remove file"
            type="button"
          >
            <span
              aria-label="delete"
              class="anticon anticon-delete"
              role="img"
              tabindex="-1"
            >
              <svg
                aria-hidden="true"
                data-icon="delete"
                fill="currentColor"
                focusable="false"
                height="1em"
                viewBox="64 64 896 896"
                width="1em"
              >
                <path
                  d="M360 184h-8c4.4 0 8-3.6 8-8v8h304v-8c0 4.4 3.6 8 8 8h-8v72h72v-80c0-35.3-28.7-64-64-64H352c-35.3 0-64 28.7-64 64v80h72v-72zm504 72H160c-17.7 0-32 14.3-32 32v32c0 4.4 3.6 8 8 8h60.4l24.7 523c1.6 34.1 29.8 61 63.9 61h454c34.2 0 62.3-26.8 63.9-61l24.7-523H888c4.4 0 8-3.6 8-8v-32c0-17.7-14.3-32-32-32zM731.3 840H292.7l-24.2-512h487l-24.2 512z"
                />
              </svg>
            </span>
          </button>
        </span>
      </div>
      <div>
        <div
          class="ant-tooltip"
          style="opacity:0"
        >
          <div
            class="ant-tooltip-content"
          >
            <div
              class="ant-tooltip-arrow"
            >
              <span
                class="ant-tooltip-arrow-content"
              />
            </div>
            <div
              class="ant-tooltip-inner"
              role="tooltip"
            >
              Upload error
            </div>
          </div>
        </div>
      </div>
    </div>
    <div
      class="ant-upload-list-item-container"
    >
      <div
        class="ant-upload-list-item ant-upload-list-item-error"
      >
        <div
          class="ant-upload-list-item-thumbnail ant-upload-list-item-file"
        >
          <span
            aria-label="file-word"
            class="anticon anticon-file-word"
            role="img"
          >
            <svg
              aria-hidden="true"
              data-icon="file-word"
              fill="currentColor"
              focusable="false"
              height="1em"
              viewBox="64 64 896 896"
              width="1em"
            >
              <path
                d="M534 352V136H232v752h560V394H576a42 42 0 01-42-42zm101.3 129.3c1.3-5.4 6.1-9.3 11.7-9.3h35.6a12.04 12.04 0 0111.6 15.1l-74.4 276c-1.4 5.3-6.2 8.9-11.6 8.9h-31.8c-5.4 0-10.2-3.7-11.6-8.9l-52.8-197-52.8 197c-1.4 5.3-6.2 8.9-11.6 8.9h-32c-5.4 0-10.2-3.7-11.6-8.9l-74.2-276a12.02 12.02 0 0111.6-15.1h35.4c5.6 0 10.4 3.9 11.7 9.3L434.6 680l49.7-198.9c1.3-5.4 6.1-9.1 11.6-9.1h32.2c5.5 0 10.3 3.7 11.6 9.1l49.8 199.3 45.8-199.1z"
                fill="#e6f7ff"
              />
              <path
                d="M854.6 288.6L639.4 73.4c-6-6-14.1-9.4-22.6-9.4H192c-17.7 0-32 14.3-32 32v832c0 17.7 14.3 32 32 32h640c17.7 0 32-14.3 32-32V311.3c0-8.5-3.4-16.7-9.4-22.7zM602 137.8L790.2 326H602V137.8zM792 888H232V136h302v216a42 42 0 0042 42h216v494z"
                fill="#1890ff"
              />
              <path
                d="M528.1 472h-32.2c-5.5 0-10.3 3.7-11.6 9.1L434.6 680l-46.1-198.7c-1.3-5.4-6.1-9.3-11.7-9.3h-35.4a12.02 12.02 0 00-11.6 15.1l74.2 276c1.4 5.2 6.2 8.9 11.6 8.9h32c5.4 0 10.2-3.6 11.6-8.9l52.8-197 52.8 197c1.4 5.2 6.2 8.9 11.6 8.9h31.8c5.4 0 10.2-3.6 11.6-8.9l74.4-276a12.04 12.04 0 00-11.6-15.1H647c-5.6 0-10.4 3.9-11.7 9.3l-45.8 199.1-49.8-199.3c-1.3-5.4-6.1-9.1-11.6-9.1z"
                fill="#1890ff"
              />
            </svg>
          </span>
        </div>
        <span
          class="ant-upload-list-item-name"
          title="doc.doc"
        >
          doc.doc
        </span>
        <span
          class="ant-upload-list-item-actions"
        >
          <a
            rel="noopener noreferrer"
            style="pointer-events:none;opacity:0.5"
            target="_blank"
            title="Preview file"
          >
            <span
              aria-label="eye"
              class="anticon anticon-eye"
              role="img"
            >
              <svg
                aria-hidden="true"
                data-icon="eye"
                fill="currentColor"
                focusable="false"
                height="1em"
                viewBox="64 64 896 896"
                width="1em"
              >
                <path
                  d="M942.2 486.2C847.4 286.5 704.1 186 512 186c-192.2 0-335.4 100.5-430.2 300.3a60.3 60.3 0 000 51.5C176.6 737.5 319.9 838 512 838c192.2 0 335.4-100.5 430.2-300.3 7.7-16.2 7.7-35 0-51.5zM512 766c-161.3 0-279.4-81.8-362.7-254C232.6 339.8 350.7 258 512 258c161.3 0 279.4 81.8 362.7 254C791.5 684.2 673.4 766 512 766zm-4-430c-97.2 0-176 78.8-176 176s78.8 176 176 176 176-78.8 176-176-78.8-176-176-176zm0 288c-61.9 0-112-50.1-112-112s50.1-112 112-112 112 50.1 112 112-50.1 112-112 112z"
                />
              </svg>
            </span>
          </a>
          <button
            class="ant-btn ant-btn-text ant-btn-sm ant-btn-icon-only ant-upload-list-item-action"
            title="Remove file"
            type="button"
          >
            <span
              aria-label="delete"
              class="anticon anticon-delete"
              role="img"
              tabindex="-1"
            >
              <svg
                aria-hidden="true"
                data-icon="delete"
                fill="currentColor"
                focusable="false"
                height="1em"
                viewBox="64 64 896 896"
                width="1em"
              >
                <path
                  d="M360 184h-8c4.4 0 8-3.6 8-8v8h304v-8c0 4.4 3.6 8 8 8h-8v72h72v-80c0-35.3-28.7-64-64-64H352c-35.3 0-64 28.7-64 64v80h72v-72zm504 72H160c-17.7 0-32 14.3-32 32v32c0 4.4 3.6 8 8 8h60.4l24.7 523c1.6 34.1 29.8 61 63.9 61h454c34.2 0 62.3-26.8 63.9-61l24.7-523H888c4.4 0 8-3.6 8-8v-32c0-17.7-14.3-32-32-32zM731.3 840H292.7l-24.2-512h487l-24.2 512z"
                />
              </svg>
            </span>
          </button>
        </span>
      </div>
      <div>
        <div
          class="ant-tooltip"
          style="opacity:0"
        >
          <div
            class="ant-tooltip-content"
          >
            <div
              class="ant-tooltip-arrow"
            >
              <span
                class="ant-tooltip-arrow-content"
              />
            </div>
            <div
              class="ant-tooltip-inner"
              role="tooltip"
            >
              Upload error
            </div>
          </div>
        </div>
      </div>
    </div>
    <div
      class="ant-upload ant-upload-select"
    >
      <span
        class="ant-upload"
        role="button"
        tabindex="0"
      >
        <input
          accept=""
          style="display:none"
          type="file"
        />
        <div>
          <span
            aria-label="plus"
            class="anticon anticon-plus"
            role="img"
          >
            <svg
              aria-hidden="true"
              data-icon="plus"
              fill="currentColor"
              focusable="false"
              height="1em"
              viewBox="64 64 896 896"
              width="1em"
            >
              <defs />
              <path
                d="M482 152h60q8 0 8 8v704q0 8-8 8h-60q-8 0-8-8V160q0-8 8-8z"
              />
              <path
                d="M176 474h672q8 0 8 8v60q0 8-8 8H176q-8 0-8-8v-60q0-8 8-8z"
              />
            </svg>
          </span>
          <div
            style="margin-top:8px"
          >
            Upload
          </div>
        </div>
      </span>
    </div>
  </div>
</span>
`;

exports[`renders ./components/upload/demo/fileList.md extend context correctly 1`] = `
<span
  class="ant-upload-wrapper"
>
  <div
    class="ant-upload ant-upload-select"
  >
    <span
      class="ant-upload"
      role="button"
      tabindex="0"
    >
      <input
        accept=""
        multiple=""
        style="display:none"
        type="file"
      />
      <button
        class="ant-btn ant-btn-default"
        type="button"
      >
        <span
          aria-label="upload"
          class="anticon anticon-upload"
          role="img"
        >
          <svg
            aria-hidden="true"
            data-icon="upload"
            fill="currentColor"
            focusable="false"
            height="1em"
            viewBox="64 64 896 896"
            width="1em"
          >
            <path
              d="M400 317.7h73.9V656c0 4.4 3.6 8 8 8h60c4.4 0 8-3.6 8-8V317.7H624c6.7 0 10.4-7.7 6.3-12.9L518.3 163a8 8 0 00-12.6 0l-112 141.7c-4.1 5.3-.4 13 6.3 13zM878 626h-60c-4.4 0-8 3.6-8 8v154H214V634c0-4.4-3.6-8-8-8h-60c-4.4 0-8 3.6-8 8v198c0 17.7 14.3 32 32 32h684c17.7 0 32-14.3 32-32V634c0-4.4-3.6-8-8-8z"
            />
          </svg>
        </span>
        <span>
          Upload
        </span>
      </button>
    </span>
  </div>
  <div
    class="ant-upload-list ant-upload-list-text"
  >
    <div
      class="ant-upload-list-item-container"
    >
      <div
        class="ant-upload-list-item ant-upload-list-item-done"
      >
        <div
          class="ant-upload-icon"
        >
          <span
            aria-label="paper-clip"
            class="anticon anticon-paper-clip"
            role="img"
          >
            <svg
              aria-hidden="true"
              data-icon="paper-clip"
              fill="currentColor"
              focusable="false"
              height="1em"
              viewBox="64 64 896 896"
              width="1em"
            >
              <path
                d="M779.3 196.6c-94.2-94.2-247.6-94.2-341.7 0l-261 260.8c-1.7 1.7-2.6 4-2.6 6.4s.9 4.7 2.6 6.4l36.9 36.9a9 9 0 0012.7 0l261-260.8c32.4-32.4 75.5-50.2 121.3-50.2s88.9 17.8 121.2 50.2c32.4 32.4 50.2 75.5 50.2 121.2 0 45.8-17.8 88.8-50.2 121.2l-266 265.9-43.1 43.1c-40.3 40.3-105.8 40.3-146.1 0-19.5-19.5-30.2-45.4-30.2-73s10.7-53.5 30.2-73l263.9-263.8c6.7-6.6 15.5-10.3 24.9-10.3h.1c9.4 0 18.1 3.7 24.7 10.3 6.7 6.7 10.3 15.5 10.3 24.9 0 9.3-3.7 18.1-10.3 24.7L372.4 653c-1.7 1.7-2.6 4-2.6 6.4s.9 4.7 2.6 6.4l36.9 36.9a9 9 0 0012.7 0l215.6-215.6c19.9-19.9 30.8-46.3 30.8-74.4s-11-54.6-30.8-74.4c-41.1-41.1-107.9-41-149 0L463 364 224.8 602.1A172.22 172.22 0 00174 724.8c0 46.3 18.1 89.8 50.8 122.5 33.9 33.8 78.3 50.7 122.7 50.7 44.4 0 88.8-16.9 122.6-50.7l309.2-309C824.8 492.7 850 432 850 367.5c.1-64.6-25.1-125.3-70.7-170.9z"
              />
            </svg>
          </span>
        </div>
        <a
          class="ant-upload-list-item-name"
          href="http://www.baidu.com/xxx.png"
          rel="noopener noreferrer"
          target="_blank"
          title="xxx.png"
        >
          xxx.png
        </a>
        <span
          class="ant-upload-list-item-actions"
        >
          <button
            class="ant-btn ant-btn-text ant-btn-sm ant-btn-icon-only ant-upload-list-item-action"
            title="Remove file"
            type="button"
          >
            <span
              aria-label="delete"
              class="anticon anticon-delete"
              role="img"
              tabindex="-1"
            >
              <svg
                aria-hidden="true"
                data-icon="delete"
                fill="currentColor"
                focusable="false"
                height="1em"
                viewBox="64 64 896 896"
                width="1em"
              >
                <path
                  d="M360 184h-8c4.4 0 8-3.6 8-8v8h304v-8c0 4.4 3.6 8 8 8h-8v72h72v-80c0-35.3-28.7-64-64-64H352c-35.3 0-64 28.7-64 64v80h72v-72zm504 72H160c-17.7 0-32 14.3-32 32v32c0 4.4 3.6 8 8 8h60.4l24.7 523c1.6 34.1 29.8 61 63.9 61h454c34.2 0 62.3-26.8 63.9-61l24.7-523H888c4.4 0 8-3.6 8-8v-32c0-17.7-14.3-32-32-32zM731.3 840H292.7l-24.2-512h487l-24.2 512z"
                />
              </svg>
            </span>
          </button>
        </span>
      </div>
    </div>
  </div>
</span>
`;

exports[`renders ./components/upload/demo/max-count.md extend context correctly 1`] = `
<div
  class="ant-space ant-space-vertical"
  style="width:100%"
>
  <div
    class="ant-space-item"
    style="margin-bottom:24px"
  >
    <span
      class="ant-upload-wrapper"
    >
      <div
        class="ant-upload ant-upload-select"
      >
        <span
          class="ant-upload"
          role="button"
          tabindex="0"
        >
          <input
            accept=""
            style="display:none"
            type="file"
          />
          <button
            class="ant-btn ant-btn-default"
            type="button"
          >
            <span
              aria-label="upload"
              class="anticon anticon-upload"
              role="img"
            >
              <svg
                aria-hidden="true"
                data-icon="upload"
                fill="currentColor"
                focusable="false"
                height="1em"
                viewBox="64 64 896 896"
                width="1em"
              >
                <path
                  d="M400 317.7h73.9V656c0 4.4 3.6 8 8 8h60c4.4 0 8-3.6 8-8V317.7H624c6.7 0 10.4-7.7 6.3-12.9L518.3 163a8 8 0 00-12.6 0l-112 141.7c-4.1 5.3-.4 13 6.3 13zM878 626h-60c-4.4 0-8 3.6-8 8v154H214V634c0-4.4-3.6-8-8-8h-60c-4.4 0-8 3.6-8 8v198c0 17.7 14.3 32 32 32h684c17.7 0 32-14.3 32-32V634c0-4.4-3.6-8-8-8z"
                />
              </svg>
            </span>
            <span>
              Upload (Max: 1)
            </span>
          </button>
        </span>
      </div>
      <div
        class="ant-upload-list ant-upload-list-picture"
      />
    </span>
  </div>
  <div
    class="ant-space-item"
  >
    <span
      class="ant-upload-wrapper"
    >
      <div
        class="ant-upload ant-upload-select"
      >
        <span
          class="ant-upload"
          role="button"
          tabindex="0"
        >
          <input
            accept=""
            multiple=""
            style="display:none"
            type="file"
          />
          <button
            class="ant-btn ant-btn-default"
            type="button"
          >
            <span
              aria-label="upload"
              class="anticon anticon-upload"
              role="img"
            >
              <svg
                aria-hidden="true"
                data-icon="upload"
                fill="currentColor"
                focusable="false"
                height="1em"
                viewBox="64 64 896 896"
                width="1em"
              >
                <path
                  d="M400 317.7h73.9V656c0 4.4 3.6 8 8 8h60c4.4 0 8-3.6 8-8V317.7H624c6.7 0 10.4-7.7 6.3-12.9L518.3 163a8 8 0 00-12.6 0l-112 141.7c-4.1 5.3-.4 13 6.3 13zM878 626h-60c-4.4 0-8 3.6-8 8v154H214V634c0-4.4-3.6-8-8-8h-60c-4.4 0-8 3.6-8 8v198c0 17.7 14.3 32 32 32h684c17.7 0 32-14.3 32-32V634c0-4.4-3.6-8-8-8z"
                />
              </svg>
            </span>
            <span>
              Upload (Max: 3)
            </span>
          </button>
        </span>
      </div>
      <div
        class="ant-upload-list ant-upload-list-picture"
      />
    </span>
  </div>
</div>
`;

exports[`renders ./components/upload/demo/picture-card.md extend context correctly 1`] = `
<span
  class="ant-upload-wrapper ant-upload-picture-card-wrapper"
>
  <div
    class="ant-upload-list ant-upload-list-picture-card"
  >
    <div
      class="ant-upload-list-item-container"
    >
      <div
        class="ant-upload-list-item ant-upload-list-item-done"
      >
        <a
          class="ant-upload-list-item-thumbnail"
          href="https://zos.alipayobjects.com/rmsportal/jkjgkEfvpUPVyRjUImniVslZfWPnJuuZ.png"
          rel="noopener noreferrer"
          target="_blank"
        >
          <img
            alt="image.png"
            class="ant-upload-list-item-image"
            src="https://zos.alipayobjects.com/rmsportal/jkjgkEfvpUPVyRjUImniVslZfWPnJuuZ.png"
          />
        </a>
        <a
          class="ant-upload-list-item-name"
          href="https://zos.alipayobjects.com/rmsportal/jkjgkEfvpUPVyRjUImniVslZfWPnJuuZ.png"
          rel="noopener noreferrer"
          target="_blank"
          title="image.png"
        >
          image.png
        </a>
        <span
          class="ant-upload-list-item-actions"
        >
          <a
            href="https://zos.alipayobjects.com/rmsportal/jkjgkEfvpUPVyRjUImniVslZfWPnJuuZ.png"
            rel="noopener noreferrer"
            target="_blank"
            title="Preview file"
          >
            <span
              aria-label="eye"
              class="anticon anticon-eye"
              role="img"
            >
              <svg
                aria-hidden="true"
                data-icon="eye"
                fill="currentColor"
                focusable="false"
                height="1em"
                viewBox="64 64 896 896"
                width="1em"
              >
                <path
                  d="M942.2 486.2C847.4 286.5 704.1 186 512 186c-192.2 0-335.4 100.5-430.2 300.3a60.3 60.3 0 000 51.5C176.6 737.5 319.9 838 512 838c192.2 0 335.4-100.5 430.2-300.3 7.7-16.2 7.7-35 0-51.5zM512 766c-161.3 0-279.4-81.8-362.7-254C232.6 339.8 350.7 258 512 258c161.3 0 279.4 81.8 362.7 254C791.5 684.2 673.4 766 512 766zm-4-430c-97.2 0-176 78.8-176 176s78.8 176 176 176 176-78.8 176-176-78.8-176-176-176zm0 288c-61.9 0-112-50.1-112-112s50.1-112 112-112 112 50.1 112 112-50.1 112-112 112z"
                />
              </svg>
            </span>
          </a>
          <button
            class="ant-btn ant-btn-text ant-btn-sm ant-btn-icon-only ant-upload-list-item-action"
            title="Remove file"
            type="button"
          >
            <span
              aria-label="delete"
              class="anticon anticon-delete"
              role="img"
              tabindex="-1"
            >
              <svg
                aria-hidden="true"
                data-icon="delete"
                fill="currentColor"
                focusable="false"
                height="1em"
                viewBox="64 64 896 896"
                width="1em"
              >
                <path
                  d="M360 184h-8c4.4 0 8-3.6 8-8v8h304v-8c0 4.4 3.6 8 8 8h-8v72h72v-80c0-35.3-28.7-64-64-64H352c-35.3 0-64 28.7-64 64v80h72v-72zm504 72H160c-17.7 0-32 14.3-32 32v32c0 4.4 3.6 8 8 8h60.4l24.7 523c1.6 34.1 29.8 61 63.9 61h454c34.2 0 62.3-26.8 63.9-61l24.7-523H888c4.4 0 8-3.6 8-8v-32c0-17.7-14.3-32-32-32zM731.3 840H292.7l-24.2-512h487l-24.2 512z"
                />
              </svg>
            </span>
          </button>
        </span>
      </div>
    </div>
    <div
      class="ant-upload-list-item-container"
    >
      <div
        class="ant-upload-list-item ant-upload-list-item-done"
      >
        <a
          class="ant-upload-list-item-thumbnail"
          href="https://zos.alipayobjects.com/rmsportal/jkjgkEfvpUPVyRjUImniVslZfWPnJuuZ.png"
          rel="noopener noreferrer"
          target="_blank"
        >
          <img
            alt="image.png"
            class="ant-upload-list-item-image"
            src="https://zos.alipayobjects.com/rmsportal/jkjgkEfvpUPVyRjUImniVslZfWPnJuuZ.png"
          />
        </a>
        <a
          class="ant-upload-list-item-name"
          href="https://zos.alipayobjects.com/rmsportal/jkjgkEfvpUPVyRjUImniVslZfWPnJuuZ.png"
          rel="noopener noreferrer"
          target="_blank"
          title="image.png"
        >
          image.png
        </a>
        <span
          class="ant-upload-list-item-actions"
        >
          <a
            href="https://zos.alipayobjects.com/rmsportal/jkjgkEfvpUPVyRjUImniVslZfWPnJuuZ.png"
            rel="noopener noreferrer"
            target="_blank"
            title="Preview file"
          >
            <span
              aria-label="eye"
              class="anticon anticon-eye"
              role="img"
            >
              <svg
                aria-hidden="true"
                data-icon="eye"
                fill="currentColor"
                focusable="false"
                height="1em"
                viewBox="64 64 896 896"
                width="1em"
              >
                <path
                  d="M942.2 486.2C847.4 286.5 704.1 186 512 186c-192.2 0-335.4 100.5-430.2 300.3a60.3 60.3 0 000 51.5C176.6 737.5 319.9 838 512 838c192.2 0 335.4-100.5 430.2-300.3 7.7-16.2 7.7-35 0-51.5zM512 766c-161.3 0-279.4-81.8-362.7-254C232.6 339.8 350.7 258 512 258c161.3 0 279.4 81.8 362.7 254C791.5 684.2 673.4 766 512 766zm-4-430c-97.2 0-176 78.8-176 176s78.8 176 176 176 176-78.8 176-176-78.8-176-176-176zm0 288c-61.9 0-112-50.1-112-112s50.1-112 112-112 112 50.1 112 112-50.1 112-112 112z"
                />
              </svg>
            </span>
          </a>
          <button
            class="ant-btn ant-btn-text ant-btn-sm ant-btn-icon-only ant-upload-list-item-action"
            title="Remove file"
            type="button"
          >
            <span
              aria-label="delete"
              class="anticon anticon-delete"
              role="img"
              tabindex="-1"
            >
              <svg
                aria-hidden="true"
                data-icon="delete"
                fill="currentColor"
                focusable="false"
                height="1em"
                viewBox="64 64 896 896"
                width="1em"
              >
                <path
                  d="M360 184h-8c4.4 0 8-3.6 8-8v8h304v-8c0 4.4 3.6 8 8 8h-8v72h72v-80c0-35.3-28.7-64-64-64H352c-35.3 0-64 28.7-64 64v80h72v-72zm504 72H160c-17.7 0-32 14.3-32 32v32c0 4.4 3.6 8 8 8h60.4l24.7 523c1.6 34.1 29.8 61 63.9 61h454c34.2 0 62.3-26.8 63.9-61l24.7-523H888c4.4 0 8-3.6 8-8v-32c0-17.7-14.3-32-32-32zM731.3 840H292.7l-24.2-512h487l-24.2 512z"
                />
              </svg>
            </span>
          </button>
        </span>
      </div>
    </div>
    <div
      class="ant-upload-list-item-container"
    >
      <div
        class="ant-upload-list-item ant-upload-list-item-done"
      >
        <a
          class="ant-upload-list-item-thumbnail"
          href="https://zos.alipayobjects.com/rmsportal/jkjgkEfvpUPVyRjUImniVslZfWPnJuuZ.png"
          rel="noopener noreferrer"
          target="_blank"
        >
          <img
            alt="image.png"
            class="ant-upload-list-item-image"
            src="https://zos.alipayobjects.com/rmsportal/jkjgkEfvpUPVyRjUImniVslZfWPnJuuZ.png"
          />
        </a>
        <a
          class="ant-upload-list-item-name"
          href="https://zos.alipayobjects.com/rmsportal/jkjgkEfvpUPVyRjUImniVslZfWPnJuuZ.png"
          rel="noopener noreferrer"
          target="_blank"
          title="image.png"
        >
          image.png
        </a>
        <span
          class="ant-upload-list-item-actions"
        >
          <a
            href="https://zos.alipayobjects.com/rmsportal/jkjgkEfvpUPVyRjUImniVslZfWPnJuuZ.png"
            rel="noopener noreferrer"
            target="_blank"
            title="Preview file"
          >
            <span
              aria-label="eye"
              class="anticon anticon-eye"
              role="img"
            >
              <svg
                aria-hidden="true"
                data-icon="eye"
                fill="currentColor"
                focusable="false"
                height="1em"
                viewBox="64 64 896 896"
                width="1em"
              >
                <path
                  d="M942.2 486.2C847.4 286.5 704.1 186 512 186c-192.2 0-335.4 100.5-430.2 300.3a60.3 60.3 0 000 51.5C176.6 737.5 319.9 838 512 838c192.2 0 335.4-100.5 430.2-300.3 7.7-16.2 7.7-35 0-51.5zM512 766c-161.3 0-279.4-81.8-362.7-254C232.6 339.8 350.7 258 512 258c161.3 0 279.4 81.8 362.7 254C791.5 684.2 673.4 766 512 766zm-4-430c-97.2 0-176 78.8-176 176s78.8 176 176 176 176-78.8 176-176-78.8-176-176-176zm0 288c-61.9 0-112-50.1-112-112s50.1-112 112-112 112 50.1 112 112-50.1 112-112 112z"
                />
              </svg>
            </span>
          </a>
          <button
            class="ant-btn ant-btn-text ant-btn-sm ant-btn-icon-only ant-upload-list-item-action"
            title="Remove file"
            type="button"
          >
            <span
              aria-label="delete"
              class="anticon anticon-delete"
              role="img"
              tabindex="-1"
            >
              <svg
                aria-hidden="true"
                data-icon="delete"
                fill="currentColor"
                focusable="false"
                height="1em"
                viewBox="64 64 896 896"
                width="1em"
              >
                <path
                  d="M360 184h-8c4.4 0 8-3.6 8-8v8h304v-8c0 4.4 3.6 8 8 8h-8v72h72v-80c0-35.3-28.7-64-64-64H352c-35.3 0-64 28.7-64 64v80h72v-72zm504 72H160c-17.7 0-32 14.3-32 32v32c0 4.4 3.6 8 8 8h60.4l24.7 523c1.6 34.1 29.8 61 63.9 61h454c34.2 0 62.3-26.8 63.9-61l24.7-523H888c4.4 0 8-3.6 8-8v-32c0-17.7-14.3-32-32-32zM731.3 840H292.7l-24.2-512h487l-24.2 512z"
                />
              </svg>
            </span>
          </button>
        </span>
      </div>
    </div>
    <div
      class="ant-upload-list-item-container"
    >
      <div
        class="ant-upload-list-item ant-upload-list-item-done"
      >
        <a
          class="ant-upload-list-item-thumbnail"
          href="https://zos.alipayobjects.com/rmsportal/jkjgkEfvpUPVyRjUImniVslZfWPnJuuZ.png"
          rel="noopener noreferrer"
          target="_blank"
        >
          <img
            alt="image.png"
            class="ant-upload-list-item-image"
            src="https://zos.alipayobjects.com/rmsportal/jkjgkEfvpUPVyRjUImniVslZfWPnJuuZ.png"
          />
        </a>
        <a
          class="ant-upload-list-item-name"
          href="https://zos.alipayobjects.com/rmsportal/jkjgkEfvpUPVyRjUImniVslZfWPnJuuZ.png"
          rel="noopener noreferrer"
          target="_blank"
          title="image.png"
        >
          image.png
        </a>
        <span
          class="ant-upload-list-item-actions"
        >
          <a
            href="https://zos.alipayobjects.com/rmsportal/jkjgkEfvpUPVyRjUImniVslZfWPnJuuZ.png"
            rel="noopener noreferrer"
            target="_blank"
            title="Preview file"
          >
            <span
              aria-label="eye"
              class="anticon anticon-eye"
              role="img"
            >
              <svg
                aria-hidden="true"
                data-icon="eye"
                fill="currentColor"
                focusable="false"
                height="1em"
                viewBox="64 64 896 896"
                width="1em"
              >
                <path
                  d="M942.2 486.2C847.4 286.5 704.1 186 512 186c-192.2 0-335.4 100.5-430.2 300.3a60.3 60.3 0 000 51.5C176.6 737.5 319.9 838 512 838c192.2 0 335.4-100.5 430.2-300.3 7.7-16.2 7.7-35 0-51.5zM512 766c-161.3 0-279.4-81.8-362.7-254C232.6 339.8 350.7 258 512 258c161.3 0 279.4 81.8 362.7 254C791.5 684.2 673.4 766 512 766zm-4-430c-97.2 0-176 78.8-176 176s78.8 176 176 176 176-78.8 176-176-78.8-176-176-176zm0 288c-61.9 0-112-50.1-112-112s50.1-112 112-112 112 50.1 112 112-50.1 112-112 112z"
                />
              </svg>
            </span>
          </a>
          <button
            class="ant-btn ant-btn-text ant-btn-sm ant-btn-icon-only ant-upload-list-item-action"
            title="Remove file"
            type="button"
          >
            <span
              aria-label="delete"
              class="anticon anticon-delete"
              role="img"
              tabindex="-1"
            >
              <svg
                aria-hidden="true"
                data-icon="delete"
                fill="currentColor"
                focusable="false"
                height="1em"
                viewBox="64 64 896 896"
                width="1em"
              >
                <path
                  d="M360 184h-8c4.4 0 8-3.6 8-8v8h304v-8c0 4.4 3.6 8 8 8h-8v72h72v-80c0-35.3-28.7-64-64-64H352c-35.3 0-64 28.7-64 64v80h72v-72zm504 72H160c-17.7 0-32 14.3-32 32v32c0 4.4 3.6 8 8 8h60.4l24.7 523c1.6 34.1 29.8 61 63.9 61h454c34.2 0 62.3-26.8 63.9-61l24.7-523H888c4.4 0 8-3.6 8-8v-32c0-17.7-14.3-32-32-32zM731.3 840H292.7l-24.2-512h487l-24.2 512z"
                />
              </svg>
            </span>
          </button>
        </span>
      </div>
    </div>
    <div
      class="ant-upload-list-item-container"
    >
      <div
        class="ant-upload-list-item ant-upload-list-item-uploading"
      >
        <div
          class="ant-upload-list-item-thumbnail"
        >
          Uploading...
        </div>
        <a
          class="ant-upload-list-item-name"
          href="https://zos.alipayobjects.com/rmsportal/jkjgkEfvpUPVyRjUImniVslZfWPnJuuZ.png"
          rel="noopener noreferrer"
          target="_blank"
          title="image.png"
        >
          image.png
        </a>
      </div>
    </div>
    <div
      class="ant-upload-list-item-container"
    >
      <div
        class="ant-upload-list-item ant-upload-list-item-error"
      >
        <div
          class="ant-upload-list-item-thumbnail ant-upload-list-item-file"
        >
          <span
            aria-label="picture"
            class="anticon anticon-picture"
            role="img"
          >
            <svg
              aria-hidden="true"
              data-icon="picture"
              fill="currentColor"
              focusable="false"
              height="1em"
              viewBox="64 64 896 896"
              width="1em"
            >
              <path
                d="M928 160H96c-17.7 0-32 14.3-32 32v640c0 17.7 14.3 32 32 32h832c17.7 0 32-14.3 32-32V192c0-17.7-14.3-32-32-32zm-40 632H136v-39.9l138.5-164.3 150.1 178L658.1 489 888 761.6V792zm0-129.8L664.2 396.8c-3.2-3.8-9-3.8-12.2 0L424.6 666.4l-144-170.7c-3.2-3.8-9-3.8-12.2 0L136 652.7V232h752v430.2z"
                fill="#1890ff"
              />
              <path
                d="M424.6 765.8l-150.1-178L136 752.1V792h752v-30.4L658.1 489z"
                fill="#e6f7ff"
              />
              <path
                d="M136 652.7l132.4-157c3.2-3.8 9-3.8 12.2 0l144 170.7L652 396.8c3.2-3.8 9-3.8 12.2 0L888 662.2V232H136v420.7zM304 280a88 88 0 110 176 88 88 0 010-176z"
                fill="#e6f7ff"
              />
              <path
                d="M276 368a28 28 0 1056 0 28 28 0 10-56 0z"
                fill="#e6f7ff"
              />
              <path
                d="M304 456a88 88 0 100-176 88 88 0 000 176zm0-116c15.5 0 28 12.5 28 28s-12.5 28-28 28-28-12.5-28-28 12.5-28 28-28z"
                fill="#1890ff"
              />
            </svg>
          </span>
        </div>
        <span
          class="ant-upload-list-item-name"
          title="image.png"
        >
          image.png
        </span>
        <span
          class="ant-upload-list-item-actions"
        >
          <a
            rel="noopener noreferrer"
            style="pointer-events:none;opacity:0.5"
            target="_blank"
            title="Preview file"
          >
            <span
              aria-label="eye"
              class="anticon anticon-eye"
              role="img"
            >
              <svg
                aria-hidden="true"
                data-icon="eye"
                fill="currentColor"
                focusable="false"
                height="1em"
                viewBox="64 64 896 896"
                width="1em"
              >
                <path
                  d="M942.2 486.2C847.4 286.5 704.1 186 512 186c-192.2 0-335.4 100.5-430.2 300.3a60.3 60.3 0 000 51.5C176.6 737.5 319.9 838 512 838c192.2 0 335.4-100.5 430.2-300.3 7.7-16.2 7.7-35 0-51.5zM512 766c-161.3 0-279.4-81.8-362.7-254C232.6 339.8 350.7 258 512 258c161.3 0 279.4 81.8 362.7 254C791.5 684.2 673.4 766 512 766zm-4-430c-97.2 0-176 78.8-176 176s78.8 176 176 176 176-78.8 176-176-78.8-176-176-176zm0 288c-61.9 0-112-50.1-112-112s50.1-112 112-112 112 50.1 112 112-50.1 112-112 112z"
                />
              </svg>
            </span>
          </a>
          <button
            class="ant-btn ant-btn-text ant-btn-sm ant-btn-icon-only ant-upload-list-item-action"
            title="Remove file"
            type="button"
          >
            <span
              aria-label="delete"
              class="anticon anticon-delete"
              role="img"
              tabindex="-1"
            >
              <svg
                aria-hidden="true"
                data-icon="delete"
                fill="currentColor"
                focusable="false"
                height="1em"
                viewBox="64 64 896 896"
                width="1em"
              >
                <path
                  d="M360 184h-8c4.4 0 8-3.6 8-8v8h304v-8c0 4.4 3.6 8 8 8h-8v72h72v-80c0-35.3-28.7-64-64-64H352c-35.3 0-64 28.7-64 64v80h72v-72zm504 72H160c-17.7 0-32 14.3-32 32v32c0 4.4 3.6 8 8 8h60.4l24.7 523c1.6 34.1 29.8 61 63.9 61h454c34.2 0 62.3-26.8 63.9-61l24.7-523H888c4.4 0 8-3.6 8-8v-32c0-17.7-14.3-32-32-32zM731.3 840H292.7l-24.2-512h487l-24.2 512z"
                />
              </svg>
            </span>
          </button>
        </span>
      </div>
      <div>
        <div
          class="ant-tooltip"
          style="opacity:0"
        >
          <div
            class="ant-tooltip-content"
          >
            <div
              class="ant-tooltip-arrow"
            >
              <span
                class="ant-tooltip-arrow-content"
              />
            </div>
            <div
              class="ant-tooltip-inner"
              role="tooltip"
            >
              Upload error
            </div>
          </div>
        </div>
      </div>
    </div>
    <div
      class="ant-upload ant-upload-select"
    >
      <span
        class="ant-upload"
        role="button"
        tabindex="0"
      >
        <input
          accept=""
          style="display:none"
          type="file"
        />
        <div>
          <span
            aria-label="plus"
            class="anticon anticon-plus"
            role="img"
          >
            <svg
              aria-hidden="true"
              data-icon="plus"
              fill="currentColor"
              focusable="false"
              height="1em"
              viewBox="64 64 896 896"
              width="1em"
            >
              <defs />
              <path
                d="M482 152h60q8 0 8 8v704q0 8-8 8h-60q-8 0-8-8V160q0-8 8-8z"
              />
              <path
                d="M176 474h672q8 0 8 8v60q0 8-8 8H176q-8 0-8-8v-60q0-8 8-8z"
              />
            </svg>
          </span>
          <div
            style="margin-top:8px"
          >
            Upload
          </div>
        </div>
      </span>
    </div>
  </div>
</span>
`;

exports[`renders ./components/upload/demo/picture-style.md extend context correctly 1`] = `
Array [
  <span
    class="ant-upload-wrapper"
  >
    <div
      class="ant-upload ant-upload-select"
    >
      <span
        class="ant-upload"
        role="button"
        tabindex="0"
      >
        <input
          accept=""
          style="display:none"
          type="file"
        />
        <button
          class="ant-btn ant-btn-default"
          type="button"
        >
          <span
            aria-label="upload"
            class="anticon anticon-upload"
            role="img"
          >
            <svg
              aria-hidden="true"
              data-icon="upload"
              fill="currentColor"
              focusable="false"
              height="1em"
              viewBox="64 64 896 896"
              width="1em"
            >
              <path
                d="M400 317.7h73.9V656c0 4.4 3.6 8 8 8h60c4.4 0 8-3.6 8-8V317.7H624c6.7 0 10.4-7.7 6.3-12.9L518.3 163a8 8 0 00-12.6 0l-112 141.7c-4.1 5.3-.4 13 6.3 13zM878 626h-60c-4.4 0-8 3.6-8 8v154H214V634c0-4.4-3.6-8-8-8h-60c-4.4 0-8 3.6-8 8v198c0 17.7 14.3 32 32 32h684c17.7 0 32-14.3 32-32V634c0-4.4-3.6-8-8-8z"
              />
            </svg>
          </span>
          <span>
            Upload
          </span>
        </button>
      </span>
    </div>
    <div
      class="ant-upload-list ant-upload-list-picture"
    >
      <div
        class="ant-upload-list-item-container"
      >
        <div
          class="ant-upload-list-item ant-upload-list-item-uploading"
        >
          <div
            class="ant-upload-list-item-thumbnail"
          >
            <span
              aria-label="loading"
              class="anticon anticon-loading anticon-spin"
              role="img"
            >
              <svg
                aria-hidden="true"
                data-icon="loading"
                fill="currentColor"
                focusable="false"
                height="1em"
                viewBox="0 0 1024 1024"
                width="1em"
              >
                <path
                  d="M988 548c-19.9 0-36-16.1-36-36 0-59.4-11.6-117-34.6-171.3a440.45 440.45 0 00-94.3-139.9 437.71 437.71 0 00-139.9-94.3C629 83.6 571.4 72 512 72c-19.9 0-36-16.1-36-36s16.1-36 36-36c69.1 0 136.2 13.5 199.3 40.3C772.3 66 827 103 874 150c47 47 83.9 101.8 109.7 162.7 26.7 63.1 40.2 130.2 40.2 199.3.1 19.9-16 36-35.9 36z"
                />
              </svg>
            </span>
          </div>
          <span
            class="ant-upload-list-item-name"
            title="xxx.png"
          >
            xxx.png
          </span>
          <span
            class="ant-upload-list-item-actions picture"
          >
            <button
              class="ant-btn ant-btn-text ant-btn-sm ant-btn-icon-only ant-upload-list-item-action"
              title="Remove file"
              type="button"
            >
              <span
                aria-label="delete"
                class="anticon anticon-delete"
                role="img"
                tabindex="-1"
              >
                <svg
                  aria-hidden="true"
                  data-icon="delete"
                  fill="currentColor"
                  focusable="false"
                  height="1em"
                  viewBox="64 64 896 896"
                  width="1em"
                >
                  <path
                    d="M360 184h-8c4.4 0 8-3.6 8-8v8h304v-8c0 4.4 3.6 8 8 8h-8v72h72v-80c0-35.3-28.7-64-64-64H352c-35.3 0-64 28.7-64 64v80h72v-72zm504 72H160c-17.7 0-32 14.3-32 32v32c0 4.4 3.6 8 8 8h60.4l24.7 523c1.6 34.1 29.8 61 63.9 61h454c34.2 0 62.3-26.8 63.9-61l24.7-523H888c4.4 0 8-3.6 8-8v-32c0-17.7-14.3-32-32-32zM731.3 840H292.7l-24.2-512h487l-24.2 512z"
                  />
                </svg>
              </span>
            </button>
          </span>
        </div>
      </div>
      <div
        class="ant-upload-list-item-container"
      >
        <div
          class="ant-upload-list-item ant-upload-list-item-done"
        >
          <a
            class="ant-upload-list-item-thumbnail"
            href="https://zos.alipayobjects.com/rmsportal/jkjgkEfvpUPVyRjUImniVslZfWPnJuuZ.png"
            rel="noopener noreferrer"
            target="_blank"
          >
            <img
              alt="yyy.png"
              class="ant-upload-list-item-image"
              src="https://zos.alipayobjects.com/rmsportal/jkjgkEfvpUPVyRjUImniVslZfWPnJuuZ.png"
            />
          </a>
          <a
            class="ant-upload-list-item-name"
            href="https://zos.alipayobjects.com/rmsportal/jkjgkEfvpUPVyRjUImniVslZfWPnJuuZ.png"
            rel="noopener noreferrer"
            target="_blank"
            title="yyy.png"
          >
            yyy.png
          </a>
          <span
            class="ant-upload-list-item-actions picture"
          >
            <button
              class="ant-btn ant-btn-text ant-btn-sm ant-btn-icon-only ant-upload-list-item-action"
              title="Remove file"
              type="button"
            >
              <span
                aria-label="delete"
                class="anticon anticon-delete"
                role="img"
                tabindex="-1"
              >
                <svg
                  aria-hidden="true"
                  data-icon="delete"
                  fill="currentColor"
                  focusable="false"
                  height="1em"
                  viewBox="64 64 896 896"
                  width="1em"
                >
                  <path
                    d="M360 184h-8c4.4 0 8-3.6 8-8v8h304v-8c0 4.4 3.6 8 8 8h-8v72h72v-80c0-35.3-28.7-64-64-64H352c-35.3 0-64 28.7-64 64v80h72v-72zm504 72H160c-17.7 0-32 14.3-32 32v32c0 4.4 3.6 8 8 8h60.4l24.7 523c1.6 34.1 29.8 61 63.9 61h454c34.2 0 62.3-26.8 63.9-61l24.7-523H888c4.4 0 8-3.6 8-8v-32c0-17.7-14.3-32-32-32zM731.3 840H292.7l-24.2-512h487l-24.2 512z"
                  />
                </svg>
              </span>
            </button>
          </span>
        </div>
      </div>
      <div
        class="ant-upload-list-item-container"
      >
        <div
          class="ant-upload-list-item ant-upload-list-item-error"
        >
          <div
            class="ant-upload-list-item-thumbnail ant-upload-list-item-file"
          >
            <span
              aria-label="picture"
              class="anticon anticon-picture"
              role="img"
            >
              <svg
                aria-hidden="true"
                data-icon="picture"
                fill="currentColor"
                focusable="false"
                height="1em"
                viewBox="64 64 896 896"
                width="1em"
              >
                <path
                  d="M928 160H96c-17.7 0-32 14.3-32 32v640c0 17.7 14.3 32 32 32h832c17.7 0 32-14.3 32-32V192c0-17.7-14.3-32-32-32zm-40 632H136v-39.9l138.5-164.3 150.1 178L658.1 489 888 761.6V792zm0-129.8L664.2 396.8c-3.2-3.8-9-3.8-12.2 0L424.6 666.4l-144-170.7c-3.2-3.8-9-3.8-12.2 0L136 652.7V232h752v430.2z"
                  fill="#1890ff"
                />
                <path
                  d="M424.6 765.8l-150.1-178L136 752.1V792h752v-30.4L658.1 489z"
                  fill="#e6f7ff"
                />
                <path
                  d="M136 652.7l132.4-157c3.2-3.8 9-3.8 12.2 0l144 170.7L652 396.8c3.2-3.8 9-3.8 12.2 0L888 662.2V232H136v420.7zM304 280a88 88 0 110 176 88 88 0 010-176z"
                  fill="#e6f7ff"
                />
                <path
                  d="M276 368a28 28 0 1056 0 28 28 0 10-56 0z"
                  fill="#e6f7ff"
                />
                <path
                  d="M304 456a88 88 0 100-176 88 88 0 000 176zm0-116c15.5 0 28 12.5 28 28s-12.5 28-28 28-28-12.5-28-28 12.5-28 28-28z"
                  fill="#1890ff"
                />
              </svg>
            </span>
          </div>
          <span
            class="ant-upload-list-item-name"
            title="zzz.png"
          >
            zzz.png
          </span>
          <span
            class="ant-upload-list-item-actions picture"
          >
            <button
              class="ant-btn ant-btn-text ant-btn-sm ant-btn-icon-only ant-upload-list-item-action"
              title="Remove file"
              type="button"
            >
              <span
                aria-label="delete"
                class="anticon anticon-delete"
                role="img"
                tabindex="-1"
              >
                <svg
                  aria-hidden="true"
                  data-icon="delete"
                  fill="currentColor"
                  focusable="false"
                  height="1em"
                  viewBox="64 64 896 896"
                  width="1em"
                >
                  <path
                    d="M360 184h-8c4.4 0 8-3.6 8-8v8h304v-8c0 4.4 3.6 8 8 8h-8v72h72v-80c0-35.3-28.7-64-64-64H352c-35.3 0-64 28.7-64 64v80h72v-72zm504 72H160c-17.7 0-32 14.3-32 32v32c0 4.4 3.6 8 8 8h60.4l24.7 523c1.6 34.1 29.8 61 63.9 61h454c34.2 0 62.3-26.8 63.9-61l24.7-523H888c4.4 0 8-3.6 8-8v-32c0-17.7-14.3-32-32-32zM731.3 840H292.7l-24.2-512h487l-24.2 512z"
                  />
                </svg>
              </span>
            </button>
          </span>
        </div>
        <div>
          <div
            class="ant-tooltip"
            style="opacity:0"
          >
            <div
              class="ant-tooltip-content"
            >
              <div
                class="ant-tooltip-arrow"
              >
                <span
                  class="ant-tooltip-arrow-content"
                />
              </div>
              <div
                class="ant-tooltip-inner"
                role="tooltip"
              >
                Upload error
              </div>
            </div>
          </div>
        </div>
      </div>
    </div>
  </span>,
  <br />,
  <br />,
  <span
    class="ant-upload-wrapper upload-list-inline"
  >
    <div
      class="ant-upload ant-upload-select"
    >
      <span
        class="ant-upload"
        role="button"
        tabindex="0"
      >
        <input
          accept=""
          style="display:none"
          type="file"
        />
        <button
          class="ant-btn ant-btn-default"
          type="button"
        >
          <span
            aria-label="upload"
            class="anticon anticon-upload"
            role="img"
          >
            <svg
              aria-hidden="true"
              data-icon="upload"
              fill="currentColor"
              focusable="false"
              height="1em"
              viewBox="64 64 896 896"
              width="1em"
            >
              <path
                d="M400 317.7h73.9V656c0 4.4 3.6 8 8 8h60c4.4 0 8-3.6 8-8V317.7H624c6.7 0 10.4-7.7 6.3-12.9L518.3 163a8 8 0 00-12.6 0l-112 141.7c-4.1 5.3-.4 13 6.3 13zM878 626h-60c-4.4 0-8 3.6-8 8v154H214V634c0-4.4-3.6-8-8-8h-60c-4.4 0-8 3.6-8 8v198c0 17.7 14.3 32 32 32h684c17.7 0 32-14.3 32-32V634c0-4.4-3.6-8-8-8z"
              />
            </svg>
          </span>
          <span>
            Upload
          </span>
        </button>
      </span>
    </div>
    <div
      class="ant-upload-list ant-upload-list-picture"
    >
      <div
        class="ant-upload-list-item-container"
      >
        <div
          class="ant-upload-list-item ant-upload-list-item-uploading"
        >
          <div
            class="ant-upload-list-item-thumbnail"
          >
            <span
              aria-label="loading"
              class="anticon anticon-loading anticon-spin"
              role="img"
            >
              <svg
                aria-hidden="true"
                data-icon="loading"
                fill="currentColor"
                focusable="false"
                height="1em"
                viewBox="0 0 1024 1024"
                width="1em"
              >
                <path
                  d="M988 548c-19.9 0-36-16.1-36-36 0-59.4-11.6-117-34.6-171.3a440.45 440.45 0 00-94.3-139.9 437.71 437.71 0 00-139.9-94.3C629 83.6 571.4 72 512 72c-19.9 0-36-16.1-36-36s16.1-36 36-36c69.1 0 136.2 13.5 199.3 40.3C772.3 66 827 103 874 150c47 47 83.9 101.8 109.7 162.7 26.7 63.1 40.2 130.2 40.2 199.3.1 19.9-16 36-35.9 36z"
                />
              </svg>
            </span>
          </div>
          <span
            class="ant-upload-list-item-name"
            title="xxx.png"
          >
            xxx.png
          </span>
          <span
            class="ant-upload-list-item-actions picture"
          >
            <button
              class="ant-btn ant-btn-text ant-btn-sm ant-btn-icon-only ant-upload-list-item-action"
              title="Remove file"
              type="button"
            >
              <span
                aria-label="delete"
                class="anticon anticon-delete"
                role="img"
                tabindex="-1"
              >
                <svg
                  aria-hidden="true"
                  data-icon="delete"
                  fill="currentColor"
                  focusable="false"
                  height="1em"
                  viewBox="64 64 896 896"
                  width="1em"
                >
                  <path
                    d="M360 184h-8c4.4 0 8-3.6 8-8v8h304v-8c0 4.4 3.6 8 8 8h-8v72h72v-80c0-35.3-28.7-64-64-64H352c-35.3 0-64 28.7-64 64v80h72v-72zm504 72H160c-17.7 0-32 14.3-32 32v32c0 4.4 3.6 8 8 8h60.4l24.7 523c1.6 34.1 29.8 61 63.9 61h454c34.2 0 62.3-26.8 63.9-61l24.7-523H888c4.4 0 8-3.6 8-8v-32c0-17.7-14.3-32-32-32zM731.3 840H292.7l-24.2-512h487l-24.2 512z"
                  />
                </svg>
              </span>
            </button>
          </span>
        </div>
      </div>
      <div
        class="ant-upload-list-item-container"
      >
        <div
          class="ant-upload-list-item ant-upload-list-item-done"
        >
          <a
            class="ant-upload-list-item-thumbnail"
            href="https://zos.alipayobjects.com/rmsportal/jkjgkEfvpUPVyRjUImniVslZfWPnJuuZ.png"
            rel="noopener noreferrer"
            target="_blank"
          >
            <img
              alt="yyy.png"
              class="ant-upload-list-item-image"
              src="https://zos.alipayobjects.com/rmsportal/jkjgkEfvpUPVyRjUImniVslZfWPnJuuZ.png"
            />
          </a>
          <a
            class="ant-upload-list-item-name"
            href="https://zos.alipayobjects.com/rmsportal/jkjgkEfvpUPVyRjUImniVslZfWPnJuuZ.png"
            rel="noopener noreferrer"
            target="_blank"
            title="yyy.png"
          >
            yyy.png
          </a>
          <span
            class="ant-upload-list-item-actions picture"
          >
            <button
              class="ant-btn ant-btn-text ant-btn-sm ant-btn-icon-only ant-upload-list-item-action"
              title="Remove file"
              type="button"
            >
              <span
                aria-label="delete"
                class="anticon anticon-delete"
                role="img"
                tabindex="-1"
              >
                <svg
                  aria-hidden="true"
                  data-icon="delete"
                  fill="currentColor"
                  focusable="false"
                  height="1em"
                  viewBox="64 64 896 896"
                  width="1em"
                >
                  <path
                    d="M360 184h-8c4.4 0 8-3.6 8-8v8h304v-8c0 4.4 3.6 8 8 8h-8v72h72v-80c0-35.3-28.7-64-64-64H352c-35.3 0-64 28.7-64 64v80h72v-72zm504 72H160c-17.7 0-32 14.3-32 32v32c0 4.4 3.6 8 8 8h60.4l24.7 523c1.6 34.1 29.8 61 63.9 61h454c34.2 0 62.3-26.8 63.9-61l24.7-523H888c4.4 0 8-3.6 8-8v-32c0-17.7-14.3-32-32-32zM731.3 840H292.7l-24.2-512h487l-24.2 512z"
                  />
                </svg>
              </span>
            </button>
          </span>
        </div>
      </div>
      <div
        class="ant-upload-list-item-container"
      >
        <div
          class="ant-upload-list-item ant-upload-list-item-error"
        >
          <div
            class="ant-upload-list-item-thumbnail ant-upload-list-item-file"
          >
            <span
              aria-label="picture"
              class="anticon anticon-picture"
              role="img"
            >
              <svg
                aria-hidden="true"
                data-icon="picture"
                fill="currentColor"
                focusable="false"
                height="1em"
                viewBox="64 64 896 896"
                width="1em"
              >
                <path
                  d="M928 160H96c-17.7 0-32 14.3-32 32v640c0 17.7 14.3 32 32 32h832c17.7 0 32-14.3 32-32V192c0-17.7-14.3-32-32-32zm-40 632H136v-39.9l138.5-164.3 150.1 178L658.1 489 888 761.6V792zm0-129.8L664.2 396.8c-3.2-3.8-9-3.8-12.2 0L424.6 666.4l-144-170.7c-3.2-3.8-9-3.8-12.2 0L136 652.7V232h752v430.2z"
                  fill="#1890ff"
                />
                <path
                  d="M424.6 765.8l-150.1-178L136 752.1V792h752v-30.4L658.1 489z"
                  fill="#e6f7ff"
                />
                <path
                  d="M136 652.7l132.4-157c3.2-3.8 9-3.8 12.2 0l144 170.7L652 396.8c3.2-3.8 9-3.8 12.2 0L888 662.2V232H136v420.7zM304 280a88 88 0 110 176 88 88 0 010-176z"
                  fill="#e6f7ff"
                />
                <path
                  d="M276 368a28 28 0 1056 0 28 28 0 10-56 0z"
                  fill="#e6f7ff"
                />
                <path
                  d="M304 456a88 88 0 100-176 88 88 0 000 176zm0-116c15.5 0 28 12.5 28 28s-12.5 28-28 28-28-12.5-28-28 12.5-28 28-28z"
                  fill="#1890ff"
                />
              </svg>
            </span>
          </div>
          <span
            class="ant-upload-list-item-name"
            title="zzz.png"
          >
            zzz.png
          </span>
          <span
            class="ant-upload-list-item-actions picture"
          >
            <button
              class="ant-btn ant-btn-text ant-btn-sm ant-btn-icon-only ant-upload-list-item-action"
              title="Remove file"
              type="button"
            >
              <span
                aria-label="delete"
                class="anticon anticon-delete"
                role="img"
                tabindex="-1"
              >
                <svg
                  aria-hidden="true"
                  data-icon="delete"
                  fill="currentColor"
                  focusable="false"
                  height="1em"
                  viewBox="64 64 896 896"
                  width="1em"
                >
                  <path
                    d="M360 184h-8c4.4 0 8-3.6 8-8v8h304v-8c0 4.4 3.6 8 8 8h-8v72h72v-80c0-35.3-28.7-64-64-64H352c-35.3 0-64 28.7-64 64v80h72v-72zm504 72H160c-17.7 0-32 14.3-32 32v32c0 4.4 3.6 8 8 8h60.4l24.7 523c1.6 34.1 29.8 61 63.9 61h454c34.2 0 62.3-26.8 63.9-61l24.7-523H888c4.4 0 8-3.6 8-8v-32c0-17.7-14.3-32-32-32zM731.3 840H292.7l-24.2-512h487l-24.2 512z"
                  />
                </svg>
              </span>
            </button>
          </span>
        </div>
        <div>
          <div
            class="ant-tooltip"
            style="opacity:0"
          >
            <div
              class="ant-tooltip-content"
            >
              <div
                class="ant-tooltip-arrow"
              >
                <span
                  class="ant-tooltip-arrow-content"
                />
              </div>
              <div
                class="ant-tooltip-inner"
                role="tooltip"
              >
                Upload error
              </div>
            </div>
          </div>
        </div>
      </div>
    </div>
  </span>,
]
`;

exports[`renders ./components/upload/demo/preview-file.md extend context correctly 1`] = `
<span
  class="ant-upload-wrapper"
>
  <div
    class="ant-upload ant-upload-select"
  >
    <span
      class="ant-upload"
      role="button"
      tabindex="0"
    >
      <input
        accept=""
        style="display:none"
        type="file"
      />
      <button
        class="ant-btn ant-btn-default"
        type="button"
      >
        <span
          aria-label="upload"
          class="anticon anticon-upload"
          role="img"
        >
          <svg
            aria-hidden="true"
            data-icon="upload"
            fill="currentColor"
            focusable="false"
            height="1em"
            viewBox="64 64 896 896"
            width="1em"
          >
            <path
              d="M400 317.7h73.9V656c0 4.4 3.6 8 8 8h60c4.4 0 8-3.6 8-8V317.7H624c6.7 0 10.4-7.7 6.3-12.9L518.3 163a8 8 0 00-12.6 0l-112 141.7c-4.1 5.3-.4 13 6.3 13zM878 626h-60c-4.4 0-8 3.6-8 8v154H214V634c0-4.4-3.6-8-8-8h-60c-4.4 0-8 3.6-8 8v198c0 17.7 14.3 32 32 32h684c17.7 0 32-14.3 32-32V634c0-4.4-3.6-8-8-8z"
            />
          </svg>
        </span>
        <span>
          Upload
        </span>
      </button>
    </span>
  </div>
  <div
    class="ant-upload-list ant-upload-list-picture"
  />
</span>
`;

exports[`renders ./components/upload/demo/transform-file.md extend context correctly 1`] = `
<span
  class="ant-upload-wrapper"
>
  <div
    class="ant-upload ant-upload-select"
  >
    <span
      class="ant-upload"
      role="button"
      tabindex="0"
    >
      <input
        accept=""
        style="display:none"
        type="file"
      />
      <button
        class="ant-btn ant-btn-default"
        type="button"
      >
        <span
          aria-label="upload"
          class="anticon anticon-upload"
          role="img"
        >
          <svg
            aria-hidden="true"
            data-icon="upload"
            fill="currentColor"
            focusable="false"
            height="1em"
            viewBox="64 64 896 896"
            width="1em"
          >
            <path
              d="M400 317.7h73.9V656c0 4.4 3.6 8 8 8h60c4.4 0 8-3.6 8-8V317.7H624c6.7 0 10.4-7.7 6.3-12.9L518.3 163a8 8 0 00-12.6 0l-112 141.7c-4.1 5.3-.4 13 6.3 13zM878 626h-60c-4.4 0-8 3.6-8 8v154H214V634c0-4.4-3.6-8-8-8h-60c-4.4 0-8 3.6-8 8v198c0 17.7 14.3 32 32 32h684c17.7 0 32-14.3 32-32V634c0-4.4-3.6-8-8-8z"
            />
          </svg>
        </span>
        <span>
          Upload
        </span>
      </button>
    </span>
  </div>
  <div
    class="ant-upload-list ant-upload-list-picture"
  />
</span>
`;

exports[`renders ./components/upload/demo/upload-custom-action-icon.md extend context correctly 1`] = `
<span
  class="ant-upload-wrapper"
>
  <div
    class="ant-upload ant-upload-select"
  >
    <span
      class="ant-upload"
      role="button"
      tabindex="0"
    >
      <input
        accept=""
        style="display:none"
        type="file"
      />
      <button
        class="ant-btn ant-btn-default"
        type="button"
      >
        <span
          aria-label="upload"
          class="anticon anticon-upload"
          role="img"
        >
          <svg
            aria-hidden="true"
            data-icon="upload"
            fill="currentColor"
            focusable="false"
            height="1em"
            viewBox="64 64 896 896"
            width="1em"
          >
            <path
              d="M400 317.7h73.9V656c0 4.4 3.6 8 8 8h60c4.4 0 8-3.6 8-8V317.7H624c6.7 0 10.4-7.7 6.3-12.9L518.3 163a8 8 0 00-12.6 0l-112 141.7c-4.1 5.3-.4 13 6.3 13zM878 626h-60c-4.4 0-8 3.6-8 8v154H214V634c0-4.4-3.6-8-8-8h-60c-4.4 0-8 3.6-8 8v198c0 17.7 14.3 32 32 32h684c17.7 0 32-14.3 32-32V634c0-4.4-3.6-8-8-8z"
            />
          </svg>
        </span>
        <span>
          Upload
        </span>
      </button>
    </span>
  </div>
  <div
    class="ant-upload-list ant-upload-list-text"
  >
    <div
      class="ant-upload-list-item-container"
    >
      <div
        class="ant-upload-list-item ant-upload-list-item-done"
      >
        <div
          class="ant-upload-icon"
        >
          <span
            aria-label="paper-clip"
            class="anticon anticon-paper-clip"
            role="img"
          >
            <svg
              aria-hidden="true"
              data-icon="paper-clip"
              fill="currentColor"
              focusable="false"
              height="1em"
              viewBox="64 64 896 896"
              width="1em"
            >
              <path
                d="M779.3 196.6c-94.2-94.2-247.6-94.2-341.7 0l-261 260.8c-1.7 1.7-2.6 4-2.6 6.4s.9 4.7 2.6 6.4l36.9 36.9a9 9 0 0012.7 0l261-260.8c32.4-32.4 75.5-50.2 121.3-50.2s88.9 17.8 121.2 50.2c32.4 32.4 50.2 75.5 50.2 121.2 0 45.8-17.8 88.8-50.2 121.2l-266 265.9-43.1 43.1c-40.3 40.3-105.8 40.3-146.1 0-19.5-19.5-30.2-45.4-30.2-73s10.7-53.5 30.2-73l263.9-263.8c6.7-6.6 15.5-10.3 24.9-10.3h.1c9.4 0 18.1 3.7 24.7 10.3 6.7 6.7 10.3 15.5 10.3 24.9 0 9.3-3.7 18.1-10.3 24.7L372.4 653c-1.7 1.7-2.6 4-2.6 6.4s.9 4.7 2.6 6.4l36.9 36.9a9 9 0 0012.7 0l215.6-215.6c19.9-19.9 30.8-46.3 30.8-74.4s-11-54.6-30.8-74.4c-41.1-41.1-107.9-41-149 0L463 364 224.8 602.1A172.22 172.22 0 00174 724.8c0 46.3 18.1 89.8 50.8 122.5 33.9 33.8 78.3 50.7 122.7 50.7 44.4 0 88.8-16.9 122.6-50.7l309.2-309C824.8 492.7 850 432 850 367.5c.1-64.6-25.1-125.3-70.7-170.9z"
              />
            </svg>
          </span>
        </div>
        <a
          class="ant-upload-list-item-name"
          href="http://www.baidu.com/xxx.png"
          rel="noopener noreferrer"
          target="_blank"
          title="xxx.png"
        >
          xxx.png
        </a>
        <span
          class="ant-upload-list-item-actions"
        >
          <button
            class="ant-btn ant-btn-text ant-btn-sm ant-upload-list-item-action"
            title="Download file"
            type="button"
          >
            <span>
              Download
            </span>
          </button>
          <button
            class="ant-btn ant-btn-text ant-btn-sm ant-btn-icon-only ant-upload-list-item-action"
            title="Remove file"
            type="button"
          >
            <span
              aria-label="star"
              class="anticon anticon-star"
              role="img"
              tabindex="-1"
            >
              <svg
                aria-hidden="true"
                data-icon="star"
                fill="currentColor"
                focusable="false"
                height="1em"
                viewBox="64 64 896 896"
                width="1em"
              >
                <path
                  d="M908.1 353.1l-253.9-36.9L540.7 86.1c-3.1-6.3-8.2-11.4-14.5-14.5-15.8-7.8-35-1.3-42.9 14.5L369.8 316.2l-253.9 36.9c-7 1-13.4 4.3-18.3 9.3a32.05 32.05 0 00.6 45.3l183.7 179.1-43.4 252.9a31.95 31.95 0 0046.4 33.7L512 754l227.1 119.4c6.2 3.3 13.4 4.4 20.3 3.2 17.4-3 29.1-19.5 26.1-36.9l-43.4-252.9 183.7-179.1c5-4.9 8.3-11.3 9.3-18.3 2.7-17.5-9.5-33.7-27-36.3zM664.8 561.6l36.1 210.3L512 672.7 323.1 772l36.1-210.3-152.8-149L417.6 382 512 190.7 606.4 382l211.2 30.7-152.8 148.9z"
                />
              </svg>
            </span>
          </button>
        </span>
      </div>
    </div>
    <div
      class="ant-upload-list-item-container"
    >
      <div
        class="ant-upload-list-item ant-upload-list-item-done"
      >
        <div
          class="ant-upload-icon"
        >
          <span
            aria-label="paper-clip"
            class="anticon anticon-paper-clip"
            role="img"
          >
            <svg
              aria-hidden="true"
              data-icon="paper-clip"
              fill="currentColor"
              focusable="false"
              height="1em"
              viewBox="64 64 896 896"
              width="1em"
            >
              <path
                d="M779.3 196.6c-94.2-94.2-247.6-94.2-341.7 0l-261 260.8c-1.7 1.7-2.6 4-2.6 6.4s.9 4.7 2.6 6.4l36.9 36.9a9 9 0 0012.7 0l261-260.8c32.4-32.4 75.5-50.2 121.3-50.2s88.9 17.8 121.2 50.2c32.4 32.4 50.2 75.5 50.2 121.2 0 45.8-17.8 88.8-50.2 121.2l-266 265.9-43.1 43.1c-40.3 40.3-105.8 40.3-146.1 0-19.5-19.5-30.2-45.4-30.2-73s10.7-53.5 30.2-73l263.9-263.8c6.7-6.6 15.5-10.3 24.9-10.3h.1c9.4 0 18.1 3.7 24.7 10.3 6.7 6.7 10.3 15.5 10.3 24.9 0 9.3-3.7 18.1-10.3 24.7L372.4 653c-1.7 1.7-2.6 4-2.6 6.4s.9 4.7 2.6 6.4l36.9 36.9a9 9 0 0012.7 0l215.6-215.6c19.9-19.9 30.8-46.3 30.8-74.4s-11-54.6-30.8-74.4c-41.1-41.1-107.9-41-149 0L463 364 224.8 602.1A172.22 172.22 0 00174 724.8c0 46.3 18.1 89.8 50.8 122.5 33.9 33.8 78.3 50.7 122.7 50.7 44.4 0 88.8-16.9 122.6-50.7l309.2-309C824.8 492.7 850 432 850 367.5c.1-64.6-25.1-125.3-70.7-170.9z"
              />
            </svg>
          </span>
        </div>
        <a
          class="ant-upload-list-item-name"
          href="http://www.baidu.com/yyy.png"
          rel="noopener noreferrer"
          target="_blank"
          title="yyy.png"
        >
          yyy.png
        </a>
        <span
          class="ant-upload-list-item-actions"
        >
          <button
            class="ant-btn ant-btn-text ant-btn-sm ant-upload-list-item-action"
            title="Download file"
            type="button"
          >
            <span>
              Download
            </span>
          </button>
          <button
            class="ant-btn ant-btn-text ant-btn-sm ant-btn-icon-only ant-upload-list-item-action"
            title="Remove file"
            type="button"
          >
            <span
              aria-label="star"
              class="anticon anticon-star"
              role="img"
              tabindex="-1"
            >
              <svg
                aria-hidden="true"
                data-icon="star"
                fill="currentColor"
                focusable="false"
                height="1em"
                viewBox="64 64 896 896"
                width="1em"
              >
                <path
                  d="M908.1 353.1l-253.9-36.9L540.7 86.1c-3.1-6.3-8.2-11.4-14.5-14.5-15.8-7.8-35-1.3-42.9 14.5L369.8 316.2l-253.9 36.9c-7 1-13.4 4.3-18.3 9.3a32.05 32.05 0 00.6 45.3l183.7 179.1-43.4 252.9a31.95 31.95 0 0046.4 33.7L512 754l227.1 119.4c6.2 3.3 13.4 4.4 20.3 3.2 17.4-3 29.1-19.5 26.1-36.9l-43.4-252.9 183.7-179.1c5-4.9 8.3-11.3 9.3-18.3 2.7-17.5-9.5-33.7-27-36.3zM664.8 561.6l36.1 210.3L512 672.7 323.1 772l36.1-210.3-152.8-149L417.6 382 512 190.7 606.4 382l211.2 30.7-152.8 148.9z"
                />
              </svg>
            </span>
          </button>
        </span>
      </div>
    </div>
    <div
      class="ant-upload-list-item-container"
    >
      <div
        class="ant-upload-list-item ant-upload-list-item-error"
      >
        <div
          class="ant-upload-icon"
        >
          <span
            aria-label="paper-clip"
            class="anticon anticon-paper-clip"
            role="img"
          >
            <svg
              aria-hidden="true"
              data-icon="paper-clip"
              fill="currentColor"
              focusable="false"
              height="1em"
              viewBox="64 64 896 896"
              width="1em"
            >
              <path
                d="M779.3 196.6c-94.2-94.2-247.6-94.2-341.7 0l-261 260.8c-1.7 1.7-2.6 4-2.6 6.4s.9 4.7 2.6 6.4l36.9 36.9a9 9 0 0012.7 0l261-260.8c32.4-32.4 75.5-50.2 121.3-50.2s88.9 17.8 121.2 50.2c32.4 32.4 50.2 75.5 50.2 121.2 0 45.8-17.8 88.8-50.2 121.2l-266 265.9-43.1 43.1c-40.3 40.3-105.8 40.3-146.1 0-19.5-19.5-30.2-45.4-30.2-73s10.7-53.5 30.2-73l263.9-263.8c6.7-6.6 15.5-10.3 24.9-10.3h.1c9.4 0 18.1 3.7 24.7 10.3 6.7 6.7 10.3 15.5 10.3 24.9 0 9.3-3.7 18.1-10.3 24.7L372.4 653c-1.7 1.7-2.6 4-2.6 6.4s.9 4.7 2.6 6.4l36.9 36.9a9 9 0 0012.7 0l215.6-215.6c19.9-19.9 30.8-46.3 30.8-74.4s-11-54.6-30.8-74.4c-41.1-41.1-107.9-41-149 0L463 364 224.8 602.1A172.22 172.22 0 00174 724.8c0 46.3 18.1 89.8 50.8 122.5 33.9 33.8 78.3 50.7 122.7 50.7 44.4 0 88.8-16.9 122.6-50.7l309.2-309C824.8 492.7 850 432 850 367.5c.1-64.6-25.1-125.3-70.7-170.9z"
              />
            </svg>
          </span>
        </div>
        <a
          class="ant-upload-list-item-name"
          href="http://www.baidu.com/zzz.png"
          rel="noopener noreferrer"
          target="_blank"
          title="zzz.png"
        >
          zzz.png
        </a>
        <span
          class="ant-upload-list-item-actions"
        >
          <button
            class="ant-btn ant-btn-text ant-btn-sm ant-btn-icon-only ant-upload-list-item-action"
            title="Remove file"
            type="button"
          >
            <span
              aria-label="star"
              class="anticon anticon-star"
              role="img"
              tabindex="-1"
            >
              <svg
                aria-hidden="true"
                data-icon="star"
                fill="currentColor"
                focusable="false"
                height="1em"
                viewBox="64 64 896 896"
                width="1em"
              >
                <path
                  d="M908.1 353.1l-253.9-36.9L540.7 86.1c-3.1-6.3-8.2-11.4-14.5-14.5-15.8-7.8-35-1.3-42.9 14.5L369.8 316.2l-253.9 36.9c-7 1-13.4 4.3-18.3 9.3a32.05 32.05 0 00.6 45.3l183.7 179.1-43.4 252.9a31.95 31.95 0 0046.4 33.7L512 754l227.1 119.4c6.2 3.3 13.4 4.4 20.3 3.2 17.4-3 29.1-19.5 26.1-36.9l-43.4-252.9 183.7-179.1c5-4.9 8.3-11.3 9.3-18.3 2.7-17.5-9.5-33.7-27-36.3zM664.8 561.6l36.1 210.3L512 672.7 323.1 772l36.1-210.3-152.8-149L417.6 382 512 190.7 606.4 382l211.2 30.7-152.8 148.9z"
                />
              </svg>
            </span>
          </button>
        </span>
      </div>
      <div>
        <div
          class="ant-tooltip"
          style="opacity:0"
        >
          <div
            class="ant-tooltip-content"
          >
            <div
              class="ant-tooltip-arrow"
            >
              <span
                class="ant-tooltip-arrow-content"
              />
            </div>
            <div
              class="ant-tooltip-inner"
              role="tooltip"
            >
              Server Error 500
            </div>
          </div>
        </div>
      </div>
    </div>
  </div>
</span>
`;

exports[`renders ./components/upload/demo/upload-manually.md extend context correctly 1`] = `
Array [
  <span
    class="ant-upload-wrapper"
  >
    <div
      class="ant-upload ant-upload-select"
    >
      <span
        class="ant-upload"
        role="button"
        tabindex="0"
      >
        <input
          accept=""
          style="display:none"
          type="file"
        />
        <button
          class="ant-btn ant-btn-default"
          type="button"
        >
          <span
            aria-label="upload"
            class="anticon anticon-upload"
            role="img"
          >
            <svg
              aria-hidden="true"
              data-icon="upload"
              fill="currentColor"
              focusable="false"
              height="1em"
              viewBox="64 64 896 896"
              width="1em"
            >
              <path
                d="M400 317.7h73.9V656c0 4.4 3.6 8 8 8h60c4.4 0 8-3.6 8-8V317.7H624c6.7 0 10.4-7.7 6.3-12.9L518.3 163a8 8 0 00-12.6 0l-112 141.7c-4.1 5.3-.4 13 6.3 13zM878 626h-60c-4.4 0-8 3.6-8 8v154H214V634c0-4.4-3.6-8-8-8h-60c-4.4 0-8 3.6-8 8v198c0 17.7 14.3 32 32 32h684c17.7 0 32-14.3 32-32V634c0-4.4-3.6-8-8-8z"
              />
            </svg>
          </span>
          <span>
            Select File
          </span>
        </button>
      </span>
    </div>
    <div
      class="ant-upload-list ant-upload-list-text"
    />
  </span>,
  <button
    class="ant-btn ant-btn-primary"
    disabled=""
    style="margin-top:16px"
    type="button"
  >
    <span>
      Start Upload
    </span>
  </button>,
]
`;

exports[`renders ./components/upload/demo/upload-png-only.md extend context correctly 1`] = `
<span
  class="ant-upload-wrapper"
>
  <div
    class="ant-upload ant-upload-select"
  >
    <span
      class="ant-upload"
      role="button"
      tabindex="0"
    >
      <input
        accept=""
        style="display:none"
        type="file"
      />
      <button
        class="ant-btn ant-btn-default"
        type="button"
      >
        <span
          aria-label="upload"
          class="anticon anticon-upload"
          role="img"
        >
          <svg
            aria-hidden="true"
            data-icon="upload"
            fill="currentColor"
            focusable="false"
            height="1em"
            viewBox="64 64 896 896"
            width="1em"
          >
            <path
              d="M400 317.7h73.9V656c0 4.4 3.6 8 8 8h60c4.4 0 8-3.6 8-8V317.7H624c6.7 0 10.4-7.7 6.3-12.9L518.3 163a8 8 0 00-12.6 0l-112 141.7c-4.1 5.3-.4 13 6.3 13zM878 626h-60c-4.4 0-8 3.6-8 8v154H214V634c0-4.4-3.6-8-8-8h-60c-4.4 0-8 3.6-8 8v198c0 17.7 14.3 32 32 32h684c17.7 0 32-14.3 32-32V634c0-4.4-3.6-8-8-8z"
            />
          </svg>
        </span>
        <span>
          Upload png only
        </span>
      </button>
    </span>
  </div>
  <div
    class="ant-upload-list ant-upload-list-text"
  />
</span>
`;

exports[`renders ./components/upload/demo/upload-with-aliyun-oss.md extend context correctly 1`] = `
<form
  class="ant-form ant-form-horizontal"
>
  <div
    class="ant-form-item"
  >
    <div
      class="ant-row ant-form-item-row"
    >
      <div
        class="ant-col ant-col-4 ant-form-item-label"
      >
        <label
          class=""
          for="photos"
          title="Photos"
        >
          Photos
        </label>
      </div>
      <div
        class="ant-col ant-form-item-control"
      >
        <div
          class="ant-form-item-control-input"
        >
<<<<<<< HEAD
          <span
            class="ant-upload-wrapper"
          >
            <div
              class="ant-upload ant-upload-select"
=======
          <div
            class="ant-form-item-control-input-content"
          >
            <span
              class=""
>>>>>>> 03ea767c
            >
              <div
                class="ant-upload ant-upload-select ant-upload-select-text"
              >
                <span
                  class="ant-upload"
                  role="button"
                  tabindex="0"
                >
                  <input
                    accept=""
                    style="display:none"
                    type="file"
                  />
                  <button
                    class="ant-btn ant-btn-default"
                    type="button"
                  >
                    <span
                      aria-label="upload"
                      class="anticon anticon-upload"
                      role="img"
                    >
                      <svg
                        aria-hidden="true"
                        data-icon="upload"
                        fill="currentColor"
                        focusable="false"
                        height="1em"
                        viewBox="64 64 896 896"
                        width="1em"
                      >
                        <path
                          d="M400 317.7h73.9V656c0 4.4 3.6 8 8 8h60c4.4 0 8-3.6 8-8V317.7H624c6.7 0 10.4-7.7 6.3-12.9L518.3 163a8 8 0 00-12.6 0l-112 141.7c-4.1 5.3-.4 13 6.3 13zM878 626h-60c-4.4 0-8 3.6-8 8v154H214V634c0-4.4-3.6-8-8-8h-60c-4.4 0-8 3.6-8 8v198c0 17.7 14.3 32 32 32h684c17.7 0 32-14.3 32-32V634c0-4.4-3.6-8-8-8z"
                        />
                      </svg>
                    </span>
                    <span>
                      Click to Upload
                    </span>
                  </button>
                </span>
              </div>
              <div
                class="ant-upload-list ant-upload-list-text"
              />
            </span>
          </div>
        </div>
      </div>
    </div>
  </div>
</form>
`;<|MERGE_RESOLUTION|>--- conflicted
+++ resolved
@@ -3714,22 +3714,14 @@
         <div
           class="ant-form-item-control-input"
         >
-<<<<<<< HEAD
-          <span
-            class="ant-upload-wrapper"
-          >
-            <div
-              class="ant-upload ant-upload-select"
-=======
           <div
             class="ant-form-item-control-input-content"
           >
             <span
-              class=""
->>>>>>> 03ea767c
+              class="ant-upload-wrapper"
             >
               <div
-                class="ant-upload ant-upload-select ant-upload-select-text"
+                class="ant-upload ant-upload-select"
               >
                 <span
                   class="ant-upload"
