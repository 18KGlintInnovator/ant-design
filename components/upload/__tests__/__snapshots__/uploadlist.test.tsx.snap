// Jest Snapshot v1, https://goo.gl/fbAQLP

exports[`Upload List handle error 1`] = `
<<<<<<< HEAD
<span
  class="ant-upload-wrapper"
>
=======
<span>
>>>>>>> 8a454a13
  <div
    class="ant-upload ant-upload-select"
  >
    <span
      class="ant-upload"
      role="button"
      tabindex="0"
    >
      <input
        accept=""
        style="display: none;"
        type="file"
      />
      <button
        type="button"
      >
        upload
      </button>
    </span>
  </div>
  <div
    class="ant-upload-list ant-upload-list-text"
  >
    <div
      class="ant-upload-list-item-container"
      style=""
    >
      <div
        class="ant-upload-list-item ant-upload-list-item-error"
      >
        <div
          class="ant-upload-icon"
        >
          <span
            aria-label="paper-clip"
            class="anticon anticon-paper-clip"
            role="img"
          >
            <svg
              aria-hidden="true"
              data-icon="paper-clip"
              fill="currentColor"
              focusable="false"
              height="1em"
              viewBox="64 64 896 896"
              width="1em"
            >
              <path
                d="M779.3 196.6c-94.2-94.2-247.6-94.2-341.7 0l-261 260.8c-1.7 1.7-2.6 4-2.6 6.4s.9 4.7 2.6 6.4l36.9 36.9a9 9 0 0012.7 0l261-260.8c32.4-32.4 75.5-50.2 121.3-50.2s88.9 17.8 121.2 50.2c32.4 32.4 50.2 75.5 50.2 121.2 0 45.8-17.8 88.8-50.2 121.2l-266 265.9-43.1 43.1c-40.3 40.3-105.8 40.3-146.1 0-19.5-19.5-30.2-45.4-30.2-73s10.7-53.5 30.2-73l263.9-263.8c6.7-6.6 15.5-10.3 24.9-10.3h.1c9.4 0 18.1 3.7 24.7 10.3 6.7 6.7 10.3 15.5 10.3 24.9 0 9.3-3.7 18.1-10.3 24.7L372.4 653c-1.7 1.7-2.6 4-2.6 6.4s.9 4.7 2.6 6.4l36.9 36.9a9 9 0 0012.7 0l215.6-215.6c19.9-19.9 30.8-46.3 30.8-74.4s-11-54.6-30.8-74.4c-41.1-41.1-107.9-41-149 0L463 364 224.8 602.1A172.22 172.22 0 00174 724.8c0 46.3 18.1 89.8 50.8 122.5 33.9 33.8 78.3 50.7 122.7 50.7 44.4 0 88.8-16.9 122.6-50.7l309.2-309C824.8 492.7 850 432 850 367.5c.1-64.6-25.1-125.3-70.7-170.9z"
              />
            </svg>
          </span>
        </div>
        <span
          class="ant-upload-list-item-name"
          title="foo.png"
        >
          foo.png
        </span>
        <span
          class="ant-upload-list-item-actions"
        >
          <button
            class="ant-btn ant-btn-text ant-btn-sm ant-btn-icon-only ant-upload-list-item-action"
            title="Remove file"
            type="button"
          >
            <span
              aria-label="delete"
              class="anticon anticon-delete"
              role="img"
              tabindex="-1"
            >
              <svg
                aria-hidden="true"
                data-icon="delete"
                fill="currentColor"
                focusable="false"
                height="1em"
                viewBox="64 64 896 896"
                width="1em"
              >
                <path
                  d="M360 184h-8c4.4 0 8-3.6 8-8v8h304v-8c0 4.4 3.6 8 8 8h-8v72h72v-80c0-35.3-28.7-64-64-64H352c-35.3 0-64 28.7-64 64v80h72v-72zm504 72H160c-17.7 0-32 14.3-32 32v32c0 4.4 3.6 8 8 8h60.4l24.7 523c1.6 34.1 29.8 61 63.9 61h454c34.2 0 62.3-26.8 63.9-61l24.7-523H888c4.4 0 8-3.6 8-8v-32c0-17.7-14.3-32-32-32zM731.3 840H292.7l-24.2-512h487l-24.2 512z"
                />
              </svg>
            </span>
          </button>
        </span>
      </div>
    </div>
  </div>
</span>
`;

exports[`Upload List itemRender 1`] = `
<div
  class="ant-upload-list ant-upload-list-text"
>
  <div
    class="ant-upload-list-item-container"
  >
    <div
      class="custom-item-render"
    >
      <span>
        uid:-1 name: xxx.png status: removed url: https://zos.alipayobjects.com/rmsportal/jkjgkEfvpUPVyRjUImniVslZfWPnJuuZ.png  1/2
      </span>
      <span
        class="custom-item-render-action-remove"
      >
        remove
      </span>
      <span
        class="custom-item-render-action-download"
      >
        download
      </span>
      <span
        class="custom-item-render-action-preview"
      >
        preview
      </span>
    </div>
  </div>
  <div
    class="ant-upload-list-item-container"
  >
    <div
      class="custom-item-render"
    >
      <span>
        uid:-2 name: yyy.png status: removed url: https://zos.alipayobjects.com/rmsportal/IQKRngzUuFzJzGzRJXUs.png  2/2
      </span>
      <span
        class="custom-item-render-action-remove"
      >
        remove
      </span>
      <span
        class="custom-item-render-action-download"
      >
        download
      </span>
      <span
        class="custom-item-render-action-preview"
      >
        preview
      </span>
    </div>
  </div>
</div>
`;

exports[`Upload List should be uploading when upload a file 1`] = `
<<<<<<< HEAD
<span
  class="ant-upload-wrapper"
>
=======
<span>
>>>>>>> 8a454a13
  <div
    class="ant-upload ant-upload-select"
  >
    <span
      class="ant-upload"
      role="button"
      tabindex="0"
    >
      <input
        accept=""
        style="display: none;"
        type="file"
      />
      <button
        type="button"
      >
        upload
      </button>
    </span>
  </div>
  <div
    class="ant-upload-list ant-upload-list-text"
  >
    <div
      class="ant-upload-list-item-container ant-upload-animate-appear ant-upload-animate-appear-start ant-upload-animate"
      style="height: 0px; opacity: 0;"
    >
      <div
        class="ant-upload-list-item ant-upload-list-item-uploading"
      >
        <div
          class="ant-upload-icon"
        >
          <span
            aria-label="loading"
            class="anticon anticon-loading anticon-spin"
            role="img"
          >
            <svg
              aria-hidden="true"
              data-icon="loading"
              fill="currentColor"
              focusable="false"
              height="1em"
              viewBox="0 0 1024 1024"
              width="1em"
            >
              <path
                d="M988 548c-19.9 0-36-16.1-36-36 0-59.4-11.6-117-34.6-171.3a440.45 440.45 0 00-94.3-139.9 437.71 437.71 0 00-139.9-94.3C629 83.6 571.4 72 512 72c-19.9 0-36-16.1-36-36s16.1-36 36-36c69.1 0 136.2 13.5 199.3 40.3C772.3 66 827 103 874 150c47 47 83.9 101.8 109.7 162.7 26.7 63.1 40.2 130.2 40.2 199.3.1 19.9-16 36-35.9 36z"
              />
            </svg>
          </span>
        </div>
        <span
          class="ant-upload-list-item-name"
          title="foo.png"
        >
          foo.png
        </span>
        <span
          class="ant-upload-list-item-actions"
        >
          <button
            class="ant-btn ant-btn-text ant-btn-sm ant-btn-icon-only ant-upload-list-item-action"
            title="Remove file"
            type="button"
          >
            <span
              aria-label="delete"
              class="anticon anticon-delete"
              role="img"
              tabindex="-1"
            >
              <svg
                aria-hidden="true"
                data-icon="delete"
                fill="currentColor"
                focusable="false"
                height="1em"
                viewBox="64 64 896 896"
                width="1em"
              >
                <path
                  d="M360 184h-8c4.4 0 8-3.6 8-8v8h304v-8c0 4.4 3.6 8 8 8h-8v72h72v-80c0-35.3-28.7-64-64-64H352c-35.3 0-64 28.7-64 64v80h72v-72zm504 72H160c-17.7 0-32 14.3-32 32v32c0 4.4 3.6 8 8 8h60.4l24.7 523c1.6 34.1 29.8 61 63.9 61h454c34.2 0 62.3-26.8 63.9-61l24.7-523H888c4.4 0 8-3.6 8-8v-32c0-17.7-14.3-32-32-32zM731.3 840H292.7l-24.2-512h487l-24.2 512z"
                />
              </svg>
            </span>
          </button>
        </span>
      </div>
    </div>
  </div>
</span>
`;

exports[`Upload List should non-image format file preview 1`] = `
<<<<<<< HEAD
<span
  class="ant-upload-wrapper"
>
=======
<span>
>>>>>>> 8a454a13
  <div
    class="ant-upload ant-upload-select"
  >
    <span
      class="ant-upload"
      role="button"
      tabindex="0"
    >
      <input
        accept=""
        style="display: none;"
        type="file"
      />
      <button
        type="button"
      >
        upload
      </button>
    </span>
  </div>
  <div
    class="ant-upload-list ant-upload-list-picture"
  >
    <div
      class="ant-upload-list-item-container"
    >
      <div
        class="ant-upload-list-item ant-upload-list-item-done"
      >
        <a
          class="ant-upload-list-item-thumbnail ant-upload-list-item-file"
          href="https://cdn.xxx.com/aaa.zip"
          rel="noopener noreferrer"
          target="_blank"
        >
          <span
            aria-label="file"
            class="anticon anticon-file"
            role="img"
          >
            <svg
              aria-hidden="true"
              data-icon="file"
              fill="currentColor"
              focusable="false"
              height="1em"
              viewBox="64 64 896 896"
              width="1em"
            >
              <path
                d="M534 352V136H232v752h560V394H576a42 42 0 01-42-42z"
                fill="#e6f7ff"
              />
              <path
                d="M854.6 288.6L639.4 73.4c-6-6-14.1-9.4-22.6-9.4H192c-17.7 0-32 14.3-32 32v832c0 17.7 14.3 32 32 32h640c17.7 0 32-14.3 32-32V311.3c0-8.5-3.4-16.7-9.4-22.7zM602 137.8L790.2 326H602V137.8zM792 888H232V136h302v216a42 42 0 0042 42h216v494z"
                fill="#1890ff"
              />
            </svg>
          </span>
        </a>
        <a
          class="ant-upload-list-item-name"
          href="https://cdn.xxx.com/aaa.zip"
          rel="noopener noreferrer"
          target="_blank"
          title="not-image"
        >
          not-image
        </a>
        <span
          class="ant-upload-list-item-actions picture"
        >
          <button
            class="ant-btn ant-btn-text ant-btn-sm ant-btn-icon-only ant-upload-list-item-action"
            title="Remove file"
            type="button"
          >
            <span
              aria-label="delete"
              class="anticon anticon-delete"
              role="img"
              tabindex="-1"
            >
              <svg
                aria-hidden="true"
                data-icon="delete"
                fill="currentColor"
                focusable="false"
                height="1em"
                viewBox="64 64 896 896"
                width="1em"
              >
                <path
                  d="M360 184h-8c4.4 0 8-3.6 8-8v8h304v-8c0 4.4 3.6 8 8 8h-8v72h72v-80c0-35.3-28.7-64-64-64H352c-35.3 0-64 28.7-64 64v80h72v-72zm504 72H160c-17.7 0-32 14.3-32 32v32c0 4.4 3.6 8 8 8h60.4l24.7 523c1.6 34.1 29.8 61 63.9 61h454c34.2 0 62.3-26.8 63.9-61l24.7-523H888c4.4 0 8-3.6 8-8v-32c0-17.7-14.3-32-32-32zM731.3 840H292.7l-24.2-512h487l-24.2 512z"
                />
              </svg>
            </span>
          </button>
        </span>
      </div>
    </div>
    <div
      class="ant-upload-list-item-container"
    >
      <div
        class="ant-upload-list-item ant-upload-list-item-done"
      >
        <a
          class="ant-upload-list-item-thumbnail"
          href="https://cdn.xxx.com/aaa"
          rel="noopener noreferrer"
          target="_blank"
        >
          <img
            alt="image"
            class="ant-upload-list-item-image"
            src="https://cdn.xxx.com/aaa"
          />
        </a>
        <a
          class="ant-upload-list-item-name"
          href="https://cdn.xxx.com/aaa"
          rel="noopener noreferrer"
          target="_blank"
          title="image"
        >
          image
        </a>
        <span
          class="ant-upload-list-item-actions picture"
        >
          <button
            class="ant-btn ant-btn-text ant-btn-sm ant-btn-icon-only ant-upload-list-item-action"
            title="Remove file"
            type="button"
          >
            <span
              aria-label="delete"
              class="anticon anticon-delete"
              role="img"
              tabindex="-1"
            >
              <svg
                aria-hidden="true"
                data-icon="delete"
                fill="currentColor"
                focusable="false"
                height="1em"
                viewBox="64 64 896 896"
                width="1em"
              >
                <path
                  d="M360 184h-8c4.4 0 8-3.6 8-8v8h304v-8c0 4.4 3.6 8 8 8h-8v72h72v-80c0-35.3-28.7-64-64-64H352c-35.3 0-64 28.7-64 64v80h72v-72zm504 72H160c-17.7 0-32 14.3-32 32v32c0 4.4 3.6 8 8 8h60.4l24.7 523c1.6 34.1 29.8 61 63.9 61h454c34.2 0 62.3-26.8 63.9-61l24.7-523H888c4.4 0 8-3.6 8-8v-32c0-17.7-14.3-32-32-32zM731.3 840H292.7l-24.2-512h487l-24.2 512z"
                />
              </svg>
            </span>
          </button>
        </span>
      </div>
    </div>
    <div
      class="ant-upload-list-item-container"
    >
      <div
        class="ant-upload-list-item ant-upload-list-item-done"
      >
        <a
          class="ant-upload-list-item-thumbnail ant-upload-list-item-file"
          href="https://cdn.xxx.com/aaa.xx"
          rel="noopener noreferrer"
          target="_blank"
        >
          <span
            aria-label="file"
            class="anticon anticon-file"
            role="img"
          >
            <svg
              aria-hidden="true"
              data-icon="file"
              fill="currentColor"
              focusable="false"
              height="1em"
              viewBox="64 64 896 896"
              width="1em"
            >
              <path
                d="M534 352V136H232v752h560V394H576a42 42 0 01-42-42z"
                fill="#e6f7ff"
              />
              <path
                d="M854.6 288.6L639.4 73.4c-6-6-14.1-9.4-22.6-9.4H192c-17.7 0-32 14.3-32 32v832c0 17.7 14.3 32 32 32h640c17.7 0 32-14.3 32-32V311.3c0-8.5-3.4-16.7-9.4-22.7zM602 137.8L790.2 326H602V137.8zM792 888H232V136h302v216a42 42 0 0042 42h216v494z"
                fill="#1890ff"
              />
            </svg>
          </span>
        </a>
        <a
          class="ant-upload-list-item-name"
          href="https://cdn.xxx.com/aaa.xx"
          rel="noopener noreferrer"
          target="_blank"
          title="not-image"
        >
          not-image
        </a>
        <span
          class="ant-upload-list-item-actions picture"
        >
          <button
            class="ant-btn ant-btn-text ant-btn-sm ant-btn-icon-only ant-upload-list-item-action"
            title="Remove file"
            type="button"
          >
            <span
              aria-label="delete"
              class="anticon anticon-delete"
              role="img"
              tabindex="-1"
            >
              <svg
                aria-hidden="true"
                data-icon="delete"
                fill="currentColor"
                focusable="false"
                height="1em"
                viewBox="64 64 896 896"
                width="1em"
              >
                <path
                  d="M360 184h-8c4.4 0 8-3.6 8-8v8h304v-8c0 4.4 3.6 8 8 8h-8v72h72v-80c0-35.3-28.7-64-64-64H352c-35.3 0-64 28.7-64 64v80h72v-72zm504 72H160c-17.7 0-32 14.3-32 32v32c0 4.4 3.6 8 8 8h60.4l24.7 523c1.6 34.1 29.8 61 63.9 61h454c34.2 0 62.3-26.8 63.9-61l24.7-523H888c4.4 0 8-3.6 8-8v-32c0-17.7-14.3-32-32-32zM731.3 840H292.7l-24.2-512h487l-24.2 512z"
                />
              </svg>
            </span>
          </button>
        </span>
      </div>
    </div>
    <div
      class="ant-upload-list-item-container"
    >
      <div
        class="ant-upload-list-item ant-upload-list-item-done"
      >
        <a
          class="ant-upload-list-item-thumbnail ant-upload-list-item-file"
          href="https://cdn.xxx.com/aaa.png/xx.xx"
          rel="noopener noreferrer"
          target="_blank"
        >
          <span
            aria-label="file"
            class="anticon anticon-file"
            role="img"
          >
            <svg
              aria-hidden="true"
              data-icon="file"
              fill="currentColor"
              focusable="false"
              height="1em"
              viewBox="64 64 896 896"
              width="1em"
            >
              <path
                d="M534 352V136H232v752h560V394H576a42 42 0 01-42-42z"
                fill="#e6f7ff"
              />
              <path
                d="M854.6 288.6L639.4 73.4c-6-6-14.1-9.4-22.6-9.4H192c-17.7 0-32 14.3-32 32v832c0 17.7 14.3 32 32 32h640c17.7 0 32-14.3 32-32V311.3c0-8.5-3.4-16.7-9.4-22.7zM602 137.8L790.2 326H602V137.8zM792 888H232V136h302v216a42 42 0 0042 42h216v494z"
                fill="#1890ff"
              />
            </svg>
          </span>
        </a>
        <a
          class="ant-upload-list-item-name"
          href="https://cdn.xxx.com/aaa.png/xx.xx"
          rel="noopener noreferrer"
          target="_blank"
          title="not-image"
        >
          not-image
        </a>
        <span
          class="ant-upload-list-item-actions picture"
        >
          <button
            class="ant-btn ant-btn-text ant-btn-sm ant-btn-icon-only ant-upload-list-item-action"
            title="Remove file"
            type="button"
          >
            <span
              aria-label="delete"
              class="anticon anticon-delete"
              role="img"
              tabindex="-1"
            >
              <svg
                aria-hidden="true"
                data-icon="delete"
                fill="currentColor"
                focusable="false"
                height="1em"
                viewBox="64 64 896 896"
                width="1em"
              >
                <path
                  d="M360 184h-8c4.4 0 8-3.6 8-8v8h304v-8c0 4.4 3.6 8 8 8h-8v72h72v-80c0-35.3-28.7-64-64-64H352c-35.3 0-64 28.7-64 64v80h72v-72zm504 72H160c-17.7 0-32 14.3-32 32v32c0 4.4 3.6 8 8 8h60.4l24.7 523c1.6 34.1 29.8 61 63.9 61h454c34.2 0 62.3-26.8 63.9-61l24.7-523H888c4.4 0 8-3.6 8-8v-32c0-17.7-14.3-32-32-32zM731.3 840H292.7l-24.2-512h487l-24.2 512z"
                />
              </svg>
            </span>
          </button>
        </span>
      </div>
    </div>
    <div
      class="ant-upload-list-item-container"
    >
      <div
        class="ant-upload-list-item ant-upload-list-item-done"
      >
        <a
          class="ant-upload-list-item-thumbnail"
          href="https://cdn.xxx.com/xx.xx/aaa.png"
          rel="noopener noreferrer"
          target="_blank"
        >
          <img
            alt="image"
            class="ant-upload-list-item-image"
            src="https://cdn.xxx.com/xx.xx/aaa.png"
          />
        </a>
        <a
          class="ant-upload-list-item-name"
          href="https://cdn.xxx.com/xx.xx/aaa.png"
          rel="noopener noreferrer"
          target="_blank"
          title="image"
        >
          image
        </a>
        <span
          class="ant-upload-list-item-actions picture"
        >
          <button
            class="ant-btn ant-btn-text ant-btn-sm ant-btn-icon-only ant-upload-list-item-action"
            title="Remove file"
            type="button"
          >
            <span
              aria-label="delete"
              class="anticon anticon-delete"
              role="img"
              tabindex="-1"
            >
              <svg
                aria-hidden="true"
                data-icon="delete"
                fill="currentColor"
                focusable="false"
                height="1em"
                viewBox="64 64 896 896"
                width="1em"
              >
                <path
                  d="M360 184h-8c4.4 0 8-3.6 8-8v8h304v-8c0 4.4 3.6 8 8 8h-8v72h72v-80c0-35.3-28.7-64-64-64H352c-35.3 0-64 28.7-64 64v80h72v-72zm504 72H160c-17.7 0-32 14.3-32 32v32c0 4.4 3.6 8 8 8h60.4l24.7 523c1.6 34.1 29.8 61 63.9 61h454c34.2 0 62.3-26.8 63.9-61l24.7-523H888c4.4 0 8-3.6 8-8v-32c0-17.7-14.3-32-32-32zM731.3 840H292.7l-24.2-512h487l-24.2 512z"
                />
              </svg>
            </span>
          </button>
        </span>
      </div>
    </div>
    <div
      class="ant-upload-list-item-container"
    >
      <div
        class="ant-upload-list-item ant-upload-list-item-done"
      >
        <a
          class="ant-upload-list-item-thumbnail"
          href="https://cdn.xxx.com/xx.xx/aaa.png"
          rel="noopener noreferrer"
          target="_blank"
        >
          <img
            alt="image"
            class="ant-upload-list-item-image"
            src="data:image/png;base64,UEsDBAoAAAAAADYZYkwAAAAAAAAAAAAAAAAdAAk"
          />
        </a>
        <a
          class="ant-upload-list-item-name"
          href="https://cdn.xxx.com/xx.xx/aaa.png"
          rel="noopener noreferrer"
          target="_blank"
          title="image"
        >
          image
        </a>
        <span
          class="ant-upload-list-item-actions picture"
        >
          <button
            class="ant-btn ant-btn-text ant-btn-sm ant-btn-icon-only ant-upload-list-item-action"
            title="Remove file"
            type="button"
          >
            <span
              aria-label="delete"
              class="anticon anticon-delete"
              role="img"
              tabindex="-1"
            >
              <svg
                aria-hidden="true"
                data-icon="delete"
                fill="currentColor"
                focusable="false"
                height="1em"
                viewBox="64 64 896 896"
                width="1em"
              >
                <path
                  d="M360 184h-8c4.4 0 8-3.6 8-8v8h304v-8c0 4.4 3.6 8 8 8h-8v72h72v-80c0-35.3-28.7-64-64-64H352c-35.3 0-64 28.7-64 64v80h72v-72zm504 72H160c-17.7 0-32 14.3-32 32v32c0 4.4 3.6 8 8 8h60.4l24.7 523c1.6 34.1 29.8 61 63.9 61h454c34.2 0 62.3-26.8 63.9-61l24.7-523H888c4.4 0 8-3.6 8-8v-32c0-17.7-14.3-32-32-32zM731.3 840H292.7l-24.2-512h487l-24.2 512z"
                />
              </svg>
            </span>
          </button>
        </span>
      </div>
    </div>
    <div
      class="ant-upload-list-item-container"
    >
      <div
        class="ant-upload-list-item ant-upload-list-item-done"
      >
        <a
          class="ant-upload-list-item-thumbnail"
          href="https://cdn.xxx.com/xx.xx/aaa.png?query=123"
          rel="noopener noreferrer"
          target="_blank"
        >
          <img
            alt="image"
            class="ant-upload-list-item-image"
            src="https://cdn.xxx.com/xx.xx/aaa.png?query=123"
          />
        </a>
        <a
          class="ant-upload-list-item-name"
          href="https://cdn.xxx.com/xx.xx/aaa.png?query=123"
          rel="noopener noreferrer"
          target="_blank"
          title="image"
        >
          image
        </a>
        <span
          class="ant-upload-list-item-actions picture"
        >
          <button
            class="ant-btn ant-btn-text ant-btn-sm ant-btn-icon-only ant-upload-list-item-action"
            title="Remove file"
            type="button"
          >
            <span
              aria-label="delete"
              class="anticon anticon-delete"
              role="img"
              tabindex="-1"
            >
              <svg
                aria-hidden="true"
                data-icon="delete"
                fill="currentColor"
                focusable="false"
                height="1em"
                viewBox="64 64 896 896"
                width="1em"
              >
                <path
                  d="M360 184h-8c4.4 0 8-3.6 8-8v8h304v-8c0 4.4 3.6 8 8 8h-8v72h72v-80c0-35.3-28.7-64-64-64H352c-35.3 0-64 28.7-64 64v80h72v-72zm504 72H160c-17.7 0-32 14.3-32 32v32c0 4.4 3.6 8 8 8h60.4l24.7 523c1.6 34.1 29.8 61 63.9 61h454c34.2 0 62.3-26.8 63.9-61l24.7-523H888c4.4 0 8-3.6 8-8v-32c0-17.7-14.3-32-32-32zM731.3 840H292.7l-24.2-512h487l-24.2 512z"
                />
              </svg>
            </span>
          </button>
        </span>
      </div>
    </div>
    <div
      class="ant-upload-list-item-container"
    >
      <div
        class="ant-upload-list-item ant-upload-list-item-done"
      >
        <a
          class="ant-upload-list-item-thumbnail"
          href="https://cdn.xxx.com/xx.xx/aaa.png#anchor"
          rel="noopener noreferrer"
          target="_blank"
        >
          <img
            alt="image"
            class="ant-upload-list-item-image"
            src="https://cdn.xxx.com/xx.xx/aaa.png#anchor"
          />
        </a>
        <a
          class="ant-upload-list-item-name"
          href="https://cdn.xxx.com/xx.xx/aaa.png#anchor"
          rel="noopener noreferrer"
          target="_blank"
          title="image"
        >
          image
        </a>
        <span
          class="ant-upload-list-item-actions picture"
        >
          <button
            class="ant-btn ant-btn-text ant-btn-sm ant-btn-icon-only ant-upload-list-item-action"
            title="Remove file"
            type="button"
          >
            <span
              aria-label="delete"
              class="anticon anticon-delete"
              role="img"
              tabindex="-1"
            >
              <svg
                aria-hidden="true"
                data-icon="delete"
                fill="currentColor"
                focusable="false"
                height="1em"
                viewBox="64 64 896 896"
                width="1em"
              >
                <path
                  d="M360 184h-8c4.4 0 8-3.6 8-8v8h304v-8c0 4.4 3.6 8 8 8h-8v72h72v-80c0-35.3-28.7-64-64-64H352c-35.3 0-64 28.7-64 64v80h72v-72zm504 72H160c-17.7 0-32 14.3-32 32v32c0 4.4 3.6 8 8 8h60.4l24.7 523c1.6 34.1 29.8 61 63.9 61h454c34.2 0 62.3-26.8 63.9-61l24.7-523H888c4.4 0 8-3.6 8-8v-32c0-17.7-14.3-32-32-32zM731.3 840H292.7l-24.2-512h487l-24.2 512z"
                />
              </svg>
            </span>
          </button>
        </span>
      </div>
    </div>
    <div
      class="ant-upload-list-item-container"
    >
      <div
        class="ant-upload-list-item ant-upload-list-item-done"
      >
        <a
          class="ant-upload-list-item-thumbnail"
          href="https://cdn.xxx.com/xx.xx/aaa.png?query=some.query.with.dot"
          rel="noopener noreferrer"
          target="_blank"
        >
          <img
            alt="image"
            class="ant-upload-list-item-image"
            src="https://cdn.xxx.com/xx.xx/aaa.png?query=some.query.with.dot"
          />
        </a>
        <a
          class="ant-upload-list-item-name"
          href="https://cdn.xxx.com/xx.xx/aaa.png?query=some.query.with.dot"
          rel="noopener noreferrer"
          target="_blank"
          title="image"
        >
          image
        </a>
        <span
          class="ant-upload-list-item-actions picture"
        >
          <button
            class="ant-btn ant-btn-text ant-btn-sm ant-btn-icon-only ant-upload-list-item-action"
            title="Remove file"
            type="button"
          >
            <span
              aria-label="delete"
              class="anticon anticon-delete"
              role="img"
              tabindex="-1"
            >
              <svg
                aria-hidden="true"
                data-icon="delete"
                fill="currentColor"
                focusable="false"
                height="1em"
                viewBox="64 64 896 896"
                width="1em"
              >
                <path
                  d="M360 184h-8c4.4 0 8-3.6 8-8v8h304v-8c0 4.4 3.6 8 8 8h-8v72h72v-80c0-35.3-28.7-64-64-64H352c-35.3 0-64 28.7-64 64v80h72v-72zm504 72H160c-17.7 0-32 14.3-32 32v32c0 4.4 3.6 8 8 8h60.4l24.7 523c1.6 34.1 29.8 61 63.9 61h454c34.2 0 62.3-26.8 63.9-61l24.7-523H888c4.4 0 8-3.6 8-8v-32c0-17.7-14.3-32-32-32zM731.3 840H292.7l-24.2-512h487l-24.2 512z"
                />
              </svg>
            </span>
          </button>
        </span>
      </div>
    </div>
    <div
      class="ant-upload-list-item-container"
    >
      <div
        class="ant-upload-list-item ant-upload-list-item-done"
      >
        <a
          class="ant-upload-list-item-thumbnail"
          href="https://publish-pic-cpu.baidu.com/1296beb3-50d9-4276-885f-52645cbb378e.jpeg@w_228%2ch_152"
          rel="noopener noreferrer"
          target="_blank"
        >
          <img
            alt="image"
            class="ant-upload-list-item-image"
            src="https://publish-pic-cpu.baidu.com/1296beb3-50d9-4276-885f-52645cbb378e.jpeg@w_228%2ch_152"
          />
        </a>
        <a
          class="ant-upload-list-item-name"
          href="https://publish-pic-cpu.baidu.com/1296beb3-50d9-4276-885f-52645cbb378e.jpeg@w_228%2ch_152"
          rel="noopener noreferrer"
          target="_blank"
          title="image"
        >
          image
        </a>
        <span
          class="ant-upload-list-item-actions picture"
        >
          <button
            class="ant-btn ant-btn-text ant-btn-sm ant-btn-icon-only ant-upload-list-item-action"
            title="Remove file"
            type="button"
          >
            <span
              aria-label="delete"
              class="anticon anticon-delete"
              role="img"
              tabindex="-1"
            >
              <svg
                aria-hidden="true"
                data-icon="delete"
                fill="currentColor"
                focusable="false"
                height="1em"
                viewBox="64 64 896 896"
                width="1em"
              >
                <path
                  d="M360 184h-8c4.4 0 8-3.6 8-8v8h304v-8c0 4.4 3.6 8 8 8h-8v72h72v-80c0-35.3-28.7-64-64-64H352c-35.3 0-64 28.7-64 64v80h72v-72zm504 72H160c-17.7 0-32 14.3-32 32v32c0 4.4 3.6 8 8 8h60.4l24.7 523c1.6 34.1 29.8 61 63.9 61h454c34.2 0 62.3-26.8 63.9-61l24.7-523H888c4.4 0 8-3.6 8-8v-32c0-17.7-14.3-32-32-32zM731.3 840H292.7l-24.2-512h487l-24.2 512z"
                />
              </svg>
            </span>
          </button>
        </span>
      </div>
    </div>
  </div>
</span>
`;

exports[`Upload List should support removeIcon and downloadIcon 1`] = `
<<<<<<< HEAD
<span
  class="ant-upload-wrapper"
>
=======
<span>
>>>>>>> 8a454a13
  <div
    class="ant-upload ant-upload-select"
  >
    <span
      class="ant-upload"
      role="button"
      tabindex="0"
    >
      <input
        accept=""
        style="display: none;"
        type="file"
      />
      <button
        type="button"
      >
        upload
      </button>
    </span>
  </div>
  <div
    class="ant-upload-list ant-upload-list-picture"
  >
    <div
      class="ant-upload-list-item-container"
    >
      <div
        class="ant-upload-list-item ant-upload-list-item-uploading"
      >
        <div
          class="ant-upload-list-item-thumbnail"
        >
          <span
            aria-label="loading"
            class="anticon anticon-loading anticon-spin"
            role="img"
          >
            <svg
              aria-hidden="true"
              data-icon="loading"
              fill="currentColor"
              focusable="false"
              height="1em"
              viewBox="0 0 1024 1024"
              width="1em"
            >
              <path
                d="M988 548c-19.9 0-36-16.1-36-36 0-59.4-11.6-117-34.6-171.3a440.45 440.45 0 00-94.3-139.9 437.71 437.71 0 00-139.9-94.3C629 83.6 571.4 72 512 72c-19.9 0-36-16.1-36-36s16.1-36 36-36c69.1 0 136.2 13.5 199.3 40.3C772.3 66 827 103 874 150c47 47 83.9 101.8 109.7 162.7 26.7 63.1 40.2 130.2 40.2 199.3.1 19.9-16 36-35.9 36z"
              />
            </svg>
          </span>
        </div>
        <a
          class="ant-upload-list-item-name"
          href="https://cdn.xxx.com/aaa"
          rel="noopener noreferrer"
          target="_blank"
          title="image"
        >
          image
        </a>
        <span
          class="ant-upload-list-item-actions picture"
        >
          <button
            class="ant-btn ant-btn-text ant-btn-sm ant-btn-icon-only ant-upload-list-item-action"
            title="Remove file"
            type="button"
          >
            <i>
              RM
            </i>
          </button>
        </span>
      </div>
    </div>
    <div
      class="ant-upload-list-item-container"
    >
      <div
        class="ant-upload-list-item ant-upload-list-item-done"
      >
        <a
          class="ant-upload-list-item-thumbnail"
          href="https://cdn.xxx.com/aaa"
          rel="noopener noreferrer"
          target="_blank"
        >
          <img
            alt="image"
            class="ant-upload-list-item-image"
            src="https://cdn.xxx.com/aaa"
          />
        </a>
        <a
          class="ant-upload-list-item-name"
          href="https://cdn.xxx.com/aaa"
          rel="noopener noreferrer"
          target="_blank"
          title="image"
        >
          image
        </a>
        <span
          class="ant-upload-list-item-actions picture"
        >
          <button
            class="ant-btn ant-btn-text ant-btn-sm ant-btn-icon-only ant-upload-list-item-action"
            title="Download file"
            type="button"
          >
            <i>
              DL
            </i>
          </button>
          <button
            class="ant-btn ant-btn-text ant-btn-sm ant-btn-icon-only ant-upload-list-item-action"
            title="Remove file"
            type="button"
          >
            <i>
              RM
            </i>
          </button>
        </span>
      </div>
    </div>
  </div>
</span>
`;

exports[`Upload List should support removeIcon and downloadIcon 2`] = `
<<<<<<< HEAD
<span
  class="ant-upload-wrapper"
>
=======
<span>
>>>>>>> 8a454a13
  <div
    class="ant-upload ant-upload-select"
  >
    <span
      class="ant-upload"
      role="button"
      tabindex="0"
    >
      <input
        accept=""
        style="display: none;"
        type="file"
      />
      <button
        type="button"
      >
        upload
      </button>
    </span>
  </div>
  <div
    class="ant-upload-list ant-upload-list-picture"
  >
    <div
      class="ant-upload-list-item-container"
    >
      <div
        class="ant-upload-list-item ant-upload-list-item-uploading"
      >
        <div
          class="ant-upload-list-item-thumbnail"
        >
          <span
            aria-label="loading"
            class="anticon anticon-loading anticon-spin"
            role="img"
          >
            <svg
              aria-hidden="true"
              data-icon="loading"
              fill="currentColor"
              focusable="false"
              height="1em"
              viewBox="0 0 1024 1024"
              width="1em"
            >
              <path
                d="M988 548c-19.9 0-36-16.1-36-36 0-59.4-11.6-117-34.6-171.3a440.45 440.45 0 00-94.3-139.9 437.71 437.71 0 00-139.9-94.3C629 83.6 571.4 72 512 72c-19.9 0-36-16.1-36-36s16.1-36 36-36c69.1 0 136.2 13.5 199.3 40.3C772.3 66 827 103 874 150c47 47 83.9 101.8 109.7 162.7 26.7 63.1 40.2 130.2 40.2 199.3.1 19.9-16 36-35.9 36z"
              />
            </svg>
          </span>
        </div>
        <a
          class="ant-upload-list-item-name"
          href="https://cdn.xxx.com/aaa"
          rel="noopener noreferrer"
          target="_blank"
          title="image"
        >
          image
        </a>
        <span
          class="ant-upload-list-item-actions picture"
        >
          <button
            class="ant-btn ant-btn-text ant-btn-sm ant-btn-icon-only ant-upload-list-item-action"
            title="Remove file"
            type="button"
          >
            <i>
              RM
            </i>
          </button>
        </span>
      </div>
    </div>
    <div
      class="ant-upload-list-item-container"
    >
      <div
        class="ant-upload-list-item ant-upload-list-item-done"
      >
        <a
          class="ant-upload-list-item-thumbnail"
          href="https://cdn.xxx.com/aaa"
          rel="noopener noreferrer"
          target="_blank"
        >
          <img
            alt="image"
            class="ant-upload-list-item-image"
            src="https://cdn.xxx.com/aaa"
          />
        </a>
        <a
          class="ant-upload-list-item-name"
          href="https://cdn.xxx.com/aaa"
          rel="noopener noreferrer"
          target="_blank"
          title="image"
        >
          image
        </a>
        <span
          class="ant-upload-list-item-actions picture"
        >
          <button
            class="ant-btn ant-btn-text ant-btn-sm ant-btn-icon-only ant-upload-list-item-action"
            title="Download file"
            type="button"
          >
            <i>
              DL
            </i>
          </button>
          <button
            class="ant-btn ant-btn-text ant-btn-sm ant-btn-icon-only ant-upload-list-item-action"
            title="Remove file"
            type="button"
          >
            <i>
              RM
            </i>
          </button>
        </span>
      </div>
    </div>
  </div>
</span>
`;

exports[`Upload List should support showRemoveIcon and showPreviewIcon 1`] = `
<<<<<<< HEAD
<span
  class="ant-upload-wrapper"
>
=======
<span>
>>>>>>> 8a454a13
  <div
    class="ant-upload ant-upload-select"
  >
    <span
      class="ant-upload"
      role="button"
      tabindex="0"
    >
      <input
        accept=""
        style="display: none;"
        type="file"
      />
      <button
        type="button"
      >
        upload
      </button>
    </span>
  </div>
  <div
    class="ant-upload-list ant-upload-list-picture"
  >
    <div
      class="ant-upload-list-item-container"
    >
      <div
        class="ant-upload-list-item ant-upload-list-item-uploading"
      >
        <div
          class="ant-upload-list-item-thumbnail"
        >
          <span
            aria-label="loading"
            class="anticon anticon-loading anticon-spin"
            role="img"
          >
            <svg
              aria-hidden="true"
              data-icon="loading"
              fill="currentColor"
              focusable="false"
              height="1em"
              viewBox="0 0 1024 1024"
              width="1em"
            >
              <path
                d="M988 548c-19.9 0-36-16.1-36-36 0-59.4-11.6-117-34.6-171.3a440.45 440.45 0 00-94.3-139.9 437.71 437.71 0 00-139.9-94.3C629 83.6 571.4 72 512 72c-19.9 0-36-16.1-36-36s16.1-36 36-36c69.1 0 136.2 13.5 199.3 40.3C772.3 66 827 103 874 150c47 47 83.9 101.8 109.7 162.7 26.7 63.1 40.2 130.2 40.2 199.3.1 19.9-16 36-35.9 36z"
              />
            </svg>
          </span>
        </div>
        <a
          class="ant-upload-list-item-name"
          href="https://cdn.xxx.com/aaa"
          rel="noopener noreferrer"
          target="_blank"
          title="image"
        >
          image
        </a>
        <span
          class="ant-upload-list-item-actions picture"
        />
      </div>
    </div>
    <div
      class="ant-upload-list-item-container"
    >
      <div
        class="ant-upload-list-item ant-upload-list-item-done"
      >
        <a
          class="ant-upload-list-item-thumbnail"
          href="https://cdn.xxx.com/aaa"
          rel="noopener noreferrer"
          target="_blank"
        >
          <img
            alt="image"
            class="ant-upload-list-item-image"
            src="https://cdn.xxx.com/aaa"
          />
        </a>
        <a
          class="ant-upload-list-item-name"
          href="https://cdn.xxx.com/aaa"
          rel="noopener noreferrer"
          target="_blank"
          title="image"
        >
          image
        </a>
        <span
          class="ant-upload-list-item-actions picture"
        />
      </div>
    </div>
  </div>
</span>
`;<|MERGE_RESOLUTION|>--- conflicted
+++ resolved
@@ -1,15 +1,9 @@
 // Jest Snapshot v1, https://goo.gl/fbAQLP
 
 exports[`Upload List handle error 1`] = `
-<<<<<<< HEAD
-<span
-  class="ant-upload-wrapper"
->
-=======
 <span>
->>>>>>> 8a454a13
   <div
-    class="ant-upload ant-upload-select"
+    class="ant-upload ant-upload-select ant-upload-select-text"
   >
     <span
       class="ant-upload"
@@ -32,71 +26,79 @@
     class="ant-upload-list ant-upload-list-text"
   >
     <div
-      class="ant-upload-list-item-container"
+      class="ant-upload-list-text-container"
       style=""
     >
       <div
-        class="ant-upload-list-item ant-upload-list-item-error"
-      >
-        <div
-          class="ant-upload-icon"
-        >
-          <span
-            aria-label="paper-clip"
-            class="anticon anticon-paper-clip"
-            role="img"
-          >
-            <svg
-              aria-hidden="true"
-              data-icon="paper-clip"
-              fill="currentColor"
-              focusable="false"
-              height="1em"
-              viewBox="64 64 896 896"
-              width="1em"
-            >
-              <path
-                d="M779.3 196.6c-94.2-94.2-247.6-94.2-341.7 0l-261 260.8c-1.7 1.7-2.6 4-2.6 6.4s.9 4.7 2.6 6.4l36.9 36.9a9 9 0 0012.7 0l261-260.8c32.4-32.4 75.5-50.2 121.3-50.2s88.9 17.8 121.2 50.2c32.4 32.4 50.2 75.5 50.2 121.2 0 45.8-17.8 88.8-50.2 121.2l-266 265.9-43.1 43.1c-40.3 40.3-105.8 40.3-146.1 0-19.5-19.5-30.2-45.4-30.2-73s10.7-53.5 30.2-73l263.9-263.8c6.7-6.6 15.5-10.3 24.9-10.3h.1c9.4 0 18.1 3.7 24.7 10.3 6.7 6.7 10.3 15.5 10.3 24.9 0 9.3-3.7 18.1-10.3 24.7L372.4 653c-1.7 1.7-2.6 4-2.6 6.4s.9 4.7 2.6 6.4l36.9 36.9a9 9 0 0012.7 0l215.6-215.6c19.9-19.9 30.8-46.3 30.8-74.4s-11-54.6-30.8-74.4c-41.1-41.1-107.9-41-149 0L463 364 224.8 602.1A172.22 172.22 0 00174 724.8c0 46.3 18.1 89.8 50.8 122.5 33.9 33.8 78.3 50.7 122.7 50.7 44.4 0 88.8-16.9 122.6-50.7l309.2-309C824.8 492.7 850 432 850 367.5c.1-64.6-25.1-125.3-70.7-170.9z"
-              />
-            </svg>
-          </span>
-        </div>
-        <span
-          class="ant-upload-list-item-name"
-          title="foo.png"
-        >
-          foo.png
-        </span>
-        <span
-          class="ant-upload-list-item-actions"
-        >
-          <button
-            class="ant-btn ant-btn-text ant-btn-sm ant-btn-icon-only ant-upload-list-item-action"
-            title="Remove file"
-            type="button"
-          >
-            <span
-              aria-label="delete"
-              class="anticon anticon-delete"
-              role="img"
-              tabindex="-1"
-            >
-              <svg
-                aria-hidden="true"
-                data-icon="delete"
-                fill="currentColor"
-                focusable="false"
-                height="1em"
-                viewBox="64 64 896 896"
-                width="1em"
-              >
-                <path
-                  d="M360 184h-8c4.4 0 8-3.6 8-8v8h304v-8c0 4.4 3.6 8 8 8h-8v72h72v-80c0-35.3-28.7-64-64-64H352c-35.3 0-64 28.7-64 64v80h72v-72zm504 72H160c-17.7 0-32 14.3-32 32v32c0 4.4 3.6 8 8 8h60.4l24.7 523c1.6 34.1 29.8 61 63.9 61h454c34.2 0 62.3-26.8 63.9-61l24.7-523H888c4.4 0 8-3.6 8-8v-32c0-17.7-14.3-32-32-32zM731.3 840H292.7l-24.2-512h487l-24.2 512z"
-                />
-              </svg>
-            </span>
-          </button>
-        </span>
+        class="ant-upload-list-item ant-upload-list-item-error ant-upload-list-item-list-type-text"
+      >
+        <div
+          class="ant-upload-list-item-info"
+        >
+          <span
+            class="ant-upload-span"
+          >
+            <div
+              class="ant-upload-text-icon"
+            >
+              <span
+                aria-label="paper-clip"
+                class="anticon anticon-paper-clip"
+                role="img"
+              >
+                <svg
+                  aria-hidden="true"
+                  data-icon="paper-clip"
+                  fill="currentColor"
+                  focusable="false"
+                  height="1em"
+                  viewBox="64 64 896 896"
+                  width="1em"
+                >
+                  <path
+                    d="M779.3 196.6c-94.2-94.2-247.6-94.2-341.7 0l-261 260.8c-1.7 1.7-2.6 4-2.6 6.4s.9 4.7 2.6 6.4l36.9 36.9a9 9 0 0012.7 0l261-260.8c32.4-32.4 75.5-50.2 121.3-50.2s88.9 17.8 121.2 50.2c32.4 32.4 50.2 75.5 50.2 121.2 0 45.8-17.8 88.8-50.2 121.2l-266 265.9-43.1 43.1c-40.3 40.3-105.8 40.3-146.1 0-19.5-19.5-30.2-45.4-30.2-73s10.7-53.5 30.2-73l263.9-263.8c6.7-6.6 15.5-10.3 24.9-10.3h.1c9.4 0 18.1 3.7 24.7 10.3 6.7 6.7 10.3 15.5 10.3 24.9 0 9.3-3.7 18.1-10.3 24.7L372.4 653c-1.7 1.7-2.6 4-2.6 6.4s.9 4.7 2.6 6.4l36.9 36.9a9 9 0 0012.7 0l215.6-215.6c19.9-19.9 30.8-46.3 30.8-74.4s-11-54.6-30.8-74.4c-41.1-41.1-107.9-41-149 0L463 364 224.8 602.1A172.22 172.22 0 00174 724.8c0 46.3 18.1 89.8 50.8 122.5 33.9 33.8 78.3 50.7 122.7 50.7 44.4 0 88.8-16.9 122.6-50.7l309.2-309C824.8 492.7 850 432 850 367.5c.1-64.6-25.1-125.3-70.7-170.9z"
+                  />
+                </svg>
+              </span>
+            </div>
+            <span
+              class="ant-upload-list-item-name"
+              title="foo.png"
+            >
+              foo.png
+            </span>
+            <span
+              class="ant-upload-list-item-card-actions"
+            >
+              <button
+                class="ant-btn ant-btn-text ant-btn-sm ant-btn-icon-only ant-upload-list-item-card-actions-btn"
+                title="Remove file"
+                type="button"
+              >
+                <span
+                  aria-label="delete"
+                  class="anticon anticon-delete"
+                  role="img"
+                  tabindex="-1"
+                >
+                  <svg
+                    aria-hidden="true"
+                    data-icon="delete"
+                    fill="currentColor"
+                    focusable="false"
+                    height="1em"
+                    viewBox="64 64 896 896"
+                    width="1em"
+                  >
+                    <path
+                      d="M360 184h-8c4.4 0 8-3.6 8-8v8h304v-8c0 4.4 3.6 8 8 8h-8v72h72v-80c0-35.3-28.7-64-64-64H352c-35.3 0-64 28.7-64 64v80h72v-72zm504 72H160c-17.7 0-32 14.3-32 32v32c0 4.4 3.6 8 8 8h60.4l24.7 523c1.6 34.1 29.8 61 63.9 61h454c34.2 0 62.3-26.8 63.9-61l24.7-523H888c4.4 0 8-3.6 8-8v-32c0-17.7-14.3-32-32-32zM731.3 840H292.7l-24.2-512h487l-24.2 512z"
+                    />
+                  </svg>
+                </span>
+              </button>
+            </span>
+          </span>
+        </div>
       </div>
     </div>
   </div>
@@ -108,7 +110,7 @@
   class="ant-upload-list ant-upload-list-text"
 >
   <div
-    class="ant-upload-list-item-container"
+    class="ant-upload-list-text-container"
   >
     <div
       class="custom-item-render"
@@ -134,7 +136,7 @@
     </div>
   </div>
   <div
-    class="ant-upload-list-item-container"
+    class="ant-upload-list-text-container"
   >
     <div
       class="custom-item-render"
@@ -163,15 +165,9 @@
 `;
 
 exports[`Upload List should be uploading when upload a file 1`] = `
-<<<<<<< HEAD
-<span
-  class="ant-upload-wrapper"
->
-=======
 <span>
->>>>>>> 8a454a13
   <div
-    class="ant-upload ant-upload-select"
+    class="ant-upload ant-upload-select ant-upload-select-text"
   >
     <span
       class="ant-upload"
@@ -194,71 +190,79 @@
     class="ant-upload-list ant-upload-list-text"
   >
     <div
-      class="ant-upload-list-item-container ant-upload-animate-appear ant-upload-animate-appear-start ant-upload-animate"
+      class="ant-upload-list-text-container ant-upload-animate-appear ant-upload-animate-appear-start ant-upload-animate"
       style="height: 0px; opacity: 0;"
     >
       <div
-        class="ant-upload-list-item ant-upload-list-item-uploading"
-      >
-        <div
-          class="ant-upload-icon"
-        >
-          <span
-            aria-label="loading"
-            class="anticon anticon-loading anticon-spin"
-            role="img"
-          >
-            <svg
-              aria-hidden="true"
-              data-icon="loading"
-              fill="currentColor"
-              focusable="false"
-              height="1em"
-              viewBox="0 0 1024 1024"
-              width="1em"
-            >
-              <path
-                d="M988 548c-19.9 0-36-16.1-36-36 0-59.4-11.6-117-34.6-171.3a440.45 440.45 0 00-94.3-139.9 437.71 437.71 0 00-139.9-94.3C629 83.6 571.4 72 512 72c-19.9 0-36-16.1-36-36s16.1-36 36-36c69.1 0 136.2 13.5 199.3 40.3C772.3 66 827 103 874 150c47 47 83.9 101.8 109.7 162.7 26.7 63.1 40.2 130.2 40.2 199.3.1 19.9-16 36-35.9 36z"
-              />
-            </svg>
-          </span>
-        </div>
-        <span
-          class="ant-upload-list-item-name"
-          title="foo.png"
-        >
-          foo.png
-        </span>
-        <span
-          class="ant-upload-list-item-actions"
-        >
-          <button
-            class="ant-btn ant-btn-text ant-btn-sm ant-btn-icon-only ant-upload-list-item-action"
-            title="Remove file"
-            type="button"
-          >
-            <span
-              aria-label="delete"
-              class="anticon anticon-delete"
-              role="img"
-              tabindex="-1"
-            >
-              <svg
-                aria-hidden="true"
-                data-icon="delete"
-                fill="currentColor"
-                focusable="false"
-                height="1em"
-                viewBox="64 64 896 896"
-                width="1em"
-              >
-                <path
-                  d="M360 184h-8c4.4 0 8-3.6 8-8v8h304v-8c0 4.4 3.6 8 8 8h-8v72h72v-80c0-35.3-28.7-64-64-64H352c-35.3 0-64 28.7-64 64v80h72v-72zm504 72H160c-17.7 0-32 14.3-32 32v32c0 4.4 3.6 8 8 8h60.4l24.7 523c1.6 34.1 29.8 61 63.9 61h454c34.2 0 62.3-26.8 63.9-61l24.7-523H888c4.4 0 8-3.6 8-8v-32c0-17.7-14.3-32-32-32zM731.3 840H292.7l-24.2-512h487l-24.2 512z"
-                />
-              </svg>
-            </span>
-          </button>
-        </span>
+        class="ant-upload-list-item ant-upload-list-item-uploading ant-upload-list-item-list-type-text"
+      >
+        <div
+          class="ant-upload-list-item-info"
+        >
+          <span
+            class="ant-upload-span"
+          >
+            <div
+              class="ant-upload-text-icon"
+            >
+              <span
+                aria-label="loading"
+                class="anticon anticon-loading anticon-spin"
+                role="img"
+              >
+                <svg
+                  aria-hidden="true"
+                  data-icon="loading"
+                  fill="currentColor"
+                  focusable="false"
+                  height="1em"
+                  viewBox="0 0 1024 1024"
+                  width="1em"
+                >
+                  <path
+                    d="M988 548c-19.9 0-36-16.1-36-36 0-59.4-11.6-117-34.6-171.3a440.45 440.45 0 00-94.3-139.9 437.71 437.71 0 00-139.9-94.3C629 83.6 571.4 72 512 72c-19.9 0-36-16.1-36-36s16.1-36 36-36c69.1 0 136.2 13.5 199.3 40.3C772.3 66 827 103 874 150c47 47 83.9 101.8 109.7 162.7 26.7 63.1 40.2 130.2 40.2 199.3.1 19.9-16 36-35.9 36z"
+                  />
+                </svg>
+              </span>
+            </div>
+            <span
+              class="ant-upload-list-item-name"
+              title="foo.png"
+            >
+              foo.png
+            </span>
+            <span
+              class="ant-upload-list-item-card-actions"
+            >
+              <button
+                class="ant-btn ant-btn-text ant-btn-sm ant-btn-icon-only ant-upload-list-item-card-actions-btn"
+                title="Remove file"
+                type="button"
+              >
+                <span
+                  aria-label="delete"
+                  class="anticon anticon-delete"
+                  role="img"
+                  tabindex="-1"
+                >
+                  <svg
+                    aria-hidden="true"
+                    data-icon="delete"
+                    fill="currentColor"
+                    focusable="false"
+                    height="1em"
+                    viewBox="64 64 896 896"
+                    width="1em"
+                  >
+                    <path
+                      d="M360 184h-8c4.4 0 8-3.6 8-8v8h304v-8c0 4.4 3.6 8 8 8h-8v72h72v-80c0-35.3-28.7-64-64-64H352c-35.3 0-64 28.7-64 64v80h72v-72zm504 72H160c-17.7 0-32 14.3-32 32v32c0 4.4 3.6 8 8 8h60.4l24.7 523c1.6 34.1 29.8 61 63.9 61h454c34.2 0 62.3-26.8 63.9-61l24.7-523H888c4.4 0 8-3.6 8-8v-32c0-17.7-14.3-32-32-32zM731.3 840H292.7l-24.2-512h487l-24.2 512z"
+                    />
+                  </svg>
+                </span>
+              </button>
+            </span>
+          </span>
+        </div>
       </div>
     </div>
   </div>
@@ -266,15 +270,9 @@
 `;
 
 exports[`Upload List should non-image format file preview 1`] = `
-<<<<<<< HEAD
-<span
-  class="ant-upload-wrapper"
->
-=======
 <span>
->>>>>>> 8a454a13
   <div
-    class="ant-upload ant-upload-select"
+    class="ant-upload ant-upload-select ant-upload-select-picture"
   >
     <span
       class="ant-upload"
@@ -297,650 +295,730 @@
     class="ant-upload-list ant-upload-list-picture"
   >
     <div
-      class="ant-upload-list-item-container"
-    >
-      <div
-        class="ant-upload-list-item ant-upload-list-item-done"
-      >
-        <a
-          class="ant-upload-list-item-thumbnail ant-upload-list-item-file"
-          href="https://cdn.xxx.com/aaa.zip"
-          rel="noopener noreferrer"
-          target="_blank"
-        >
-          <span
-            aria-label="file"
-            class="anticon anticon-file"
-            role="img"
-          >
-            <svg
-              aria-hidden="true"
-              data-icon="file"
-              fill="currentColor"
-              focusable="false"
-              height="1em"
-              viewBox="64 64 896 896"
-              width="1em"
-            >
-              <path
-                d="M534 352V136H232v752h560V394H576a42 42 0 01-42-42z"
-                fill="#e6f7ff"
+      class="ant-upload-list-picture-container"
+    >
+      <div
+        class="ant-upload-list-item ant-upload-list-item-done ant-upload-list-item-list-type-picture"
+      >
+        <div
+          class="ant-upload-list-item-info"
+        >
+          <span
+            class="ant-upload-span"
+          >
+            <a
+              class="ant-upload-list-item-thumbnail ant-upload-list-item-file"
+              href="https://cdn.xxx.com/aaa.zip"
+              rel="noopener noreferrer"
+              target="_blank"
+            >
+              <span
+                aria-label="file"
+                class="anticon anticon-file"
+                role="img"
+              >
+                <svg
+                  aria-hidden="true"
+                  data-icon="file"
+                  fill="currentColor"
+                  focusable="false"
+                  height="1em"
+                  viewBox="64 64 896 896"
+                  width="1em"
+                >
+                  <path
+                    d="M534 352V136H232v752h560V394H576a42 42 0 01-42-42z"
+                    fill="#e6f7ff"
+                  />
+                  <path
+                    d="M854.6 288.6L639.4 73.4c-6-6-14.1-9.4-22.6-9.4H192c-17.7 0-32 14.3-32 32v832c0 17.7 14.3 32 32 32h640c17.7 0 32-14.3 32-32V311.3c0-8.5-3.4-16.7-9.4-22.7zM602 137.8L790.2 326H602V137.8zM792 888H232V136h302v216a42 42 0 0042 42h216v494z"
+                    fill="#1890ff"
+                  />
+                </svg>
+              </span>
+            </a>
+            <a
+              class="ant-upload-list-item-name"
+              href="https://cdn.xxx.com/aaa.zip"
+              rel="noopener noreferrer"
+              target="_blank"
+              title="not-image"
+            >
+              not-image
+            </a>
+            <span
+              class="ant-upload-list-item-card-actions picture"
+            >
+              <button
+                class="ant-btn ant-btn-text ant-btn-sm ant-btn-icon-only ant-upload-list-item-card-actions-btn"
+                title="Remove file"
+                type="button"
+              >
+                <span
+                  aria-label="delete"
+                  class="anticon anticon-delete"
+                  role="img"
+                  tabindex="-1"
+                >
+                  <svg
+                    aria-hidden="true"
+                    data-icon="delete"
+                    fill="currentColor"
+                    focusable="false"
+                    height="1em"
+                    viewBox="64 64 896 896"
+                    width="1em"
+                  >
+                    <path
+                      d="M360 184h-8c4.4 0 8-3.6 8-8v8h304v-8c0 4.4 3.6 8 8 8h-8v72h72v-80c0-35.3-28.7-64-64-64H352c-35.3 0-64 28.7-64 64v80h72v-72zm504 72H160c-17.7 0-32 14.3-32 32v32c0 4.4 3.6 8 8 8h60.4l24.7 523c1.6 34.1 29.8 61 63.9 61h454c34.2 0 62.3-26.8 63.9-61l24.7-523H888c4.4 0 8-3.6 8-8v-32c0-17.7-14.3-32-32-32zM731.3 840H292.7l-24.2-512h487l-24.2 512z"
+                    />
+                  </svg>
+                </span>
+              </button>
+            </span>
+          </span>
+        </div>
+      </div>
+    </div>
+    <div
+      class="ant-upload-list-picture-container"
+    >
+      <div
+        class="ant-upload-list-item ant-upload-list-item-done ant-upload-list-item-list-type-picture"
+      >
+        <div
+          class="ant-upload-list-item-info"
+        >
+          <span
+            class="ant-upload-span"
+          >
+            <a
+              class="ant-upload-list-item-thumbnail"
+              href="https://cdn.xxx.com/aaa"
+              rel="noopener noreferrer"
+              target="_blank"
+            >
+              <img
+                alt="image"
+                class="ant-upload-list-item-image"
+                src="https://cdn.xxx.com/aaa"
               />
-              <path
-                d="M854.6 288.6L639.4 73.4c-6-6-14.1-9.4-22.6-9.4H192c-17.7 0-32 14.3-32 32v832c0 17.7 14.3 32 32 32h640c17.7 0 32-14.3 32-32V311.3c0-8.5-3.4-16.7-9.4-22.7zM602 137.8L790.2 326H602V137.8zM792 888H232V136h302v216a42 42 0 0042 42h216v494z"
-                fill="#1890ff"
+            </a>
+            <a
+              class="ant-upload-list-item-name"
+              href="https://cdn.xxx.com/aaa"
+              rel="noopener noreferrer"
+              target="_blank"
+              title="image"
+            >
+              image
+            </a>
+            <span
+              class="ant-upload-list-item-card-actions picture"
+            >
+              <button
+                class="ant-btn ant-btn-text ant-btn-sm ant-btn-icon-only ant-upload-list-item-card-actions-btn"
+                title="Remove file"
+                type="button"
+              >
+                <span
+                  aria-label="delete"
+                  class="anticon anticon-delete"
+                  role="img"
+                  tabindex="-1"
+                >
+                  <svg
+                    aria-hidden="true"
+                    data-icon="delete"
+                    fill="currentColor"
+                    focusable="false"
+                    height="1em"
+                    viewBox="64 64 896 896"
+                    width="1em"
+                  >
+                    <path
+                      d="M360 184h-8c4.4 0 8-3.6 8-8v8h304v-8c0 4.4 3.6 8 8 8h-8v72h72v-80c0-35.3-28.7-64-64-64H352c-35.3 0-64 28.7-64 64v80h72v-72zm504 72H160c-17.7 0-32 14.3-32 32v32c0 4.4 3.6 8 8 8h60.4l24.7 523c1.6 34.1 29.8 61 63.9 61h454c34.2 0 62.3-26.8 63.9-61l24.7-523H888c4.4 0 8-3.6 8-8v-32c0-17.7-14.3-32-32-32zM731.3 840H292.7l-24.2-512h487l-24.2 512z"
+                    />
+                  </svg>
+                </span>
+              </button>
+            </span>
+          </span>
+        </div>
+      </div>
+    </div>
+    <div
+      class="ant-upload-list-picture-container"
+    >
+      <div
+        class="ant-upload-list-item ant-upload-list-item-done ant-upload-list-item-list-type-picture"
+      >
+        <div
+          class="ant-upload-list-item-info"
+        >
+          <span
+            class="ant-upload-span"
+          >
+            <a
+              class="ant-upload-list-item-thumbnail ant-upload-list-item-file"
+              href="https://cdn.xxx.com/aaa.xx"
+              rel="noopener noreferrer"
+              target="_blank"
+            >
+              <span
+                aria-label="file"
+                class="anticon anticon-file"
+                role="img"
+              >
+                <svg
+                  aria-hidden="true"
+                  data-icon="file"
+                  fill="currentColor"
+                  focusable="false"
+                  height="1em"
+                  viewBox="64 64 896 896"
+                  width="1em"
+                >
+                  <path
+                    d="M534 352V136H232v752h560V394H576a42 42 0 01-42-42z"
+                    fill="#e6f7ff"
+                  />
+                  <path
+                    d="M854.6 288.6L639.4 73.4c-6-6-14.1-9.4-22.6-9.4H192c-17.7 0-32 14.3-32 32v832c0 17.7 14.3 32 32 32h640c17.7 0 32-14.3 32-32V311.3c0-8.5-3.4-16.7-9.4-22.7zM602 137.8L790.2 326H602V137.8zM792 888H232V136h302v216a42 42 0 0042 42h216v494z"
+                    fill="#1890ff"
+                  />
+                </svg>
+              </span>
+            </a>
+            <a
+              class="ant-upload-list-item-name"
+              href="https://cdn.xxx.com/aaa.xx"
+              rel="noopener noreferrer"
+              target="_blank"
+              title="not-image"
+            >
+              not-image
+            </a>
+            <span
+              class="ant-upload-list-item-card-actions picture"
+            >
+              <button
+                class="ant-btn ant-btn-text ant-btn-sm ant-btn-icon-only ant-upload-list-item-card-actions-btn"
+                title="Remove file"
+                type="button"
+              >
+                <span
+                  aria-label="delete"
+                  class="anticon anticon-delete"
+                  role="img"
+                  tabindex="-1"
+                >
+                  <svg
+                    aria-hidden="true"
+                    data-icon="delete"
+                    fill="currentColor"
+                    focusable="false"
+                    height="1em"
+                    viewBox="64 64 896 896"
+                    width="1em"
+                  >
+                    <path
+                      d="M360 184h-8c4.4 0 8-3.6 8-8v8h304v-8c0 4.4 3.6 8 8 8h-8v72h72v-80c0-35.3-28.7-64-64-64H352c-35.3 0-64 28.7-64 64v80h72v-72zm504 72H160c-17.7 0-32 14.3-32 32v32c0 4.4 3.6 8 8 8h60.4l24.7 523c1.6 34.1 29.8 61 63.9 61h454c34.2 0 62.3-26.8 63.9-61l24.7-523H888c4.4 0 8-3.6 8-8v-32c0-17.7-14.3-32-32-32zM731.3 840H292.7l-24.2-512h487l-24.2 512z"
+                    />
+                  </svg>
+                </span>
+              </button>
+            </span>
+          </span>
+        </div>
+      </div>
+    </div>
+    <div
+      class="ant-upload-list-picture-container"
+    >
+      <div
+        class="ant-upload-list-item ant-upload-list-item-done ant-upload-list-item-list-type-picture"
+      >
+        <div
+          class="ant-upload-list-item-info"
+        >
+          <span
+            class="ant-upload-span"
+          >
+            <a
+              class="ant-upload-list-item-thumbnail ant-upload-list-item-file"
+              href="https://cdn.xxx.com/aaa.png/xx.xx"
+              rel="noopener noreferrer"
+              target="_blank"
+            >
+              <span
+                aria-label="file"
+                class="anticon anticon-file"
+                role="img"
+              >
+                <svg
+                  aria-hidden="true"
+                  data-icon="file"
+                  fill="currentColor"
+                  focusable="false"
+                  height="1em"
+                  viewBox="64 64 896 896"
+                  width="1em"
+                >
+                  <path
+                    d="M534 352V136H232v752h560V394H576a42 42 0 01-42-42z"
+                    fill="#e6f7ff"
+                  />
+                  <path
+                    d="M854.6 288.6L639.4 73.4c-6-6-14.1-9.4-22.6-9.4H192c-17.7 0-32 14.3-32 32v832c0 17.7 14.3 32 32 32h640c17.7 0 32-14.3 32-32V311.3c0-8.5-3.4-16.7-9.4-22.7zM602 137.8L790.2 326H602V137.8zM792 888H232V136h302v216a42 42 0 0042 42h216v494z"
+                    fill="#1890ff"
+                  />
+                </svg>
+              </span>
+            </a>
+            <a
+              class="ant-upload-list-item-name"
+              href="https://cdn.xxx.com/aaa.png/xx.xx"
+              rel="noopener noreferrer"
+              target="_blank"
+              title="not-image"
+            >
+              not-image
+            </a>
+            <span
+              class="ant-upload-list-item-card-actions picture"
+            >
+              <button
+                class="ant-btn ant-btn-text ant-btn-sm ant-btn-icon-only ant-upload-list-item-card-actions-btn"
+                title="Remove file"
+                type="button"
+              >
+                <span
+                  aria-label="delete"
+                  class="anticon anticon-delete"
+                  role="img"
+                  tabindex="-1"
+                >
+                  <svg
+                    aria-hidden="true"
+                    data-icon="delete"
+                    fill="currentColor"
+                    focusable="false"
+                    height="1em"
+                    viewBox="64 64 896 896"
+                    width="1em"
+                  >
+                    <path
+                      d="M360 184h-8c4.4 0 8-3.6 8-8v8h304v-8c0 4.4 3.6 8 8 8h-8v72h72v-80c0-35.3-28.7-64-64-64H352c-35.3 0-64 28.7-64 64v80h72v-72zm504 72H160c-17.7 0-32 14.3-32 32v32c0 4.4 3.6 8 8 8h60.4l24.7 523c1.6 34.1 29.8 61 63.9 61h454c34.2 0 62.3-26.8 63.9-61l24.7-523H888c4.4 0 8-3.6 8-8v-32c0-17.7-14.3-32-32-32zM731.3 840H292.7l-24.2-512h487l-24.2 512z"
+                    />
+                  </svg>
+                </span>
+              </button>
+            </span>
+          </span>
+        </div>
+      </div>
+    </div>
+    <div
+      class="ant-upload-list-picture-container"
+    >
+      <div
+        class="ant-upload-list-item ant-upload-list-item-done ant-upload-list-item-list-type-picture"
+      >
+        <div
+          class="ant-upload-list-item-info"
+        >
+          <span
+            class="ant-upload-span"
+          >
+            <a
+              class="ant-upload-list-item-thumbnail"
+              href="https://cdn.xxx.com/xx.xx/aaa.png"
+              rel="noopener noreferrer"
+              target="_blank"
+            >
+              <img
+                alt="image"
+                class="ant-upload-list-item-image"
+                src="https://cdn.xxx.com/xx.xx/aaa.png"
               />
-            </svg>
-          </span>
-        </a>
-        <a
-          class="ant-upload-list-item-name"
-          href="https://cdn.xxx.com/aaa.zip"
-          rel="noopener noreferrer"
-          target="_blank"
-          title="not-image"
-        >
-          not-image
-        </a>
-        <span
-          class="ant-upload-list-item-actions picture"
-        >
-          <button
-            class="ant-btn ant-btn-text ant-btn-sm ant-btn-icon-only ant-upload-list-item-action"
-            title="Remove file"
-            type="button"
-          >
-            <span
-              aria-label="delete"
-              class="anticon anticon-delete"
-              role="img"
-              tabindex="-1"
-            >
-              <svg
-                aria-hidden="true"
-                data-icon="delete"
-                fill="currentColor"
-                focusable="false"
-                height="1em"
-                viewBox="64 64 896 896"
-                width="1em"
-              >
-                <path
-                  d="M360 184h-8c4.4 0 8-3.6 8-8v8h304v-8c0 4.4 3.6 8 8 8h-8v72h72v-80c0-35.3-28.7-64-64-64H352c-35.3 0-64 28.7-64 64v80h72v-72zm504 72H160c-17.7 0-32 14.3-32 32v32c0 4.4 3.6 8 8 8h60.4l24.7 523c1.6 34.1 29.8 61 63.9 61h454c34.2 0 62.3-26.8 63.9-61l24.7-523H888c4.4 0 8-3.6 8-8v-32c0-17.7-14.3-32-32-32zM731.3 840H292.7l-24.2-512h487l-24.2 512z"
-                />
-              </svg>
-            </span>
-          </button>
-        </span>
-      </div>
-    </div>
-    <div
-      class="ant-upload-list-item-container"
-    >
-      <div
-        class="ant-upload-list-item ant-upload-list-item-done"
-      >
-        <a
-          class="ant-upload-list-item-thumbnail"
-          href="https://cdn.xxx.com/aaa"
-          rel="noopener noreferrer"
-          target="_blank"
-        >
-          <img
-            alt="image"
-            class="ant-upload-list-item-image"
-            src="https://cdn.xxx.com/aaa"
-          />
-        </a>
-        <a
-          class="ant-upload-list-item-name"
-          href="https://cdn.xxx.com/aaa"
-          rel="noopener noreferrer"
-          target="_blank"
-          title="image"
-        >
-          image
-        </a>
-        <span
-          class="ant-upload-list-item-actions picture"
-        >
-          <button
-            class="ant-btn ant-btn-text ant-btn-sm ant-btn-icon-only ant-upload-list-item-action"
-            title="Remove file"
-            type="button"
-          >
-            <span
-              aria-label="delete"
-              class="anticon anticon-delete"
-              role="img"
-              tabindex="-1"
-            >
-              <svg
-                aria-hidden="true"
-                data-icon="delete"
-                fill="currentColor"
-                focusable="false"
-                height="1em"
-                viewBox="64 64 896 896"
-                width="1em"
-              >
-                <path
-                  d="M360 184h-8c4.4 0 8-3.6 8-8v8h304v-8c0 4.4 3.6 8 8 8h-8v72h72v-80c0-35.3-28.7-64-64-64H352c-35.3 0-64 28.7-64 64v80h72v-72zm504 72H160c-17.7 0-32 14.3-32 32v32c0 4.4 3.6 8 8 8h60.4l24.7 523c1.6 34.1 29.8 61 63.9 61h454c34.2 0 62.3-26.8 63.9-61l24.7-523H888c4.4 0 8-3.6 8-8v-32c0-17.7-14.3-32-32-32zM731.3 840H292.7l-24.2-512h487l-24.2 512z"
-                />
-              </svg>
-            </span>
-          </button>
-        </span>
-      </div>
-    </div>
-    <div
-      class="ant-upload-list-item-container"
-    >
-      <div
-        class="ant-upload-list-item ant-upload-list-item-done"
-      >
-        <a
-          class="ant-upload-list-item-thumbnail ant-upload-list-item-file"
-          href="https://cdn.xxx.com/aaa.xx"
-          rel="noopener noreferrer"
-          target="_blank"
-        >
-          <span
-            aria-label="file"
-            class="anticon anticon-file"
-            role="img"
-          >
-            <svg
-              aria-hidden="true"
-              data-icon="file"
-              fill="currentColor"
-              focusable="false"
-              height="1em"
-              viewBox="64 64 896 896"
-              width="1em"
-            >
-              <path
-                d="M534 352V136H232v752h560V394H576a42 42 0 01-42-42z"
-                fill="#e6f7ff"
+            </a>
+            <a
+              class="ant-upload-list-item-name"
+              href="https://cdn.xxx.com/xx.xx/aaa.png"
+              rel="noopener noreferrer"
+              target="_blank"
+              title="image"
+            >
+              image
+            </a>
+            <span
+              class="ant-upload-list-item-card-actions picture"
+            >
+              <button
+                class="ant-btn ant-btn-text ant-btn-sm ant-btn-icon-only ant-upload-list-item-card-actions-btn"
+                title="Remove file"
+                type="button"
+              >
+                <span
+                  aria-label="delete"
+                  class="anticon anticon-delete"
+                  role="img"
+                  tabindex="-1"
+                >
+                  <svg
+                    aria-hidden="true"
+                    data-icon="delete"
+                    fill="currentColor"
+                    focusable="false"
+                    height="1em"
+                    viewBox="64 64 896 896"
+                    width="1em"
+                  >
+                    <path
+                      d="M360 184h-8c4.4 0 8-3.6 8-8v8h304v-8c0 4.4 3.6 8 8 8h-8v72h72v-80c0-35.3-28.7-64-64-64H352c-35.3 0-64 28.7-64 64v80h72v-72zm504 72H160c-17.7 0-32 14.3-32 32v32c0 4.4 3.6 8 8 8h60.4l24.7 523c1.6 34.1 29.8 61 63.9 61h454c34.2 0 62.3-26.8 63.9-61l24.7-523H888c4.4 0 8-3.6 8-8v-32c0-17.7-14.3-32-32-32zM731.3 840H292.7l-24.2-512h487l-24.2 512z"
+                    />
+                  </svg>
+                </span>
+              </button>
+            </span>
+          </span>
+        </div>
+      </div>
+    </div>
+    <div
+      class="ant-upload-list-picture-container"
+    >
+      <div
+        class="ant-upload-list-item ant-upload-list-item-done ant-upload-list-item-list-type-picture"
+      >
+        <div
+          class="ant-upload-list-item-info"
+        >
+          <span
+            class="ant-upload-span"
+          >
+            <a
+              class="ant-upload-list-item-thumbnail"
+              href="https://cdn.xxx.com/xx.xx/aaa.png"
+              rel="noopener noreferrer"
+              target="_blank"
+            >
+              <img
+                alt="image"
+                class="ant-upload-list-item-image"
+                src="data:image/png;base64,UEsDBAoAAAAAADYZYkwAAAAAAAAAAAAAAAAdAAk"
               />
-              <path
-                d="M854.6 288.6L639.4 73.4c-6-6-14.1-9.4-22.6-9.4H192c-17.7 0-32 14.3-32 32v832c0 17.7 14.3 32 32 32h640c17.7 0 32-14.3 32-32V311.3c0-8.5-3.4-16.7-9.4-22.7zM602 137.8L790.2 326H602V137.8zM792 888H232V136h302v216a42 42 0 0042 42h216v494z"
-                fill="#1890ff"
+            </a>
+            <a
+              class="ant-upload-list-item-name"
+              href="https://cdn.xxx.com/xx.xx/aaa.png"
+              rel="noopener noreferrer"
+              target="_blank"
+              title="image"
+            >
+              image
+            </a>
+            <span
+              class="ant-upload-list-item-card-actions picture"
+            >
+              <button
+                class="ant-btn ant-btn-text ant-btn-sm ant-btn-icon-only ant-upload-list-item-card-actions-btn"
+                title="Remove file"
+                type="button"
+              >
+                <span
+                  aria-label="delete"
+                  class="anticon anticon-delete"
+                  role="img"
+                  tabindex="-1"
+                >
+                  <svg
+                    aria-hidden="true"
+                    data-icon="delete"
+                    fill="currentColor"
+                    focusable="false"
+                    height="1em"
+                    viewBox="64 64 896 896"
+                    width="1em"
+                  >
+                    <path
+                      d="M360 184h-8c4.4 0 8-3.6 8-8v8h304v-8c0 4.4 3.6 8 8 8h-8v72h72v-80c0-35.3-28.7-64-64-64H352c-35.3 0-64 28.7-64 64v80h72v-72zm504 72H160c-17.7 0-32 14.3-32 32v32c0 4.4 3.6 8 8 8h60.4l24.7 523c1.6 34.1 29.8 61 63.9 61h454c34.2 0 62.3-26.8 63.9-61l24.7-523H888c4.4 0 8-3.6 8-8v-32c0-17.7-14.3-32-32-32zM731.3 840H292.7l-24.2-512h487l-24.2 512z"
+                    />
+                  </svg>
+                </span>
+              </button>
+            </span>
+          </span>
+        </div>
+      </div>
+    </div>
+    <div
+      class="ant-upload-list-picture-container"
+    >
+      <div
+        class="ant-upload-list-item ant-upload-list-item-done ant-upload-list-item-list-type-picture"
+      >
+        <div
+          class="ant-upload-list-item-info"
+        >
+          <span
+            class="ant-upload-span"
+          >
+            <a
+              class="ant-upload-list-item-thumbnail"
+              href="https://cdn.xxx.com/xx.xx/aaa.png?query=123"
+              rel="noopener noreferrer"
+              target="_blank"
+            >
+              <img
+                alt="image"
+                class="ant-upload-list-item-image"
+                src="https://cdn.xxx.com/xx.xx/aaa.png?query=123"
               />
-            </svg>
-          </span>
-        </a>
-        <a
-          class="ant-upload-list-item-name"
-          href="https://cdn.xxx.com/aaa.xx"
-          rel="noopener noreferrer"
-          target="_blank"
-          title="not-image"
-        >
-          not-image
-        </a>
-        <span
-          class="ant-upload-list-item-actions picture"
-        >
-          <button
-            class="ant-btn ant-btn-text ant-btn-sm ant-btn-icon-only ant-upload-list-item-action"
-            title="Remove file"
-            type="button"
-          >
-            <span
-              aria-label="delete"
-              class="anticon anticon-delete"
-              role="img"
-              tabindex="-1"
-            >
-              <svg
-                aria-hidden="true"
-                data-icon="delete"
-                fill="currentColor"
-                focusable="false"
-                height="1em"
-                viewBox="64 64 896 896"
-                width="1em"
-              >
-                <path
-                  d="M360 184h-8c4.4 0 8-3.6 8-8v8h304v-8c0 4.4 3.6 8 8 8h-8v72h72v-80c0-35.3-28.7-64-64-64H352c-35.3 0-64 28.7-64 64v80h72v-72zm504 72H160c-17.7 0-32 14.3-32 32v32c0 4.4 3.6 8 8 8h60.4l24.7 523c1.6 34.1 29.8 61 63.9 61h454c34.2 0 62.3-26.8 63.9-61l24.7-523H888c4.4 0 8-3.6 8-8v-32c0-17.7-14.3-32-32-32zM731.3 840H292.7l-24.2-512h487l-24.2 512z"
-                />
-              </svg>
-            </span>
-          </button>
-        </span>
-      </div>
-    </div>
-    <div
-      class="ant-upload-list-item-container"
-    >
-      <div
-        class="ant-upload-list-item ant-upload-list-item-done"
-      >
-        <a
-          class="ant-upload-list-item-thumbnail ant-upload-list-item-file"
-          href="https://cdn.xxx.com/aaa.png/xx.xx"
-          rel="noopener noreferrer"
-          target="_blank"
-        >
-          <span
-            aria-label="file"
-            class="anticon anticon-file"
-            role="img"
-          >
-            <svg
-              aria-hidden="true"
-              data-icon="file"
-              fill="currentColor"
-              focusable="false"
-              height="1em"
-              viewBox="64 64 896 896"
-              width="1em"
-            >
-              <path
-                d="M534 352V136H232v752h560V394H576a42 42 0 01-42-42z"
-                fill="#e6f7ff"
+            </a>
+            <a
+              class="ant-upload-list-item-name"
+              href="https://cdn.xxx.com/xx.xx/aaa.png?query=123"
+              rel="noopener noreferrer"
+              target="_blank"
+              title="image"
+            >
+              image
+            </a>
+            <span
+              class="ant-upload-list-item-card-actions picture"
+            >
+              <button
+                class="ant-btn ant-btn-text ant-btn-sm ant-btn-icon-only ant-upload-list-item-card-actions-btn"
+                title="Remove file"
+                type="button"
+              >
+                <span
+                  aria-label="delete"
+                  class="anticon anticon-delete"
+                  role="img"
+                  tabindex="-1"
+                >
+                  <svg
+                    aria-hidden="true"
+                    data-icon="delete"
+                    fill="currentColor"
+                    focusable="false"
+                    height="1em"
+                    viewBox="64 64 896 896"
+                    width="1em"
+                  >
+                    <path
+                      d="M360 184h-8c4.4 0 8-3.6 8-8v8h304v-8c0 4.4 3.6 8 8 8h-8v72h72v-80c0-35.3-28.7-64-64-64H352c-35.3 0-64 28.7-64 64v80h72v-72zm504 72H160c-17.7 0-32 14.3-32 32v32c0 4.4 3.6 8 8 8h60.4l24.7 523c1.6 34.1 29.8 61 63.9 61h454c34.2 0 62.3-26.8 63.9-61l24.7-523H888c4.4 0 8-3.6 8-8v-32c0-17.7-14.3-32-32-32zM731.3 840H292.7l-24.2-512h487l-24.2 512z"
+                    />
+                  </svg>
+                </span>
+              </button>
+            </span>
+          </span>
+        </div>
+      </div>
+    </div>
+    <div
+      class="ant-upload-list-picture-container"
+    >
+      <div
+        class="ant-upload-list-item ant-upload-list-item-done ant-upload-list-item-list-type-picture"
+      >
+        <div
+          class="ant-upload-list-item-info"
+        >
+          <span
+            class="ant-upload-span"
+          >
+            <a
+              class="ant-upload-list-item-thumbnail"
+              href="https://cdn.xxx.com/xx.xx/aaa.png#anchor"
+              rel="noopener noreferrer"
+              target="_blank"
+            >
+              <img
+                alt="image"
+                class="ant-upload-list-item-image"
+                src="https://cdn.xxx.com/xx.xx/aaa.png#anchor"
               />
-              <path
-                d="M854.6 288.6L639.4 73.4c-6-6-14.1-9.4-22.6-9.4H192c-17.7 0-32 14.3-32 32v832c0 17.7 14.3 32 32 32h640c17.7 0 32-14.3 32-32V311.3c0-8.5-3.4-16.7-9.4-22.7zM602 137.8L790.2 326H602V137.8zM792 888H232V136h302v216a42 42 0 0042 42h216v494z"
-                fill="#1890ff"
+            </a>
+            <a
+              class="ant-upload-list-item-name"
+              href="https://cdn.xxx.com/xx.xx/aaa.png#anchor"
+              rel="noopener noreferrer"
+              target="_blank"
+              title="image"
+            >
+              image
+            </a>
+            <span
+              class="ant-upload-list-item-card-actions picture"
+            >
+              <button
+                class="ant-btn ant-btn-text ant-btn-sm ant-btn-icon-only ant-upload-list-item-card-actions-btn"
+                title="Remove file"
+                type="button"
+              >
+                <span
+                  aria-label="delete"
+                  class="anticon anticon-delete"
+                  role="img"
+                  tabindex="-1"
+                >
+                  <svg
+                    aria-hidden="true"
+                    data-icon="delete"
+                    fill="currentColor"
+                    focusable="false"
+                    height="1em"
+                    viewBox="64 64 896 896"
+                    width="1em"
+                  >
+                    <path
+                      d="M360 184h-8c4.4 0 8-3.6 8-8v8h304v-8c0 4.4 3.6 8 8 8h-8v72h72v-80c0-35.3-28.7-64-64-64H352c-35.3 0-64 28.7-64 64v80h72v-72zm504 72H160c-17.7 0-32 14.3-32 32v32c0 4.4 3.6 8 8 8h60.4l24.7 523c1.6 34.1 29.8 61 63.9 61h454c34.2 0 62.3-26.8 63.9-61l24.7-523H888c4.4 0 8-3.6 8-8v-32c0-17.7-14.3-32-32-32zM731.3 840H292.7l-24.2-512h487l-24.2 512z"
+                    />
+                  </svg>
+                </span>
+              </button>
+            </span>
+          </span>
+        </div>
+      </div>
+    </div>
+    <div
+      class="ant-upload-list-picture-container"
+    >
+      <div
+        class="ant-upload-list-item ant-upload-list-item-done ant-upload-list-item-list-type-picture"
+      >
+        <div
+          class="ant-upload-list-item-info"
+        >
+          <span
+            class="ant-upload-span"
+          >
+            <a
+              class="ant-upload-list-item-thumbnail"
+              href="https://cdn.xxx.com/xx.xx/aaa.png?query=some.query.with.dot"
+              rel="noopener noreferrer"
+              target="_blank"
+            >
+              <img
+                alt="image"
+                class="ant-upload-list-item-image"
+                src="https://cdn.xxx.com/xx.xx/aaa.png?query=some.query.with.dot"
               />
-            </svg>
-          </span>
-        </a>
-        <a
-          class="ant-upload-list-item-name"
-          href="https://cdn.xxx.com/aaa.png/xx.xx"
-          rel="noopener noreferrer"
-          target="_blank"
-          title="not-image"
-        >
-          not-image
-        </a>
-        <span
-          class="ant-upload-list-item-actions picture"
-        >
-          <button
-            class="ant-btn ant-btn-text ant-btn-sm ant-btn-icon-only ant-upload-list-item-action"
-            title="Remove file"
-            type="button"
-          >
-            <span
-              aria-label="delete"
-              class="anticon anticon-delete"
-              role="img"
-              tabindex="-1"
-            >
-              <svg
-                aria-hidden="true"
-                data-icon="delete"
-                fill="currentColor"
-                focusable="false"
-                height="1em"
-                viewBox="64 64 896 896"
-                width="1em"
-              >
-                <path
-                  d="M360 184h-8c4.4 0 8-3.6 8-8v8h304v-8c0 4.4 3.6 8 8 8h-8v72h72v-80c0-35.3-28.7-64-64-64H352c-35.3 0-64 28.7-64 64v80h72v-72zm504 72H160c-17.7 0-32 14.3-32 32v32c0 4.4 3.6 8 8 8h60.4l24.7 523c1.6 34.1 29.8 61 63.9 61h454c34.2 0 62.3-26.8 63.9-61l24.7-523H888c4.4 0 8-3.6 8-8v-32c0-17.7-14.3-32-32-32zM731.3 840H292.7l-24.2-512h487l-24.2 512z"
-                />
-              </svg>
-            </span>
-          </button>
-        </span>
-      </div>
-    </div>
-    <div
-      class="ant-upload-list-item-container"
-    >
-      <div
-        class="ant-upload-list-item ant-upload-list-item-done"
-      >
-        <a
-          class="ant-upload-list-item-thumbnail"
-          href="https://cdn.xxx.com/xx.xx/aaa.png"
-          rel="noopener noreferrer"
-          target="_blank"
-        >
-          <img
-            alt="image"
-            class="ant-upload-list-item-image"
-            src="https://cdn.xxx.com/xx.xx/aaa.png"
-          />
-        </a>
-        <a
-          class="ant-upload-list-item-name"
-          href="https://cdn.xxx.com/xx.xx/aaa.png"
-          rel="noopener noreferrer"
-          target="_blank"
-          title="image"
-        >
-          image
-        </a>
-        <span
-          class="ant-upload-list-item-actions picture"
-        >
-          <button
-            class="ant-btn ant-btn-text ant-btn-sm ant-btn-icon-only ant-upload-list-item-action"
-            title="Remove file"
-            type="button"
-          >
-            <span
-              aria-label="delete"
-              class="anticon anticon-delete"
-              role="img"
-              tabindex="-1"
-            >
-              <svg
-                aria-hidden="true"
-                data-icon="delete"
-                fill="currentColor"
-                focusable="false"
-                height="1em"
-                viewBox="64 64 896 896"
-                width="1em"
-              >
-                <path
-                  d="M360 184h-8c4.4 0 8-3.6 8-8v8h304v-8c0 4.4 3.6 8 8 8h-8v72h72v-80c0-35.3-28.7-64-64-64H352c-35.3 0-64 28.7-64 64v80h72v-72zm504 72H160c-17.7 0-32 14.3-32 32v32c0 4.4 3.6 8 8 8h60.4l24.7 523c1.6 34.1 29.8 61 63.9 61h454c34.2 0 62.3-26.8 63.9-61l24.7-523H888c4.4 0 8-3.6 8-8v-32c0-17.7-14.3-32-32-32zM731.3 840H292.7l-24.2-512h487l-24.2 512z"
-                />
-              </svg>
-            </span>
-          </button>
-        </span>
-      </div>
-    </div>
-    <div
-      class="ant-upload-list-item-container"
-    >
-      <div
-        class="ant-upload-list-item ant-upload-list-item-done"
-      >
-        <a
-          class="ant-upload-list-item-thumbnail"
-          href="https://cdn.xxx.com/xx.xx/aaa.png"
-          rel="noopener noreferrer"
-          target="_blank"
-        >
-          <img
-            alt="image"
-            class="ant-upload-list-item-image"
-            src="data:image/png;base64,UEsDBAoAAAAAADYZYkwAAAAAAAAAAAAAAAAdAAk"
-          />
-        </a>
-        <a
-          class="ant-upload-list-item-name"
-          href="https://cdn.xxx.com/xx.xx/aaa.png"
-          rel="noopener noreferrer"
-          target="_blank"
-          title="image"
-        >
-          image
-        </a>
-        <span
-          class="ant-upload-list-item-actions picture"
-        >
-          <button
-            class="ant-btn ant-btn-text ant-btn-sm ant-btn-icon-only ant-upload-list-item-action"
-            title="Remove file"
-            type="button"
-          >
-            <span
-              aria-label="delete"
-              class="anticon anticon-delete"
-              role="img"
-              tabindex="-1"
-            >
-              <svg
-                aria-hidden="true"
-                data-icon="delete"
-                fill="currentColor"
-                focusable="false"
-                height="1em"
-                viewBox="64 64 896 896"
-                width="1em"
-              >
-                <path
-                  d="M360 184h-8c4.4 0 8-3.6 8-8v8h304v-8c0 4.4 3.6 8 8 8h-8v72h72v-80c0-35.3-28.7-64-64-64H352c-35.3 0-64 28.7-64 64v80h72v-72zm504 72H160c-17.7 0-32 14.3-32 32v32c0 4.4 3.6 8 8 8h60.4l24.7 523c1.6 34.1 29.8 61 63.9 61h454c34.2 0 62.3-26.8 63.9-61l24.7-523H888c4.4 0 8-3.6 8-8v-32c0-17.7-14.3-32-32-32zM731.3 840H292.7l-24.2-512h487l-24.2 512z"
-                />
-              </svg>
-            </span>
-          </button>
-        </span>
-      </div>
-    </div>
-    <div
-      class="ant-upload-list-item-container"
-    >
-      <div
-        class="ant-upload-list-item ant-upload-list-item-done"
-      >
-        <a
-          class="ant-upload-list-item-thumbnail"
-          href="https://cdn.xxx.com/xx.xx/aaa.png?query=123"
-          rel="noopener noreferrer"
-          target="_blank"
-        >
-          <img
-            alt="image"
-            class="ant-upload-list-item-image"
-            src="https://cdn.xxx.com/xx.xx/aaa.png?query=123"
-          />
-        </a>
-        <a
-          class="ant-upload-list-item-name"
-          href="https://cdn.xxx.com/xx.xx/aaa.png?query=123"
-          rel="noopener noreferrer"
-          target="_blank"
-          title="image"
-        >
-          image
-        </a>
-        <span
-          class="ant-upload-list-item-actions picture"
-        >
-          <button
-            class="ant-btn ant-btn-text ant-btn-sm ant-btn-icon-only ant-upload-list-item-action"
-            title="Remove file"
-            type="button"
-          >
-            <span
-              aria-label="delete"
-              class="anticon anticon-delete"
-              role="img"
-              tabindex="-1"
-            >
-              <svg
-                aria-hidden="true"
-                data-icon="delete"
-                fill="currentColor"
-                focusable="false"
-                height="1em"
-                viewBox="64 64 896 896"
-                width="1em"
-              >
-                <path
-                  d="M360 184h-8c4.4 0 8-3.6 8-8v8h304v-8c0 4.4 3.6 8 8 8h-8v72h72v-80c0-35.3-28.7-64-64-64H352c-35.3 0-64 28.7-64 64v80h72v-72zm504 72H160c-17.7 0-32 14.3-32 32v32c0 4.4 3.6 8 8 8h60.4l24.7 523c1.6 34.1 29.8 61 63.9 61h454c34.2 0 62.3-26.8 63.9-61l24.7-523H888c4.4 0 8-3.6 8-8v-32c0-17.7-14.3-32-32-32zM731.3 840H292.7l-24.2-512h487l-24.2 512z"
-                />
-              </svg>
-            </span>
-          </button>
-        </span>
-      </div>
-    </div>
-    <div
-      class="ant-upload-list-item-container"
-    >
-      <div
-        class="ant-upload-list-item ant-upload-list-item-done"
-      >
-        <a
-          class="ant-upload-list-item-thumbnail"
-          href="https://cdn.xxx.com/xx.xx/aaa.png#anchor"
-          rel="noopener noreferrer"
-          target="_blank"
-        >
-          <img
-            alt="image"
-            class="ant-upload-list-item-image"
-            src="https://cdn.xxx.com/xx.xx/aaa.png#anchor"
-          />
-        </a>
-        <a
-          class="ant-upload-list-item-name"
-          href="https://cdn.xxx.com/xx.xx/aaa.png#anchor"
-          rel="noopener noreferrer"
-          target="_blank"
-          title="image"
-        >
-          image
-        </a>
-        <span
-          class="ant-upload-list-item-actions picture"
-        >
-          <button
-            class="ant-btn ant-btn-text ant-btn-sm ant-btn-icon-only ant-upload-list-item-action"
-            title="Remove file"
-            type="button"
-          >
-            <span
-              aria-label="delete"
-              class="anticon anticon-delete"
-              role="img"
-              tabindex="-1"
-            >
-              <svg
-                aria-hidden="true"
-                data-icon="delete"
-                fill="currentColor"
-                focusable="false"
-                height="1em"
-                viewBox="64 64 896 896"
-                width="1em"
-              >
-                <path
-                  d="M360 184h-8c4.4 0 8-3.6 8-8v8h304v-8c0 4.4 3.6 8 8 8h-8v72h72v-80c0-35.3-28.7-64-64-64H352c-35.3 0-64 28.7-64 64v80h72v-72zm504 72H160c-17.7 0-32 14.3-32 32v32c0 4.4 3.6 8 8 8h60.4l24.7 523c1.6 34.1 29.8 61 63.9 61h454c34.2 0 62.3-26.8 63.9-61l24.7-523H888c4.4 0 8-3.6 8-8v-32c0-17.7-14.3-32-32-32zM731.3 840H292.7l-24.2-512h487l-24.2 512z"
-                />
-              </svg>
-            </span>
-          </button>
-        </span>
-      </div>
-    </div>
-    <div
-      class="ant-upload-list-item-container"
-    >
-      <div
-        class="ant-upload-list-item ant-upload-list-item-done"
-      >
-        <a
-          class="ant-upload-list-item-thumbnail"
-          href="https://cdn.xxx.com/xx.xx/aaa.png?query=some.query.with.dot"
-          rel="noopener noreferrer"
-          target="_blank"
-        >
-          <img
-            alt="image"
-            class="ant-upload-list-item-image"
-            src="https://cdn.xxx.com/xx.xx/aaa.png?query=some.query.with.dot"
-          />
-        </a>
-        <a
-          class="ant-upload-list-item-name"
-          href="https://cdn.xxx.com/xx.xx/aaa.png?query=some.query.with.dot"
-          rel="noopener noreferrer"
-          target="_blank"
-          title="image"
-        >
-          image
-        </a>
-        <span
-          class="ant-upload-list-item-actions picture"
-        >
-          <button
-            class="ant-btn ant-btn-text ant-btn-sm ant-btn-icon-only ant-upload-list-item-action"
-            title="Remove file"
-            type="button"
-          >
-            <span
-              aria-label="delete"
-              class="anticon anticon-delete"
-              role="img"
-              tabindex="-1"
-            >
-              <svg
-                aria-hidden="true"
-                data-icon="delete"
-                fill="currentColor"
-                focusable="false"
-                height="1em"
-                viewBox="64 64 896 896"
-                width="1em"
-              >
-                <path
-                  d="M360 184h-8c4.4 0 8-3.6 8-8v8h304v-8c0 4.4 3.6 8 8 8h-8v72h72v-80c0-35.3-28.7-64-64-64H352c-35.3 0-64 28.7-64 64v80h72v-72zm504 72H160c-17.7 0-32 14.3-32 32v32c0 4.4 3.6 8 8 8h60.4l24.7 523c1.6 34.1 29.8 61 63.9 61h454c34.2 0 62.3-26.8 63.9-61l24.7-523H888c4.4 0 8-3.6 8-8v-32c0-17.7-14.3-32-32-32zM731.3 840H292.7l-24.2-512h487l-24.2 512z"
-                />
-              </svg>
-            </span>
-          </button>
-        </span>
-      </div>
-    </div>
-    <div
-      class="ant-upload-list-item-container"
-    >
-      <div
-        class="ant-upload-list-item ant-upload-list-item-done"
-      >
-        <a
-          class="ant-upload-list-item-thumbnail"
-          href="https://publish-pic-cpu.baidu.com/1296beb3-50d9-4276-885f-52645cbb378e.jpeg@w_228%2ch_152"
-          rel="noopener noreferrer"
-          target="_blank"
-        >
-          <img
-            alt="image"
-            class="ant-upload-list-item-image"
-            src="https://publish-pic-cpu.baidu.com/1296beb3-50d9-4276-885f-52645cbb378e.jpeg@w_228%2ch_152"
-          />
-        </a>
-        <a
-          class="ant-upload-list-item-name"
-          href="https://publish-pic-cpu.baidu.com/1296beb3-50d9-4276-885f-52645cbb378e.jpeg@w_228%2ch_152"
-          rel="noopener noreferrer"
-          target="_blank"
-          title="image"
-        >
-          image
-        </a>
-        <span
-          class="ant-upload-list-item-actions picture"
-        >
-          <button
-            class="ant-btn ant-btn-text ant-btn-sm ant-btn-icon-only ant-upload-list-item-action"
-            title="Remove file"
-            type="button"
-          >
-            <span
-              aria-label="delete"
-              class="anticon anticon-delete"
-              role="img"
-              tabindex="-1"
-            >
-              <svg
-                aria-hidden="true"
-                data-icon="delete"
-                fill="currentColor"
-                focusable="false"
-                height="1em"
-                viewBox="64 64 896 896"
-                width="1em"
-              >
-                <path
-                  d="M360 184h-8c4.4 0 8-3.6 8-8v8h304v-8c0 4.4 3.6 8 8 8h-8v72h72v-80c0-35.3-28.7-64-64-64H352c-35.3 0-64 28.7-64 64v80h72v-72zm504 72H160c-17.7 0-32 14.3-32 32v32c0 4.4 3.6 8 8 8h60.4l24.7 523c1.6 34.1 29.8 61 63.9 61h454c34.2 0 62.3-26.8 63.9-61l24.7-523H888c4.4 0 8-3.6 8-8v-32c0-17.7-14.3-32-32-32zM731.3 840H292.7l-24.2-512h487l-24.2 512z"
-                />
-              </svg>
-            </span>
-          </button>
-        </span>
+            </a>
+            <a
+              class="ant-upload-list-item-name"
+              href="https://cdn.xxx.com/xx.xx/aaa.png?query=some.query.with.dot"
+              rel="noopener noreferrer"
+              target="_blank"
+              title="image"
+            >
+              image
+            </a>
+            <span
+              class="ant-upload-list-item-card-actions picture"
+            >
+              <button
+                class="ant-btn ant-btn-text ant-btn-sm ant-btn-icon-only ant-upload-list-item-card-actions-btn"
+                title="Remove file"
+                type="button"
+              >
+                <span
+                  aria-label="delete"
+                  class="anticon anticon-delete"
+                  role="img"
+                  tabindex="-1"
+                >
+                  <svg
+                    aria-hidden="true"
+                    data-icon="delete"
+                    fill="currentColor"
+                    focusable="false"
+                    height="1em"
+                    viewBox="64 64 896 896"
+                    width="1em"
+                  >
+                    <path
+                      d="M360 184h-8c4.4 0 8-3.6 8-8v8h304v-8c0 4.4 3.6 8 8 8h-8v72h72v-80c0-35.3-28.7-64-64-64H352c-35.3 0-64 28.7-64 64v80h72v-72zm504 72H160c-17.7 0-32 14.3-32 32v32c0 4.4 3.6 8 8 8h60.4l24.7 523c1.6 34.1 29.8 61 63.9 61h454c34.2 0 62.3-26.8 63.9-61l24.7-523H888c4.4 0 8-3.6 8-8v-32c0-17.7-14.3-32-32-32zM731.3 840H292.7l-24.2-512h487l-24.2 512z"
+                    />
+                  </svg>
+                </span>
+              </button>
+            </span>
+          </span>
+        </div>
+      </div>
+    </div>
+    <div
+      class="ant-upload-list-picture-container"
+    >
+      <div
+        class="ant-upload-list-item ant-upload-list-item-done ant-upload-list-item-list-type-picture"
+      >
+        <div
+          class="ant-upload-list-item-info"
+        >
+          <span
+            class="ant-upload-span"
+          >
+            <a
+              class="ant-upload-list-item-thumbnail"
+              href="https://publish-pic-cpu.baidu.com/1296beb3-50d9-4276-885f-52645cbb378e.jpeg@w_228%2ch_152"
+              rel="noopener noreferrer"
+              target="_blank"
+            >
+              <img
+                alt="image"
+                class="ant-upload-list-item-image"
+                src="https://publish-pic-cpu.baidu.com/1296beb3-50d9-4276-885f-52645cbb378e.jpeg@w_228%2ch_152"
+              />
+            </a>
+            <a
+              class="ant-upload-list-item-name"
+              href="https://publish-pic-cpu.baidu.com/1296beb3-50d9-4276-885f-52645cbb378e.jpeg@w_228%2ch_152"
+              rel="noopener noreferrer"
+              target="_blank"
+              title="image"
+            >
+              image
+            </a>
+            <span
+              class="ant-upload-list-item-card-actions picture"
+            >
+              <button
+                class="ant-btn ant-btn-text ant-btn-sm ant-btn-icon-only ant-upload-list-item-card-actions-btn"
+                title="Remove file"
+                type="button"
+              >
+                <span
+                  aria-label="delete"
+                  class="anticon anticon-delete"
+                  role="img"
+                  tabindex="-1"
+                >
+                  <svg
+                    aria-hidden="true"
+                    data-icon="delete"
+                    fill="currentColor"
+                    focusable="false"
+                    height="1em"
+                    viewBox="64 64 896 896"
+                    width="1em"
+                  >
+                    <path
+                      d="M360 184h-8c4.4 0 8-3.6 8-8v8h304v-8c0 4.4 3.6 8 8 8h-8v72h72v-80c0-35.3-28.7-64-64-64H352c-35.3 0-64 28.7-64 64v80h72v-72zm504 72H160c-17.7 0-32 14.3-32 32v32c0 4.4 3.6 8 8 8h60.4l24.7 523c1.6 34.1 29.8 61 63.9 61h454c34.2 0 62.3-26.8 63.9-61l24.7-523H888c4.4 0 8-3.6 8-8v-32c0-17.7-14.3-32-32-32zM731.3 840H292.7l-24.2-512h487l-24.2 512z"
+                    />
+                  </svg>
+                </span>
+              </button>
+            </span>
+          </span>
+        </div>
       </div>
     </div>
   </div>
@@ -948,15 +1026,9 @@
 `;
 
 exports[`Upload List should support removeIcon and downloadIcon 1`] = `
-<<<<<<< HEAD
-<span
-  class="ant-upload-wrapper"
->
-=======
 <span>
->>>>>>> 8a454a13
   <div
-    class="ant-upload ant-upload-select"
+    class="ant-upload ant-upload-select ant-upload-select-picture"
   >
     <span
       class="ant-upload"
@@ -979,107 +1051,123 @@
     class="ant-upload-list ant-upload-list-picture"
   >
     <div
-      class="ant-upload-list-item-container"
-    >
-      <div
-        class="ant-upload-list-item ant-upload-list-item-uploading"
-      >
-        <div
-          class="ant-upload-list-item-thumbnail"
-        >
-          <span
-            aria-label="loading"
-            class="anticon anticon-loading anticon-spin"
-            role="img"
-          >
-            <svg
-              aria-hidden="true"
-              data-icon="loading"
-              fill="currentColor"
-              focusable="false"
-              height="1em"
-              viewBox="0 0 1024 1024"
-              width="1em"
-            >
-              <path
-                d="M988 548c-19.9 0-36-16.1-36-36 0-59.4-11.6-117-34.6-171.3a440.45 440.45 0 00-94.3-139.9 437.71 437.71 0 00-139.9-94.3C629 83.6 571.4 72 512 72c-19.9 0-36-16.1-36-36s16.1-36 36-36c69.1 0 136.2 13.5 199.3 40.3C772.3 66 827 103 874 150c47 47 83.9 101.8 109.7 162.7 26.7 63.1 40.2 130.2 40.2 199.3.1 19.9-16 36-35.9 36z"
+      class="ant-upload-list-picture-container"
+    >
+      <div
+        class="ant-upload-list-item ant-upload-list-item-uploading ant-upload-list-item-list-type-picture"
+      >
+        <div
+          class="ant-upload-list-item-info"
+        >
+          <span
+            class="ant-upload-span"
+          >
+            <div
+              class="ant-upload-list-item-thumbnail"
+            >
+              <span
+                aria-label="loading"
+                class="anticon anticon-loading anticon-spin"
+                role="img"
+              >
+                <svg
+                  aria-hidden="true"
+                  data-icon="loading"
+                  fill="currentColor"
+                  focusable="false"
+                  height="1em"
+                  viewBox="0 0 1024 1024"
+                  width="1em"
+                >
+                  <path
+                    d="M988 548c-19.9 0-36-16.1-36-36 0-59.4-11.6-117-34.6-171.3a440.45 440.45 0 00-94.3-139.9 437.71 437.71 0 00-139.9-94.3C629 83.6 571.4 72 512 72c-19.9 0-36-16.1-36-36s16.1-36 36-36c69.1 0 136.2 13.5 199.3 40.3C772.3 66 827 103 874 150c47 47 83.9 101.8 109.7 162.7 26.7 63.1 40.2 130.2 40.2 199.3.1 19.9-16 36-35.9 36z"
+                  />
+                </svg>
+              </span>
+            </div>
+            <a
+              class="ant-upload-list-item-name"
+              href="https://cdn.xxx.com/aaa"
+              rel="noopener noreferrer"
+              target="_blank"
+              title="image"
+            >
+              image
+            </a>
+            <span
+              class="ant-upload-list-item-card-actions picture"
+            >
+              <button
+                class="ant-btn ant-btn-text ant-btn-sm ant-btn-icon-only ant-upload-list-item-card-actions-btn"
+                title="Remove file"
+                type="button"
+              >
+                <i>
+                  RM
+                </i>
+              </button>
+            </span>
+          </span>
+        </div>
+      </div>
+    </div>
+    <div
+      class="ant-upload-list-picture-container"
+    >
+      <div
+        class="ant-upload-list-item ant-upload-list-item-done ant-upload-list-item-list-type-picture"
+      >
+        <div
+          class="ant-upload-list-item-info"
+        >
+          <span
+            class="ant-upload-span"
+          >
+            <a
+              class="ant-upload-list-item-thumbnail"
+              href="https://cdn.xxx.com/aaa"
+              rel="noopener noreferrer"
+              target="_blank"
+            >
+              <img
+                alt="image"
+                class="ant-upload-list-item-image"
+                src="https://cdn.xxx.com/aaa"
               />
-            </svg>
-          </span>
-        </div>
-        <a
-          class="ant-upload-list-item-name"
-          href="https://cdn.xxx.com/aaa"
-          rel="noopener noreferrer"
-          target="_blank"
-          title="image"
-        >
-          image
-        </a>
-        <span
-          class="ant-upload-list-item-actions picture"
-        >
-          <button
-            class="ant-btn ant-btn-text ant-btn-sm ant-btn-icon-only ant-upload-list-item-action"
-            title="Remove file"
-            type="button"
-          >
-            <i>
-              RM
-            </i>
-          </button>
-        </span>
-      </div>
-    </div>
-    <div
-      class="ant-upload-list-item-container"
-    >
-      <div
-        class="ant-upload-list-item ant-upload-list-item-done"
-      >
-        <a
-          class="ant-upload-list-item-thumbnail"
-          href="https://cdn.xxx.com/aaa"
-          rel="noopener noreferrer"
-          target="_blank"
-        >
-          <img
-            alt="image"
-            class="ant-upload-list-item-image"
-            src="https://cdn.xxx.com/aaa"
-          />
-        </a>
-        <a
-          class="ant-upload-list-item-name"
-          href="https://cdn.xxx.com/aaa"
-          rel="noopener noreferrer"
-          target="_blank"
-          title="image"
-        >
-          image
-        </a>
-        <span
-          class="ant-upload-list-item-actions picture"
-        >
-          <button
-            class="ant-btn ant-btn-text ant-btn-sm ant-btn-icon-only ant-upload-list-item-action"
-            title="Download file"
-            type="button"
-          >
-            <i>
-              DL
-            </i>
-          </button>
-          <button
-            class="ant-btn ant-btn-text ant-btn-sm ant-btn-icon-only ant-upload-list-item-action"
-            title="Remove file"
-            type="button"
-          >
-            <i>
-              RM
-            </i>
-          </button>
-        </span>
+            </a>
+            <a
+              class="ant-upload-list-item-name"
+              href="https://cdn.xxx.com/aaa"
+              rel="noopener noreferrer"
+              target="_blank"
+              title="image"
+            >
+              image
+            </a>
+            <span
+              class="ant-upload-list-item-card-actions picture"
+            >
+              <button
+                class="ant-btn ant-btn-text ant-btn-sm ant-btn-icon-only ant-upload-list-item-card-actions-btn"
+                title="Download file"
+                type="button"
+              >
+                <i>
+                  DL
+                </i>
+              </button>
+              <button
+                class="ant-btn ant-btn-text ant-btn-sm ant-btn-icon-only ant-upload-list-item-card-actions-btn"
+                title="Remove file"
+                type="button"
+              >
+                <i>
+                  RM
+                </i>
+              </button>
+            </span>
+          </span>
+        </div>
       </div>
     </div>
   </div>
@@ -1087,15 +1175,9 @@
 `;
 
 exports[`Upload List should support removeIcon and downloadIcon 2`] = `
-<<<<<<< HEAD
-<span
-  class="ant-upload-wrapper"
->
-=======
 <span>
->>>>>>> 8a454a13
   <div
-    class="ant-upload ant-upload-select"
+    class="ant-upload ant-upload-select ant-upload-select-picture"
   >
     <span
       class="ant-upload"
@@ -1118,107 +1200,123 @@
     class="ant-upload-list ant-upload-list-picture"
   >
     <div
-      class="ant-upload-list-item-container"
-    >
-      <div
-        class="ant-upload-list-item ant-upload-list-item-uploading"
-      >
-        <div
-          class="ant-upload-list-item-thumbnail"
-        >
-          <span
-            aria-label="loading"
-            class="anticon anticon-loading anticon-spin"
-            role="img"
-          >
-            <svg
-              aria-hidden="true"
-              data-icon="loading"
-              fill="currentColor"
-              focusable="false"
-              height="1em"
-              viewBox="0 0 1024 1024"
-              width="1em"
-            >
-              <path
-                d="M988 548c-19.9 0-36-16.1-36-36 0-59.4-11.6-117-34.6-171.3a440.45 440.45 0 00-94.3-139.9 437.71 437.71 0 00-139.9-94.3C629 83.6 571.4 72 512 72c-19.9 0-36-16.1-36-36s16.1-36 36-36c69.1 0 136.2 13.5 199.3 40.3C772.3 66 827 103 874 150c47 47 83.9 101.8 109.7 162.7 26.7 63.1 40.2 130.2 40.2 199.3.1 19.9-16 36-35.9 36z"
+      class="ant-upload-list-picture-container"
+    >
+      <div
+        class="ant-upload-list-item ant-upload-list-item-uploading ant-upload-list-item-list-type-picture"
+      >
+        <div
+          class="ant-upload-list-item-info"
+        >
+          <span
+            class="ant-upload-span"
+          >
+            <div
+              class="ant-upload-list-item-thumbnail"
+            >
+              <span
+                aria-label="loading"
+                class="anticon anticon-loading anticon-spin"
+                role="img"
+              >
+                <svg
+                  aria-hidden="true"
+                  data-icon="loading"
+                  fill="currentColor"
+                  focusable="false"
+                  height="1em"
+                  viewBox="0 0 1024 1024"
+                  width="1em"
+                >
+                  <path
+                    d="M988 548c-19.9 0-36-16.1-36-36 0-59.4-11.6-117-34.6-171.3a440.45 440.45 0 00-94.3-139.9 437.71 437.71 0 00-139.9-94.3C629 83.6 571.4 72 512 72c-19.9 0-36-16.1-36-36s16.1-36 36-36c69.1 0 136.2 13.5 199.3 40.3C772.3 66 827 103 874 150c47 47 83.9 101.8 109.7 162.7 26.7 63.1 40.2 130.2 40.2 199.3.1 19.9-16 36-35.9 36z"
+                  />
+                </svg>
+              </span>
+            </div>
+            <a
+              class="ant-upload-list-item-name"
+              href="https://cdn.xxx.com/aaa"
+              rel="noopener noreferrer"
+              target="_blank"
+              title="image"
+            >
+              image
+            </a>
+            <span
+              class="ant-upload-list-item-card-actions picture"
+            >
+              <button
+                class="ant-btn ant-btn-text ant-btn-sm ant-btn-icon-only ant-upload-list-item-card-actions-btn"
+                title="Remove file"
+                type="button"
+              >
+                <i>
+                  RM
+                </i>
+              </button>
+            </span>
+          </span>
+        </div>
+      </div>
+    </div>
+    <div
+      class="ant-upload-list-picture-container"
+    >
+      <div
+        class="ant-upload-list-item ant-upload-list-item-done ant-upload-list-item-list-type-picture"
+      >
+        <div
+          class="ant-upload-list-item-info"
+        >
+          <span
+            class="ant-upload-span"
+          >
+            <a
+              class="ant-upload-list-item-thumbnail"
+              href="https://cdn.xxx.com/aaa"
+              rel="noopener noreferrer"
+              target="_blank"
+            >
+              <img
+                alt="image"
+                class="ant-upload-list-item-image"
+                src="https://cdn.xxx.com/aaa"
               />
-            </svg>
-          </span>
-        </div>
-        <a
-          class="ant-upload-list-item-name"
-          href="https://cdn.xxx.com/aaa"
-          rel="noopener noreferrer"
-          target="_blank"
-          title="image"
-        >
-          image
-        </a>
-        <span
-          class="ant-upload-list-item-actions picture"
-        >
-          <button
-            class="ant-btn ant-btn-text ant-btn-sm ant-btn-icon-only ant-upload-list-item-action"
-            title="Remove file"
-            type="button"
-          >
-            <i>
-              RM
-            </i>
-          </button>
-        </span>
-      </div>
-    </div>
-    <div
-      class="ant-upload-list-item-container"
-    >
-      <div
-        class="ant-upload-list-item ant-upload-list-item-done"
-      >
-        <a
-          class="ant-upload-list-item-thumbnail"
-          href="https://cdn.xxx.com/aaa"
-          rel="noopener noreferrer"
-          target="_blank"
-        >
-          <img
-            alt="image"
-            class="ant-upload-list-item-image"
-            src="https://cdn.xxx.com/aaa"
-          />
-        </a>
-        <a
-          class="ant-upload-list-item-name"
-          href="https://cdn.xxx.com/aaa"
-          rel="noopener noreferrer"
-          target="_blank"
-          title="image"
-        >
-          image
-        </a>
-        <span
-          class="ant-upload-list-item-actions picture"
-        >
-          <button
-            class="ant-btn ant-btn-text ant-btn-sm ant-btn-icon-only ant-upload-list-item-action"
-            title="Download file"
-            type="button"
-          >
-            <i>
-              DL
-            </i>
-          </button>
-          <button
-            class="ant-btn ant-btn-text ant-btn-sm ant-btn-icon-only ant-upload-list-item-action"
-            title="Remove file"
-            type="button"
-          >
-            <i>
-              RM
-            </i>
-          </button>
-        </span>
+            </a>
+            <a
+              class="ant-upload-list-item-name"
+              href="https://cdn.xxx.com/aaa"
+              rel="noopener noreferrer"
+              target="_blank"
+              title="image"
+            >
+              image
+            </a>
+            <span
+              class="ant-upload-list-item-card-actions picture"
+            >
+              <button
+                class="ant-btn ant-btn-text ant-btn-sm ant-btn-icon-only ant-upload-list-item-card-actions-btn"
+                title="Download file"
+                type="button"
+              >
+                <i>
+                  DL
+                </i>
+              </button>
+              <button
+                class="ant-btn ant-btn-text ant-btn-sm ant-btn-icon-only ant-upload-list-item-card-actions-btn"
+                title="Remove file"
+                type="button"
+              >
+                <i>
+                  RM
+                </i>
+              </button>
+            </span>
+          </span>
+        </div>
       </div>
     </div>
   </div>
@@ -1226,15 +1324,9 @@
 `;
 
 exports[`Upload List should support showRemoveIcon and showPreviewIcon 1`] = `
-<<<<<<< HEAD
-<span
-  class="ant-upload-wrapper"
->
-=======
 <span>
->>>>>>> 8a454a13
   <div
-    class="ant-upload ant-upload-select"
+    class="ant-upload ant-upload-select ant-upload-select-picture"
   >
     <span
       class="ant-upload"
@@ -1257,78 +1349,94 @@
     class="ant-upload-list ant-upload-list-picture"
   >
     <div
-      class="ant-upload-list-item-container"
-    >
-      <div
-        class="ant-upload-list-item ant-upload-list-item-uploading"
-      >
-        <div
-          class="ant-upload-list-item-thumbnail"
-        >
-          <span
-            aria-label="loading"
-            class="anticon anticon-loading anticon-spin"
-            role="img"
-          >
-            <svg
-              aria-hidden="true"
-              data-icon="loading"
-              fill="currentColor"
-              focusable="false"
-              height="1em"
-              viewBox="0 0 1024 1024"
-              width="1em"
-            >
-              <path
-                d="M988 548c-19.9 0-36-16.1-36-36 0-59.4-11.6-117-34.6-171.3a440.45 440.45 0 00-94.3-139.9 437.71 437.71 0 00-139.9-94.3C629 83.6 571.4 72 512 72c-19.9 0-36-16.1-36-36s16.1-36 36-36c69.1 0 136.2 13.5 199.3 40.3C772.3 66 827 103 874 150c47 47 83.9 101.8 109.7 162.7 26.7 63.1 40.2 130.2 40.2 199.3.1 19.9-16 36-35.9 36z"
+      class="ant-upload-list-picture-container"
+    >
+      <div
+        class="ant-upload-list-item ant-upload-list-item-uploading ant-upload-list-item-list-type-picture"
+      >
+        <div
+          class="ant-upload-list-item-info"
+        >
+          <span
+            class="ant-upload-span"
+          >
+            <div
+              class="ant-upload-list-item-thumbnail"
+            >
+              <span
+                aria-label="loading"
+                class="anticon anticon-loading anticon-spin"
+                role="img"
+              >
+                <svg
+                  aria-hidden="true"
+                  data-icon="loading"
+                  fill="currentColor"
+                  focusable="false"
+                  height="1em"
+                  viewBox="0 0 1024 1024"
+                  width="1em"
+                >
+                  <path
+                    d="M988 548c-19.9 0-36-16.1-36-36 0-59.4-11.6-117-34.6-171.3a440.45 440.45 0 00-94.3-139.9 437.71 437.71 0 00-139.9-94.3C629 83.6 571.4 72 512 72c-19.9 0-36-16.1-36-36s16.1-36 36-36c69.1 0 136.2 13.5 199.3 40.3C772.3 66 827 103 874 150c47 47 83.9 101.8 109.7 162.7 26.7 63.1 40.2 130.2 40.2 199.3.1 19.9-16 36-35.9 36z"
+                  />
+                </svg>
+              </span>
+            </div>
+            <a
+              class="ant-upload-list-item-name"
+              href="https://cdn.xxx.com/aaa"
+              rel="noopener noreferrer"
+              target="_blank"
+              title="image"
+            >
+              image
+            </a>
+            <span
+              class="ant-upload-list-item-card-actions picture"
+            />
+          </span>
+        </div>
+      </div>
+    </div>
+    <div
+      class="ant-upload-list-picture-container"
+    >
+      <div
+        class="ant-upload-list-item ant-upload-list-item-done ant-upload-list-item-list-type-picture"
+      >
+        <div
+          class="ant-upload-list-item-info"
+        >
+          <span
+            class="ant-upload-span"
+          >
+            <a
+              class="ant-upload-list-item-thumbnail"
+              href="https://cdn.xxx.com/aaa"
+              rel="noopener noreferrer"
+              target="_blank"
+            >
+              <img
+                alt="image"
+                class="ant-upload-list-item-image"
+                src="https://cdn.xxx.com/aaa"
               />
-            </svg>
-          </span>
-        </div>
-        <a
-          class="ant-upload-list-item-name"
-          href="https://cdn.xxx.com/aaa"
-          rel="noopener noreferrer"
-          target="_blank"
-          title="image"
-        >
-          image
-        </a>
-        <span
-          class="ant-upload-list-item-actions picture"
-        />
-      </div>
-    </div>
-    <div
-      class="ant-upload-list-item-container"
-    >
-      <div
-        class="ant-upload-list-item ant-upload-list-item-done"
-      >
-        <a
-          class="ant-upload-list-item-thumbnail"
-          href="https://cdn.xxx.com/aaa"
-          rel="noopener noreferrer"
-          target="_blank"
-        >
-          <img
-            alt="image"
-            class="ant-upload-list-item-image"
-            src="https://cdn.xxx.com/aaa"
-          />
-        </a>
-        <a
-          class="ant-upload-list-item-name"
-          href="https://cdn.xxx.com/aaa"
-          rel="noopener noreferrer"
-          target="_blank"
-          title="image"
-        >
-          image
-        </a>
-        <span
-          class="ant-upload-list-item-actions picture"
-        />
+            </a>
+            <a
+              class="ant-upload-list-item-name"
+              href="https://cdn.xxx.com/aaa"
+              rel="noopener noreferrer"
+              target="_blank"
+              title="image"
+            >
+              image
+            </a>
+            <span
+              class="ant-upload-list-item-card-actions picture"
+            />
+          </span>
+        </div>
       </div>
     </div>
   </div>
