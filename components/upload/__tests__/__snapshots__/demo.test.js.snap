// Jest Snapshot v1, https://goo.gl/fbAQLP

exports[`renders ./components/upload/demo/avatar.md correctly 1`] = `
<span
  class="avatar-uploader ant-upload-picture-card-wrapper"
>
  <div
    class="ant-upload ant-upload-select ant-upload-select-picture-card"
  />
</span>
`;

exports[`renders ./components/upload/demo/basic.md correctly 1`] = `
<span
  class=""
>
  <div
    class="ant-upload ant-upload-select ant-upload-select-text"
  />
  <div
    class="ant-upload-list ant-upload-list-text"
  />
</span>
`;

exports[`renders ./components/upload/demo/defaultFileList.md correctly 1`] = `
<span
  class=""
>
  <div
    class="ant-upload ant-upload-select ant-upload-select-text"
  />
  <div
    class="ant-upload-list ant-upload-list-text"
  >
    <div
      class=""
    >
      <span>
        <div
          class="ant-upload-list-item ant-upload-list-item-done ant-upload-list-item-list-type-text"
        >
<<<<<<< HEAD
          <div>
            <div
              class="ant-upload-list-item-info"
            >
              <span>
                <span
                  aria-label="paper-clip"
                  class="anticon anticon-paper-clip"
                  role="img"
                >
                  <svg
                    aria-hidden="true"
                    class=""
                    data-icon="paper-clip"
                    fill="currentColor"
                    focusable="false"
                    height="1em"
                    viewBox="64 64 896 896"
                    width="1em"
                  >
                    <path
                      d="M779.3 196.6c-94.2-94.2-247.6-94.2-341.7 0l-261 260.8c-1.7 1.7-2.6 4-2.6 6.4s.9 4.7 2.6 6.4l36.9 36.9a9 9 0 0012.7 0l261-260.8c32.4-32.4 75.5-50.2 121.3-50.2s88.9 17.8 121.2 50.2c32.4 32.4 50.2 75.5 50.2 121.2 0 45.8-17.8 88.8-50.2 121.2l-266 265.9-43.1 43.1c-40.3 40.3-105.8 40.3-146.1 0-19.5-19.5-30.2-45.4-30.2-73s10.7-53.5 30.2-73l263.9-263.8c6.7-6.6 15.5-10.3 24.9-10.3h.1c9.4 0 18.1 3.7 24.7 10.3 6.7 6.7 10.3 15.5 10.3 24.9 0 9.3-3.7 18.1-10.3 24.7L372.4 653c-1.7 1.7-2.6 4-2.6 6.4s.9 4.7 2.6 6.4l36.9 36.9a9 9 0 0012.7 0l215.6-215.6c19.9-19.9 30.8-46.3 30.8-74.4s-11-54.6-30.8-74.4c-41.1-41.1-107.9-41-149 0L463 364 224.8 602.1A172.22 172.22 0 00174 724.8c0 46.3 18.1 89.8 50.8 122.5 33.9 33.8 78.3 50.7 122.7 50.7 44.4 0 88.8-16.9 122.6-50.7l309.2-309C824.8 492.7 850 432 850 367.5c.1-64.6-25.1-125.3-70.7-170.9z"
                    />
                  </svg>
                </span>
=======
          <div
            class="ant-upload-list-item-info"
          >
            <span>
              <i
                aria-label="icon: paper-clip"
                class="anticon anticon-paper-clip"
              >
                <svg
                  aria-hidden="true"
                  class=""
                  data-icon="paper-clip"
                  fill="currentColor"
                  focusable="false"
                  height="1em"
                  viewBox="64 64 896 896"
                  width="1em"
                >
                  <path
                    d="M779.3 196.6c-94.2-94.2-247.6-94.2-341.7 0l-261 260.8c-1.7 1.7-2.6 4-2.6 6.4s.9 4.7 2.6 6.4l36.9 36.9a9 9 0 0 0 12.7 0l261-260.8c32.4-32.4 75.5-50.2 121.3-50.2s88.9 17.8 121.2 50.2c32.4 32.4 50.2 75.5 50.2 121.2 0 45.8-17.8 88.8-50.2 121.2l-266 265.9-43.1 43.1c-40.3 40.3-105.8 40.3-146.1 0-19.5-19.5-30.2-45.4-30.2-73s10.7-53.5 30.2-73l263.9-263.8c6.7-6.6 15.5-10.3 24.9-10.3h.1c9.4 0 18.1 3.7 24.7 10.3 6.7 6.7 10.3 15.5 10.3 24.9 0 9.3-3.7 18.1-10.3 24.7L372.4 653c-1.7 1.7-2.6 4-2.6 6.4s.9 4.7 2.6 6.4l36.9 36.9a9 9 0 0 0 12.7 0l215.6-215.6c19.9-19.9 30.8-46.3 30.8-74.4s-11-54.6-30.8-74.4c-41.1-41.1-107.9-41-149 0L463 364 224.8 602.1A172.22 172.22 0 0 0 174 724.8c0 46.3 18.1 89.8 50.8 122.5 33.9 33.8 78.3 50.7 122.7 50.7 44.4 0 88.8-16.9 122.6-50.7l309.2-309C824.8 492.7 850 432 850 367.5c.1-64.6-25.1-125.3-70.7-170.9z"
                  />
                </svg>
              </i>
              <a
                class="ant-upload-list-item-name ant-upload-list-item-name-icon-count-2"
                href="http://www.baidu.com/xxx.png"
                rel="noopener noreferrer"
                target="_blank"
                title="xxx.png"
              >
                xxx.png
              </a>
              <span
                class="ant-upload-list-item-card-actions "
              >
>>>>>>> 73db4547
                <a
                  title="Download file"
                >
                  <i
                    aria-label="icon: download"
                    class="anticon anticon-download"
                    tabindex="-1"
                    title="Download file"
                  >
<<<<<<< HEAD
                    <span
                      aria-label="download"
                      class="anticon anticon-download"
                      role="img"
                      tabindex="-1"
                      title="Download file"
                    >
                      <svg
                        aria-hidden="true"
                        class=""
                        data-icon="download"
                        fill="currentColor"
                        focusable="false"
                        height="1em"
                        viewBox="64 64 896 896"
                        width="1em"
                      >
                        <path
                          d="M505.7 661a8 8 0 0012.6 0l112-141.7c4.1-5.2.4-12.9-6.3-12.9h-74.1V168c0-4.4-3.6-8-8-8h-60c-4.4 0-8 3.6-8 8v338.3H400c-6.7 0-10.4 7.7-6.3 12.9l112 141.8zM878 626h-60c-4.4 0-8 3.6-8 8v154H214V634c0-4.4-3.6-8-8-8h-60c-4.4 0-8 3.6-8 8v198c0 17.7 14.3 32 32 32h684c17.7 0 32-14.3 32-32V634c0-4.4-3.6-8-8-8z"
                        />
                      </svg>
                    </span>
                  </a>
                  <a
                    title="Remove file"
                  >
                    <span
                      aria-label="delete"
                      class="anticon anticon-delete"
                      role="img"
                      tabindex="-1"
                      title="Remove file"
                    >
                      <svg
                        aria-hidden="true"
                        class=""
                        data-icon="delete"
                        fill="currentColor"
                        focusable="false"
                        height="1em"
                        viewBox="64 64 896 896"
                        width="1em"
                      >
                        <path
                          d="M360 184h-8c4.4 0 8-3.6 8-8v8h304v-8c0 4.4 3.6 8 8 8h-8v72h72v-80c0-35.3-28.7-64-64-64H352c-35.3 0-64 28.7-64 64v80h72v-72zm504 72H160c-17.7 0-32 14.3-32 32v32c0 4.4 3.6 8 8 8h60.4l24.7 523c1.6 34.1 29.8 61 63.9 61h454c34.2 0 62.3-26.8 63.9-61l24.7-523H888c4.4 0 8-3.6 8-8v-32c0-17.7-14.3-32-32-32zM731.3 840H292.7l-24.2-512h487l-24.2 512z"
                        />
                      </svg>
                    </span>
                  </a>
                </span>
=======
                    <svg
                      aria-hidden="true"
                      class=""
                      data-icon="download"
                      fill="currentColor"
                      focusable="false"
                      height="1em"
                      viewBox="64 64 896 896"
                      width="1em"
                    >
                      <path
                        d="M505.7 661a8 8 0 0 0 12.6 0l112-141.7c4.1-5.2.4-12.9-6.3-12.9h-74.1V168c0-4.4-3.6-8-8-8h-60c-4.4 0-8 3.6-8 8v338.3H400c-6.7 0-10.4 7.7-6.3 12.9l112 141.8zM878 626h-60c-4.4 0-8 3.6-8 8v154H214V634c0-4.4-3.6-8-8-8h-60c-4.4 0-8 3.6-8 8v198c0 17.7 14.3 32 32 32h684c17.7 0 32-14.3 32-32V634c0-4.4-3.6-8-8-8z"
                      />
                    </svg>
                  </i>
                </a>
                <a
                  title="Remove file"
                >
                  <i
                    aria-label="icon: delete"
                    class="anticon anticon-delete"
                    tabindex="-1"
                    title="Remove file"
                  >
                    <svg
                      aria-hidden="true"
                      class=""
                      data-icon="delete"
                      fill="currentColor"
                      focusable="false"
                      height="1em"
                      viewBox="64 64 896 896"
                      width="1em"
                    >
                      <path
                        d="M360 184h-8c4.4 0 8-3.6 8-8v8h304v-8c0 4.4 3.6 8 8 8h-8v72h72v-80c0-35.3-28.7-64-64-64H352c-35.3 0-64 28.7-64 64v80h72v-72zm504 72H160c-17.7 0-32 14.3-32 32v32c0 4.4 3.6 8 8 8h60.4l24.7 523c1.6 34.1 29.8 61 63.9 61h454c34.2 0 62.3-26.8 63.9-61l24.7-523H888c4.4 0 8-3.6 8-8v-32c0-17.7-14.3-32-32-32zM731.3 840H292.7l-24.2-512h487l-24.2 512z"
                      />
                    </svg>
                  </i>
                </a>
>>>>>>> 73db4547
              </span>
            </span>
          </div>
        </div>
      </span>
    </div>
    <div
      class=""
    >
      <span>
        <div
          class="ant-upload-list-item ant-upload-list-item-done ant-upload-list-item-list-type-text"
        >
<<<<<<< HEAD
          <div>
            <div
              class="ant-upload-list-item-info"
            >
              <span>
                <span
                  aria-label="paper-clip"
                  class="anticon anticon-paper-clip"
                  role="img"
                >
                  <svg
                    aria-hidden="true"
                    class=""
                    data-icon="paper-clip"
                    fill="currentColor"
                    focusable="false"
                    height="1em"
                    viewBox="64 64 896 896"
                    width="1em"
                  >
                    <path
                      d="M779.3 196.6c-94.2-94.2-247.6-94.2-341.7 0l-261 260.8c-1.7 1.7-2.6 4-2.6 6.4s.9 4.7 2.6 6.4l36.9 36.9a9 9 0 0012.7 0l261-260.8c32.4-32.4 75.5-50.2 121.3-50.2s88.9 17.8 121.2 50.2c32.4 32.4 50.2 75.5 50.2 121.2 0 45.8-17.8 88.8-50.2 121.2l-266 265.9-43.1 43.1c-40.3 40.3-105.8 40.3-146.1 0-19.5-19.5-30.2-45.4-30.2-73s10.7-53.5 30.2-73l263.9-263.8c6.7-6.6 15.5-10.3 24.9-10.3h.1c9.4 0 18.1 3.7 24.7 10.3 6.7 6.7 10.3 15.5 10.3 24.9 0 9.3-3.7 18.1-10.3 24.7L372.4 653c-1.7 1.7-2.6 4-2.6 6.4s.9 4.7 2.6 6.4l36.9 36.9a9 9 0 0012.7 0l215.6-215.6c19.9-19.9 30.8-46.3 30.8-74.4s-11-54.6-30.8-74.4c-41.1-41.1-107.9-41-149 0L463 364 224.8 602.1A172.22 172.22 0 00174 724.8c0 46.3 18.1 89.8 50.8 122.5 33.9 33.8 78.3 50.7 122.7 50.7 44.4 0 88.8-16.9 122.6-50.7l309.2-309C824.8 492.7 850 432 850 367.5c.1-64.6-25.1-125.3-70.7-170.9z"
                    />
                  </svg>
                </span>
                <a
                  class="ant-upload-list-item-name ant-upload-list-item-name-icon-count-2"
                  href="http://www.baidu.com/yyy.png"
                  rel="noopener noreferrer"
                  target="_blank"
                  title="yyy.png"
                >
                  yyy.png
                </a>
                <span
                  class="ant-upload-list-item-card-actions "
                >
                  <a
                    title="Download file"
                  >
                    <span
                      aria-label="download"
                      class="anticon anticon-download"
                      role="img"
                      tabindex="-1"
                      title="Download file"
                    >
                      <svg
                        aria-hidden="true"
                        class=""
                        data-icon="download"
                        fill="currentColor"
                        focusable="false"
                        height="1em"
                        viewBox="64 64 896 896"
                        width="1em"
                      >
                        <path
                          d="M505.7 661a8 8 0 0012.6 0l112-141.7c4.1-5.2.4-12.9-6.3-12.9h-74.1V168c0-4.4-3.6-8-8-8h-60c-4.4 0-8 3.6-8 8v338.3H400c-6.7 0-10.4 7.7-6.3 12.9l112 141.8zM878 626h-60c-4.4 0-8 3.6-8 8v154H214V634c0-4.4-3.6-8-8-8h-60c-4.4 0-8 3.6-8 8v198c0 17.7 14.3 32 32 32h684c17.7 0 32-14.3 32-32V634c0-4.4-3.6-8-8-8z"
                        />
                      </svg>
                    </span>
                  </a>
                  <a
                    title="Remove file"
                  >
                    <span
                      aria-label="delete"
                      class="anticon anticon-delete"
                      role="img"
                      tabindex="-1"
                      title="Remove file"
                    >
                      <svg
                        aria-hidden="true"
                        class=""
                        data-icon="delete"
                        fill="currentColor"
                        focusable="false"
                        height="1em"
                        viewBox="64 64 896 896"
                        width="1em"
                      >
                        <path
                          d="M360 184h-8c4.4 0 8-3.6 8-8v8h304v-8c0 4.4 3.6 8 8 8h-8v72h72v-80c0-35.3-28.7-64-64-64H352c-35.3 0-64 28.7-64 64v80h72v-72zm504 72H160c-17.7 0-32 14.3-32 32v32c0 4.4 3.6 8 8 8h60.4l24.7 523c1.6 34.1 29.8 61 63.9 61h454c34.2 0 62.3-26.8 63.9-61l24.7-523H888c4.4 0 8-3.6 8-8v-32c0-17.7-14.3-32-32-32zM731.3 840H292.7l-24.2-512h487l-24.2 512z"
                        />
                      </svg>
                    </span>
                  </a>
                </span>
              </span>
            </div>
          </div>
        </div>
      </span>
    </div>
    <div
      class=""
    >
      <div
        class="ant-upload-list-item ant-upload-list-item-error ant-upload-list-item-list-type-text"
      >
        <div>
=======
>>>>>>> 73db4547
          <div
            class="ant-upload-list-item-info"
          >
            <span>
              <span
                aria-label="paper-clip"
                class="anticon anticon-paper-clip"
                role="img"
              >
                <svg
                  aria-hidden="true"
                  class=""
                  data-icon="paper-clip"
                  fill="currentColor"
                  focusable="false"
                  height="1em"
                  viewBox="64 64 896 896"
                  width="1em"
                >
                  <path
                    d="M779.3 196.6c-94.2-94.2-247.6-94.2-341.7 0l-261 260.8c-1.7 1.7-2.6 4-2.6 6.4s.9 4.7 2.6 6.4l36.9 36.9a9 9 0 0012.7 0l261-260.8c32.4-32.4 75.5-50.2 121.3-50.2s88.9 17.8 121.2 50.2c32.4 32.4 50.2 75.5 50.2 121.2 0 45.8-17.8 88.8-50.2 121.2l-266 265.9-43.1 43.1c-40.3 40.3-105.8 40.3-146.1 0-19.5-19.5-30.2-45.4-30.2-73s10.7-53.5 30.2-73l263.9-263.8c6.7-6.6 15.5-10.3 24.9-10.3h.1c9.4 0 18.1 3.7 24.7 10.3 6.7 6.7 10.3 15.5 10.3 24.9 0 9.3-3.7 18.1-10.3 24.7L372.4 653c-1.7 1.7-2.6 4-2.6 6.4s.9 4.7 2.6 6.4l36.9 36.9a9 9 0 0012.7 0l215.6-215.6c19.9-19.9 30.8-46.3 30.8-74.4s-11-54.6-30.8-74.4c-41.1-41.1-107.9-41-149 0L463 364 224.8 602.1A172.22 172.22 0 00174 724.8c0 46.3 18.1 89.8 50.8 122.5 33.9 33.8 78.3 50.7 122.7 50.7 44.4 0 88.8-16.9 122.6-50.7l309.2-309C824.8 492.7 850 432 850 367.5c.1-64.6-25.1-125.3-70.7-170.9z"
                  />
                </svg>
              </span>
              <a
                class="ant-upload-list-item-name ant-upload-list-item-name-icon-count-2"
                href="http://www.baidu.com/yyy.png"
                rel="noopener noreferrer"
                target="_blank"
                title="yyy.png"
              >
                yyy.png
              </a>
              <span
                class="ant-upload-list-item-card-actions "
              >
                <a
                  title="Download file"
                >
                  <i
                    aria-label="icon: download"
                    class="anticon anticon-download"
                    tabindex="-1"
                    title="Download file"
                  >
                    <svg
                      aria-hidden="true"
                      class=""
                      data-icon="download"
                      fill="currentColor"
                      focusable="false"
                      height="1em"
                      viewBox="64 64 896 896"
                      width="1em"
                    >
                      <path
                        d="M505.7 661a8 8 0 0 0 12.6 0l112-141.7c4.1-5.2.4-12.9-6.3-12.9h-74.1V168c0-4.4-3.6-8-8-8h-60c-4.4 0-8 3.6-8 8v338.3H400c-6.7 0-10.4 7.7-6.3 12.9l112 141.8zM878 626h-60c-4.4 0-8 3.6-8 8v154H214V634c0-4.4-3.6-8-8-8h-60c-4.4 0-8 3.6-8 8v198c0 17.7 14.3 32 32 32h684c17.7 0 32-14.3 32-32V634c0-4.4-3.6-8-8-8z"
                      />
                    </svg>
                  </i>
                </a>
                <a
                  title="Remove file"
                >
                  <span
                    aria-label="delete"
                    class="anticon anticon-delete"
                    role="img"
                    tabindex="-1"
                    title="Remove file"
                  >
                    <svg
                      aria-hidden="true"
                      class=""
                      data-icon="delete"
                      fill="currentColor"
                      focusable="false"
                      height="1em"
                      viewBox="64 64 896 896"
                      width="1em"
                    >
                      <path
                        d="M360 184h-8c4.4 0 8-3.6 8-8v8h304v-8c0 4.4 3.6 8 8 8h-8v72h72v-80c0-35.3-28.7-64-64-64H352c-35.3 0-64 28.7-64 64v80h72v-72zm504 72H160c-17.7 0-32 14.3-32 32v32c0 4.4 3.6 8 8 8h60.4l24.7 523c1.6 34.1 29.8 61 63.9 61h454c34.2 0 62.3-26.8 63.9-61l24.7-523H888c4.4 0 8-3.6 8-8v-32c0-17.7-14.3-32-32-32zM731.3 840H292.7l-24.2-512h487l-24.2 512z"
                      />
                    </svg>
                  </span>
                </a>
              </span>
            </span>
          </div>
        </div>
      </span>
    </div>
    <div
      class=""
    >
      <div
        class="ant-upload-list-item ant-upload-list-item-error ant-upload-list-item-list-type-text"
      >
        <div
          class="ant-upload-list-item-info"
        >
          <span>
            <i
              aria-label="icon: paper-clip"
              class="anticon anticon-paper-clip"
            >
              <svg
                aria-hidden="true"
                class=""
                data-icon="paper-clip"
                fill="currentColor"
                focusable="false"
                height="1em"
                viewBox="64 64 896 896"
                width="1em"
              >
                <path
                  d="M779.3 196.6c-94.2-94.2-247.6-94.2-341.7 0l-261 260.8c-1.7 1.7-2.6 4-2.6 6.4s.9 4.7 2.6 6.4l36.9 36.9a9 9 0 0 0 12.7 0l261-260.8c32.4-32.4 75.5-50.2 121.3-50.2s88.9 17.8 121.2 50.2c32.4 32.4 50.2 75.5 50.2 121.2 0 45.8-17.8 88.8-50.2 121.2l-266 265.9-43.1 43.1c-40.3 40.3-105.8 40.3-146.1 0-19.5-19.5-30.2-45.4-30.2-73s10.7-53.5 30.2-73l263.9-263.8c6.7-6.6 15.5-10.3 24.9-10.3h.1c9.4 0 18.1 3.7 24.7 10.3 6.7 6.7 10.3 15.5 10.3 24.9 0 9.3-3.7 18.1-10.3 24.7L372.4 653c-1.7 1.7-2.6 4-2.6 6.4s.9 4.7 2.6 6.4l36.9 36.9a9 9 0 0 0 12.7 0l215.6-215.6c19.9-19.9 30.8-46.3 30.8-74.4s-11-54.6-30.8-74.4c-41.1-41.1-107.9-41-149 0L463 364 224.8 602.1A172.22 172.22 0 0 0 174 724.8c0 46.3 18.1 89.8 50.8 122.5 33.9 33.8 78.3 50.7 122.7 50.7 44.4 0 88.8-16.9 122.6-50.7l309.2-309C824.8 492.7 850 432 850 367.5c.1-64.6-25.1-125.3-70.7-170.9z"
                />
              </svg>
            </i>
            <a
              class="ant-upload-list-item-name ant-upload-list-item-name-icon-count-1"
              href="http://www.baidu.com/zzz.png"
              rel="noopener noreferrer"
              target="_blank"
              title="zzz.png"
            >
              zzz.png
            </a>
            <span
              class="ant-upload-list-item-card-actions "
            >
              <a
                title="Remove file"
              >
                <i
                  aria-label="icon: delete"
                  class="anticon anticon-delete"
                  tabindex="-1"
                  title="Remove file"
                >
                  <svg
                    aria-hidden="true"
                    class=""
                    data-icon="delete"
                    fill="currentColor"
                    focusable="false"
                    height="1em"
                    viewBox="64 64 896 896"
                    width="1em"
                  >
                    <path
                      d="M360 184h-8c4.4 0 8-3.6 8-8v8h304v-8c0 4.4 3.6 8 8 8h-8v72h72v-80c0-35.3-28.7-64-64-64H352c-35.3 0-64 28.7-64 64v80h72v-72zm504 72H160c-17.7 0-32 14.3-32 32v32c0 4.4 3.6 8 8 8h60.4l24.7 523c1.6 34.1 29.8 61 63.9 61h454c34.2 0 62.3-26.8 63.9-61l24.7-523H888c4.4 0 8-3.6 8-8v-32c0-17.7-14.3-32-32-32zM731.3 840H292.7l-24.2-512h487l-24.2 512z"
                    />
                  </svg>
                </i>
              </a>
            </span>
          </span>
        </div>
      </div>
    </div>
  </div>
</span>
`;

exports[`renders ./components/upload/demo/directory.md correctly 1`] = `
<span
  class=""
>
  <div
    class="ant-upload ant-upload-select ant-upload-select-text"
  />
  <div
    class="ant-upload-list ant-upload-list-text"
  />
</span>
`;

exports[`renders ./components/upload/demo/drag.md correctly 1`] = `
<span>
  <div
    class="ant-upload ant-upload-drag"
  />
  <div
    class="ant-upload-list ant-upload-list-text"
  />
</span>
`;

exports[`renders ./components/upload/demo/fileList.md correctly 1`] = `
<span
  class=""
>
  <div
    class="ant-upload ant-upload-select ant-upload-select-text"
  />
  <div
    class="ant-upload-list ant-upload-list-text"
  >
    <div
      class=""
    >
      <span>
        <div
          class="ant-upload-list-item ant-upload-list-item-done ant-upload-list-item-list-type-text"
        >
<<<<<<< HEAD
          <div>
            <div
              class="ant-upload-list-item-info"
            >
              <span>
                <span
                  aria-label="paper-clip"
                  class="anticon anticon-paper-clip"
                  role="img"
                >
                  <svg
                    aria-hidden="true"
                    class=""
                    data-icon="paper-clip"
                    fill="currentColor"
                    focusable="false"
                    height="1em"
                    viewBox="64 64 896 896"
                    width="1em"
                  >
                    <path
                      d="M779.3 196.6c-94.2-94.2-247.6-94.2-341.7 0l-261 260.8c-1.7 1.7-2.6 4-2.6 6.4s.9 4.7 2.6 6.4l36.9 36.9a9 9 0 0012.7 0l261-260.8c32.4-32.4 75.5-50.2 121.3-50.2s88.9 17.8 121.2 50.2c32.4 32.4 50.2 75.5 50.2 121.2 0 45.8-17.8 88.8-50.2 121.2l-266 265.9-43.1 43.1c-40.3 40.3-105.8 40.3-146.1 0-19.5-19.5-30.2-45.4-30.2-73s10.7-53.5 30.2-73l263.9-263.8c6.7-6.6 15.5-10.3 24.9-10.3h.1c9.4 0 18.1 3.7 24.7 10.3 6.7 6.7 10.3 15.5 10.3 24.9 0 9.3-3.7 18.1-10.3 24.7L372.4 653c-1.7 1.7-2.6 4-2.6 6.4s.9 4.7 2.6 6.4l36.9 36.9a9 9 0 0012.7 0l215.6-215.6c19.9-19.9 30.8-46.3 30.8-74.4s-11-54.6-30.8-74.4c-41.1-41.1-107.9-41-149 0L463 364 224.8 602.1A172.22 172.22 0 00174 724.8c0 46.3 18.1 89.8 50.8 122.5 33.9 33.8 78.3 50.7 122.7 50.7 44.4 0 88.8-16.9 122.6-50.7l309.2-309C824.8 492.7 850 432 850 367.5c.1-64.6-25.1-125.3-70.7-170.9z"
                    />
                  </svg>
                </span>
=======
          <div
            class="ant-upload-list-item-info"
          >
            <span>
              <i
                aria-label="icon: paper-clip"
                class="anticon anticon-paper-clip"
              >
                <svg
                  aria-hidden="true"
                  class=""
                  data-icon="paper-clip"
                  fill="currentColor"
                  focusable="false"
                  height="1em"
                  viewBox="64 64 896 896"
                  width="1em"
                >
                  <path
                    d="M779.3 196.6c-94.2-94.2-247.6-94.2-341.7 0l-261 260.8c-1.7 1.7-2.6 4-2.6 6.4s.9 4.7 2.6 6.4l36.9 36.9a9 9 0 0 0 12.7 0l261-260.8c32.4-32.4 75.5-50.2 121.3-50.2s88.9 17.8 121.2 50.2c32.4 32.4 50.2 75.5 50.2 121.2 0 45.8-17.8 88.8-50.2 121.2l-266 265.9-43.1 43.1c-40.3 40.3-105.8 40.3-146.1 0-19.5-19.5-30.2-45.4-30.2-73s10.7-53.5 30.2-73l263.9-263.8c6.7-6.6 15.5-10.3 24.9-10.3h.1c9.4 0 18.1 3.7 24.7 10.3 6.7 6.7 10.3 15.5 10.3 24.9 0 9.3-3.7 18.1-10.3 24.7L372.4 653c-1.7 1.7-2.6 4-2.6 6.4s.9 4.7 2.6 6.4l36.9 36.9a9 9 0 0 0 12.7 0l215.6-215.6c19.9-19.9 30.8-46.3 30.8-74.4s-11-54.6-30.8-74.4c-41.1-41.1-107.9-41-149 0L463 364 224.8 602.1A172.22 172.22 0 0 0 174 724.8c0 46.3 18.1 89.8 50.8 122.5 33.9 33.8 78.3 50.7 122.7 50.7 44.4 0 88.8-16.9 122.6-50.7l309.2-309C824.8 492.7 850 432 850 367.5c.1-64.6-25.1-125.3-70.7-170.9z"
                  />
                </svg>
              </i>
              <a
                class="ant-upload-list-item-name ant-upload-list-item-name-icon-count-2"
                href="http://www.baidu.com/xxx.png"
                rel="noopener noreferrer"
                target="_blank"
                title="xxx.png"
              >
                xxx.png
              </a>
              <span
                class="ant-upload-list-item-card-actions "
              >
>>>>>>> 73db4547
                <a
                  title="Download file"
                >
                  <i
                    aria-label="icon: download"
                    class="anticon anticon-download"
                    tabindex="-1"
                    title="Download file"
                  >
<<<<<<< HEAD
                    <span
                      aria-label="download"
                      class="anticon anticon-download"
                      role="img"
                      tabindex="-1"
                      title="Download file"
                    >
                      <svg
                        aria-hidden="true"
                        class=""
                        data-icon="download"
                        fill="currentColor"
                        focusable="false"
                        height="1em"
                        viewBox="64 64 896 896"
                        width="1em"
                      >
                        <path
                          d="M505.7 661a8 8 0 0012.6 0l112-141.7c4.1-5.2.4-12.9-6.3-12.9h-74.1V168c0-4.4-3.6-8-8-8h-60c-4.4 0-8 3.6-8 8v338.3H400c-6.7 0-10.4 7.7-6.3 12.9l112 141.8zM878 626h-60c-4.4 0-8 3.6-8 8v154H214V634c0-4.4-3.6-8-8-8h-60c-4.4 0-8 3.6-8 8v198c0 17.7 14.3 32 32 32h684c17.7 0 32-14.3 32-32V634c0-4.4-3.6-8-8-8z"
                        />
                      </svg>
                    </span>
                  </a>
                  <a
                    title="Remove file"
                  >
                    <span
                      aria-label="delete"
                      class="anticon anticon-delete"
                      role="img"
                      tabindex="-1"
                      title="Remove file"
                    >
                      <svg
                        aria-hidden="true"
                        class=""
                        data-icon="delete"
                        fill="currentColor"
                        focusable="false"
                        height="1em"
                        viewBox="64 64 896 896"
                        width="1em"
                      >
                        <path
                          d="M360 184h-8c4.4 0 8-3.6 8-8v8h304v-8c0 4.4 3.6 8 8 8h-8v72h72v-80c0-35.3-28.7-64-64-64H352c-35.3 0-64 28.7-64 64v80h72v-72zm504 72H160c-17.7 0-32 14.3-32 32v32c0 4.4 3.6 8 8 8h60.4l24.7 523c1.6 34.1 29.8 61 63.9 61h454c34.2 0 62.3-26.8 63.9-61l24.7-523H888c4.4 0 8-3.6 8-8v-32c0-17.7-14.3-32-32-32zM731.3 840H292.7l-24.2-512h487l-24.2 512z"
                        />
                      </svg>
                    </span>
                  </a>
                </span>
=======
                    <svg
                      aria-hidden="true"
                      class=""
                      data-icon="download"
                      fill="currentColor"
                      focusable="false"
                      height="1em"
                      viewBox="64 64 896 896"
                      width="1em"
                    >
                      <path
                        d="M505.7 661a8 8 0 0 0 12.6 0l112-141.7c4.1-5.2.4-12.9-6.3-12.9h-74.1V168c0-4.4-3.6-8-8-8h-60c-4.4 0-8 3.6-8 8v338.3H400c-6.7 0-10.4 7.7-6.3 12.9l112 141.8zM878 626h-60c-4.4 0-8 3.6-8 8v154H214V634c0-4.4-3.6-8-8-8h-60c-4.4 0-8 3.6-8 8v198c0 17.7 14.3 32 32 32h684c17.7 0 32-14.3 32-32V634c0-4.4-3.6-8-8-8z"
                      />
                    </svg>
                  </i>
                </a>
                <a
                  title="Remove file"
                >
                  <i
                    aria-label="icon: delete"
                    class="anticon anticon-delete"
                    tabindex="-1"
                    title="Remove file"
                  >
                    <svg
                      aria-hidden="true"
                      class=""
                      data-icon="delete"
                      fill="currentColor"
                      focusable="false"
                      height="1em"
                      viewBox="64 64 896 896"
                      width="1em"
                    >
                      <path
                        d="M360 184h-8c4.4 0 8-3.6 8-8v8h304v-8c0 4.4 3.6 8 8 8h-8v72h72v-80c0-35.3-28.7-64-64-64H352c-35.3 0-64 28.7-64 64v80h72v-72zm504 72H160c-17.7 0-32 14.3-32 32v32c0 4.4 3.6 8 8 8h60.4l24.7 523c1.6 34.1 29.8 61 63.9 61h454c34.2 0 62.3-26.8 63.9-61l24.7-523H888c4.4 0 8-3.6 8-8v-32c0-17.7-14.3-32-32-32zM731.3 840H292.7l-24.2-512h487l-24.2 512z"
                      />
                    </svg>
                  </i>
                </a>
>>>>>>> 73db4547
              </span>
            </span>
          </div>
        </div>
      </span>
    </div>
  </div>
</span>
`;

exports[`renders ./components/upload/demo/picture-card.md correctly 1`] = `
<div
  class="clearfix"
>
  <span
    class="ant-upload-picture-card-wrapper"
  >
    <div
      class="ant-upload-list ant-upload-list-picture-card"
    >
      <div
        class="ant-upload-list-picture-card-container"
      >
        <span>
          <div
            class="ant-upload-list-item ant-upload-list-item-done ant-upload-list-item-list-type-picture-card"
          >
            <div
              class="ant-upload-list-item-info"
            >
              <span>
                <a
                  class="ant-upload-list-item-thumbnail"
                  href="https://zos.alipayobjects.com/rmsportal/jkjgkEfvpUPVyRjUImniVslZfWPnJuuZ.png"
                  rel="noopener noreferrer"
                  target="_blank"
                >
<<<<<<< HEAD
                  <span
                    aria-label="eye"
                    class="anticon anticon-eye"
                    role="img"
                  >
                    <svg
                      aria-hidden="true"
                      class=""
                      data-icon="eye"
                      fill="currentColor"
                      focusable="false"
                      height="1em"
                      viewBox="64 64 896 896"
                      width="1em"
                    >
                      <path
                        d="M942.2 486.2C847.4 286.5 704.1 186 512 186c-192.2 0-335.4 100.5-430.2 300.3a60.3 60.3 0 000 51.5C176.6 737.5 319.9 838 512 838c192.2 0 335.4-100.5 430.2-300.3 7.7-16.2 7.7-35 0-51.5zM512 766c-161.3 0-279.4-81.8-362.7-254C232.6 339.8 350.7 258 512 258c161.3 0 279.4 81.8 362.7 254C791.5 684.2 673.4 766 512 766zm-4-430c-97.2 0-176 78.8-176 176s78.8 176 176 176 176-78.8 176-176-78.8-176-176-176zm0 288c-61.9 0-112-50.1-112-112s50.1-112 112-112 112 50.1 112 112-50.1 112-112 112z"
                      />
                    </svg>
                  </span>
                </a>
                <span
                  aria-label="download"
                  class="anticon anticon-download"
                  role="img"
                  tabindex="-1"
                  title="Download file"
=======
                  <img
                    alt="image.png"
                    class="ant-upload-list-item-image"
                    src="https://zos.alipayobjects.com/rmsportal/jkjgkEfvpUPVyRjUImniVslZfWPnJuuZ.png"
                  />
                </a>
                <a
                  class="ant-upload-list-item-name ant-upload-list-item-name-icon-count-2"
                  href="https://zos.alipayobjects.com/rmsportal/jkjgkEfvpUPVyRjUImniVslZfWPnJuuZ.png"
                  rel="noopener noreferrer"
                  target="_blank"
                  title="image.png"
                >
                  image.png
                </a>
              </span>
            </div>
            <span
              class="ant-upload-list-item-actions"
            >
              <a
                href="https://zos.alipayobjects.com/rmsportal/jkjgkEfvpUPVyRjUImniVslZfWPnJuuZ.png"
                rel="noopener noreferrer"
                target="_blank"
                title="Preview file"
              >
                <i
                  aria-label="icon: eye-o"
                  class="anticon anticon-eye-o"
>>>>>>> 73db4547
                >
                  <svg
                    aria-hidden="true"
                    class=""
                    data-icon="eye"
                    fill="currentColor"
                    focusable="false"
                    height="1em"
                    viewBox="64 64 896 896"
                    width="1em"
                  >
                    <path
<<<<<<< HEAD
                      d="M505.7 661a8 8 0 0012.6 0l112-141.7c4.1-5.2.4-12.9-6.3-12.9h-74.1V168c0-4.4-3.6-8-8-8h-60c-4.4 0-8 3.6-8 8v338.3H400c-6.7 0-10.4 7.7-6.3 12.9l112 141.8zM878 626h-60c-4.4 0-8 3.6-8 8v154H214V634c0-4.4-3.6-8-8-8h-60c-4.4 0-8 3.6-8 8v198c0 17.7 14.3 32 32 32h684c17.7 0 32-14.3 32-32V634c0-4.4-3.6-8-8-8z"
                    />
                  </svg>
                </span>
                <span
                  aria-label="delete"
                  class="anticon anticon-delete"
                  role="img"
                  tabindex="-1"
                  title="Remove file"
                >
                  <svg
                    aria-hidden="true"
                    class=""
                    data-icon="delete"
                    fill="currentColor"
                    focusable="false"
                    height="1em"
                    viewBox="64 64 896 896"
                    width="1em"
                  >
                    <path
                      d="M360 184h-8c4.4 0 8-3.6 8-8v8h304v-8c0 4.4 3.6 8 8 8h-8v72h72v-80c0-35.3-28.7-64-64-64H352c-35.3 0-64 28.7-64 64v80h72v-72zm504 72H160c-17.7 0-32 14.3-32 32v32c0 4.4 3.6 8 8 8h60.4l24.7 523c1.6 34.1 29.8 61 63.9 61h454c34.2 0 62.3-26.8 63.9-61l24.7-523H888c4.4 0 8-3.6 8-8v-32c0-17.7-14.3-32-32-32zM731.3 840H292.7l-24.2-512h487l-24.2 512z"
                    />
                  </svg>
                </span>
              </span>
            </div>
=======
                      d="M942.2 486.2C847.4 286.5 704.1 186 512 186c-192.2 0-335.4 100.5-430.2 300.3a60.3 60.3 0 0 0 0 51.5C176.6 737.5 319.9 838 512 838c192.2 0 335.4-100.5 430.2-300.3 7.7-16.2 7.7-35 0-51.5zM512 766c-161.3 0-279.4-81.8-362.7-254C232.6 339.8 350.7 258 512 258c161.3 0 279.4 81.8 362.7 254C791.5 684.2 673.4 766 512 766zm-4-430c-97.2 0-176 78.8-176 176s78.8 176 176 176 176-78.8 176-176-78.8-176-176-176zm0 288c-61.9 0-112-50.1-112-112s50.1-112 112-112 112 50.1 112 112-50.1 112-112 112z"
                    />
                  </svg>
                </i>
              </a>
              <i
                aria-label="icon: download"
                class="anticon anticon-download"
                tabindex="-1"
                title="Download file"
              >
                <svg
                  aria-hidden="true"
                  class=""
                  data-icon="download"
                  fill="currentColor"
                  focusable="false"
                  height="1em"
                  viewBox="64 64 896 896"
                  width="1em"
                >
                  <path
                    d="M505.7 661a8 8 0 0 0 12.6 0l112-141.7c4.1-5.2.4-12.9-6.3-12.9h-74.1V168c0-4.4-3.6-8-8-8h-60c-4.4 0-8 3.6-8 8v338.3H400c-6.7 0-10.4 7.7-6.3 12.9l112 141.8zM878 626h-60c-4.4 0-8 3.6-8 8v154H214V634c0-4.4-3.6-8-8-8h-60c-4.4 0-8 3.6-8 8v198c0 17.7 14.3 32 32 32h684c17.7 0 32-14.3 32-32V634c0-4.4-3.6-8-8-8z"
                  />
                </svg>
              </i>
              <i
                aria-label="icon: delete"
                class="anticon anticon-delete"
                tabindex="-1"
                title="Remove file"
              >
                <svg
                  aria-hidden="true"
                  class=""
                  data-icon="delete"
                  fill="currentColor"
                  focusable="false"
                  height="1em"
                  viewBox="64 64 896 896"
                  width="1em"
                >
                  <path
                    d="M360 184h-8c4.4 0 8-3.6 8-8v8h304v-8c0 4.4 3.6 8 8 8h-8v72h72v-80c0-35.3-28.7-64-64-64H352c-35.3 0-64 28.7-64 64v80h72v-72zm504 72H160c-17.7 0-32 14.3-32 32v32c0 4.4 3.6 8 8 8h60.4l24.7 523c1.6 34.1 29.8 61 63.9 61h454c34.2 0 62.3-26.8 63.9-61l24.7-523H888c4.4 0 8-3.6 8-8v-32c0-17.7-14.3-32-32-32zM731.3 840H292.7l-24.2-512h487l-24.2 512z"
                  />
                </svg>
              </i>
            </span>
>>>>>>> 73db4547
          </div>
        </span>
      </div>
      <div
        class="ant-upload-list-picture-card-container"
      >
        <span>
          <div
            class="ant-upload-list-item ant-upload-list-item-done ant-upload-list-item-list-type-picture-card"
          >
            <div
              class="ant-upload-list-item-info"
            >
              <span>
                <a
                  class="ant-upload-list-item-thumbnail"
                  href="https://zos.alipayobjects.com/rmsportal/jkjgkEfvpUPVyRjUImniVslZfWPnJuuZ.png"
                  rel="noopener noreferrer"
                  target="_blank"
                >
<<<<<<< HEAD
                  <span
                    aria-label="eye"
                    class="anticon anticon-eye"
                    role="img"
                  >
                    <svg
                      aria-hidden="true"
                      class=""
                      data-icon="eye"
                      fill="currentColor"
                      focusable="false"
                      height="1em"
                      viewBox="64 64 896 896"
                      width="1em"
                    >
                      <path
                        d="M942.2 486.2C847.4 286.5 704.1 186 512 186c-192.2 0-335.4 100.5-430.2 300.3a60.3 60.3 0 000 51.5C176.6 737.5 319.9 838 512 838c192.2 0 335.4-100.5 430.2-300.3 7.7-16.2 7.7-35 0-51.5zM512 766c-161.3 0-279.4-81.8-362.7-254C232.6 339.8 350.7 258 512 258c161.3 0 279.4 81.8 362.7 254C791.5 684.2 673.4 766 512 766zm-4-430c-97.2 0-176 78.8-176 176s78.8 176 176 176 176-78.8 176-176-78.8-176-176-176zm0 288c-61.9 0-112-50.1-112-112s50.1-112 112-112 112 50.1 112 112-50.1 112-112 112z"
                      />
                    </svg>
                  </span>
                </a>
                <span
                  aria-label="download"
                  class="anticon anticon-download"
                  role="img"
                  tabindex="-1"
                  title="Download file"
                >
                  <svg
                    aria-hidden="true"
                    class=""
                    data-icon="download"
                    fill="currentColor"
                    focusable="false"
                    height="1em"
                    viewBox="64 64 896 896"
                    width="1em"
                  >
                    <path
                      d="M505.7 661a8 8 0 0012.6 0l112-141.7c4.1-5.2.4-12.9-6.3-12.9h-74.1V168c0-4.4-3.6-8-8-8h-60c-4.4 0-8 3.6-8 8v338.3H400c-6.7 0-10.4 7.7-6.3 12.9l112 141.8zM878 626h-60c-4.4 0-8 3.6-8 8v154H214V634c0-4.4-3.6-8-8-8h-60c-4.4 0-8 3.6-8 8v198c0 17.7 14.3 32 32 32h684c17.7 0 32-14.3 32-32V634c0-4.4-3.6-8-8-8z"
                    />
                  </svg>
                </span>
                <span
                  aria-label="delete"
                  class="anticon anticon-delete"
                  role="img"
                  tabindex="-1"
                  title="Remove file"
                >
                  <svg
                    aria-hidden="true"
                    class=""
                    data-icon="delete"
                    fill="currentColor"
                    focusable="false"
                    height="1em"
                    viewBox="64 64 896 896"
                    width="1em"
                  >
                    <path
                      d="M360 184h-8c4.4 0 8-3.6 8-8v8h304v-8c0 4.4 3.6 8 8 8h-8v72h72v-80c0-35.3-28.7-64-64-64H352c-35.3 0-64 28.7-64 64v80h72v-72zm504 72H160c-17.7 0-32 14.3-32 32v32c0 4.4 3.6 8 8 8h60.4l24.7 523c1.6 34.1 29.8 61 63.9 61h454c34.2 0 62.3-26.8 63.9-61l24.7-523H888c4.4 0 8-3.6 8-8v-32c0-17.7-14.3-32-32-32zM731.3 840H292.7l-24.2-512h487l-24.2 512z"
                    />
                  </svg>
                </span>
              </span>
            </div>
          </div>
        </span>
      </div>
      <div
        class="ant-upload-list-picture-card-container"
      >
        <span>
          <div
            class="ant-upload-list-item ant-upload-list-item-done ant-upload-list-item-list-type-picture-card"
          >
            <div>
              <div
                class="ant-upload-list-item-info"
              >
                <span>
                  <a
                    class="ant-upload-list-item-thumbnail"
                    href="https://zos.alipayobjects.com/rmsportal/jkjgkEfvpUPVyRjUImniVslZfWPnJuuZ.png"
                    rel="noopener noreferrer"
                    target="_blank"
                  >
                    <img
                      alt="image.png"
                      class="ant-upload-list-item-image"
                      src="https://zos.alipayobjects.com/rmsportal/jkjgkEfvpUPVyRjUImniVslZfWPnJuuZ.png"
                    />
                  </a>
                  <a
                    class="ant-upload-list-item-name ant-upload-list-item-name-icon-count-2"
                    href="https://zos.alipayobjects.com/rmsportal/jkjgkEfvpUPVyRjUImniVslZfWPnJuuZ.png"
                    rel="noopener noreferrer"
                    target="_blank"
                    title="image.png"
                  >
                    image.png
                  </a>
                </span>
              </div>
              <span
                class="ant-upload-list-item-actions"
              >
=======
                  <img
                    alt="image.png"
                    class="ant-upload-list-item-image"
                    src="https://zos.alipayobjects.com/rmsportal/jkjgkEfvpUPVyRjUImniVslZfWPnJuuZ.png"
                  />
                </a>
>>>>>>> 73db4547
                <a
                  class="ant-upload-list-item-name ant-upload-list-item-name-icon-count-2"
                  href="https://zos.alipayobjects.com/rmsportal/jkjgkEfvpUPVyRjUImniVslZfWPnJuuZ.png"
                  rel="noopener noreferrer"
                  target="_blank"
                  title="image.png"
                >
<<<<<<< HEAD
                  <span
                    aria-label="eye"
                    class="anticon anticon-eye"
                    role="img"
                  >
                    <svg
                      aria-hidden="true"
                      class=""
                      data-icon="eye"
                      fill="currentColor"
                      focusable="false"
                      height="1em"
                      viewBox="64 64 896 896"
                      width="1em"
                    >
                      <path
                        d="M942.2 486.2C847.4 286.5 704.1 186 512 186c-192.2 0-335.4 100.5-430.2 300.3a60.3 60.3 0 000 51.5C176.6 737.5 319.9 838 512 838c192.2 0 335.4-100.5 430.2-300.3 7.7-16.2 7.7-35 0-51.5zM512 766c-161.3 0-279.4-81.8-362.7-254C232.6 339.8 350.7 258 512 258c161.3 0 279.4 81.8 362.7 254C791.5 684.2 673.4 766 512 766zm-4-430c-97.2 0-176 78.8-176 176s78.8 176 176 176 176-78.8 176-176-78.8-176-176-176zm0 288c-61.9 0-112-50.1-112-112s50.1-112 112-112 112 50.1 112 112-50.1 112-112 112z"
                      />
                    </svg>
                  </span>
                </a>
                <span
                  aria-label="download"
                  class="anticon anticon-download"
                  role="img"
                  tabindex="-1"
                  title="Download file"
=======
                  image.png
                </a>
              </span>
            </div>
            <span
              class="ant-upload-list-item-actions"
            >
              <a
                href="https://zos.alipayobjects.com/rmsportal/jkjgkEfvpUPVyRjUImniVslZfWPnJuuZ.png"
                rel="noopener noreferrer"
                target="_blank"
                title="Preview file"
              >
                <i
                  aria-label="icon: eye-o"
                  class="anticon anticon-eye-o"
>>>>>>> 73db4547
                >
                  <svg
                    aria-hidden="true"
                    class=""
                    data-icon="eye"
                    fill="currentColor"
                    focusable="false"
                    height="1em"
                    viewBox="64 64 896 896"
                    width="1em"
                  >
                    <path
<<<<<<< HEAD
                      d="M505.7 661a8 8 0 0012.6 0l112-141.7c4.1-5.2.4-12.9-6.3-12.9h-74.1V168c0-4.4-3.6-8-8-8h-60c-4.4 0-8 3.6-8 8v338.3H400c-6.7 0-10.4 7.7-6.3 12.9l112 141.8zM878 626h-60c-4.4 0-8 3.6-8 8v154H214V634c0-4.4-3.6-8-8-8h-60c-4.4 0-8 3.6-8 8v198c0 17.7 14.3 32 32 32h684c17.7 0 32-14.3 32-32V634c0-4.4-3.6-8-8-8z"
                    />
                  </svg>
                </span>
                <span
                  aria-label="delete"
                  class="anticon anticon-delete"
                  role="img"
                  tabindex="-1"
                  title="Remove file"
                >
                  <svg
                    aria-hidden="true"
                    class=""
                    data-icon="delete"
                    fill="currentColor"
                    focusable="false"
                    height="1em"
                    viewBox="64 64 896 896"
                    width="1em"
                  >
                    <path
                      d="M360 184h-8c4.4 0 8-3.6 8-8v8h304v-8c0 4.4 3.6 8 8 8h-8v72h72v-80c0-35.3-28.7-64-64-64H352c-35.3 0-64 28.7-64 64v80h72v-72zm504 72H160c-17.7 0-32 14.3-32 32v32c0 4.4 3.6 8 8 8h60.4l24.7 523c1.6 34.1 29.8 61 63.9 61h454c34.2 0 62.3-26.8 63.9-61l24.7-523H888c4.4 0 8-3.6 8-8v-32c0-17.7-14.3-32-32-32zM731.3 840H292.7l-24.2-512h487l-24.2 512z"
                    />
                  </svg>
                </span>
              </span>
            </div>
=======
                      d="M942.2 486.2C847.4 286.5 704.1 186 512 186c-192.2 0-335.4 100.5-430.2 300.3a60.3 60.3 0 0 0 0 51.5C176.6 737.5 319.9 838 512 838c192.2 0 335.4-100.5 430.2-300.3 7.7-16.2 7.7-35 0-51.5zM512 766c-161.3 0-279.4-81.8-362.7-254C232.6 339.8 350.7 258 512 258c161.3 0 279.4 81.8 362.7 254C791.5 684.2 673.4 766 512 766zm-4-430c-97.2 0-176 78.8-176 176s78.8 176 176 176 176-78.8 176-176-78.8-176-176-176zm0 288c-61.9 0-112-50.1-112-112s50.1-112 112-112 112 50.1 112 112-50.1 112-112 112z"
                    />
                  </svg>
                </i>
              </a>
              <i
                aria-label="icon: download"
                class="anticon anticon-download"
                tabindex="-1"
                title="Download file"
              >
                <svg
                  aria-hidden="true"
                  class=""
                  data-icon="download"
                  fill="currentColor"
                  focusable="false"
                  height="1em"
                  viewBox="64 64 896 896"
                  width="1em"
                >
                  <path
                    d="M505.7 661a8 8 0 0 0 12.6 0l112-141.7c4.1-5.2.4-12.9-6.3-12.9h-74.1V168c0-4.4-3.6-8-8-8h-60c-4.4 0-8 3.6-8 8v338.3H400c-6.7 0-10.4 7.7-6.3 12.9l112 141.8zM878 626h-60c-4.4 0-8 3.6-8 8v154H214V634c0-4.4-3.6-8-8-8h-60c-4.4 0-8 3.6-8 8v198c0 17.7 14.3 32 32 32h684c17.7 0 32-14.3 32-32V634c0-4.4-3.6-8-8-8z"
                  />
                </svg>
              </i>
              <i
                aria-label="icon: delete"
                class="anticon anticon-delete"
                tabindex="-1"
                title="Remove file"
              >
                <svg
                  aria-hidden="true"
                  class=""
                  data-icon="delete"
                  fill="currentColor"
                  focusable="false"
                  height="1em"
                  viewBox="64 64 896 896"
                  width="1em"
                >
                  <path
                    d="M360 184h-8c4.4 0 8-3.6 8-8v8h304v-8c0 4.4 3.6 8 8 8h-8v72h72v-80c0-35.3-28.7-64-64-64H352c-35.3 0-64 28.7-64 64v80h72v-72zm504 72H160c-17.7 0-32 14.3-32 32v32c0 4.4 3.6 8 8 8h60.4l24.7 523c1.6 34.1 29.8 61 63.9 61h454c34.2 0 62.3-26.8 63.9-61l24.7-523H888c4.4 0 8-3.6 8-8v-32c0-17.7-14.3-32-32-32zM731.3 840H292.7l-24.2-512h487l-24.2 512z"
                  />
                </svg>
              </i>
            </span>
>>>>>>> 73db4547
          </div>
        </span>
      </div>
      <div
        class="ant-upload-list-picture-card-container"
      >
        <span>
          <div
            class="ant-upload-list-item ant-upload-list-item-done ant-upload-list-item-list-type-picture-card"
          >
            <div
              class="ant-upload-list-item-info"
            >
              <span>
                <a
                  class="ant-upload-list-item-thumbnail"
                  href="https://zos.alipayobjects.com/rmsportal/jkjgkEfvpUPVyRjUImniVslZfWPnJuuZ.png"
                  rel="noopener noreferrer"
                  target="_blank"
                >
<<<<<<< HEAD
                  <span
                    aria-label="eye"
                    class="anticon anticon-eye"
                    role="img"
                  >
                    <svg
                      aria-hidden="true"
                      class=""
                      data-icon="eye"
                      fill="currentColor"
                      focusable="false"
                      height="1em"
                      viewBox="64 64 896 896"
                      width="1em"
                    >
                      <path
                        d="M942.2 486.2C847.4 286.5 704.1 186 512 186c-192.2 0-335.4 100.5-430.2 300.3a60.3 60.3 0 000 51.5C176.6 737.5 319.9 838 512 838c192.2 0 335.4-100.5 430.2-300.3 7.7-16.2 7.7-35 0-51.5zM512 766c-161.3 0-279.4-81.8-362.7-254C232.6 339.8 350.7 258 512 258c161.3 0 279.4 81.8 362.7 254C791.5 684.2 673.4 766 512 766zm-4-430c-97.2 0-176 78.8-176 176s78.8 176 176 176 176-78.8 176-176-78.8-176-176-176zm0 288c-61.9 0-112-50.1-112-112s50.1-112 112-112 112 50.1 112 112-50.1 112-112 112z"
                      />
                    </svg>
                  </span>
                </a>
                <span
                  aria-label="download"
                  class="anticon anticon-download"
                  role="img"
                  tabindex="-1"
                  title="Download file"
=======
                  <img
                    alt="image.png"
                    class="ant-upload-list-item-image"
                    src="https://zos.alipayobjects.com/rmsportal/jkjgkEfvpUPVyRjUImniVslZfWPnJuuZ.png"
                  />
                </a>
                <a
                  class="ant-upload-list-item-name ant-upload-list-item-name-icon-count-2"
                  href="https://zos.alipayobjects.com/rmsportal/jkjgkEfvpUPVyRjUImniVslZfWPnJuuZ.png"
                  rel="noopener noreferrer"
                  target="_blank"
                  title="image.png"
                >
                  image.png
                </a>
              </span>
            </div>
            <span
              class="ant-upload-list-item-actions"
            >
              <a
                href="https://zos.alipayobjects.com/rmsportal/jkjgkEfvpUPVyRjUImniVslZfWPnJuuZ.png"
                rel="noopener noreferrer"
                target="_blank"
                title="Preview file"
              >
                <i
                  aria-label="icon: eye-o"
                  class="anticon anticon-eye-o"
>>>>>>> 73db4547
                >
                  <svg
                    aria-hidden="true"
                    class=""
                    data-icon="eye"
                    fill="currentColor"
                    focusable="false"
                    height="1em"
                    viewBox="64 64 896 896"
                    width="1em"
                  >
                    <path
<<<<<<< HEAD
                      d="M505.7 661a8 8 0 0012.6 0l112-141.7c4.1-5.2.4-12.9-6.3-12.9h-74.1V168c0-4.4-3.6-8-8-8h-60c-4.4 0-8 3.6-8 8v338.3H400c-6.7 0-10.4 7.7-6.3 12.9l112 141.8zM878 626h-60c-4.4 0-8 3.6-8 8v154H214V634c0-4.4-3.6-8-8-8h-60c-4.4 0-8 3.6-8 8v198c0 17.7 14.3 32 32 32h684c17.7 0 32-14.3 32-32V634c0-4.4-3.6-8-8-8z"
                    />
                  </svg>
                </span>
                <span
                  aria-label="delete"
                  class="anticon anticon-delete"
                  role="img"
                  tabindex="-1"
                  title="Remove file"
                >
                  <svg
                    aria-hidden="true"
                    class=""
                    data-icon="delete"
                    fill="currentColor"
                    focusable="false"
                    height="1em"
                    viewBox="64 64 896 896"
                    width="1em"
                  >
                    <path
                      d="M360 184h-8c4.4 0 8-3.6 8-8v8h304v-8c0 4.4 3.6 8 8 8h-8v72h72v-80c0-35.3-28.7-64-64-64H352c-35.3 0-64 28.7-64 64v80h72v-72zm504 72H160c-17.7 0-32 14.3-32 32v32c0 4.4 3.6 8 8 8h60.4l24.7 523c1.6 34.1 29.8 61 63.9 61h454c34.2 0 62.3-26.8 63.9-61l24.7-523H888c4.4 0 8-3.6 8-8v-32c0-17.7-14.3-32-32-32zM731.3 840H292.7l-24.2-512h487l-24.2 512z"
                    />
                  </svg>
                </span>
              </span>
            </div>
=======
                      d="M942.2 486.2C847.4 286.5 704.1 186 512 186c-192.2 0-335.4 100.5-430.2 300.3a60.3 60.3 0 0 0 0 51.5C176.6 737.5 319.9 838 512 838c192.2 0 335.4-100.5 430.2-300.3 7.7-16.2 7.7-35 0-51.5zM512 766c-161.3 0-279.4-81.8-362.7-254C232.6 339.8 350.7 258 512 258c161.3 0 279.4 81.8 362.7 254C791.5 684.2 673.4 766 512 766zm-4-430c-97.2 0-176 78.8-176 176s78.8 176 176 176 176-78.8 176-176-78.8-176-176-176zm0 288c-61.9 0-112-50.1-112-112s50.1-112 112-112 112 50.1 112 112-50.1 112-112 112z"
                    />
                  </svg>
                </i>
              </a>
              <i
                aria-label="icon: download"
                class="anticon anticon-download"
                tabindex="-1"
                title="Download file"
              >
                <svg
                  aria-hidden="true"
                  class=""
                  data-icon="download"
                  fill="currentColor"
                  focusable="false"
                  height="1em"
                  viewBox="64 64 896 896"
                  width="1em"
                >
                  <path
                    d="M505.7 661a8 8 0 0 0 12.6 0l112-141.7c4.1-5.2.4-12.9-6.3-12.9h-74.1V168c0-4.4-3.6-8-8-8h-60c-4.4 0-8 3.6-8 8v338.3H400c-6.7 0-10.4 7.7-6.3 12.9l112 141.8zM878 626h-60c-4.4 0-8 3.6-8 8v154H214V634c0-4.4-3.6-8-8-8h-60c-4.4 0-8 3.6-8 8v198c0 17.7 14.3 32 32 32h684c17.7 0 32-14.3 32-32V634c0-4.4-3.6-8-8-8z"
                  />
                </svg>
              </i>
              <i
                aria-label="icon: delete"
                class="anticon anticon-delete"
                tabindex="-1"
                title="Remove file"
              >
                <svg
                  aria-hidden="true"
                  class=""
                  data-icon="delete"
                  fill="currentColor"
                  focusable="false"
                  height="1em"
                  viewBox="64 64 896 896"
                  width="1em"
                >
                  <path
                    d="M360 184h-8c4.4 0 8-3.6 8-8v8h304v-8c0 4.4 3.6 8 8 8h-8v72h72v-80c0-35.3-28.7-64-64-64H352c-35.3 0-64 28.7-64 64v80h72v-72zm504 72H160c-17.7 0-32 14.3-32 32v32c0 4.4 3.6 8 8 8h60.4l24.7 523c1.6 34.1 29.8 61 63.9 61h454c34.2 0 62.3-26.8 63.9-61l24.7-523H888c4.4 0 8-3.6 8-8v-32c0-17.7-14.3-32-32-32zM731.3 840H292.7l-24.2-512h487l-24.2 512z"
                  />
                </svg>
              </i>
            </span>
>>>>>>> 73db4547
          </div>
        </span>
      </div>
      <div
        class="ant-upload-list-picture-card-container"
      >
        <span>
          <div
            class="ant-upload-list-item ant-upload-list-item-done ant-upload-list-item-list-type-picture-card"
          >
            <div
              class="ant-upload-list-item-info"
            >
              <span>
<<<<<<< HEAD
                <span
                  aria-label="picture"
                  class="anticon anticon-picture ant-upload-list-item-thumbnail"
                  role="img"
                >
                  <svg
                    aria-hidden="true"
                    class=""
                    data-icon="picture"
                    fill="currentColor"
                    focusable="false"
                    height="1em"
                    viewBox="64 64 896 896"
                    width="1em"
                  >
                    <path
                      d="M928 160H96c-17.7 0-32 14.3-32 32v640c0 17.7 14.3 32 32 32h832c17.7 0 32-14.3 32-32V192c0-17.7-14.3-32-32-32zm-40 632H136v-39.9l138.5-164.3 150.1 178L658.1 489 888 761.6V792zm0-129.8L664.2 396.8c-3.2-3.8-9-3.8-12.2 0L424.6 666.4l-144-170.7c-3.2-3.8-9-3.8-12.2 0L136 652.7V232h752v430.2z"
                      fill="#1890ff"
                    />
                    <path
                      d="M424.6 765.8l-150.1-178L136 752.1V792h752v-30.4L658.1 489z"
                      fill="#e6f7ff"
                    />
                    <path
                      d="M136 652.7l132.4-157c3.2-3.8 9-3.8 12.2 0l144 170.7L652 396.8c3.2-3.8 9-3.8 12.2 0L888 662.2V232H136v420.7zM304 280a88 88 0 110 176 88 88 0 010-176z"
                      fill="#e6f7ff"
                    />
                    <path
                      d="M276 368a28 28 0 1056 0 28 28 0 10-56 0z"
                      fill="#e6f7ff"
                    />
                    <path
                      d="M304 456a88 88 0 100-176 88 88 0 000 176zm0-116c15.5 0 28 12.5 28 28s-12.5 28-28 28-28-12.5-28-28 12.5-28 28-28z"
                      fill="#1890ff"
                    />
                  </svg>
                </span>
                <span
                  class="ant-upload-list-item-name ant-upload-list-item-name-icon-count-1"
=======
                <a
                  class="ant-upload-list-item-thumbnail"
                  href="https://zos.alipayobjects.com/rmsportal/jkjgkEfvpUPVyRjUImniVslZfWPnJuuZ.png"
                  rel="noopener noreferrer"
                  target="_blank"
                >
                  <img
                    alt="image.png"
                    class="ant-upload-list-item-image"
                    src="https://zos.alipayobjects.com/rmsportal/jkjgkEfvpUPVyRjUImniVslZfWPnJuuZ.png"
                  />
                </a>
                <a
                  class="ant-upload-list-item-name ant-upload-list-item-name-icon-count-2"
                  href="https://zos.alipayobjects.com/rmsportal/jkjgkEfvpUPVyRjUImniVslZfWPnJuuZ.png"
                  rel="noopener noreferrer"
                  target="_blank"
>>>>>>> 73db4547
                  title="image.png"
                >
                  image.png
                </a>
              </span>
            </div>
            <span
              class="ant-upload-list-item-actions"
            >
              <a
                href="https://zos.alipayobjects.com/rmsportal/jkjgkEfvpUPVyRjUImniVslZfWPnJuuZ.png"
                rel="noopener noreferrer"
                target="_blank"
                title="Preview file"
              >
                <span
                  aria-label="eye"
                  class="anticon anticon-eye"
                  role="img"
                >
                  <svg
                    aria-hidden="true"
                    class=""
                    data-icon="eye"
                    fill="currentColor"
                    focusable="false"
                    height="1em"
                    viewBox="64 64 896 896"
                    width="1em"
                  >
                    <path
                      d="M942.2 486.2C847.4 286.5 704.1 186 512 186c-192.2 0-335.4 100.5-430.2 300.3a60.3 60.3 0 000 51.5C176.6 737.5 319.9 838 512 838c192.2 0 335.4-100.5 430.2-300.3 7.7-16.2 7.7-35 0-51.5zM512 766c-161.3 0-279.4-81.8-362.7-254C232.6 339.8 350.7 258 512 258c161.3 0 279.4 81.8 362.7 254C791.5 684.2 673.4 766 512 766zm-4-430c-97.2 0-176 78.8-176 176s78.8 176 176 176 176-78.8 176-176-78.8-176-176-176zm0 288c-61.9 0-112-50.1-112-112s50.1-112 112-112 112 50.1 112 112-50.1 112-112 112z"
                    />
                  </svg>
                </span>
              </a>
<<<<<<< HEAD
              <span
                aria-label="delete"
=======
              <i
                aria-label="icon: download"
                class="anticon anticon-download"
                tabindex="-1"
                title="Download file"
              >
                <svg
                  aria-hidden="true"
                  class=""
                  data-icon="download"
                  fill="currentColor"
                  focusable="false"
                  height="1em"
                  viewBox="64 64 896 896"
                  width="1em"
                >
                  <path
                    d="M505.7 661a8 8 0 0 0 12.6 0l112-141.7c4.1-5.2.4-12.9-6.3-12.9h-74.1V168c0-4.4-3.6-8-8-8h-60c-4.4 0-8 3.6-8 8v338.3H400c-6.7 0-10.4 7.7-6.3 12.9l112 141.8zM878 626h-60c-4.4 0-8 3.6-8 8v154H214V634c0-4.4-3.6-8-8-8h-60c-4.4 0-8 3.6-8 8v198c0 17.7 14.3 32 32 32h684c17.7 0 32-14.3 32-32V634c0-4.4-3.6-8-8-8z"
                  />
                </svg>
              </i>
              <i
                aria-label="icon: delete"
>>>>>>> 73db4547
                class="anticon anticon-delete"
                role="img"
                tabindex="-1"
                title="Remove file"
              >
                <svg
                  aria-hidden="true"
                  class=""
                  data-icon="delete"
                  fill="currentColor"
                  focusable="false"
                  height="1em"
                  viewBox="64 64 896 896"
                  width="1em"
                >
                  <path
                    d="M360 184h-8c4.4 0 8-3.6 8-8v8h304v-8c0 4.4 3.6 8 8 8h-8v72h72v-80c0-35.3-28.7-64-64-64H352c-35.3 0-64 28.7-64 64v80h72v-72zm504 72H160c-17.7 0-32 14.3-32 32v32c0 4.4 3.6 8 8 8h60.4l24.7 523c1.6 34.1 29.8 61 63.9 61h454c34.2 0 62.3-26.8 63.9-61l24.7-523H888c4.4 0 8-3.6 8-8v-32c0-17.7-14.3-32-32-32zM731.3 840H292.7l-24.2-512h487l-24.2 512z"
                  />
                </svg>
              </span>
            </span>
          </div>
        </span>
      </div>
      <div
        class="ant-upload-list-picture-card-container"
      >
        <div
          class="ant-upload-list-item ant-upload-list-item-error ant-upload-list-item-list-type-picture-card"
        >
          <div
            class="ant-upload-list-item-info"
          >
            <span>
              <i
                aria-label="icon: picture"
                class="anticon anticon-picture ant-upload-list-item-thumbnail"
              >
                <svg
                  aria-hidden="true"
                  class=""
                  data-icon="picture"
                  fill="currentColor"
                  focusable="false"
                  height="1em"
                  viewBox="64 64 896 896"
                  width="1em"
                >
                  <path
                    d="M928 160H96c-17.7 0-32 14.3-32 32v640c0 17.7 14.3 32 32 32h832c17.7 0 32-14.3 32-32V192c0-17.7-14.3-32-32-32zm-40 632H136v-39.9l138.5-164.3 150.1 178L658.1 489 888 761.6V792zm0-129.8L664.2 396.8c-3.2-3.8-9-3.8-12.2 0L424.6 666.4l-144-170.7c-3.2-3.8-9-3.8-12.2 0L136 652.7V232h752v430.2z"
                    fill="#1890ff"
                  />
                  <path
                    d="M424.6 765.8l-150.1-178L136 752.1V792h752v-30.4L658.1 489z"
                    fill="#e6f7ff"
                  />
                  <path
                    d="M136 652.7l132.4-157c3.2-3.8 9-3.8 12.2 0l144 170.7L652 396.8c3.2-3.8 9-3.8 12.2 0L888 662.2V232H136v420.7zM304 280a88 88 0 1 1 0 176 88 88 0 0 1 0-176z"
                    fill="#e6f7ff"
                  />
                  <path
                    d="M276 368a28 28 0 1 0 56 0 28 28 0 1 0-56 0z"
                    fill="#e6f7ff"
                  />
                  <path
                    d="M304 456a88 88 0 1 0 0-176 88 88 0 0 0 0 176zm0-116c15.5 0 28 12.5 28 28s-12.5 28-28 28-28-12.5-28-28 12.5-28 28-28z"
                    fill="#1890ff"
                  />
                </svg>
              </i>
              <span
                class="ant-upload-list-item-name ant-upload-list-item-name-icon-count-1"
                title="image.png"
              >
                image.png
              </span>
            </span>
          </div>
          <span
            class="ant-upload-list-item-actions"
          >
            <a
              rel="noopener noreferrer"
              style="pointer-events:none;opacity:0.5"
              target="_blank"
              title="Preview file"
            >
              <i
                aria-label="icon: eye-o"
                class="anticon anticon-eye-o"
              >
                <svg
                  aria-hidden="true"
                  class=""
                  data-icon="eye"
                  fill="currentColor"
                  focusable="false"
                  height="1em"
                  viewBox="64 64 896 896"
                  width="1em"
                >
                  <path
                    d="M942.2 486.2C847.4 286.5 704.1 186 512 186c-192.2 0-335.4 100.5-430.2 300.3a60.3 60.3 0 0 0 0 51.5C176.6 737.5 319.9 838 512 838c192.2 0 335.4-100.5 430.2-300.3 7.7-16.2 7.7-35 0-51.5zM512 766c-161.3 0-279.4-81.8-362.7-254C232.6 339.8 350.7 258 512 258c161.3 0 279.4 81.8 362.7 254C791.5 684.2 673.4 766 512 766zm-4-430c-97.2 0-176 78.8-176 176s78.8 176 176 176 176-78.8 176-176-78.8-176-176-176zm0 288c-61.9 0-112-50.1-112-112s50.1-112 112-112 112 50.1 112 112-50.1 112-112 112z"
                  />
                </svg>
              </i>
            </a>
            <i
              aria-label="icon: delete"
              class="anticon anticon-delete"
              tabindex="-1"
              title="Remove file"
            >
              <svg
                aria-hidden="true"
                class=""
                data-icon="delete"
                fill="currentColor"
                focusable="false"
                height="1em"
                viewBox="64 64 896 896"
                width="1em"
              >
                <path
                  d="M360 184h-8c4.4 0 8-3.6 8-8v8h304v-8c0 4.4 3.6 8 8 8h-8v72h72v-80c0-35.3-28.7-64-64-64H352c-35.3 0-64 28.7-64 64v80h72v-72zm504 72H160c-17.7 0-32 14.3-32 32v32c0 4.4 3.6 8 8 8h60.4l24.7 523c1.6 34.1 29.8 61 63.9 61h454c34.2 0 62.3-26.8 63.9-61l24.7-523H888c4.4 0 8-3.6 8-8v-32c0-17.7-14.3-32-32-32zM731.3 840H292.7l-24.2-512h487l-24.2 512z"
                />
              </svg>
            </i>
          </span>
        </div>
      </div>
    </div>
    <div
      class="ant-upload ant-upload-select ant-upload-select-picture-card"
    />
  </span>
</div>
`;

exports[`renders ./components/upload/demo/picture-style.md correctly 1`] = `
<div>
  <span
    class=""
  >
    <div
      class="ant-upload ant-upload-select ant-upload-select-picture"
    />
    <div
      class="ant-upload-list ant-upload-list-picture"
    >
      <div
        class=""
      >
        <span>
          <div
            class="ant-upload-list-item ant-upload-list-item-done ant-upload-list-item-list-type-picture"
          >
<<<<<<< HEAD
            <div>
              <div
                class="ant-upload-list-item-info"
              >
                <span>
                  <a
                    class="ant-upload-list-item-thumbnail"
                    href="https://zos.alipayobjects.com/rmsportal/jkjgkEfvpUPVyRjUImniVslZfWPnJuuZ.png"
                    rel="noopener noreferrer"
                    target="_blank"
                  >
                    <img
                      alt="xxx.png"
                      class="ant-upload-list-item-image"
                      src="https://zos.alipayobjects.com/rmsportal/jkjgkEfvpUPVyRjUImniVslZfWPnJuuZ.png"
                    />
                  </a>
                  <a
                    class="ant-upload-list-item-name ant-upload-list-item-name-icon-count-2"
                    href="https://zos.alipayobjects.com/rmsportal/jkjgkEfvpUPVyRjUImniVslZfWPnJuuZ.png"
                    rel="noopener noreferrer"
                    target="_blank"
                    title="xxx.png"
                  >
                    xxx.png
                  </a>
                  <span
                    class="ant-upload-list-item-card-actions picture"
                  >
                    <a
                      title="Download file"
                    >
                      <span
                        aria-label="download"
                        class="anticon anticon-download"
                        role="img"
                        tabindex="-1"
                        title="Download file"
                      >
                        <svg
                          aria-hidden="true"
                          class=""
                          data-icon="download"
                          fill="currentColor"
                          focusable="false"
                          height="1em"
                          viewBox="64 64 896 896"
                          width="1em"
                        >
                          <path
                            d="M505.7 661a8 8 0 0012.6 0l112-141.7c4.1-5.2.4-12.9-6.3-12.9h-74.1V168c0-4.4-3.6-8-8-8h-60c-4.4 0-8 3.6-8 8v338.3H400c-6.7 0-10.4 7.7-6.3 12.9l112 141.8zM878 626h-60c-4.4 0-8 3.6-8 8v154H214V634c0-4.4-3.6-8-8-8h-60c-4.4 0-8 3.6-8 8v198c0 17.7 14.3 32 32 32h684c17.7 0 32-14.3 32-32V634c0-4.4-3.6-8-8-8z"
                          />
                        </svg>
                      </span>
                    </a>
                    <a
                      title="Remove file"
                    >
                      <span
                        aria-label="delete"
                        class="anticon anticon-delete"
                        role="img"
                        tabindex="-1"
                        title="Remove file"
                      >
                        <svg
                          aria-hidden="true"
                          class=""
                          data-icon="delete"
                          fill="currentColor"
                          focusable="false"
                          height="1em"
                          viewBox="64 64 896 896"
                          width="1em"
                        >
                          <path
                            d="M360 184h-8c4.4 0 8-3.6 8-8v8h304v-8c0 4.4 3.6 8 8 8h-8v72h72v-80c0-35.3-28.7-64-64-64H352c-35.3 0-64 28.7-64 64v80h72v-72zm504 72H160c-17.7 0-32 14.3-32 32v32c0 4.4 3.6 8 8 8h60.4l24.7 523c1.6 34.1 29.8 61 63.9 61h454c34.2 0 62.3-26.8 63.9-61l24.7-523H888c4.4 0 8-3.6 8-8v-32c0-17.7-14.3-32-32-32zM731.3 840H292.7l-24.2-512h487l-24.2 512z"
                          />
                        </svg>
                      </span>
                    </a>
                  </span>
                </span>
              </div>
            </div>
          </div>
        </span>
      </div>
      <div
        class=""
      >
        <div
          class="ant-upload-list-item ant-upload-list-item-error ant-upload-list-item-list-type-picture"
        >
          <div>
=======
>>>>>>> 73db4547
            <div
              class="ant-upload-list-item-info"
            >
              <span>
<<<<<<< HEAD
                <span
                  aria-label="picture"
                  class="anticon anticon-picture ant-upload-list-item-thumbnail"
                  role="img"
                >
                  <svg
                    aria-hidden="true"
                    class=""
                    data-icon="picture"
                    fill="currentColor"
                    focusable="false"
                    height="1em"
                    viewBox="64 64 896 896"
                    width="1em"
                  >
                    <path
                      d="M928 160H96c-17.7 0-32 14.3-32 32v640c0 17.7 14.3 32 32 32h832c17.7 0 32-14.3 32-32V192c0-17.7-14.3-32-32-32zm-40 632H136v-39.9l138.5-164.3 150.1 178L658.1 489 888 761.6V792zm0-129.8L664.2 396.8c-3.2-3.8-9-3.8-12.2 0L424.6 666.4l-144-170.7c-3.2-3.8-9-3.8-12.2 0L136 652.7V232h752v430.2z"
                      fill="#1890ff"
                    />
                    <path
                      d="M424.6 765.8l-150.1-178L136 752.1V792h752v-30.4L658.1 489z"
                      fill="#e6f7ff"
                    />
                    <path
                      d="M136 652.7l132.4-157c3.2-3.8 9-3.8 12.2 0l144 170.7L652 396.8c3.2-3.8 9-3.8 12.2 0L888 662.2V232H136v420.7zM304 280a88 88 0 110 176 88 88 0 010-176z"
                      fill="#e6f7ff"
                    />
                    <path
                      d="M276 368a28 28 0 1056 0 28 28 0 10-56 0z"
                      fill="#e6f7ff"
                    />
                    <path
                      d="M304 456a88 88 0 100-176 88 88 0 000 176zm0-116c15.5 0 28 12.5 28 28s-12.5 28-28 28-28-12.5-28-28 12.5-28 28-28z"
                      fill="#1890ff"
                    />
                  </svg>
                </span>
                <span
                  class="ant-upload-list-item-name ant-upload-list-item-name-icon-count-1"
                  title="yyy.png"
=======
                <a
                  class="ant-upload-list-item-thumbnail"
                  href="https://zos.alipayobjects.com/rmsportal/jkjgkEfvpUPVyRjUImniVslZfWPnJuuZ.png"
                  rel="noopener noreferrer"
                  target="_blank"
                >
                  <img
                    alt="xxx.png"
                    class="ant-upload-list-item-image"
                    src="https://zos.alipayobjects.com/rmsportal/jkjgkEfvpUPVyRjUImniVslZfWPnJuuZ.png"
                  />
                </a>
                <a
                  class="ant-upload-list-item-name ant-upload-list-item-name-icon-count-2"
                  href="https://zos.alipayobjects.com/rmsportal/jkjgkEfvpUPVyRjUImniVslZfWPnJuuZ.png"
                  rel="noopener noreferrer"
                  target="_blank"
                  title="xxx.png"
>>>>>>> 73db4547
                >
                  xxx.png
                </a>
                <span
                  class="ant-upload-list-item-card-actions picture"
                >
                  <a
                    title="Download file"
                  >
                    <i
                      aria-label="icon: download"
                      class="anticon anticon-download"
                      tabindex="-1"
                      title="Download file"
                    >
                      <svg
                        aria-hidden="true"
                        class=""
                        data-icon="download"
                        fill="currentColor"
                        focusable="false"
                        height="1em"
                        viewBox="64 64 896 896"
                        width="1em"
                      >
                        <path
                          d="M505.7 661a8 8 0 0 0 12.6 0l112-141.7c4.1-5.2.4-12.9-6.3-12.9h-74.1V168c0-4.4-3.6-8-8-8h-60c-4.4 0-8 3.6-8 8v338.3H400c-6.7 0-10.4 7.7-6.3 12.9l112 141.8zM878 626h-60c-4.4 0-8 3.6-8 8v154H214V634c0-4.4-3.6-8-8-8h-60c-4.4 0-8 3.6-8 8v198c0 17.7 14.3 32 32 32h684c17.7 0 32-14.3 32-32V634c0-4.4-3.6-8-8-8z"
                        />
                      </svg>
                    </i>
                  </a>
                  <a
                    title="Remove file"
                  >
                    <span
                      aria-label="delete"
                      class="anticon anticon-delete"
                      role="img"
                      tabindex="-1"
                      title="Remove file"
                    >
                      <svg
                        aria-hidden="true"
                        class=""
                        data-icon="delete"
                        fill="currentColor"
                        focusable="false"
                        height="1em"
                        viewBox="64 64 896 896"
                        width="1em"
                      >
                        <path
                          d="M360 184h-8c4.4 0 8-3.6 8-8v8h304v-8c0 4.4 3.6 8 8 8h-8v72h72v-80c0-35.3-28.7-64-64-64H352c-35.3 0-64 28.7-64 64v80h72v-72zm504 72H160c-17.7 0-32 14.3-32 32v32c0 4.4 3.6 8 8 8h60.4l24.7 523c1.6 34.1 29.8 61 63.9 61h454c34.2 0 62.3-26.8 63.9-61l24.7-523H888c4.4 0 8-3.6 8-8v-32c0-17.7-14.3-32-32-32zM731.3 840H292.7l-24.2-512h487l-24.2 512z"
                        />
                      </svg>
                    </span>
                  </a>
                </span>
              </span>
            </div>
          </div>
        </span>
      </div>
      <div
        class=""
      >
        <div
          class="ant-upload-list-item ant-upload-list-item-error ant-upload-list-item-list-type-picture"
        >
          <div
            class="ant-upload-list-item-info"
          >
            <span>
              <i
                aria-label="icon: picture"
                class="anticon anticon-picture ant-upload-list-item-thumbnail"
              >
                <svg
                  aria-hidden="true"
                  class=""
                  data-icon="picture"
                  fill="currentColor"
                  focusable="false"
                  height="1em"
                  viewBox="64 64 896 896"
                  width="1em"
                >
                  <path
                    d="M928 160H96c-17.7 0-32 14.3-32 32v640c0 17.7 14.3 32 32 32h832c17.7 0 32-14.3 32-32V192c0-17.7-14.3-32-32-32zm-40 632H136v-39.9l138.5-164.3 150.1 178L658.1 489 888 761.6V792zm0-129.8L664.2 396.8c-3.2-3.8-9-3.8-12.2 0L424.6 666.4l-144-170.7c-3.2-3.8-9-3.8-12.2 0L136 652.7V232h752v430.2z"
                    fill="#1890ff"
                  />
                  <path
                    d="M424.6 765.8l-150.1-178L136 752.1V792h752v-30.4L658.1 489z"
                    fill="#e6f7ff"
                  />
                  <path
                    d="M136 652.7l132.4-157c3.2-3.8 9-3.8 12.2 0l144 170.7L652 396.8c3.2-3.8 9-3.8 12.2 0L888 662.2V232H136v420.7zM304 280a88 88 0 1 1 0 176 88 88 0 0 1 0-176z"
                    fill="#e6f7ff"
                  />
                  <path
                    d="M276 368a28 28 0 1 0 56 0 28 28 0 1 0-56 0z"
                    fill="#e6f7ff"
                  />
                  <path
                    d="M304 456a88 88 0 1 0 0-176 88 88 0 0 0 0 176zm0-116c15.5 0 28 12.5 28 28s-12.5 28-28 28-28-12.5-28-28 12.5-28 28-28z"
                    fill="#1890ff"
                  />
                </svg>
              </i>
              <span
                class="ant-upload-list-item-name ant-upload-list-item-name-icon-count-1"
                title="yyy.png"
              >
                yyy.png
              </span>
              <span
                class="ant-upload-list-item-card-actions picture"
              >
                <a
                  title="Remove file"
                >
                  <i
                    aria-label="icon: delete"
                    class="anticon anticon-delete"
                    tabindex="-1"
                    title="Remove file"
                  >
                    <svg
                      aria-hidden="true"
                      class=""
                      data-icon="delete"
                      fill="currentColor"
                      focusable="false"
                      height="1em"
                      viewBox="64 64 896 896"
                      width="1em"
                    >
                      <path
                        d="M360 184h-8c4.4 0 8-3.6 8-8v8h304v-8c0 4.4 3.6 8 8 8h-8v72h72v-80c0-35.3-28.7-64-64-64H352c-35.3 0-64 28.7-64 64v80h72v-72zm504 72H160c-17.7 0-32 14.3-32 32v32c0 4.4 3.6 8 8 8h60.4l24.7 523c1.6 34.1 29.8 61 63.9 61h454c34.2 0 62.3-26.8 63.9-61l24.7-523H888c4.4 0 8-3.6 8-8v-32c0-17.7-14.3-32-32-32zM731.3 840H292.7l-24.2-512h487l-24.2 512z"
                      />
                    </svg>
                  </i>
                </a>
              </span>
            </span>
          </div>
        </div>
      </div>
    </div>
  </span>
  <br />
  <br />
  <span
    class="upload-list-inline"
  >
    <div
      class="ant-upload ant-upload-select ant-upload-select-picture"
    />
    <div
      class="ant-upload-list ant-upload-list-picture"
    >
      <div
        class=""
      >
        <span>
          <div
            class="ant-upload-list-item ant-upload-list-item-done ant-upload-list-item-list-type-picture"
          >
<<<<<<< HEAD
            <div>
              <div
                class="ant-upload-list-item-info"
              >
                <span>
                  <a
                    class="ant-upload-list-item-thumbnail"
                    href="https://zos.alipayobjects.com/rmsportal/jkjgkEfvpUPVyRjUImniVslZfWPnJuuZ.png"
                    rel="noopener noreferrer"
                    target="_blank"
                  >
                    <img
                      alt="xxx.png"
                      class="ant-upload-list-item-image"
                      src="https://zos.alipayobjects.com/rmsportal/jkjgkEfvpUPVyRjUImniVslZfWPnJuuZ.png"
                    />
                  </a>
                  <a
                    class="ant-upload-list-item-name ant-upload-list-item-name-icon-count-2"
                    href="https://zos.alipayobjects.com/rmsportal/jkjgkEfvpUPVyRjUImniVslZfWPnJuuZ.png"
                    rel="noopener noreferrer"
                    target="_blank"
                    title="xxx.png"
                  >
                    xxx.png
                  </a>
                  <span
                    class="ant-upload-list-item-card-actions picture"
                  >
                    <a
                      title="Download file"
                    >
                      <span
                        aria-label="download"
                        class="anticon anticon-download"
                        role="img"
                        tabindex="-1"
                        title="Download file"
                      >
                        <svg
                          aria-hidden="true"
                          class=""
                          data-icon="download"
                          fill="currentColor"
                          focusable="false"
                          height="1em"
                          viewBox="64 64 896 896"
                          width="1em"
                        >
                          <path
                            d="M505.7 661a8 8 0 0012.6 0l112-141.7c4.1-5.2.4-12.9-6.3-12.9h-74.1V168c0-4.4-3.6-8-8-8h-60c-4.4 0-8 3.6-8 8v338.3H400c-6.7 0-10.4 7.7-6.3 12.9l112 141.8zM878 626h-60c-4.4 0-8 3.6-8 8v154H214V634c0-4.4-3.6-8-8-8h-60c-4.4 0-8 3.6-8 8v198c0 17.7 14.3 32 32 32h684c17.7 0 32-14.3 32-32V634c0-4.4-3.6-8-8-8z"
                          />
                        </svg>
                      </span>
                    </a>
                    <a
                      title="Remove file"
                    >
                      <span
                        aria-label="delete"
                        class="anticon anticon-delete"
                        role="img"
                        tabindex="-1"
                        title="Remove file"
                      >
                        <svg
                          aria-hidden="true"
                          class=""
                          data-icon="delete"
                          fill="currentColor"
                          focusable="false"
                          height="1em"
                          viewBox="64 64 896 896"
                          width="1em"
                        >
                          <path
                            d="M360 184h-8c4.4 0 8-3.6 8-8v8h304v-8c0 4.4 3.6 8 8 8h-8v72h72v-80c0-35.3-28.7-64-64-64H352c-35.3 0-64 28.7-64 64v80h72v-72zm504 72H160c-17.7 0-32 14.3-32 32v32c0 4.4 3.6 8 8 8h60.4l24.7 523c1.6 34.1 29.8 61 63.9 61h454c34.2 0 62.3-26.8 63.9-61l24.7-523H888c4.4 0 8-3.6 8-8v-32c0-17.7-14.3-32-32-32zM731.3 840H292.7l-24.2-512h487l-24.2 512z"
                          />
                        </svg>
                      </span>
                    </a>
                  </span>
                </span>
              </div>
            </div>
          </div>
        </span>
      </div>
      <div
        class=""
      >
        <div
          class="ant-upload-list-item ant-upload-list-item-error ant-upload-list-item-list-type-picture"
        >
          <div>
=======
>>>>>>> 73db4547
            <div
              class="ant-upload-list-item-info"
            >
              <span>
<<<<<<< HEAD
                <span
                  aria-label="picture"
                  class="anticon anticon-picture ant-upload-list-item-thumbnail"
                  role="img"
                >
                  <svg
                    aria-hidden="true"
                    class=""
                    data-icon="picture"
                    fill="currentColor"
                    focusable="false"
                    height="1em"
                    viewBox="64 64 896 896"
                    width="1em"
                  >
                    <path
                      d="M928 160H96c-17.7 0-32 14.3-32 32v640c0 17.7 14.3 32 32 32h832c17.7 0 32-14.3 32-32V192c0-17.7-14.3-32-32-32zm-40 632H136v-39.9l138.5-164.3 150.1 178L658.1 489 888 761.6V792zm0-129.8L664.2 396.8c-3.2-3.8-9-3.8-12.2 0L424.6 666.4l-144-170.7c-3.2-3.8-9-3.8-12.2 0L136 652.7V232h752v430.2z"
                      fill="#1890ff"
                    />
                    <path
                      d="M424.6 765.8l-150.1-178L136 752.1V792h752v-30.4L658.1 489z"
                      fill="#e6f7ff"
                    />
                    <path
                      d="M136 652.7l132.4-157c3.2-3.8 9-3.8 12.2 0l144 170.7L652 396.8c3.2-3.8 9-3.8 12.2 0L888 662.2V232H136v420.7zM304 280a88 88 0 110 176 88 88 0 010-176z"
                      fill="#e6f7ff"
                    />
                    <path
                      d="M276 368a28 28 0 1056 0 28 28 0 10-56 0z"
                      fill="#e6f7ff"
                    />
                    <path
                      d="M304 456a88 88 0 100-176 88 88 0 000 176zm0-116c15.5 0 28 12.5 28 28s-12.5 28-28 28-28-12.5-28-28 12.5-28 28-28z"
                      fill="#1890ff"
                    />
                  </svg>
                </span>
                <span
                  class="ant-upload-list-item-name ant-upload-list-item-name-icon-count-1"
                  title="yyy.png"
=======
                <a
                  class="ant-upload-list-item-thumbnail"
                  href="https://zos.alipayobjects.com/rmsportal/jkjgkEfvpUPVyRjUImniVslZfWPnJuuZ.png"
                  rel="noopener noreferrer"
                  target="_blank"
                >
                  <img
                    alt="xxx.png"
                    class="ant-upload-list-item-image"
                    src="https://zos.alipayobjects.com/rmsportal/jkjgkEfvpUPVyRjUImniVslZfWPnJuuZ.png"
                  />
                </a>
                <a
                  class="ant-upload-list-item-name ant-upload-list-item-name-icon-count-2"
                  href="https://zos.alipayobjects.com/rmsportal/jkjgkEfvpUPVyRjUImniVslZfWPnJuuZ.png"
                  rel="noopener noreferrer"
                  target="_blank"
                  title="xxx.png"
>>>>>>> 73db4547
                >
                  xxx.png
                </a>
                <span
                  class="ant-upload-list-item-card-actions picture"
                >
                  <a
                    title="Download file"
                  >
                    <i
                      aria-label="icon: download"
                      class="anticon anticon-download"
                      tabindex="-1"
                      title="Download file"
                    >
                      <svg
                        aria-hidden="true"
                        class=""
                        data-icon="download"
                        fill="currentColor"
                        focusable="false"
                        height="1em"
                        viewBox="64 64 896 896"
                        width="1em"
                      >
                        <path
                          d="M505.7 661a8 8 0 0 0 12.6 0l112-141.7c4.1-5.2.4-12.9-6.3-12.9h-74.1V168c0-4.4-3.6-8-8-8h-60c-4.4 0-8 3.6-8 8v338.3H400c-6.7 0-10.4 7.7-6.3 12.9l112 141.8zM878 626h-60c-4.4 0-8 3.6-8 8v154H214V634c0-4.4-3.6-8-8-8h-60c-4.4 0-8 3.6-8 8v198c0 17.7 14.3 32 32 32h684c17.7 0 32-14.3 32-32V634c0-4.4-3.6-8-8-8z"
                        />
                      </svg>
                    </i>
                  </a>
                  <a
                    title="Remove file"
                  >
                    <span
                      aria-label="delete"
                      class="anticon anticon-delete"
                      role="img"
                      tabindex="-1"
                      title="Remove file"
                    >
                      <svg
                        aria-hidden="true"
                        class=""
                        data-icon="delete"
                        fill="currentColor"
                        focusable="false"
                        height="1em"
                        viewBox="64 64 896 896"
                        width="1em"
                      >
                        <path
                          d="M360 184h-8c4.4 0 8-3.6 8-8v8h304v-8c0 4.4 3.6 8 8 8h-8v72h72v-80c0-35.3-28.7-64-64-64H352c-35.3 0-64 28.7-64 64v80h72v-72zm504 72H160c-17.7 0-32 14.3-32 32v32c0 4.4 3.6 8 8 8h60.4l24.7 523c1.6 34.1 29.8 61 63.9 61h454c34.2 0 62.3-26.8 63.9-61l24.7-523H888c4.4 0 8-3.6 8-8v-32c0-17.7-14.3-32-32-32zM731.3 840H292.7l-24.2-512h487l-24.2 512z"
                        />
                      </svg>
                    </span>
                  </a>
                </span>
              </span>
            </div>
          </div>
        </span>
      </div>
      <div
        class=""
      >
        <div
          class="ant-upload-list-item ant-upload-list-item-error ant-upload-list-item-list-type-picture"
        >
          <div
            class="ant-upload-list-item-info"
          >
            <span>
              <i
                aria-label="icon: picture"
                class="anticon anticon-picture ant-upload-list-item-thumbnail"
              >
                <svg
                  aria-hidden="true"
                  class=""
                  data-icon="picture"
                  fill="currentColor"
                  focusable="false"
                  height="1em"
                  viewBox="64 64 896 896"
                  width="1em"
                >
                  <path
                    d="M928 160H96c-17.7 0-32 14.3-32 32v640c0 17.7 14.3 32 32 32h832c17.7 0 32-14.3 32-32V192c0-17.7-14.3-32-32-32zm-40 632H136v-39.9l138.5-164.3 150.1 178L658.1 489 888 761.6V792zm0-129.8L664.2 396.8c-3.2-3.8-9-3.8-12.2 0L424.6 666.4l-144-170.7c-3.2-3.8-9-3.8-12.2 0L136 652.7V232h752v430.2z"
                    fill="#1890ff"
                  />
                  <path
                    d="M424.6 765.8l-150.1-178L136 752.1V792h752v-30.4L658.1 489z"
                    fill="#e6f7ff"
                  />
                  <path
                    d="M136 652.7l132.4-157c3.2-3.8 9-3.8 12.2 0l144 170.7L652 396.8c3.2-3.8 9-3.8 12.2 0L888 662.2V232H136v420.7zM304 280a88 88 0 1 1 0 176 88 88 0 0 1 0-176z"
                    fill="#e6f7ff"
                  />
                  <path
                    d="M276 368a28 28 0 1 0 56 0 28 28 0 1 0-56 0z"
                    fill="#e6f7ff"
                  />
                  <path
                    d="M304 456a88 88 0 1 0 0-176 88 88 0 0 0 0 176zm0-116c15.5 0 28 12.5 28 28s-12.5 28-28 28-28-12.5-28-28 12.5-28 28-28z"
                    fill="#1890ff"
                  />
                </svg>
              </i>
              <span
                class="ant-upload-list-item-name ant-upload-list-item-name-icon-count-1"
                title="yyy.png"
              >
                yyy.png
              </span>
              <span
                class="ant-upload-list-item-card-actions picture"
              >
                <a
                  title="Remove file"
                >
                  <i
                    aria-label="icon: delete"
                    class="anticon anticon-delete"
                    tabindex="-1"
                    title="Remove file"
                  >
                    <svg
                      aria-hidden="true"
                      class=""
                      data-icon="delete"
                      fill="currentColor"
                      focusable="false"
                      height="1em"
                      viewBox="64 64 896 896"
                      width="1em"
                    >
                      <path
                        d="M360 184h-8c4.4 0 8-3.6 8-8v8h304v-8c0 4.4 3.6 8 8 8h-8v72h72v-80c0-35.3-28.7-64-64-64H352c-35.3 0-64 28.7-64 64v80h72v-72zm504 72H160c-17.7 0-32 14.3-32 32v32c0 4.4 3.6 8 8 8h60.4l24.7 523c1.6 34.1 29.8 61 63.9 61h454c34.2 0 62.3-26.8 63.9-61l24.7-523H888c4.4 0 8-3.6 8-8v-32c0-17.7-14.3-32-32-32zM731.3 840H292.7l-24.2-512h487l-24.2 512z"
                      />
                    </svg>
                  </i>
                </a>
              </span>
            </span>
          </div>
        </div>
      </div>
    </div>
  </span>
</div>
`;

exports[`renders ./components/upload/demo/preview-file.md correctly 1`] = `
<div>
  <span
    class=""
  >
    <div
      class="ant-upload ant-upload-select ant-upload-select-picture"
    />
    <div
      class="ant-upload-list ant-upload-list-picture"
    />
  </span>
</div>
`;

exports[`renders ./components/upload/demo/transform-file.md correctly 1`] = `
<div>
  <span
    class=""
  >
    <div
      class="ant-upload ant-upload-select ant-upload-select-text"
    />
    <div
      class="ant-upload-list ant-upload-list-text"
    />
  </span>
</div>
`;

exports[`renders ./components/upload/demo/upload-manually.md correctly 1`] = `
<div>
  <span
    class=""
  >
    <div
      class="ant-upload ant-upload-select ant-upload-select-text"
    />
    <div
      class="ant-upload-list ant-upload-list-text"
    />
  </span>
  <button
    class="ant-btn ant-btn-primary"
    disabled=""
    style="margin-top:16px"
    type="button"
  >
    <span>
      Start Upload
    </span>
  </button>
</div>
`;

exports[`renders ./components/upload/demo/upload-with-aliyun-oss.md correctly 1`] = `
<form
  class="ant-form ant-form-horizontal"
>
  <div
    class="ant-row ant-form-item"
  >
    <div
      class="ant-col ant-col-4 ant-form-item-label"
    >
      <label
        class=""
        for="photos"
        title="Photos"
      >
        Photos
      </label>
    </div>
    <div
      class="ant-col ant-form-item-control"
    >
      <div
        class="ant-form-item-control-input"
      >
        <span
          class=""
        >
          <div
            class="ant-upload ant-upload-select ant-upload-select-text"
          />
          <div
            class="ant-upload-list ant-upload-list-text"
          />
        </span>
      </div>
    </div>
  </div>
</form>
`;<|MERGE_RESOLUTION|>--- conflicted
+++ resolved
@@ -40,40 +40,14 @@
         <div
           class="ant-upload-list-item ant-upload-list-item-done ant-upload-list-item-list-type-text"
         >
-<<<<<<< HEAD
-          <div>
-            <div
-              class="ant-upload-list-item-info"
-            >
-              <span>
-                <span
-                  aria-label="paper-clip"
-                  class="anticon anticon-paper-clip"
-                  role="img"
-                >
-                  <svg
-                    aria-hidden="true"
-                    class=""
-                    data-icon="paper-clip"
-                    fill="currentColor"
-                    focusable="false"
-                    height="1em"
-                    viewBox="64 64 896 896"
-                    width="1em"
-                  >
-                    <path
-                      d="M779.3 196.6c-94.2-94.2-247.6-94.2-341.7 0l-261 260.8c-1.7 1.7-2.6 4-2.6 6.4s.9 4.7 2.6 6.4l36.9 36.9a9 9 0 0012.7 0l261-260.8c32.4-32.4 75.5-50.2 121.3-50.2s88.9 17.8 121.2 50.2c32.4 32.4 50.2 75.5 50.2 121.2 0 45.8-17.8 88.8-50.2 121.2l-266 265.9-43.1 43.1c-40.3 40.3-105.8 40.3-146.1 0-19.5-19.5-30.2-45.4-30.2-73s10.7-53.5 30.2-73l263.9-263.8c6.7-6.6 15.5-10.3 24.9-10.3h.1c9.4 0 18.1 3.7 24.7 10.3 6.7 6.7 10.3 15.5 10.3 24.9 0 9.3-3.7 18.1-10.3 24.7L372.4 653c-1.7 1.7-2.6 4-2.6 6.4s.9 4.7 2.6 6.4l36.9 36.9a9 9 0 0012.7 0l215.6-215.6c19.9-19.9 30.8-46.3 30.8-74.4s-11-54.6-30.8-74.4c-41.1-41.1-107.9-41-149 0L463 364 224.8 602.1A172.22 172.22 0 00174 724.8c0 46.3 18.1 89.8 50.8 122.5 33.9 33.8 78.3 50.7 122.7 50.7 44.4 0 88.8-16.9 122.6-50.7l309.2-309C824.8 492.7 850 432 850 367.5c.1-64.6-25.1-125.3-70.7-170.9z"
-                    />
-                  </svg>
-                </span>
-=======
           <div
             class="ant-upload-list-item-info"
           >
             <span>
-              <i
-                aria-label="icon: paper-clip"
+              <span
+                aria-label="paper-clip"
                 class="anticon anticon-paper-clip"
+                role="img"
               >
                 <svg
                   aria-hidden="true"
@@ -86,10 +60,10 @@
                   width="1em"
                 >
                   <path
-                    d="M779.3 196.6c-94.2-94.2-247.6-94.2-341.7 0l-261 260.8c-1.7 1.7-2.6 4-2.6 6.4s.9 4.7 2.6 6.4l36.9 36.9a9 9 0 0 0 12.7 0l261-260.8c32.4-32.4 75.5-50.2 121.3-50.2s88.9 17.8 121.2 50.2c32.4 32.4 50.2 75.5 50.2 121.2 0 45.8-17.8 88.8-50.2 121.2l-266 265.9-43.1 43.1c-40.3 40.3-105.8 40.3-146.1 0-19.5-19.5-30.2-45.4-30.2-73s10.7-53.5 30.2-73l263.9-263.8c6.7-6.6 15.5-10.3 24.9-10.3h.1c9.4 0 18.1 3.7 24.7 10.3 6.7 6.7 10.3 15.5 10.3 24.9 0 9.3-3.7 18.1-10.3 24.7L372.4 653c-1.7 1.7-2.6 4-2.6 6.4s.9 4.7 2.6 6.4l36.9 36.9a9 9 0 0 0 12.7 0l215.6-215.6c19.9-19.9 30.8-46.3 30.8-74.4s-11-54.6-30.8-74.4c-41.1-41.1-107.9-41-149 0L463 364 224.8 602.1A172.22 172.22 0 0 0 174 724.8c0 46.3 18.1 89.8 50.8 122.5 33.9 33.8 78.3 50.7 122.7 50.7 44.4 0 88.8-16.9 122.6-50.7l309.2-309C824.8 492.7 850 432 850 367.5c.1-64.6-25.1-125.3-70.7-170.9z"
+                    d="M779.3 196.6c-94.2-94.2-247.6-94.2-341.7 0l-261 260.8c-1.7 1.7-2.6 4-2.6 6.4s.9 4.7 2.6 6.4l36.9 36.9a9 9 0 0012.7 0l261-260.8c32.4-32.4 75.5-50.2 121.3-50.2s88.9 17.8 121.2 50.2c32.4 32.4 50.2 75.5 50.2 121.2 0 45.8-17.8 88.8-50.2 121.2l-266 265.9-43.1 43.1c-40.3 40.3-105.8 40.3-146.1 0-19.5-19.5-30.2-45.4-30.2-73s10.7-53.5 30.2-73l263.9-263.8c6.7-6.6 15.5-10.3 24.9-10.3h.1c9.4 0 18.1 3.7 24.7 10.3 6.7 6.7 10.3 15.5 10.3 24.9 0 9.3-3.7 18.1-10.3 24.7L372.4 653c-1.7 1.7-2.6 4-2.6 6.4s.9 4.7 2.6 6.4l36.9 36.9a9 9 0 0012.7 0l215.6-215.6c19.9-19.9 30.8-46.3 30.8-74.4s-11-54.6-30.8-74.4c-41.1-41.1-107.9-41-149 0L463 364 224.8 602.1A172.22 172.22 0 00174 724.8c0 46.3 18.1 89.8 50.8 122.5 33.9 33.8 78.3 50.7 122.7 50.7 44.4 0 88.8-16.9 122.6-50.7l309.2-309C824.8 492.7 850 432 850 367.5c.1-64.6-25.1-125.3-70.7-170.9z"
                   />
                 </svg>
-              </i>
+              </span>
               <a
                 class="ant-upload-list-item-name ant-upload-list-item-name-icon-count-2"
                 href="http://www.baidu.com/xxx.png"
@@ -102,68 +76,16 @@
               <span
                 class="ant-upload-list-item-card-actions "
               >
->>>>>>> 73db4547
                 <a
                   title="Download file"
                 >
-                  <i
-                    aria-label="icon: download"
+                  <span
+                    aria-label="download"
                     class="anticon anticon-download"
+                    role="img"
                     tabindex="-1"
                     title="Download file"
                   >
-<<<<<<< HEAD
-                    <span
-                      aria-label="download"
-                      class="anticon anticon-download"
-                      role="img"
-                      tabindex="-1"
-                      title="Download file"
-                    >
-                      <svg
-                        aria-hidden="true"
-                        class=""
-                        data-icon="download"
-                        fill="currentColor"
-                        focusable="false"
-                        height="1em"
-                        viewBox="64 64 896 896"
-                        width="1em"
-                      >
-                        <path
-                          d="M505.7 661a8 8 0 0012.6 0l112-141.7c4.1-5.2.4-12.9-6.3-12.9h-74.1V168c0-4.4-3.6-8-8-8h-60c-4.4 0-8 3.6-8 8v338.3H400c-6.7 0-10.4 7.7-6.3 12.9l112 141.8zM878 626h-60c-4.4 0-8 3.6-8 8v154H214V634c0-4.4-3.6-8-8-8h-60c-4.4 0-8 3.6-8 8v198c0 17.7 14.3 32 32 32h684c17.7 0 32-14.3 32-32V634c0-4.4-3.6-8-8-8z"
-                        />
-                      </svg>
-                    </span>
-                  </a>
-                  <a
-                    title="Remove file"
-                  >
-                    <span
-                      aria-label="delete"
-                      class="anticon anticon-delete"
-                      role="img"
-                      tabindex="-1"
-                      title="Remove file"
-                    >
-                      <svg
-                        aria-hidden="true"
-                        class=""
-                        data-icon="delete"
-                        fill="currentColor"
-                        focusable="false"
-                        height="1em"
-                        viewBox="64 64 896 896"
-                        width="1em"
-                      >
-                        <path
-                          d="M360 184h-8c4.4 0 8-3.6 8-8v8h304v-8c0 4.4 3.6 8 8 8h-8v72h72v-80c0-35.3-28.7-64-64-64H352c-35.3 0-64 28.7-64 64v80h72v-72zm504 72H160c-17.7 0-32 14.3-32 32v32c0 4.4 3.6 8 8 8h60.4l24.7 523c1.6 34.1 29.8 61 63.9 61h454c34.2 0 62.3-26.8 63.9-61l24.7-523H888c4.4 0 8-3.6 8-8v-32c0-17.7-14.3-32-32-32zM731.3 840H292.7l-24.2-512h487l-24.2 512z"
-                        />
-                      </svg>
-                    </span>
-                  </a>
-                </span>
-=======
                     <svg
                       aria-hidden="true"
                       class=""
@@ -175,216 +97,10 @@
                       width="1em"
                     >
                       <path
-                        d="M505.7 661a8 8 0 0 0 12.6 0l112-141.7c4.1-5.2.4-12.9-6.3-12.9h-74.1V168c0-4.4-3.6-8-8-8h-60c-4.4 0-8 3.6-8 8v338.3H400c-6.7 0-10.4 7.7-6.3 12.9l112 141.8zM878 626h-60c-4.4 0-8 3.6-8 8v154H214V634c0-4.4-3.6-8-8-8h-60c-4.4 0-8 3.6-8 8v198c0 17.7 14.3 32 32 32h684c17.7 0 32-14.3 32-32V634c0-4.4-3.6-8-8-8z"
+                        d="M505.7 661a8 8 0 0012.6 0l112-141.7c4.1-5.2.4-12.9-6.3-12.9h-74.1V168c0-4.4-3.6-8-8-8h-60c-4.4 0-8 3.6-8 8v338.3H400c-6.7 0-10.4 7.7-6.3 12.9l112 141.8zM878 626h-60c-4.4 0-8 3.6-8 8v154H214V634c0-4.4-3.6-8-8-8h-60c-4.4 0-8 3.6-8 8v198c0 17.7 14.3 32 32 32h684c17.7 0 32-14.3 32-32V634c0-4.4-3.6-8-8-8z"
                       />
                     </svg>
-                  </i>
-                </a>
-                <a
-                  title="Remove file"
-                >
-                  <i
-                    aria-label="icon: delete"
-                    class="anticon anticon-delete"
-                    tabindex="-1"
-                    title="Remove file"
-                  >
-                    <svg
-                      aria-hidden="true"
-                      class=""
-                      data-icon="delete"
-                      fill="currentColor"
-                      focusable="false"
-                      height="1em"
-                      viewBox="64 64 896 896"
-                      width="1em"
-                    >
-                      <path
-                        d="M360 184h-8c4.4 0 8-3.6 8-8v8h304v-8c0 4.4 3.6 8 8 8h-8v72h72v-80c0-35.3-28.7-64-64-64H352c-35.3 0-64 28.7-64 64v80h72v-72zm504 72H160c-17.7 0-32 14.3-32 32v32c0 4.4 3.6 8 8 8h60.4l24.7 523c1.6 34.1 29.8 61 63.9 61h454c34.2 0 62.3-26.8 63.9-61l24.7-523H888c4.4 0 8-3.6 8-8v-32c0-17.7-14.3-32-32-32zM731.3 840H292.7l-24.2-512h487l-24.2 512z"
-                      />
-                    </svg>
-                  </i>
-                </a>
->>>>>>> 73db4547
-              </span>
-            </span>
-          </div>
-        </div>
-      </span>
-    </div>
-    <div
-      class=""
-    >
-      <span>
-        <div
-          class="ant-upload-list-item ant-upload-list-item-done ant-upload-list-item-list-type-text"
-        >
-<<<<<<< HEAD
-          <div>
-            <div
-              class="ant-upload-list-item-info"
-            >
-              <span>
-                <span
-                  aria-label="paper-clip"
-                  class="anticon anticon-paper-clip"
-                  role="img"
-                >
-                  <svg
-                    aria-hidden="true"
-                    class=""
-                    data-icon="paper-clip"
-                    fill="currentColor"
-                    focusable="false"
-                    height="1em"
-                    viewBox="64 64 896 896"
-                    width="1em"
-                  >
-                    <path
-                      d="M779.3 196.6c-94.2-94.2-247.6-94.2-341.7 0l-261 260.8c-1.7 1.7-2.6 4-2.6 6.4s.9 4.7 2.6 6.4l36.9 36.9a9 9 0 0012.7 0l261-260.8c32.4-32.4 75.5-50.2 121.3-50.2s88.9 17.8 121.2 50.2c32.4 32.4 50.2 75.5 50.2 121.2 0 45.8-17.8 88.8-50.2 121.2l-266 265.9-43.1 43.1c-40.3 40.3-105.8 40.3-146.1 0-19.5-19.5-30.2-45.4-30.2-73s10.7-53.5 30.2-73l263.9-263.8c6.7-6.6 15.5-10.3 24.9-10.3h.1c9.4 0 18.1 3.7 24.7 10.3 6.7 6.7 10.3 15.5 10.3 24.9 0 9.3-3.7 18.1-10.3 24.7L372.4 653c-1.7 1.7-2.6 4-2.6 6.4s.9 4.7 2.6 6.4l36.9 36.9a9 9 0 0012.7 0l215.6-215.6c19.9-19.9 30.8-46.3 30.8-74.4s-11-54.6-30.8-74.4c-41.1-41.1-107.9-41-149 0L463 364 224.8 602.1A172.22 172.22 0 00174 724.8c0 46.3 18.1 89.8 50.8 122.5 33.9 33.8 78.3 50.7 122.7 50.7 44.4 0 88.8-16.9 122.6-50.7l309.2-309C824.8 492.7 850 432 850 367.5c.1-64.6-25.1-125.3-70.7-170.9z"
-                    />
-                  </svg>
-                </span>
-                <a
-                  class="ant-upload-list-item-name ant-upload-list-item-name-icon-count-2"
-                  href="http://www.baidu.com/yyy.png"
-                  rel="noopener noreferrer"
-                  target="_blank"
-                  title="yyy.png"
-                >
-                  yyy.png
-                </a>
-                <span
-                  class="ant-upload-list-item-card-actions "
-                >
-                  <a
-                    title="Download file"
-                  >
-                    <span
-                      aria-label="download"
-                      class="anticon anticon-download"
-                      role="img"
-                      tabindex="-1"
-                      title="Download file"
-                    >
-                      <svg
-                        aria-hidden="true"
-                        class=""
-                        data-icon="download"
-                        fill="currentColor"
-                        focusable="false"
-                        height="1em"
-                        viewBox="64 64 896 896"
-                        width="1em"
-                      >
-                        <path
-                          d="M505.7 661a8 8 0 0012.6 0l112-141.7c4.1-5.2.4-12.9-6.3-12.9h-74.1V168c0-4.4-3.6-8-8-8h-60c-4.4 0-8 3.6-8 8v338.3H400c-6.7 0-10.4 7.7-6.3 12.9l112 141.8zM878 626h-60c-4.4 0-8 3.6-8 8v154H214V634c0-4.4-3.6-8-8-8h-60c-4.4 0-8 3.6-8 8v198c0 17.7 14.3 32 32 32h684c17.7 0 32-14.3 32-32V634c0-4.4-3.6-8-8-8z"
-                        />
-                      </svg>
-                    </span>
-                  </a>
-                  <a
-                    title="Remove file"
-                  >
-                    <span
-                      aria-label="delete"
-                      class="anticon anticon-delete"
-                      role="img"
-                      tabindex="-1"
-                      title="Remove file"
-                    >
-                      <svg
-                        aria-hidden="true"
-                        class=""
-                        data-icon="delete"
-                        fill="currentColor"
-                        focusable="false"
-                        height="1em"
-                        viewBox="64 64 896 896"
-                        width="1em"
-                      >
-                        <path
-                          d="M360 184h-8c4.4 0 8-3.6 8-8v8h304v-8c0 4.4 3.6 8 8 8h-8v72h72v-80c0-35.3-28.7-64-64-64H352c-35.3 0-64 28.7-64 64v80h72v-72zm504 72H160c-17.7 0-32 14.3-32 32v32c0 4.4 3.6 8 8 8h60.4l24.7 523c1.6 34.1 29.8 61 63.9 61h454c34.2 0 62.3-26.8 63.9-61l24.7-523H888c4.4 0 8-3.6 8-8v-32c0-17.7-14.3-32-32-32zM731.3 840H292.7l-24.2-512h487l-24.2 512z"
-                        />
-                      </svg>
-                    </span>
-                  </a>
-                </span>
-              </span>
-            </div>
-          </div>
-        </div>
-      </span>
-    </div>
-    <div
-      class=""
-    >
-      <div
-        class="ant-upload-list-item ant-upload-list-item-error ant-upload-list-item-list-type-text"
-      >
-        <div>
-=======
->>>>>>> 73db4547
-          <div
-            class="ant-upload-list-item-info"
-          >
-            <span>
-              <span
-                aria-label="paper-clip"
-                class="anticon anticon-paper-clip"
-                role="img"
-              >
-                <svg
-                  aria-hidden="true"
-                  class=""
-                  data-icon="paper-clip"
-                  fill="currentColor"
-                  focusable="false"
-                  height="1em"
-                  viewBox="64 64 896 896"
-                  width="1em"
-                >
-                  <path
-                    d="M779.3 196.6c-94.2-94.2-247.6-94.2-341.7 0l-261 260.8c-1.7 1.7-2.6 4-2.6 6.4s.9 4.7 2.6 6.4l36.9 36.9a9 9 0 0012.7 0l261-260.8c32.4-32.4 75.5-50.2 121.3-50.2s88.9 17.8 121.2 50.2c32.4 32.4 50.2 75.5 50.2 121.2 0 45.8-17.8 88.8-50.2 121.2l-266 265.9-43.1 43.1c-40.3 40.3-105.8 40.3-146.1 0-19.5-19.5-30.2-45.4-30.2-73s10.7-53.5 30.2-73l263.9-263.8c6.7-6.6 15.5-10.3 24.9-10.3h.1c9.4 0 18.1 3.7 24.7 10.3 6.7 6.7 10.3 15.5 10.3 24.9 0 9.3-3.7 18.1-10.3 24.7L372.4 653c-1.7 1.7-2.6 4-2.6 6.4s.9 4.7 2.6 6.4l36.9 36.9a9 9 0 0012.7 0l215.6-215.6c19.9-19.9 30.8-46.3 30.8-74.4s-11-54.6-30.8-74.4c-41.1-41.1-107.9-41-149 0L463 364 224.8 602.1A172.22 172.22 0 00174 724.8c0 46.3 18.1 89.8 50.8 122.5 33.9 33.8 78.3 50.7 122.7 50.7 44.4 0 88.8-16.9 122.6-50.7l309.2-309C824.8 492.7 850 432 850 367.5c.1-64.6-25.1-125.3-70.7-170.9z"
-                  />
-                </svg>
-              </span>
-              <a
-                class="ant-upload-list-item-name ant-upload-list-item-name-icon-count-2"
-                href="http://www.baidu.com/yyy.png"
-                rel="noopener noreferrer"
-                target="_blank"
-                title="yyy.png"
-              >
-                yyy.png
-              </a>
-              <span
-                class="ant-upload-list-item-card-actions "
-              >
-                <a
-                  title="Download file"
-                >
-                  <i
-                    aria-label="icon: download"
-                    class="anticon anticon-download"
-                    tabindex="-1"
-                    title="Download file"
-                  >
-                    <svg
-                      aria-hidden="true"
-                      class=""
-                      data-icon="download"
-                      fill="currentColor"
-                      focusable="false"
-                      height="1em"
-                      viewBox="64 64 896 896"
-                      width="1em"
-                    >
-                      <path
-                        d="M505.7 661a8 8 0 0 0 12.6 0l112-141.7c4.1-5.2.4-12.9-6.3-12.9h-74.1V168c0-4.4-3.6-8-8-8h-60c-4.4 0-8 3.6-8 8v338.3H400c-6.7 0-10.4 7.7-6.3 12.9l112 141.8zM878 626h-60c-4.4 0-8 3.6-8 8v154H214V634c0-4.4-3.6-8-8-8h-60c-4.4 0-8 3.6-8 8v198c0 17.7 14.3 32 32 32h684c17.7 0 32-14.3 32-32V634c0-4.4-3.6-8-8-8z"
-                      />
-                    </svg>
-                  </i>
+                  </span>
                 </a>
                 <a
                   title="Remove file"
@@ -421,6 +137,107 @@
     <div
       class=""
     >
+      <span>
+        <div
+          class="ant-upload-list-item ant-upload-list-item-done ant-upload-list-item-list-type-text"
+        >
+          <div
+            class="ant-upload-list-item-info"
+          >
+            <span>
+              <span
+                aria-label="paper-clip"
+                class="anticon anticon-paper-clip"
+                role="img"
+              >
+                <svg
+                  aria-hidden="true"
+                  class=""
+                  data-icon="paper-clip"
+                  fill="currentColor"
+                  focusable="false"
+                  height="1em"
+                  viewBox="64 64 896 896"
+                  width="1em"
+                >
+                  <path
+                    d="M779.3 196.6c-94.2-94.2-247.6-94.2-341.7 0l-261 260.8c-1.7 1.7-2.6 4-2.6 6.4s.9 4.7 2.6 6.4l36.9 36.9a9 9 0 0012.7 0l261-260.8c32.4-32.4 75.5-50.2 121.3-50.2s88.9 17.8 121.2 50.2c32.4 32.4 50.2 75.5 50.2 121.2 0 45.8-17.8 88.8-50.2 121.2l-266 265.9-43.1 43.1c-40.3 40.3-105.8 40.3-146.1 0-19.5-19.5-30.2-45.4-30.2-73s10.7-53.5 30.2-73l263.9-263.8c6.7-6.6 15.5-10.3 24.9-10.3h.1c9.4 0 18.1 3.7 24.7 10.3 6.7 6.7 10.3 15.5 10.3 24.9 0 9.3-3.7 18.1-10.3 24.7L372.4 653c-1.7 1.7-2.6 4-2.6 6.4s.9 4.7 2.6 6.4l36.9 36.9a9 9 0 0012.7 0l215.6-215.6c19.9-19.9 30.8-46.3 30.8-74.4s-11-54.6-30.8-74.4c-41.1-41.1-107.9-41-149 0L463 364 224.8 602.1A172.22 172.22 0 00174 724.8c0 46.3 18.1 89.8 50.8 122.5 33.9 33.8 78.3 50.7 122.7 50.7 44.4 0 88.8-16.9 122.6-50.7l309.2-309C824.8 492.7 850 432 850 367.5c.1-64.6-25.1-125.3-70.7-170.9z"
+                  />
+                </svg>
+              </span>
+              <a
+                class="ant-upload-list-item-name ant-upload-list-item-name-icon-count-2"
+                href="http://www.baidu.com/yyy.png"
+                rel="noopener noreferrer"
+                target="_blank"
+                title="yyy.png"
+              >
+                yyy.png
+              </a>
+              <span
+                class="ant-upload-list-item-card-actions "
+              >
+                <a
+                  title="Download file"
+                >
+                  <span
+                    aria-label="download"
+                    class="anticon anticon-download"
+                    role="img"
+                    tabindex="-1"
+                    title="Download file"
+                  >
+                    <svg
+                      aria-hidden="true"
+                      class=""
+                      data-icon="download"
+                      fill="currentColor"
+                      focusable="false"
+                      height="1em"
+                      viewBox="64 64 896 896"
+                      width="1em"
+                    >
+                      <path
+                        d="M505.7 661a8 8 0 0012.6 0l112-141.7c4.1-5.2.4-12.9-6.3-12.9h-74.1V168c0-4.4-3.6-8-8-8h-60c-4.4 0-8 3.6-8 8v338.3H400c-6.7 0-10.4 7.7-6.3 12.9l112 141.8zM878 626h-60c-4.4 0-8 3.6-8 8v154H214V634c0-4.4-3.6-8-8-8h-60c-4.4 0-8 3.6-8 8v198c0 17.7 14.3 32 32 32h684c17.7 0 32-14.3 32-32V634c0-4.4-3.6-8-8-8z"
+                      />
+                    </svg>
+                  </span>
+                </a>
+                <a
+                  title="Remove file"
+                >
+                  <span
+                    aria-label="delete"
+                    class="anticon anticon-delete"
+                    role="img"
+                    tabindex="-1"
+                    title="Remove file"
+                  >
+                    <svg
+                      aria-hidden="true"
+                      class=""
+                      data-icon="delete"
+                      fill="currentColor"
+                      focusable="false"
+                      height="1em"
+                      viewBox="64 64 896 896"
+                      width="1em"
+                    >
+                      <path
+                        d="M360 184h-8c4.4 0 8-3.6 8-8v8h304v-8c0 4.4 3.6 8 8 8h-8v72h72v-80c0-35.3-28.7-64-64-64H352c-35.3 0-64 28.7-64 64v80h72v-72zm504 72H160c-17.7 0-32 14.3-32 32v32c0 4.4 3.6 8 8 8h60.4l24.7 523c1.6 34.1 29.8 61 63.9 61h454c34.2 0 62.3-26.8 63.9-61l24.7-523H888c4.4 0 8-3.6 8-8v-32c0-17.7-14.3-32-32-32zM731.3 840H292.7l-24.2-512h487l-24.2 512z"
+                      />
+                    </svg>
+                  </span>
+                </a>
+              </span>
+            </span>
+          </div>
+        </div>
+      </span>
+    </div>
+    <div
+      class=""
+    >
       <div
         class="ant-upload-list-item ant-upload-list-item-error ant-upload-list-item-list-type-text"
       >
@@ -428,9 +245,10 @@
           class="ant-upload-list-item-info"
         >
           <span>
-            <i
-              aria-label="icon: paper-clip"
+            <span
+              aria-label="paper-clip"
               class="anticon anticon-paper-clip"
+              role="img"
             >
               <svg
                 aria-hidden="true"
@@ -443,10 +261,10 @@
                 width="1em"
               >
                 <path
-                  d="M779.3 196.6c-94.2-94.2-247.6-94.2-341.7 0l-261 260.8c-1.7 1.7-2.6 4-2.6 6.4s.9 4.7 2.6 6.4l36.9 36.9a9 9 0 0 0 12.7 0l261-260.8c32.4-32.4 75.5-50.2 121.3-50.2s88.9 17.8 121.2 50.2c32.4 32.4 50.2 75.5 50.2 121.2 0 45.8-17.8 88.8-50.2 121.2l-266 265.9-43.1 43.1c-40.3 40.3-105.8 40.3-146.1 0-19.5-19.5-30.2-45.4-30.2-73s10.7-53.5 30.2-73l263.9-263.8c6.7-6.6 15.5-10.3 24.9-10.3h.1c9.4 0 18.1 3.7 24.7 10.3 6.7 6.7 10.3 15.5 10.3 24.9 0 9.3-3.7 18.1-10.3 24.7L372.4 653c-1.7 1.7-2.6 4-2.6 6.4s.9 4.7 2.6 6.4l36.9 36.9a9 9 0 0 0 12.7 0l215.6-215.6c19.9-19.9 30.8-46.3 30.8-74.4s-11-54.6-30.8-74.4c-41.1-41.1-107.9-41-149 0L463 364 224.8 602.1A172.22 172.22 0 0 0 174 724.8c0 46.3 18.1 89.8 50.8 122.5 33.9 33.8 78.3 50.7 122.7 50.7 44.4 0 88.8-16.9 122.6-50.7l309.2-309C824.8 492.7 850 432 850 367.5c.1-64.6-25.1-125.3-70.7-170.9z"
+                  d="M779.3 196.6c-94.2-94.2-247.6-94.2-341.7 0l-261 260.8c-1.7 1.7-2.6 4-2.6 6.4s.9 4.7 2.6 6.4l36.9 36.9a9 9 0 0012.7 0l261-260.8c32.4-32.4 75.5-50.2 121.3-50.2s88.9 17.8 121.2 50.2c32.4 32.4 50.2 75.5 50.2 121.2 0 45.8-17.8 88.8-50.2 121.2l-266 265.9-43.1 43.1c-40.3 40.3-105.8 40.3-146.1 0-19.5-19.5-30.2-45.4-30.2-73s10.7-53.5 30.2-73l263.9-263.8c6.7-6.6 15.5-10.3 24.9-10.3h.1c9.4 0 18.1 3.7 24.7 10.3 6.7 6.7 10.3 15.5 10.3 24.9 0 9.3-3.7 18.1-10.3 24.7L372.4 653c-1.7 1.7-2.6 4-2.6 6.4s.9 4.7 2.6 6.4l36.9 36.9a9 9 0 0012.7 0l215.6-215.6c19.9-19.9 30.8-46.3 30.8-74.4s-11-54.6-30.8-74.4c-41.1-41.1-107.9-41-149 0L463 364 224.8 602.1A172.22 172.22 0 00174 724.8c0 46.3 18.1 89.8 50.8 122.5 33.9 33.8 78.3 50.7 122.7 50.7 44.4 0 88.8-16.9 122.6-50.7l309.2-309C824.8 492.7 850 432 850 367.5c.1-64.6-25.1-125.3-70.7-170.9z"
                 />
               </svg>
-            </i>
+            </span>
             <a
               class="ant-upload-list-item-name ant-upload-list-item-name-icon-count-1"
               href="http://www.baidu.com/zzz.png"
@@ -462,9 +280,10 @@
               <a
                 title="Remove file"
               >
-                <i
-                  aria-label="icon: delete"
+                <span
+                  aria-label="delete"
                   class="anticon anticon-delete"
+                  role="img"
                   tabindex="-1"
                   title="Remove file"
                 >
@@ -482,7 +301,7 @@
                       d="M360 184h-8c4.4 0 8-3.6 8-8v8h304v-8c0 4.4 3.6 8 8 8h-8v72h72v-80c0-35.3-28.7-64-64-64H352c-35.3 0-64 28.7-64 64v80h72v-72zm504 72H160c-17.7 0-32 14.3-32 32v32c0 4.4 3.6 8 8 8h60.4l24.7 523c1.6 34.1 29.8 61 63.9 61h454c34.2 0 62.3-26.8 63.9-61l24.7-523H888c4.4 0 8-3.6 8-8v-32c0-17.7-14.3-32-32-32zM731.3 840H292.7l-24.2-512h487l-24.2 512z"
                     />
                   </svg>
-                </i>
+                </span>
               </a>
             </span>
           </span>
@@ -534,40 +353,14 @@
         <div
           class="ant-upload-list-item ant-upload-list-item-done ant-upload-list-item-list-type-text"
         >
-<<<<<<< HEAD
-          <div>
-            <div
-              class="ant-upload-list-item-info"
-            >
-              <span>
-                <span
-                  aria-label="paper-clip"
-                  class="anticon anticon-paper-clip"
-                  role="img"
-                >
-                  <svg
-                    aria-hidden="true"
-                    class=""
-                    data-icon="paper-clip"
-                    fill="currentColor"
-                    focusable="false"
-                    height="1em"
-                    viewBox="64 64 896 896"
-                    width="1em"
-                  >
-                    <path
-                      d="M779.3 196.6c-94.2-94.2-247.6-94.2-341.7 0l-261 260.8c-1.7 1.7-2.6 4-2.6 6.4s.9 4.7 2.6 6.4l36.9 36.9a9 9 0 0012.7 0l261-260.8c32.4-32.4 75.5-50.2 121.3-50.2s88.9 17.8 121.2 50.2c32.4 32.4 50.2 75.5 50.2 121.2 0 45.8-17.8 88.8-50.2 121.2l-266 265.9-43.1 43.1c-40.3 40.3-105.8 40.3-146.1 0-19.5-19.5-30.2-45.4-30.2-73s10.7-53.5 30.2-73l263.9-263.8c6.7-6.6 15.5-10.3 24.9-10.3h.1c9.4 0 18.1 3.7 24.7 10.3 6.7 6.7 10.3 15.5 10.3 24.9 0 9.3-3.7 18.1-10.3 24.7L372.4 653c-1.7 1.7-2.6 4-2.6 6.4s.9 4.7 2.6 6.4l36.9 36.9a9 9 0 0012.7 0l215.6-215.6c19.9-19.9 30.8-46.3 30.8-74.4s-11-54.6-30.8-74.4c-41.1-41.1-107.9-41-149 0L463 364 224.8 602.1A172.22 172.22 0 00174 724.8c0 46.3 18.1 89.8 50.8 122.5 33.9 33.8 78.3 50.7 122.7 50.7 44.4 0 88.8-16.9 122.6-50.7l309.2-309C824.8 492.7 850 432 850 367.5c.1-64.6-25.1-125.3-70.7-170.9z"
-                    />
-                  </svg>
-                </span>
-=======
           <div
             class="ant-upload-list-item-info"
           >
             <span>
-              <i
-                aria-label="icon: paper-clip"
+              <span
+                aria-label="paper-clip"
                 class="anticon anticon-paper-clip"
+                role="img"
               >
                 <svg
                   aria-hidden="true"
@@ -580,10 +373,10 @@
                   width="1em"
                 >
                   <path
-                    d="M779.3 196.6c-94.2-94.2-247.6-94.2-341.7 0l-261 260.8c-1.7 1.7-2.6 4-2.6 6.4s.9 4.7 2.6 6.4l36.9 36.9a9 9 0 0 0 12.7 0l261-260.8c32.4-32.4 75.5-50.2 121.3-50.2s88.9 17.8 121.2 50.2c32.4 32.4 50.2 75.5 50.2 121.2 0 45.8-17.8 88.8-50.2 121.2l-266 265.9-43.1 43.1c-40.3 40.3-105.8 40.3-146.1 0-19.5-19.5-30.2-45.4-30.2-73s10.7-53.5 30.2-73l263.9-263.8c6.7-6.6 15.5-10.3 24.9-10.3h.1c9.4 0 18.1 3.7 24.7 10.3 6.7 6.7 10.3 15.5 10.3 24.9 0 9.3-3.7 18.1-10.3 24.7L372.4 653c-1.7 1.7-2.6 4-2.6 6.4s.9 4.7 2.6 6.4l36.9 36.9a9 9 0 0 0 12.7 0l215.6-215.6c19.9-19.9 30.8-46.3 30.8-74.4s-11-54.6-30.8-74.4c-41.1-41.1-107.9-41-149 0L463 364 224.8 602.1A172.22 172.22 0 0 0 174 724.8c0 46.3 18.1 89.8 50.8 122.5 33.9 33.8 78.3 50.7 122.7 50.7 44.4 0 88.8-16.9 122.6-50.7l309.2-309C824.8 492.7 850 432 850 367.5c.1-64.6-25.1-125.3-70.7-170.9z"
+                    d="M779.3 196.6c-94.2-94.2-247.6-94.2-341.7 0l-261 260.8c-1.7 1.7-2.6 4-2.6 6.4s.9 4.7 2.6 6.4l36.9 36.9a9 9 0 0012.7 0l261-260.8c32.4-32.4 75.5-50.2 121.3-50.2s88.9 17.8 121.2 50.2c32.4 32.4 50.2 75.5 50.2 121.2 0 45.8-17.8 88.8-50.2 121.2l-266 265.9-43.1 43.1c-40.3 40.3-105.8 40.3-146.1 0-19.5-19.5-30.2-45.4-30.2-73s10.7-53.5 30.2-73l263.9-263.8c6.7-6.6 15.5-10.3 24.9-10.3h.1c9.4 0 18.1 3.7 24.7 10.3 6.7 6.7 10.3 15.5 10.3 24.9 0 9.3-3.7 18.1-10.3 24.7L372.4 653c-1.7 1.7-2.6 4-2.6 6.4s.9 4.7 2.6 6.4l36.9 36.9a9 9 0 0012.7 0l215.6-215.6c19.9-19.9 30.8-46.3 30.8-74.4s-11-54.6-30.8-74.4c-41.1-41.1-107.9-41-149 0L463 364 224.8 602.1A172.22 172.22 0 00174 724.8c0 46.3 18.1 89.8 50.8 122.5 33.9 33.8 78.3 50.7 122.7 50.7 44.4 0 88.8-16.9 122.6-50.7l309.2-309C824.8 492.7 850 432 850 367.5c.1-64.6-25.1-125.3-70.7-170.9z"
                   />
                 </svg>
-              </i>
+              </span>
               <a
                 class="ant-upload-list-item-name ant-upload-list-item-name-icon-count-2"
                 href="http://www.baidu.com/xxx.png"
@@ -596,17 +389,693 @@
               <span
                 class="ant-upload-list-item-card-actions "
               >
->>>>>>> 73db4547
                 <a
                   title="Download file"
                 >
-                  <i
-                    aria-label="icon: download"
+                  <span
+                    aria-label="download"
                     class="anticon anticon-download"
+                    role="img"
                     tabindex="-1"
                     title="Download file"
                   >
-<<<<<<< HEAD
+                    <svg
+                      aria-hidden="true"
+                      class=""
+                      data-icon="download"
+                      fill="currentColor"
+                      focusable="false"
+                      height="1em"
+                      viewBox="64 64 896 896"
+                      width="1em"
+                    >
+                      <path
+                        d="M505.7 661a8 8 0 0012.6 0l112-141.7c4.1-5.2.4-12.9-6.3-12.9h-74.1V168c0-4.4-3.6-8-8-8h-60c-4.4 0-8 3.6-8 8v338.3H400c-6.7 0-10.4 7.7-6.3 12.9l112 141.8zM878 626h-60c-4.4 0-8 3.6-8 8v154H214V634c0-4.4-3.6-8-8-8h-60c-4.4 0-8 3.6-8 8v198c0 17.7 14.3 32 32 32h684c17.7 0 32-14.3 32-32V634c0-4.4-3.6-8-8-8z"
+                      />
+                    </svg>
+                  </span>
+                </a>
+                <a
+                  title="Remove file"
+                >
+                  <span
+                    aria-label="delete"
+                    class="anticon anticon-delete"
+                    role="img"
+                    tabindex="-1"
+                    title="Remove file"
+                  >
+                    <svg
+                      aria-hidden="true"
+                      class=""
+                      data-icon="delete"
+                      fill="currentColor"
+                      focusable="false"
+                      height="1em"
+                      viewBox="64 64 896 896"
+                      width="1em"
+                    >
+                      <path
+                        d="M360 184h-8c4.4 0 8-3.6 8-8v8h304v-8c0 4.4 3.6 8 8 8h-8v72h72v-80c0-35.3-28.7-64-64-64H352c-35.3 0-64 28.7-64 64v80h72v-72zm504 72H160c-17.7 0-32 14.3-32 32v32c0 4.4 3.6 8 8 8h60.4l24.7 523c1.6 34.1 29.8 61 63.9 61h454c34.2 0 62.3-26.8 63.9-61l24.7-523H888c4.4 0 8-3.6 8-8v-32c0-17.7-14.3-32-32-32zM731.3 840H292.7l-24.2-512h487l-24.2 512z"
+                      />
+                    </svg>
+                  </span>
+                </a>
+              </span>
+            </span>
+          </div>
+        </div>
+      </span>
+    </div>
+  </div>
+</span>
+`;
+
+exports[`renders ./components/upload/demo/picture-card.md correctly 1`] = `
+<div
+  class="clearfix"
+>
+  <span
+    class="ant-upload-picture-card-wrapper"
+  >
+    <div
+      class="ant-upload-list ant-upload-list-picture-card"
+    >
+      <div
+        class="ant-upload-list-picture-card-container"
+      >
+        <span>
+          <div
+            class="ant-upload-list-item ant-upload-list-item-done ant-upload-list-item-list-type-picture-card"
+          >
+            <div
+              class="ant-upload-list-item-info"
+            >
+              <span>
+                <a
+                  class="ant-upload-list-item-thumbnail"
+                  href="https://zos.alipayobjects.com/rmsportal/jkjgkEfvpUPVyRjUImniVslZfWPnJuuZ.png"
+                  rel="noopener noreferrer"
+                  target="_blank"
+                >
+                  <img
+                    alt="image.png"
+                    class="ant-upload-list-item-image"
+                    src="https://zos.alipayobjects.com/rmsportal/jkjgkEfvpUPVyRjUImniVslZfWPnJuuZ.png"
+                  />
+                </a>
+                <a
+                  class="ant-upload-list-item-name ant-upload-list-item-name-icon-count-2"
+                  href="https://zos.alipayobjects.com/rmsportal/jkjgkEfvpUPVyRjUImniVslZfWPnJuuZ.png"
+                  rel="noopener noreferrer"
+                  target="_blank"
+                  title="image.png"
+                >
+                  image.png
+                </a>
+              </span>
+            </div>
+            <span
+              class="ant-upload-list-item-actions"
+            >
+              <a
+                href="https://zos.alipayobjects.com/rmsportal/jkjgkEfvpUPVyRjUImniVslZfWPnJuuZ.png"
+                rel="noopener noreferrer"
+                target="_blank"
+                title="Preview file"
+              >
+                <span
+                  aria-label="eye"
+                  class="anticon anticon-eye"
+                  role="img"
+                >
+                  <svg
+                    aria-hidden="true"
+                    class=""
+                    data-icon="eye"
+                    fill="currentColor"
+                    focusable="false"
+                    height="1em"
+                    viewBox="64 64 896 896"
+                    width="1em"
+                  >
+                    <path
+                      d="M942.2 486.2C847.4 286.5 704.1 186 512 186c-192.2 0-335.4 100.5-430.2 300.3a60.3 60.3 0 000 51.5C176.6 737.5 319.9 838 512 838c192.2 0 335.4-100.5 430.2-300.3 7.7-16.2 7.7-35 0-51.5zM512 766c-161.3 0-279.4-81.8-362.7-254C232.6 339.8 350.7 258 512 258c161.3 0 279.4 81.8 362.7 254C791.5 684.2 673.4 766 512 766zm-4-430c-97.2 0-176 78.8-176 176s78.8 176 176 176 176-78.8 176-176-78.8-176-176-176zm0 288c-61.9 0-112-50.1-112-112s50.1-112 112-112 112 50.1 112 112-50.1 112-112 112z"
+                    />
+                  </svg>
+                </span>
+              </a>
+              <span
+                aria-label="download"
+                class="anticon anticon-download"
+                role="img"
+                tabindex="-1"
+                title="Download file"
+              >
+                <svg
+                  aria-hidden="true"
+                  class=""
+                  data-icon="download"
+                  fill="currentColor"
+                  focusable="false"
+                  height="1em"
+                  viewBox="64 64 896 896"
+                  width="1em"
+                >
+                  <path
+                    d="M505.7 661a8 8 0 0012.6 0l112-141.7c4.1-5.2.4-12.9-6.3-12.9h-74.1V168c0-4.4-3.6-8-8-8h-60c-4.4 0-8 3.6-8 8v338.3H400c-6.7 0-10.4 7.7-6.3 12.9l112 141.8zM878 626h-60c-4.4 0-8 3.6-8 8v154H214V634c0-4.4-3.6-8-8-8h-60c-4.4 0-8 3.6-8 8v198c0 17.7 14.3 32 32 32h684c17.7 0 32-14.3 32-32V634c0-4.4-3.6-8-8-8z"
+                  />
+                </svg>
+              </span>
+              <span
+                aria-label="delete"
+                class="anticon anticon-delete"
+                role="img"
+                tabindex="-1"
+                title="Remove file"
+              >
+                <svg
+                  aria-hidden="true"
+                  class=""
+                  data-icon="delete"
+                  fill="currentColor"
+                  focusable="false"
+                  height="1em"
+                  viewBox="64 64 896 896"
+                  width="1em"
+                >
+                  <path
+                    d="M360 184h-8c4.4 0 8-3.6 8-8v8h304v-8c0 4.4 3.6 8 8 8h-8v72h72v-80c0-35.3-28.7-64-64-64H352c-35.3 0-64 28.7-64 64v80h72v-72zm504 72H160c-17.7 0-32 14.3-32 32v32c0 4.4 3.6 8 8 8h60.4l24.7 523c1.6 34.1 29.8 61 63.9 61h454c34.2 0 62.3-26.8 63.9-61l24.7-523H888c4.4 0 8-3.6 8-8v-32c0-17.7-14.3-32-32-32zM731.3 840H292.7l-24.2-512h487l-24.2 512z"
+                  />
+                </svg>
+              </span>
+            </span>
+          </div>
+        </span>
+      </div>
+      <div
+        class="ant-upload-list-picture-card-container"
+      >
+        <span>
+          <div
+            class="ant-upload-list-item ant-upload-list-item-done ant-upload-list-item-list-type-picture-card"
+          >
+            <div
+              class="ant-upload-list-item-info"
+            >
+              <span>
+                <a
+                  class="ant-upload-list-item-thumbnail"
+                  href="https://zos.alipayobjects.com/rmsportal/jkjgkEfvpUPVyRjUImniVslZfWPnJuuZ.png"
+                  rel="noopener noreferrer"
+                  target="_blank"
+                >
+                  <img
+                    alt="image.png"
+                    class="ant-upload-list-item-image"
+                    src="https://zos.alipayobjects.com/rmsportal/jkjgkEfvpUPVyRjUImniVslZfWPnJuuZ.png"
+                  />
+                </a>
+                <a
+                  class="ant-upload-list-item-name ant-upload-list-item-name-icon-count-2"
+                  href="https://zos.alipayobjects.com/rmsportal/jkjgkEfvpUPVyRjUImniVslZfWPnJuuZ.png"
+                  rel="noopener noreferrer"
+                  target="_blank"
+                  title="image.png"
+                >
+                  image.png
+                </a>
+              </span>
+            </div>
+            <span
+              class="ant-upload-list-item-actions"
+            >
+              <a
+                href="https://zos.alipayobjects.com/rmsportal/jkjgkEfvpUPVyRjUImniVslZfWPnJuuZ.png"
+                rel="noopener noreferrer"
+                target="_blank"
+                title="Preview file"
+              >
+                <span
+                  aria-label="eye"
+                  class="anticon anticon-eye"
+                  role="img"
+                >
+                  <svg
+                    aria-hidden="true"
+                    class=""
+                    data-icon="eye"
+                    fill="currentColor"
+                    focusable="false"
+                    height="1em"
+                    viewBox="64 64 896 896"
+                    width="1em"
+                  >
+                    <path
+                      d="M942.2 486.2C847.4 286.5 704.1 186 512 186c-192.2 0-335.4 100.5-430.2 300.3a60.3 60.3 0 000 51.5C176.6 737.5 319.9 838 512 838c192.2 0 335.4-100.5 430.2-300.3 7.7-16.2 7.7-35 0-51.5zM512 766c-161.3 0-279.4-81.8-362.7-254C232.6 339.8 350.7 258 512 258c161.3 0 279.4 81.8 362.7 254C791.5 684.2 673.4 766 512 766zm-4-430c-97.2 0-176 78.8-176 176s78.8 176 176 176 176-78.8 176-176-78.8-176-176-176zm0 288c-61.9 0-112-50.1-112-112s50.1-112 112-112 112 50.1 112 112-50.1 112-112 112z"
+                    />
+                  </svg>
+                </span>
+              </a>
+              <span
+                aria-label="download"
+                class="anticon anticon-download"
+                role="img"
+                tabindex="-1"
+                title="Download file"
+              >
+                <svg
+                  aria-hidden="true"
+                  class=""
+                  data-icon="download"
+                  fill="currentColor"
+                  focusable="false"
+                  height="1em"
+                  viewBox="64 64 896 896"
+                  width="1em"
+                >
+                  <path
+                    d="M505.7 661a8 8 0 0012.6 0l112-141.7c4.1-5.2.4-12.9-6.3-12.9h-74.1V168c0-4.4-3.6-8-8-8h-60c-4.4 0-8 3.6-8 8v338.3H400c-6.7 0-10.4 7.7-6.3 12.9l112 141.8zM878 626h-60c-4.4 0-8 3.6-8 8v154H214V634c0-4.4-3.6-8-8-8h-60c-4.4 0-8 3.6-8 8v198c0 17.7 14.3 32 32 32h684c17.7 0 32-14.3 32-32V634c0-4.4-3.6-8-8-8z"
+                  />
+                </svg>
+              </span>
+              <span
+                aria-label="delete"
+                class="anticon anticon-delete"
+                role="img"
+                tabindex="-1"
+                title="Remove file"
+              >
+                <svg
+                  aria-hidden="true"
+                  class=""
+                  data-icon="delete"
+                  fill="currentColor"
+                  focusable="false"
+                  height="1em"
+                  viewBox="64 64 896 896"
+                  width="1em"
+                >
+                  <path
+                    d="M360 184h-8c4.4 0 8-3.6 8-8v8h304v-8c0 4.4 3.6 8 8 8h-8v72h72v-80c0-35.3-28.7-64-64-64H352c-35.3 0-64 28.7-64 64v80h72v-72zm504 72H160c-17.7 0-32 14.3-32 32v32c0 4.4 3.6 8 8 8h60.4l24.7 523c1.6 34.1 29.8 61 63.9 61h454c34.2 0 62.3-26.8 63.9-61l24.7-523H888c4.4 0 8-3.6 8-8v-32c0-17.7-14.3-32-32-32zM731.3 840H292.7l-24.2-512h487l-24.2 512z"
+                  />
+                </svg>
+              </span>
+            </span>
+          </div>
+        </span>
+      </div>
+      <div
+        class="ant-upload-list-picture-card-container"
+      >
+        <span>
+          <div
+            class="ant-upload-list-item ant-upload-list-item-done ant-upload-list-item-list-type-picture-card"
+          >
+            <div
+              class="ant-upload-list-item-info"
+            >
+              <span>
+                <a
+                  class="ant-upload-list-item-thumbnail"
+                  href="https://zos.alipayobjects.com/rmsportal/jkjgkEfvpUPVyRjUImniVslZfWPnJuuZ.png"
+                  rel="noopener noreferrer"
+                  target="_blank"
+                >
+                  <img
+                    alt="image.png"
+                    class="ant-upload-list-item-image"
+                    src="https://zos.alipayobjects.com/rmsportal/jkjgkEfvpUPVyRjUImniVslZfWPnJuuZ.png"
+                  />
+                </a>
+                <a
+                  class="ant-upload-list-item-name ant-upload-list-item-name-icon-count-2"
+                  href="https://zos.alipayobjects.com/rmsportal/jkjgkEfvpUPVyRjUImniVslZfWPnJuuZ.png"
+                  rel="noopener noreferrer"
+                  target="_blank"
+                  title="image.png"
+                >
+                  image.png
+                </a>
+              </span>
+            </div>
+            <span
+              class="ant-upload-list-item-actions"
+            >
+              <a
+                href="https://zos.alipayobjects.com/rmsportal/jkjgkEfvpUPVyRjUImniVslZfWPnJuuZ.png"
+                rel="noopener noreferrer"
+                target="_blank"
+                title="Preview file"
+              >
+                <span
+                  aria-label="eye"
+                  class="anticon anticon-eye"
+                  role="img"
+                >
+                  <svg
+                    aria-hidden="true"
+                    class=""
+                    data-icon="eye"
+                    fill="currentColor"
+                    focusable="false"
+                    height="1em"
+                    viewBox="64 64 896 896"
+                    width="1em"
+                  >
+                    <path
+                      d="M942.2 486.2C847.4 286.5 704.1 186 512 186c-192.2 0-335.4 100.5-430.2 300.3a60.3 60.3 0 000 51.5C176.6 737.5 319.9 838 512 838c192.2 0 335.4-100.5 430.2-300.3 7.7-16.2 7.7-35 0-51.5zM512 766c-161.3 0-279.4-81.8-362.7-254C232.6 339.8 350.7 258 512 258c161.3 0 279.4 81.8 362.7 254C791.5 684.2 673.4 766 512 766zm-4-430c-97.2 0-176 78.8-176 176s78.8 176 176 176 176-78.8 176-176-78.8-176-176-176zm0 288c-61.9 0-112-50.1-112-112s50.1-112 112-112 112 50.1 112 112-50.1 112-112 112z"
+                    />
+                  </svg>
+                </span>
+              </a>
+              <span
+                aria-label="download"
+                class="anticon anticon-download"
+                role="img"
+                tabindex="-1"
+                title="Download file"
+              >
+                <svg
+                  aria-hidden="true"
+                  class=""
+                  data-icon="download"
+                  fill="currentColor"
+                  focusable="false"
+                  height="1em"
+                  viewBox="64 64 896 896"
+                  width="1em"
+                >
+                  <path
+                    d="M505.7 661a8 8 0 0012.6 0l112-141.7c4.1-5.2.4-12.9-6.3-12.9h-74.1V168c0-4.4-3.6-8-8-8h-60c-4.4 0-8 3.6-8 8v338.3H400c-6.7 0-10.4 7.7-6.3 12.9l112 141.8zM878 626h-60c-4.4 0-8 3.6-8 8v154H214V634c0-4.4-3.6-8-8-8h-60c-4.4 0-8 3.6-8 8v198c0 17.7 14.3 32 32 32h684c17.7 0 32-14.3 32-32V634c0-4.4-3.6-8-8-8z"
+                  />
+                </svg>
+              </span>
+              <span
+                aria-label="delete"
+                class="anticon anticon-delete"
+                role="img"
+                tabindex="-1"
+                title="Remove file"
+              >
+                <svg
+                  aria-hidden="true"
+                  class=""
+                  data-icon="delete"
+                  fill="currentColor"
+                  focusable="false"
+                  height="1em"
+                  viewBox="64 64 896 896"
+                  width="1em"
+                >
+                  <path
+                    d="M360 184h-8c4.4 0 8-3.6 8-8v8h304v-8c0 4.4 3.6 8 8 8h-8v72h72v-80c0-35.3-28.7-64-64-64H352c-35.3 0-64 28.7-64 64v80h72v-72zm504 72H160c-17.7 0-32 14.3-32 32v32c0 4.4 3.6 8 8 8h60.4l24.7 523c1.6 34.1 29.8 61 63.9 61h454c34.2 0 62.3-26.8 63.9-61l24.7-523H888c4.4 0 8-3.6 8-8v-32c0-17.7-14.3-32-32-32zM731.3 840H292.7l-24.2-512h487l-24.2 512z"
+                  />
+                </svg>
+              </span>
+            </span>
+          </div>
+        </span>
+      </div>
+      <div
+        class="ant-upload-list-picture-card-container"
+      >
+        <span>
+          <div
+            class="ant-upload-list-item ant-upload-list-item-done ant-upload-list-item-list-type-picture-card"
+          >
+            <div
+              class="ant-upload-list-item-info"
+            >
+              <span>
+                <a
+                  class="ant-upload-list-item-thumbnail"
+                  href="https://zos.alipayobjects.com/rmsportal/jkjgkEfvpUPVyRjUImniVslZfWPnJuuZ.png"
+                  rel="noopener noreferrer"
+                  target="_blank"
+                >
+                  <img
+                    alt="image.png"
+                    class="ant-upload-list-item-image"
+                    src="https://zos.alipayobjects.com/rmsportal/jkjgkEfvpUPVyRjUImniVslZfWPnJuuZ.png"
+                  />
+                </a>
+                <a
+                  class="ant-upload-list-item-name ant-upload-list-item-name-icon-count-2"
+                  href="https://zos.alipayobjects.com/rmsportal/jkjgkEfvpUPVyRjUImniVslZfWPnJuuZ.png"
+                  rel="noopener noreferrer"
+                  target="_blank"
+                  title="image.png"
+                >
+                  image.png
+                </a>
+              </span>
+            </div>
+            <span
+              class="ant-upload-list-item-actions"
+            >
+              <a
+                href="https://zos.alipayobjects.com/rmsportal/jkjgkEfvpUPVyRjUImniVslZfWPnJuuZ.png"
+                rel="noopener noreferrer"
+                target="_blank"
+                title="Preview file"
+              >
+                <span
+                  aria-label="eye"
+                  class="anticon anticon-eye"
+                  role="img"
+                >
+                  <svg
+                    aria-hidden="true"
+                    class=""
+                    data-icon="eye"
+                    fill="currentColor"
+                    focusable="false"
+                    height="1em"
+                    viewBox="64 64 896 896"
+                    width="1em"
+                  >
+                    <path
+                      d="M942.2 486.2C847.4 286.5 704.1 186 512 186c-192.2 0-335.4 100.5-430.2 300.3a60.3 60.3 0 000 51.5C176.6 737.5 319.9 838 512 838c192.2 0 335.4-100.5 430.2-300.3 7.7-16.2 7.7-35 0-51.5zM512 766c-161.3 0-279.4-81.8-362.7-254C232.6 339.8 350.7 258 512 258c161.3 0 279.4 81.8 362.7 254C791.5 684.2 673.4 766 512 766zm-4-430c-97.2 0-176 78.8-176 176s78.8 176 176 176 176-78.8 176-176-78.8-176-176-176zm0 288c-61.9 0-112-50.1-112-112s50.1-112 112-112 112 50.1 112 112-50.1 112-112 112z"
+                    />
+                  </svg>
+                </span>
+              </a>
+              <span
+                aria-label="download"
+                class="anticon anticon-download"
+                role="img"
+                tabindex="-1"
+                title="Download file"
+              >
+                <svg
+                  aria-hidden="true"
+                  class=""
+                  data-icon="download"
+                  fill="currentColor"
+                  focusable="false"
+                  height="1em"
+                  viewBox="64 64 896 896"
+                  width="1em"
+                >
+                  <path
+                    d="M505.7 661a8 8 0 0012.6 0l112-141.7c4.1-5.2.4-12.9-6.3-12.9h-74.1V168c0-4.4-3.6-8-8-8h-60c-4.4 0-8 3.6-8 8v338.3H400c-6.7 0-10.4 7.7-6.3 12.9l112 141.8zM878 626h-60c-4.4 0-8 3.6-8 8v154H214V634c0-4.4-3.6-8-8-8h-60c-4.4 0-8 3.6-8 8v198c0 17.7 14.3 32 32 32h684c17.7 0 32-14.3 32-32V634c0-4.4-3.6-8-8-8z"
+                  />
+                </svg>
+              </span>
+              <span
+                aria-label="delete"
+                class="anticon anticon-delete"
+                role="img"
+                tabindex="-1"
+                title="Remove file"
+              >
+                <svg
+                  aria-hidden="true"
+                  class=""
+                  data-icon="delete"
+                  fill="currentColor"
+                  focusable="false"
+                  height="1em"
+                  viewBox="64 64 896 896"
+                  width="1em"
+                >
+                  <path
+                    d="M360 184h-8c4.4 0 8-3.6 8-8v8h304v-8c0 4.4 3.6 8 8 8h-8v72h72v-80c0-35.3-28.7-64-64-64H352c-35.3 0-64 28.7-64 64v80h72v-72zm504 72H160c-17.7 0-32 14.3-32 32v32c0 4.4 3.6 8 8 8h60.4l24.7 523c1.6 34.1 29.8 61 63.9 61h454c34.2 0 62.3-26.8 63.9-61l24.7-523H888c4.4 0 8-3.6 8-8v-32c0-17.7-14.3-32-32-32zM731.3 840H292.7l-24.2-512h487l-24.2 512z"
+                  />
+                </svg>
+              </span>
+            </span>
+          </div>
+        </span>
+      </div>
+      <div
+        class="ant-upload-list-picture-card-container"
+      >
+        <div
+          class="ant-upload-list-item ant-upload-list-item-error ant-upload-list-item-list-type-picture-card"
+        >
+          <div
+            class="ant-upload-list-item-info"
+          >
+            <span>
+              <span
+                aria-label="picture"
+                class="anticon anticon-picture ant-upload-list-item-thumbnail"
+                role="img"
+              >
+                <svg
+                  aria-hidden="true"
+                  class=""
+                  data-icon="picture"
+                  fill="currentColor"
+                  focusable="false"
+                  height="1em"
+                  viewBox="64 64 896 896"
+                  width="1em"
+                >
+                  <path
+                    d="M928 160H96c-17.7 0-32 14.3-32 32v640c0 17.7 14.3 32 32 32h832c17.7 0 32-14.3 32-32V192c0-17.7-14.3-32-32-32zm-40 632H136v-39.9l138.5-164.3 150.1 178L658.1 489 888 761.6V792zm0-129.8L664.2 396.8c-3.2-3.8-9-3.8-12.2 0L424.6 666.4l-144-170.7c-3.2-3.8-9-3.8-12.2 0L136 652.7V232h752v430.2z"
+                    fill="#1890ff"
+                  />
+                  <path
+                    d="M424.6 765.8l-150.1-178L136 752.1V792h752v-30.4L658.1 489z"
+                    fill="#e6f7ff"
+                  />
+                  <path
+                    d="M136 652.7l132.4-157c3.2-3.8 9-3.8 12.2 0l144 170.7L652 396.8c3.2-3.8 9-3.8 12.2 0L888 662.2V232H136v420.7zM304 280a88 88 0 110 176 88 88 0 010-176z"
+                    fill="#e6f7ff"
+                  />
+                  <path
+                    d="M276 368a28 28 0 1056 0 28 28 0 10-56 0z"
+                    fill="#e6f7ff"
+                  />
+                  <path
+                    d="M304 456a88 88 0 100-176 88 88 0 000 176zm0-116c15.5 0 28 12.5 28 28s-12.5 28-28 28-28-12.5-28-28 12.5-28 28-28z"
+                    fill="#1890ff"
+                  />
+                </svg>
+              </span>
+              <span
+                class="ant-upload-list-item-name ant-upload-list-item-name-icon-count-1"
+                title="image.png"
+              >
+                image.png
+              </span>
+            </span>
+          </div>
+          <span
+            class="ant-upload-list-item-actions"
+          >
+            <a
+              rel="noopener noreferrer"
+              style="pointer-events:none;opacity:0.5"
+              target="_blank"
+              title="Preview file"
+            >
+              <span
+                aria-label="eye"
+                class="anticon anticon-eye"
+                role="img"
+              >
+                <svg
+                  aria-hidden="true"
+                  class=""
+                  data-icon="eye"
+                  fill="currentColor"
+                  focusable="false"
+                  height="1em"
+                  viewBox="64 64 896 896"
+                  width="1em"
+                >
+                  <path
+                    d="M942.2 486.2C847.4 286.5 704.1 186 512 186c-192.2 0-335.4 100.5-430.2 300.3a60.3 60.3 0 000 51.5C176.6 737.5 319.9 838 512 838c192.2 0 335.4-100.5 430.2-300.3 7.7-16.2 7.7-35 0-51.5zM512 766c-161.3 0-279.4-81.8-362.7-254C232.6 339.8 350.7 258 512 258c161.3 0 279.4 81.8 362.7 254C791.5 684.2 673.4 766 512 766zm-4-430c-97.2 0-176 78.8-176 176s78.8 176 176 176 176-78.8 176-176-78.8-176-176-176zm0 288c-61.9 0-112-50.1-112-112s50.1-112 112-112 112 50.1 112 112-50.1 112-112 112z"
+                  />
+                </svg>
+              </span>
+            </a>
+            <span
+              aria-label="delete"
+              class="anticon anticon-delete"
+              role="img"
+              tabindex="-1"
+              title="Remove file"
+            >
+              <svg
+                aria-hidden="true"
+                class=""
+                data-icon="delete"
+                fill="currentColor"
+                focusable="false"
+                height="1em"
+                viewBox="64 64 896 896"
+                width="1em"
+              >
+                <path
+                  d="M360 184h-8c4.4 0 8-3.6 8-8v8h304v-8c0 4.4 3.6 8 8 8h-8v72h72v-80c0-35.3-28.7-64-64-64H352c-35.3 0-64 28.7-64 64v80h72v-72zm504 72H160c-17.7 0-32 14.3-32 32v32c0 4.4 3.6 8 8 8h60.4l24.7 523c1.6 34.1 29.8 61 63.9 61h454c34.2 0 62.3-26.8 63.9-61l24.7-523H888c4.4 0 8-3.6 8-8v-32c0-17.7-14.3-32-32-32zM731.3 840H292.7l-24.2-512h487l-24.2 512z"
+                />
+              </svg>
+            </span>
+          </span>
+        </div>
+      </div>
+    </div>
+    <div
+      class="ant-upload ant-upload-select ant-upload-select-picture-card"
+    />
+  </span>
+</div>
+`;
+
+exports[`renders ./components/upload/demo/picture-style.md correctly 1`] = `
+<div>
+  <span
+    class=""
+  >
+    <div
+      class="ant-upload ant-upload-select ant-upload-select-picture"
+    />
+    <div
+      class="ant-upload-list ant-upload-list-picture"
+    >
+      <div
+        class=""
+      >
+        <span>
+          <div
+            class="ant-upload-list-item ant-upload-list-item-done ant-upload-list-item-list-type-picture"
+          >
+            <div
+              class="ant-upload-list-item-info"
+            >
+              <span>
+                <a
+                  class="ant-upload-list-item-thumbnail"
+                  href="https://zos.alipayobjects.com/rmsportal/jkjgkEfvpUPVyRjUImniVslZfWPnJuuZ.png"
+                  rel="noopener noreferrer"
+                  target="_blank"
+                >
+                  <img
+                    alt="xxx.png"
+                    class="ant-upload-list-item-image"
+                    src="https://zos.alipayobjects.com/rmsportal/jkjgkEfvpUPVyRjUImniVslZfWPnJuuZ.png"
+                  />
+                </a>
+                <a
+                  class="ant-upload-list-item-name ant-upload-list-item-name-icon-count-2"
+                  href="https://zos.alipayobjects.com/rmsportal/jkjgkEfvpUPVyRjUImniVslZfWPnJuuZ.png"
+                  rel="noopener noreferrer"
+                  target="_blank"
+                  title="xxx.png"
+                >
+                  xxx.png
+                </a>
+                <span
+                  class="ant-upload-list-item-card-actions picture"
+                >
+                  <a
+                    title="Download file"
+                  >
                     <span
                       aria-label="download"
                       class="anticon anticon-download"
@@ -657,29 +1126,74 @@
                     </span>
                   </a>
                 </span>
-=======
-                    <svg
-                      aria-hidden="true"
-                      class=""
-                      data-icon="download"
-                      fill="currentColor"
-                      focusable="false"
-                      height="1em"
-                      viewBox="64 64 896 896"
-                      width="1em"
-                    >
-                      <path
-                        d="M505.7 661a8 8 0 0 0 12.6 0l112-141.7c4.1-5.2.4-12.9-6.3-12.9h-74.1V168c0-4.4-3.6-8-8-8h-60c-4.4 0-8 3.6-8 8v338.3H400c-6.7 0-10.4 7.7-6.3 12.9l112 141.8zM878 626h-60c-4.4 0-8 3.6-8 8v154H214V634c0-4.4-3.6-8-8-8h-60c-4.4 0-8 3.6-8 8v198c0 17.7 14.3 32 32 32h684c17.7 0 32-14.3 32-32V634c0-4.4-3.6-8-8-8z"
-                      />
-                    </svg>
-                  </i>
-                </a>
+              </span>
+            </div>
+          </div>
+        </span>
+      </div>
+      <div
+        class=""
+      >
+        <div
+          class="ant-upload-list-item ant-upload-list-item-error ant-upload-list-item-list-type-picture"
+        >
+          <div
+            class="ant-upload-list-item-info"
+          >
+            <span>
+              <span
+                aria-label="picture"
+                class="anticon anticon-picture ant-upload-list-item-thumbnail"
+                role="img"
+              >
+                <svg
+                  aria-hidden="true"
+                  class=""
+                  data-icon="picture"
+                  fill="currentColor"
+                  focusable="false"
+                  height="1em"
+                  viewBox="64 64 896 896"
+                  width="1em"
+                >
+                  <path
+                    d="M928 160H96c-17.7 0-32 14.3-32 32v640c0 17.7 14.3 32 32 32h832c17.7 0 32-14.3 32-32V192c0-17.7-14.3-32-32-32zm-40 632H136v-39.9l138.5-164.3 150.1 178L658.1 489 888 761.6V792zm0-129.8L664.2 396.8c-3.2-3.8-9-3.8-12.2 0L424.6 666.4l-144-170.7c-3.2-3.8-9-3.8-12.2 0L136 652.7V232h752v430.2z"
+                    fill="#1890ff"
+                  />
+                  <path
+                    d="M424.6 765.8l-150.1-178L136 752.1V792h752v-30.4L658.1 489z"
+                    fill="#e6f7ff"
+                  />
+                  <path
+                    d="M136 652.7l132.4-157c3.2-3.8 9-3.8 12.2 0l144 170.7L652 396.8c3.2-3.8 9-3.8 12.2 0L888 662.2V232H136v420.7zM304 280a88 88 0 110 176 88 88 0 010-176z"
+                    fill="#e6f7ff"
+                  />
+                  <path
+                    d="M276 368a28 28 0 1056 0 28 28 0 10-56 0z"
+                    fill="#e6f7ff"
+                  />
+                  <path
+                    d="M304 456a88 88 0 100-176 88 88 0 000 176zm0-116c15.5 0 28 12.5 28 28s-12.5 28-28 28-28-12.5-28-28 12.5-28 28-28z"
+                    fill="#1890ff"
+                  />
+                </svg>
+              </span>
+              <span
+                class="ant-upload-list-item-name ant-upload-list-item-name-icon-count-1"
+                title="yyy.png"
+              >
+                yyy.png
+              </span>
+              <span
+                class="ant-upload-list-item-card-actions picture"
+              >
                 <a
                   title="Remove file"
                 >
-                  <i
-                    aria-label="icon: delete"
+                  <span
+                    aria-label="delete"
                     class="anticon anticon-delete"
+                    role="img"
                     tabindex="-1"
                     title="Remove file"
                   >
@@ -697,927 +1211,19 @@
                         d="M360 184h-8c4.4 0 8-3.6 8-8v8h304v-8c0 4.4 3.6 8 8 8h-8v72h72v-80c0-35.3-28.7-64-64-64H352c-35.3 0-64 28.7-64 64v80h72v-72zm504 72H160c-17.7 0-32 14.3-32 32v32c0 4.4 3.6 8 8 8h60.4l24.7 523c1.6 34.1 29.8 61 63.9 61h454c34.2 0 62.3-26.8 63.9-61l24.7-523H888c4.4 0 8-3.6 8-8v-32c0-17.7-14.3-32-32-32zM731.3 840H292.7l-24.2-512h487l-24.2 512z"
                       />
                     </svg>
-                  </i>
-                </a>
->>>>>>> 73db4547
+                  </span>
+                </a>
               </span>
             </span>
           </div>
         </div>
-      </span>
-    </div>
-  </div>
-</span>
-`;
-
-exports[`renders ./components/upload/demo/picture-card.md correctly 1`] = `
-<div
-  class="clearfix"
->
-  <span
-    class="ant-upload-picture-card-wrapper"
-  >
-    <div
-      class="ant-upload-list ant-upload-list-picture-card"
-    >
-      <div
-        class="ant-upload-list-picture-card-container"
-      >
-        <span>
-          <div
-            class="ant-upload-list-item ant-upload-list-item-done ant-upload-list-item-list-type-picture-card"
-          >
-            <div
-              class="ant-upload-list-item-info"
-            >
-              <span>
-                <a
-                  class="ant-upload-list-item-thumbnail"
-                  href="https://zos.alipayobjects.com/rmsportal/jkjgkEfvpUPVyRjUImniVslZfWPnJuuZ.png"
-                  rel="noopener noreferrer"
-                  target="_blank"
-                >
-<<<<<<< HEAD
-                  <span
-                    aria-label="eye"
-                    class="anticon anticon-eye"
-                    role="img"
-                  >
-                    <svg
-                      aria-hidden="true"
-                      class=""
-                      data-icon="eye"
-                      fill="currentColor"
-                      focusable="false"
-                      height="1em"
-                      viewBox="64 64 896 896"
-                      width="1em"
-                    >
-                      <path
-                        d="M942.2 486.2C847.4 286.5 704.1 186 512 186c-192.2 0-335.4 100.5-430.2 300.3a60.3 60.3 0 000 51.5C176.6 737.5 319.9 838 512 838c192.2 0 335.4-100.5 430.2-300.3 7.7-16.2 7.7-35 0-51.5zM512 766c-161.3 0-279.4-81.8-362.7-254C232.6 339.8 350.7 258 512 258c161.3 0 279.4 81.8 362.7 254C791.5 684.2 673.4 766 512 766zm-4-430c-97.2 0-176 78.8-176 176s78.8 176 176 176 176-78.8 176-176-78.8-176-176-176zm0 288c-61.9 0-112-50.1-112-112s50.1-112 112-112 112 50.1 112 112-50.1 112-112 112z"
-                      />
-                    </svg>
-                  </span>
-                </a>
-                <span
-                  aria-label="download"
-                  class="anticon anticon-download"
-                  role="img"
-                  tabindex="-1"
-                  title="Download file"
-=======
-                  <img
-                    alt="image.png"
-                    class="ant-upload-list-item-image"
-                    src="https://zos.alipayobjects.com/rmsportal/jkjgkEfvpUPVyRjUImniVslZfWPnJuuZ.png"
-                  />
-                </a>
-                <a
-                  class="ant-upload-list-item-name ant-upload-list-item-name-icon-count-2"
-                  href="https://zos.alipayobjects.com/rmsportal/jkjgkEfvpUPVyRjUImniVslZfWPnJuuZ.png"
-                  rel="noopener noreferrer"
-                  target="_blank"
-                  title="image.png"
-                >
-                  image.png
-                </a>
-              </span>
-            </div>
-            <span
-              class="ant-upload-list-item-actions"
-            >
-              <a
-                href="https://zos.alipayobjects.com/rmsportal/jkjgkEfvpUPVyRjUImniVslZfWPnJuuZ.png"
-                rel="noopener noreferrer"
-                target="_blank"
-                title="Preview file"
-              >
-                <i
-                  aria-label="icon: eye-o"
-                  class="anticon anticon-eye-o"
->>>>>>> 73db4547
-                >
-                  <svg
-                    aria-hidden="true"
-                    class=""
-                    data-icon="eye"
-                    fill="currentColor"
-                    focusable="false"
-                    height="1em"
-                    viewBox="64 64 896 896"
-                    width="1em"
-                  >
-                    <path
-<<<<<<< HEAD
-                      d="M505.7 661a8 8 0 0012.6 0l112-141.7c4.1-5.2.4-12.9-6.3-12.9h-74.1V168c0-4.4-3.6-8-8-8h-60c-4.4 0-8 3.6-8 8v338.3H400c-6.7 0-10.4 7.7-6.3 12.9l112 141.8zM878 626h-60c-4.4 0-8 3.6-8 8v154H214V634c0-4.4-3.6-8-8-8h-60c-4.4 0-8 3.6-8 8v198c0 17.7 14.3 32 32 32h684c17.7 0 32-14.3 32-32V634c0-4.4-3.6-8-8-8z"
-                    />
-                  </svg>
-                </span>
-                <span
-                  aria-label="delete"
-                  class="anticon anticon-delete"
-                  role="img"
-                  tabindex="-1"
-                  title="Remove file"
-                >
-                  <svg
-                    aria-hidden="true"
-                    class=""
-                    data-icon="delete"
-                    fill="currentColor"
-                    focusable="false"
-                    height="1em"
-                    viewBox="64 64 896 896"
-                    width="1em"
-                  >
-                    <path
-                      d="M360 184h-8c4.4 0 8-3.6 8-8v8h304v-8c0 4.4 3.6 8 8 8h-8v72h72v-80c0-35.3-28.7-64-64-64H352c-35.3 0-64 28.7-64 64v80h72v-72zm504 72H160c-17.7 0-32 14.3-32 32v32c0 4.4 3.6 8 8 8h60.4l24.7 523c1.6 34.1 29.8 61 63.9 61h454c34.2 0 62.3-26.8 63.9-61l24.7-523H888c4.4 0 8-3.6 8-8v-32c0-17.7-14.3-32-32-32zM731.3 840H292.7l-24.2-512h487l-24.2 512z"
-                    />
-                  </svg>
-                </span>
-              </span>
-            </div>
-=======
-                      d="M942.2 486.2C847.4 286.5 704.1 186 512 186c-192.2 0-335.4 100.5-430.2 300.3a60.3 60.3 0 0 0 0 51.5C176.6 737.5 319.9 838 512 838c192.2 0 335.4-100.5 430.2-300.3 7.7-16.2 7.7-35 0-51.5zM512 766c-161.3 0-279.4-81.8-362.7-254C232.6 339.8 350.7 258 512 258c161.3 0 279.4 81.8 362.7 254C791.5 684.2 673.4 766 512 766zm-4-430c-97.2 0-176 78.8-176 176s78.8 176 176 176 176-78.8 176-176-78.8-176-176-176zm0 288c-61.9 0-112-50.1-112-112s50.1-112 112-112 112 50.1 112 112-50.1 112-112 112z"
-                    />
-                  </svg>
-                </i>
-              </a>
-              <i
-                aria-label="icon: download"
-                class="anticon anticon-download"
-                tabindex="-1"
-                title="Download file"
-              >
-                <svg
-                  aria-hidden="true"
-                  class=""
-                  data-icon="download"
-                  fill="currentColor"
-                  focusable="false"
-                  height="1em"
-                  viewBox="64 64 896 896"
-                  width="1em"
-                >
-                  <path
-                    d="M505.7 661a8 8 0 0 0 12.6 0l112-141.7c4.1-5.2.4-12.9-6.3-12.9h-74.1V168c0-4.4-3.6-8-8-8h-60c-4.4 0-8 3.6-8 8v338.3H400c-6.7 0-10.4 7.7-6.3 12.9l112 141.8zM878 626h-60c-4.4 0-8 3.6-8 8v154H214V634c0-4.4-3.6-8-8-8h-60c-4.4 0-8 3.6-8 8v198c0 17.7 14.3 32 32 32h684c17.7 0 32-14.3 32-32V634c0-4.4-3.6-8-8-8z"
-                  />
-                </svg>
-              </i>
-              <i
-                aria-label="icon: delete"
-                class="anticon anticon-delete"
-                tabindex="-1"
-                title="Remove file"
-              >
-                <svg
-                  aria-hidden="true"
-                  class=""
-                  data-icon="delete"
-                  fill="currentColor"
-                  focusable="false"
-                  height="1em"
-                  viewBox="64 64 896 896"
-                  width="1em"
-                >
-                  <path
-                    d="M360 184h-8c4.4 0 8-3.6 8-8v8h304v-8c0 4.4 3.6 8 8 8h-8v72h72v-80c0-35.3-28.7-64-64-64H352c-35.3 0-64 28.7-64 64v80h72v-72zm504 72H160c-17.7 0-32 14.3-32 32v32c0 4.4 3.6 8 8 8h60.4l24.7 523c1.6 34.1 29.8 61 63.9 61h454c34.2 0 62.3-26.8 63.9-61l24.7-523H888c4.4 0 8-3.6 8-8v-32c0-17.7-14.3-32-32-32zM731.3 840H292.7l-24.2-512h487l-24.2 512z"
-                  />
-                </svg>
-              </i>
-            </span>
->>>>>>> 73db4547
-          </div>
-        </span>
-      </div>
-      <div
-        class="ant-upload-list-picture-card-container"
-      >
-        <span>
-          <div
-            class="ant-upload-list-item ant-upload-list-item-done ant-upload-list-item-list-type-picture-card"
-          >
-            <div
-              class="ant-upload-list-item-info"
-            >
-              <span>
-                <a
-                  class="ant-upload-list-item-thumbnail"
-                  href="https://zos.alipayobjects.com/rmsportal/jkjgkEfvpUPVyRjUImniVslZfWPnJuuZ.png"
-                  rel="noopener noreferrer"
-                  target="_blank"
-                >
-<<<<<<< HEAD
-                  <span
-                    aria-label="eye"
-                    class="anticon anticon-eye"
-                    role="img"
-                  >
-                    <svg
-                      aria-hidden="true"
-                      class=""
-                      data-icon="eye"
-                      fill="currentColor"
-                      focusable="false"
-                      height="1em"
-                      viewBox="64 64 896 896"
-                      width="1em"
-                    >
-                      <path
-                        d="M942.2 486.2C847.4 286.5 704.1 186 512 186c-192.2 0-335.4 100.5-430.2 300.3a60.3 60.3 0 000 51.5C176.6 737.5 319.9 838 512 838c192.2 0 335.4-100.5 430.2-300.3 7.7-16.2 7.7-35 0-51.5zM512 766c-161.3 0-279.4-81.8-362.7-254C232.6 339.8 350.7 258 512 258c161.3 0 279.4 81.8 362.7 254C791.5 684.2 673.4 766 512 766zm-4-430c-97.2 0-176 78.8-176 176s78.8 176 176 176 176-78.8 176-176-78.8-176-176-176zm0 288c-61.9 0-112-50.1-112-112s50.1-112 112-112 112 50.1 112 112-50.1 112-112 112z"
-                      />
-                    </svg>
-                  </span>
-                </a>
-                <span
-                  aria-label="download"
-                  class="anticon anticon-download"
-                  role="img"
-                  tabindex="-1"
-                  title="Download file"
-                >
-                  <svg
-                    aria-hidden="true"
-                    class=""
-                    data-icon="download"
-                    fill="currentColor"
-                    focusable="false"
-                    height="1em"
-                    viewBox="64 64 896 896"
-                    width="1em"
-                  >
-                    <path
-                      d="M505.7 661a8 8 0 0012.6 0l112-141.7c4.1-5.2.4-12.9-6.3-12.9h-74.1V168c0-4.4-3.6-8-8-8h-60c-4.4 0-8 3.6-8 8v338.3H400c-6.7 0-10.4 7.7-6.3 12.9l112 141.8zM878 626h-60c-4.4 0-8 3.6-8 8v154H214V634c0-4.4-3.6-8-8-8h-60c-4.4 0-8 3.6-8 8v198c0 17.7 14.3 32 32 32h684c17.7 0 32-14.3 32-32V634c0-4.4-3.6-8-8-8z"
-                    />
-                  </svg>
-                </span>
-                <span
-                  aria-label="delete"
-                  class="anticon anticon-delete"
-                  role="img"
-                  tabindex="-1"
-                  title="Remove file"
-                >
-                  <svg
-                    aria-hidden="true"
-                    class=""
-                    data-icon="delete"
-                    fill="currentColor"
-                    focusable="false"
-                    height="1em"
-                    viewBox="64 64 896 896"
-                    width="1em"
-                  >
-                    <path
-                      d="M360 184h-8c4.4 0 8-3.6 8-8v8h304v-8c0 4.4 3.6 8 8 8h-8v72h72v-80c0-35.3-28.7-64-64-64H352c-35.3 0-64 28.7-64 64v80h72v-72zm504 72H160c-17.7 0-32 14.3-32 32v32c0 4.4 3.6 8 8 8h60.4l24.7 523c1.6 34.1 29.8 61 63.9 61h454c34.2 0 62.3-26.8 63.9-61l24.7-523H888c4.4 0 8-3.6 8-8v-32c0-17.7-14.3-32-32-32zM731.3 840H292.7l-24.2-512h487l-24.2 512z"
-                    />
-                  </svg>
-                </span>
-              </span>
-            </div>
-          </div>
-        </span>
-      </div>
-      <div
-        class="ant-upload-list-picture-card-container"
-      >
-        <span>
-          <div
-            class="ant-upload-list-item ant-upload-list-item-done ant-upload-list-item-list-type-picture-card"
-          >
-            <div>
-              <div
-                class="ant-upload-list-item-info"
-              >
-                <span>
-                  <a
-                    class="ant-upload-list-item-thumbnail"
-                    href="https://zos.alipayobjects.com/rmsportal/jkjgkEfvpUPVyRjUImniVslZfWPnJuuZ.png"
-                    rel="noopener noreferrer"
-                    target="_blank"
-                  >
-                    <img
-                      alt="image.png"
-                      class="ant-upload-list-item-image"
-                      src="https://zos.alipayobjects.com/rmsportal/jkjgkEfvpUPVyRjUImniVslZfWPnJuuZ.png"
-                    />
-                  </a>
-                  <a
-                    class="ant-upload-list-item-name ant-upload-list-item-name-icon-count-2"
-                    href="https://zos.alipayobjects.com/rmsportal/jkjgkEfvpUPVyRjUImniVslZfWPnJuuZ.png"
-                    rel="noopener noreferrer"
-                    target="_blank"
-                    title="image.png"
-                  >
-                    image.png
-                  </a>
-                </span>
-              </div>
-              <span
-                class="ant-upload-list-item-actions"
-              >
-=======
-                  <img
-                    alt="image.png"
-                    class="ant-upload-list-item-image"
-                    src="https://zos.alipayobjects.com/rmsportal/jkjgkEfvpUPVyRjUImniVslZfWPnJuuZ.png"
-                  />
-                </a>
->>>>>>> 73db4547
-                <a
-                  class="ant-upload-list-item-name ant-upload-list-item-name-icon-count-2"
-                  href="https://zos.alipayobjects.com/rmsportal/jkjgkEfvpUPVyRjUImniVslZfWPnJuuZ.png"
-                  rel="noopener noreferrer"
-                  target="_blank"
-                  title="image.png"
-                >
-<<<<<<< HEAD
-                  <span
-                    aria-label="eye"
-                    class="anticon anticon-eye"
-                    role="img"
-                  >
-                    <svg
-                      aria-hidden="true"
-                      class=""
-                      data-icon="eye"
-                      fill="currentColor"
-                      focusable="false"
-                      height="1em"
-                      viewBox="64 64 896 896"
-                      width="1em"
-                    >
-                      <path
-                        d="M942.2 486.2C847.4 286.5 704.1 186 512 186c-192.2 0-335.4 100.5-430.2 300.3a60.3 60.3 0 000 51.5C176.6 737.5 319.9 838 512 838c192.2 0 335.4-100.5 430.2-300.3 7.7-16.2 7.7-35 0-51.5zM512 766c-161.3 0-279.4-81.8-362.7-254C232.6 339.8 350.7 258 512 258c161.3 0 279.4 81.8 362.7 254C791.5 684.2 673.4 766 512 766zm-4-430c-97.2 0-176 78.8-176 176s78.8 176 176 176 176-78.8 176-176-78.8-176-176-176zm0 288c-61.9 0-112-50.1-112-112s50.1-112 112-112 112 50.1 112 112-50.1 112-112 112z"
-                      />
-                    </svg>
-                  </span>
-                </a>
-                <span
-                  aria-label="download"
-                  class="anticon anticon-download"
-                  role="img"
-                  tabindex="-1"
-                  title="Download file"
-=======
-                  image.png
-                </a>
-              </span>
-            </div>
-            <span
-              class="ant-upload-list-item-actions"
-            >
-              <a
-                href="https://zos.alipayobjects.com/rmsportal/jkjgkEfvpUPVyRjUImniVslZfWPnJuuZ.png"
-                rel="noopener noreferrer"
-                target="_blank"
-                title="Preview file"
-              >
-                <i
-                  aria-label="icon: eye-o"
-                  class="anticon anticon-eye-o"
->>>>>>> 73db4547
-                >
-                  <svg
-                    aria-hidden="true"
-                    class=""
-                    data-icon="eye"
-                    fill="currentColor"
-                    focusable="false"
-                    height="1em"
-                    viewBox="64 64 896 896"
-                    width="1em"
-                  >
-                    <path
-<<<<<<< HEAD
-                      d="M505.7 661a8 8 0 0012.6 0l112-141.7c4.1-5.2.4-12.9-6.3-12.9h-74.1V168c0-4.4-3.6-8-8-8h-60c-4.4 0-8 3.6-8 8v338.3H400c-6.7 0-10.4 7.7-6.3 12.9l112 141.8zM878 626h-60c-4.4 0-8 3.6-8 8v154H214V634c0-4.4-3.6-8-8-8h-60c-4.4 0-8 3.6-8 8v198c0 17.7 14.3 32 32 32h684c17.7 0 32-14.3 32-32V634c0-4.4-3.6-8-8-8z"
-                    />
-                  </svg>
-                </span>
-                <span
-                  aria-label="delete"
-                  class="anticon anticon-delete"
-                  role="img"
-                  tabindex="-1"
-                  title="Remove file"
-                >
-                  <svg
-                    aria-hidden="true"
-                    class=""
-                    data-icon="delete"
-                    fill="currentColor"
-                    focusable="false"
-                    height="1em"
-                    viewBox="64 64 896 896"
-                    width="1em"
-                  >
-                    <path
-                      d="M360 184h-8c4.4 0 8-3.6 8-8v8h304v-8c0 4.4 3.6 8 8 8h-8v72h72v-80c0-35.3-28.7-64-64-64H352c-35.3 0-64 28.7-64 64v80h72v-72zm504 72H160c-17.7 0-32 14.3-32 32v32c0 4.4 3.6 8 8 8h60.4l24.7 523c1.6 34.1 29.8 61 63.9 61h454c34.2 0 62.3-26.8 63.9-61l24.7-523H888c4.4 0 8-3.6 8-8v-32c0-17.7-14.3-32-32-32zM731.3 840H292.7l-24.2-512h487l-24.2 512z"
-                    />
-                  </svg>
-                </span>
-              </span>
-            </div>
-=======
-                      d="M942.2 486.2C847.4 286.5 704.1 186 512 186c-192.2 0-335.4 100.5-430.2 300.3a60.3 60.3 0 0 0 0 51.5C176.6 737.5 319.9 838 512 838c192.2 0 335.4-100.5 430.2-300.3 7.7-16.2 7.7-35 0-51.5zM512 766c-161.3 0-279.4-81.8-362.7-254C232.6 339.8 350.7 258 512 258c161.3 0 279.4 81.8 362.7 254C791.5 684.2 673.4 766 512 766zm-4-430c-97.2 0-176 78.8-176 176s78.8 176 176 176 176-78.8 176-176-78.8-176-176-176zm0 288c-61.9 0-112-50.1-112-112s50.1-112 112-112 112 50.1 112 112-50.1 112-112 112z"
-                    />
-                  </svg>
-                </i>
-              </a>
-              <i
-                aria-label="icon: download"
-                class="anticon anticon-download"
-                tabindex="-1"
-                title="Download file"
-              >
-                <svg
-                  aria-hidden="true"
-                  class=""
-                  data-icon="download"
-                  fill="currentColor"
-                  focusable="false"
-                  height="1em"
-                  viewBox="64 64 896 896"
-                  width="1em"
-                >
-                  <path
-                    d="M505.7 661a8 8 0 0 0 12.6 0l112-141.7c4.1-5.2.4-12.9-6.3-12.9h-74.1V168c0-4.4-3.6-8-8-8h-60c-4.4 0-8 3.6-8 8v338.3H400c-6.7 0-10.4 7.7-6.3 12.9l112 141.8zM878 626h-60c-4.4 0-8 3.6-8 8v154H214V634c0-4.4-3.6-8-8-8h-60c-4.4 0-8 3.6-8 8v198c0 17.7 14.3 32 32 32h684c17.7 0 32-14.3 32-32V634c0-4.4-3.6-8-8-8z"
-                  />
-                </svg>
-              </i>
-              <i
-                aria-label="icon: delete"
-                class="anticon anticon-delete"
-                tabindex="-1"
-                title="Remove file"
-              >
-                <svg
-                  aria-hidden="true"
-                  class=""
-                  data-icon="delete"
-                  fill="currentColor"
-                  focusable="false"
-                  height="1em"
-                  viewBox="64 64 896 896"
-                  width="1em"
-                >
-                  <path
-                    d="M360 184h-8c4.4 0 8-3.6 8-8v8h304v-8c0 4.4 3.6 8 8 8h-8v72h72v-80c0-35.3-28.7-64-64-64H352c-35.3 0-64 28.7-64 64v80h72v-72zm504 72H160c-17.7 0-32 14.3-32 32v32c0 4.4 3.6 8 8 8h60.4l24.7 523c1.6 34.1 29.8 61 63.9 61h454c34.2 0 62.3-26.8 63.9-61l24.7-523H888c4.4 0 8-3.6 8-8v-32c0-17.7-14.3-32-32-32zM731.3 840H292.7l-24.2-512h487l-24.2 512z"
-                  />
-                </svg>
-              </i>
-            </span>
->>>>>>> 73db4547
-          </div>
-        </span>
-      </div>
-      <div
-        class="ant-upload-list-picture-card-container"
-      >
-        <span>
-          <div
-            class="ant-upload-list-item ant-upload-list-item-done ant-upload-list-item-list-type-picture-card"
-          >
-            <div
-              class="ant-upload-list-item-info"
-            >
-              <span>
-                <a
-                  class="ant-upload-list-item-thumbnail"
-                  href="https://zos.alipayobjects.com/rmsportal/jkjgkEfvpUPVyRjUImniVslZfWPnJuuZ.png"
-                  rel="noopener noreferrer"
-                  target="_blank"
-                >
-<<<<<<< HEAD
-                  <span
-                    aria-label="eye"
-                    class="anticon anticon-eye"
-                    role="img"
-                  >
-                    <svg
-                      aria-hidden="true"
-                      class=""
-                      data-icon="eye"
-                      fill="currentColor"
-                      focusable="false"
-                      height="1em"
-                      viewBox="64 64 896 896"
-                      width="1em"
-                    >
-                      <path
-                        d="M942.2 486.2C847.4 286.5 704.1 186 512 186c-192.2 0-335.4 100.5-430.2 300.3a60.3 60.3 0 000 51.5C176.6 737.5 319.9 838 512 838c192.2 0 335.4-100.5 430.2-300.3 7.7-16.2 7.7-35 0-51.5zM512 766c-161.3 0-279.4-81.8-362.7-254C232.6 339.8 350.7 258 512 258c161.3 0 279.4 81.8 362.7 254C791.5 684.2 673.4 766 512 766zm-4-430c-97.2 0-176 78.8-176 176s78.8 176 176 176 176-78.8 176-176-78.8-176-176-176zm0 288c-61.9 0-112-50.1-112-112s50.1-112 112-112 112 50.1 112 112-50.1 112-112 112z"
-                      />
-                    </svg>
-                  </span>
-                </a>
-                <span
-                  aria-label="download"
-                  class="anticon anticon-download"
-                  role="img"
-                  tabindex="-1"
-                  title="Download file"
-=======
-                  <img
-                    alt="image.png"
-                    class="ant-upload-list-item-image"
-                    src="https://zos.alipayobjects.com/rmsportal/jkjgkEfvpUPVyRjUImniVslZfWPnJuuZ.png"
-                  />
-                </a>
-                <a
-                  class="ant-upload-list-item-name ant-upload-list-item-name-icon-count-2"
-                  href="https://zos.alipayobjects.com/rmsportal/jkjgkEfvpUPVyRjUImniVslZfWPnJuuZ.png"
-                  rel="noopener noreferrer"
-                  target="_blank"
-                  title="image.png"
-                >
-                  image.png
-                </a>
-              </span>
-            </div>
-            <span
-              class="ant-upload-list-item-actions"
-            >
-              <a
-                href="https://zos.alipayobjects.com/rmsportal/jkjgkEfvpUPVyRjUImniVslZfWPnJuuZ.png"
-                rel="noopener noreferrer"
-                target="_blank"
-                title="Preview file"
-              >
-                <i
-                  aria-label="icon: eye-o"
-                  class="anticon anticon-eye-o"
->>>>>>> 73db4547
-                >
-                  <svg
-                    aria-hidden="true"
-                    class=""
-                    data-icon="eye"
-                    fill="currentColor"
-                    focusable="false"
-                    height="1em"
-                    viewBox="64 64 896 896"
-                    width="1em"
-                  >
-                    <path
-<<<<<<< HEAD
-                      d="M505.7 661a8 8 0 0012.6 0l112-141.7c4.1-5.2.4-12.9-6.3-12.9h-74.1V168c0-4.4-3.6-8-8-8h-60c-4.4 0-8 3.6-8 8v338.3H400c-6.7 0-10.4 7.7-6.3 12.9l112 141.8zM878 626h-60c-4.4 0-8 3.6-8 8v154H214V634c0-4.4-3.6-8-8-8h-60c-4.4 0-8 3.6-8 8v198c0 17.7 14.3 32 32 32h684c17.7 0 32-14.3 32-32V634c0-4.4-3.6-8-8-8z"
-                    />
-                  </svg>
-                </span>
-                <span
-                  aria-label="delete"
-                  class="anticon anticon-delete"
-                  role="img"
-                  tabindex="-1"
-                  title="Remove file"
-                >
-                  <svg
-                    aria-hidden="true"
-                    class=""
-                    data-icon="delete"
-                    fill="currentColor"
-                    focusable="false"
-                    height="1em"
-                    viewBox="64 64 896 896"
-                    width="1em"
-                  >
-                    <path
-                      d="M360 184h-8c4.4 0 8-3.6 8-8v8h304v-8c0 4.4 3.6 8 8 8h-8v72h72v-80c0-35.3-28.7-64-64-64H352c-35.3 0-64 28.7-64 64v80h72v-72zm504 72H160c-17.7 0-32 14.3-32 32v32c0 4.4 3.6 8 8 8h60.4l24.7 523c1.6 34.1 29.8 61 63.9 61h454c34.2 0 62.3-26.8 63.9-61l24.7-523H888c4.4 0 8-3.6 8-8v-32c0-17.7-14.3-32-32-32zM731.3 840H292.7l-24.2-512h487l-24.2 512z"
-                    />
-                  </svg>
-                </span>
-              </span>
-            </div>
-=======
-                      d="M942.2 486.2C847.4 286.5 704.1 186 512 186c-192.2 0-335.4 100.5-430.2 300.3a60.3 60.3 0 0 0 0 51.5C176.6 737.5 319.9 838 512 838c192.2 0 335.4-100.5 430.2-300.3 7.7-16.2 7.7-35 0-51.5zM512 766c-161.3 0-279.4-81.8-362.7-254C232.6 339.8 350.7 258 512 258c161.3 0 279.4 81.8 362.7 254C791.5 684.2 673.4 766 512 766zm-4-430c-97.2 0-176 78.8-176 176s78.8 176 176 176 176-78.8 176-176-78.8-176-176-176zm0 288c-61.9 0-112-50.1-112-112s50.1-112 112-112 112 50.1 112 112-50.1 112-112 112z"
-                    />
-                  </svg>
-                </i>
-              </a>
-              <i
-                aria-label="icon: download"
-                class="anticon anticon-download"
-                tabindex="-1"
-                title="Download file"
-              >
-                <svg
-                  aria-hidden="true"
-                  class=""
-                  data-icon="download"
-                  fill="currentColor"
-                  focusable="false"
-                  height="1em"
-                  viewBox="64 64 896 896"
-                  width="1em"
-                >
-                  <path
-                    d="M505.7 661a8 8 0 0 0 12.6 0l112-141.7c4.1-5.2.4-12.9-6.3-12.9h-74.1V168c0-4.4-3.6-8-8-8h-60c-4.4 0-8 3.6-8 8v338.3H400c-6.7 0-10.4 7.7-6.3 12.9l112 141.8zM878 626h-60c-4.4 0-8 3.6-8 8v154H214V634c0-4.4-3.6-8-8-8h-60c-4.4 0-8 3.6-8 8v198c0 17.7 14.3 32 32 32h684c17.7 0 32-14.3 32-32V634c0-4.4-3.6-8-8-8z"
-                  />
-                </svg>
-              </i>
-              <i
-                aria-label="icon: delete"
-                class="anticon anticon-delete"
-                tabindex="-1"
-                title="Remove file"
-              >
-                <svg
-                  aria-hidden="true"
-                  class=""
-                  data-icon="delete"
-                  fill="currentColor"
-                  focusable="false"
-                  height="1em"
-                  viewBox="64 64 896 896"
-                  width="1em"
-                >
-                  <path
-                    d="M360 184h-8c4.4 0 8-3.6 8-8v8h304v-8c0 4.4 3.6 8 8 8h-8v72h72v-80c0-35.3-28.7-64-64-64H352c-35.3 0-64 28.7-64 64v80h72v-72zm504 72H160c-17.7 0-32 14.3-32 32v32c0 4.4 3.6 8 8 8h60.4l24.7 523c1.6 34.1 29.8 61 63.9 61h454c34.2 0 62.3-26.8 63.9-61l24.7-523H888c4.4 0 8-3.6 8-8v-32c0-17.7-14.3-32-32-32zM731.3 840H292.7l-24.2-512h487l-24.2 512z"
-                  />
-                </svg>
-              </i>
-            </span>
->>>>>>> 73db4547
-          </div>
-        </span>
-      </div>
-      <div
-        class="ant-upload-list-picture-card-container"
-      >
-        <span>
-          <div
-            class="ant-upload-list-item ant-upload-list-item-done ant-upload-list-item-list-type-picture-card"
-          >
-            <div
-              class="ant-upload-list-item-info"
-            >
-              <span>
-<<<<<<< HEAD
-                <span
-                  aria-label="picture"
-                  class="anticon anticon-picture ant-upload-list-item-thumbnail"
-                  role="img"
-                >
-                  <svg
-                    aria-hidden="true"
-                    class=""
-                    data-icon="picture"
-                    fill="currentColor"
-                    focusable="false"
-                    height="1em"
-                    viewBox="64 64 896 896"
-                    width="1em"
-                  >
-                    <path
-                      d="M928 160H96c-17.7 0-32 14.3-32 32v640c0 17.7 14.3 32 32 32h832c17.7 0 32-14.3 32-32V192c0-17.7-14.3-32-32-32zm-40 632H136v-39.9l138.5-164.3 150.1 178L658.1 489 888 761.6V792zm0-129.8L664.2 396.8c-3.2-3.8-9-3.8-12.2 0L424.6 666.4l-144-170.7c-3.2-3.8-9-3.8-12.2 0L136 652.7V232h752v430.2z"
-                      fill="#1890ff"
-                    />
-                    <path
-                      d="M424.6 765.8l-150.1-178L136 752.1V792h752v-30.4L658.1 489z"
-                      fill="#e6f7ff"
-                    />
-                    <path
-                      d="M136 652.7l132.4-157c3.2-3.8 9-3.8 12.2 0l144 170.7L652 396.8c3.2-3.8 9-3.8 12.2 0L888 662.2V232H136v420.7zM304 280a88 88 0 110 176 88 88 0 010-176z"
-                      fill="#e6f7ff"
-                    />
-                    <path
-                      d="M276 368a28 28 0 1056 0 28 28 0 10-56 0z"
-                      fill="#e6f7ff"
-                    />
-                    <path
-                      d="M304 456a88 88 0 100-176 88 88 0 000 176zm0-116c15.5 0 28 12.5 28 28s-12.5 28-28 28-28-12.5-28-28 12.5-28 28-28z"
-                      fill="#1890ff"
-                    />
-                  </svg>
-                </span>
-                <span
-                  class="ant-upload-list-item-name ant-upload-list-item-name-icon-count-1"
-=======
-                <a
-                  class="ant-upload-list-item-thumbnail"
-                  href="https://zos.alipayobjects.com/rmsportal/jkjgkEfvpUPVyRjUImniVslZfWPnJuuZ.png"
-                  rel="noopener noreferrer"
-                  target="_blank"
-                >
-                  <img
-                    alt="image.png"
-                    class="ant-upload-list-item-image"
-                    src="https://zos.alipayobjects.com/rmsportal/jkjgkEfvpUPVyRjUImniVslZfWPnJuuZ.png"
-                  />
-                </a>
-                <a
-                  class="ant-upload-list-item-name ant-upload-list-item-name-icon-count-2"
-                  href="https://zos.alipayobjects.com/rmsportal/jkjgkEfvpUPVyRjUImniVslZfWPnJuuZ.png"
-                  rel="noopener noreferrer"
-                  target="_blank"
->>>>>>> 73db4547
-                  title="image.png"
-                >
-                  image.png
-                </a>
-              </span>
-            </div>
-            <span
-              class="ant-upload-list-item-actions"
-            >
-              <a
-                href="https://zos.alipayobjects.com/rmsportal/jkjgkEfvpUPVyRjUImniVslZfWPnJuuZ.png"
-                rel="noopener noreferrer"
-                target="_blank"
-                title="Preview file"
-              >
-                <span
-                  aria-label="eye"
-                  class="anticon anticon-eye"
-                  role="img"
-                >
-                  <svg
-                    aria-hidden="true"
-                    class=""
-                    data-icon="eye"
-                    fill="currentColor"
-                    focusable="false"
-                    height="1em"
-                    viewBox="64 64 896 896"
-                    width="1em"
-                  >
-                    <path
-                      d="M942.2 486.2C847.4 286.5 704.1 186 512 186c-192.2 0-335.4 100.5-430.2 300.3a60.3 60.3 0 000 51.5C176.6 737.5 319.9 838 512 838c192.2 0 335.4-100.5 430.2-300.3 7.7-16.2 7.7-35 0-51.5zM512 766c-161.3 0-279.4-81.8-362.7-254C232.6 339.8 350.7 258 512 258c161.3 0 279.4 81.8 362.7 254C791.5 684.2 673.4 766 512 766zm-4-430c-97.2 0-176 78.8-176 176s78.8 176 176 176 176-78.8 176-176-78.8-176-176-176zm0 288c-61.9 0-112-50.1-112-112s50.1-112 112-112 112 50.1 112 112-50.1 112-112 112z"
-                    />
-                  </svg>
-                </span>
-              </a>
-<<<<<<< HEAD
-              <span
-                aria-label="delete"
-=======
-              <i
-                aria-label="icon: download"
-                class="anticon anticon-download"
-                tabindex="-1"
-                title="Download file"
-              >
-                <svg
-                  aria-hidden="true"
-                  class=""
-                  data-icon="download"
-                  fill="currentColor"
-                  focusable="false"
-                  height="1em"
-                  viewBox="64 64 896 896"
-                  width="1em"
-                >
-                  <path
-                    d="M505.7 661a8 8 0 0 0 12.6 0l112-141.7c4.1-5.2.4-12.9-6.3-12.9h-74.1V168c0-4.4-3.6-8-8-8h-60c-4.4 0-8 3.6-8 8v338.3H400c-6.7 0-10.4 7.7-6.3 12.9l112 141.8zM878 626h-60c-4.4 0-8 3.6-8 8v154H214V634c0-4.4-3.6-8-8-8h-60c-4.4 0-8 3.6-8 8v198c0 17.7 14.3 32 32 32h684c17.7 0 32-14.3 32-32V634c0-4.4-3.6-8-8-8z"
-                  />
-                </svg>
-              </i>
-              <i
-                aria-label="icon: delete"
->>>>>>> 73db4547
-                class="anticon anticon-delete"
-                role="img"
-                tabindex="-1"
-                title="Remove file"
-              >
-                <svg
-                  aria-hidden="true"
-                  class=""
-                  data-icon="delete"
-                  fill="currentColor"
-                  focusable="false"
-                  height="1em"
-                  viewBox="64 64 896 896"
-                  width="1em"
-                >
-                  <path
-                    d="M360 184h-8c4.4 0 8-3.6 8-8v8h304v-8c0 4.4 3.6 8 8 8h-8v72h72v-80c0-35.3-28.7-64-64-64H352c-35.3 0-64 28.7-64 64v80h72v-72zm504 72H160c-17.7 0-32 14.3-32 32v32c0 4.4 3.6 8 8 8h60.4l24.7 523c1.6 34.1 29.8 61 63.9 61h454c34.2 0 62.3-26.8 63.9-61l24.7-523H888c4.4 0 8-3.6 8-8v-32c0-17.7-14.3-32-32-32zM731.3 840H292.7l-24.2-512h487l-24.2 512z"
-                  />
-                </svg>
-              </span>
-            </span>
-          </div>
-        </span>
-      </div>
-      <div
-        class="ant-upload-list-picture-card-container"
-      >
-        <div
-          class="ant-upload-list-item ant-upload-list-item-error ant-upload-list-item-list-type-picture-card"
-        >
-          <div
-            class="ant-upload-list-item-info"
-          >
-            <span>
-              <i
-                aria-label="icon: picture"
-                class="anticon anticon-picture ant-upload-list-item-thumbnail"
-              >
-                <svg
-                  aria-hidden="true"
-                  class=""
-                  data-icon="picture"
-                  fill="currentColor"
-                  focusable="false"
-                  height="1em"
-                  viewBox="64 64 896 896"
-                  width="1em"
-                >
-                  <path
-                    d="M928 160H96c-17.7 0-32 14.3-32 32v640c0 17.7 14.3 32 32 32h832c17.7 0 32-14.3 32-32V192c0-17.7-14.3-32-32-32zm-40 632H136v-39.9l138.5-164.3 150.1 178L658.1 489 888 761.6V792zm0-129.8L664.2 396.8c-3.2-3.8-9-3.8-12.2 0L424.6 666.4l-144-170.7c-3.2-3.8-9-3.8-12.2 0L136 652.7V232h752v430.2z"
-                    fill="#1890ff"
-                  />
-                  <path
-                    d="M424.6 765.8l-150.1-178L136 752.1V792h752v-30.4L658.1 489z"
-                    fill="#e6f7ff"
-                  />
-                  <path
-                    d="M136 652.7l132.4-157c3.2-3.8 9-3.8 12.2 0l144 170.7L652 396.8c3.2-3.8 9-3.8 12.2 0L888 662.2V232H136v420.7zM304 280a88 88 0 1 1 0 176 88 88 0 0 1 0-176z"
-                    fill="#e6f7ff"
-                  />
-                  <path
-                    d="M276 368a28 28 0 1 0 56 0 28 28 0 1 0-56 0z"
-                    fill="#e6f7ff"
-                  />
-                  <path
-                    d="M304 456a88 88 0 1 0 0-176 88 88 0 0 0 0 176zm0-116c15.5 0 28 12.5 28 28s-12.5 28-28 28-28-12.5-28-28 12.5-28 28-28z"
-                    fill="#1890ff"
-                  />
-                </svg>
-              </i>
-              <span
-                class="ant-upload-list-item-name ant-upload-list-item-name-icon-count-1"
-                title="image.png"
-              >
-                image.png
-              </span>
-            </span>
-          </div>
-          <span
-            class="ant-upload-list-item-actions"
-          >
-            <a
-              rel="noopener noreferrer"
-              style="pointer-events:none;opacity:0.5"
-              target="_blank"
-              title="Preview file"
-            >
-              <i
-                aria-label="icon: eye-o"
-                class="anticon anticon-eye-o"
-              >
-                <svg
-                  aria-hidden="true"
-                  class=""
-                  data-icon="eye"
-                  fill="currentColor"
-                  focusable="false"
-                  height="1em"
-                  viewBox="64 64 896 896"
-                  width="1em"
-                >
-                  <path
-                    d="M942.2 486.2C847.4 286.5 704.1 186 512 186c-192.2 0-335.4 100.5-430.2 300.3a60.3 60.3 0 0 0 0 51.5C176.6 737.5 319.9 838 512 838c192.2 0 335.4-100.5 430.2-300.3 7.7-16.2 7.7-35 0-51.5zM512 766c-161.3 0-279.4-81.8-362.7-254C232.6 339.8 350.7 258 512 258c161.3 0 279.4 81.8 362.7 254C791.5 684.2 673.4 766 512 766zm-4-430c-97.2 0-176 78.8-176 176s78.8 176 176 176 176-78.8 176-176-78.8-176-176-176zm0 288c-61.9 0-112-50.1-112-112s50.1-112 112-112 112 50.1 112 112-50.1 112-112 112z"
-                  />
-                </svg>
-              </i>
-            </a>
-            <i
-              aria-label="icon: delete"
-              class="anticon anticon-delete"
-              tabindex="-1"
-              title="Remove file"
-            >
-              <svg
-                aria-hidden="true"
-                class=""
-                data-icon="delete"
-                fill="currentColor"
-                focusable="false"
-                height="1em"
-                viewBox="64 64 896 896"
-                width="1em"
-              >
-                <path
-                  d="M360 184h-8c4.4 0 8-3.6 8-8v8h304v-8c0 4.4 3.6 8 8 8h-8v72h72v-80c0-35.3-28.7-64-64-64H352c-35.3 0-64 28.7-64 64v80h72v-72zm504 72H160c-17.7 0-32 14.3-32 32v32c0 4.4 3.6 8 8 8h60.4l24.7 523c1.6 34.1 29.8 61 63.9 61h454c34.2 0 62.3-26.8 63.9-61l24.7-523H888c4.4 0 8-3.6 8-8v-32c0-17.7-14.3-32-32-32zM731.3 840H292.7l-24.2-512h487l-24.2 512z"
-                />
-              </svg>
-            </i>
-          </span>
-        </div>
       </div>
     </div>
-    <div
-      class="ant-upload ant-upload-select ant-upload-select-picture-card"
-    />
   </span>
-</div>
-`;
-
-exports[`renders ./components/upload/demo/picture-style.md correctly 1`] = `
-<div>
+  <br />
+  <br />
   <span
-    class=""
+    class="upload-list-inline"
   >
     <div
       class="ant-upload ant-upload-select ant-upload-select-picture"
@@ -1632,150 +1238,10 @@
           <div
             class="ant-upload-list-item ant-upload-list-item-done ant-upload-list-item-list-type-picture"
           >
-<<<<<<< HEAD
-            <div>
-              <div
-                class="ant-upload-list-item-info"
-              >
-                <span>
-                  <a
-                    class="ant-upload-list-item-thumbnail"
-                    href="https://zos.alipayobjects.com/rmsportal/jkjgkEfvpUPVyRjUImniVslZfWPnJuuZ.png"
-                    rel="noopener noreferrer"
-                    target="_blank"
-                  >
-                    <img
-                      alt="xxx.png"
-                      class="ant-upload-list-item-image"
-                      src="https://zos.alipayobjects.com/rmsportal/jkjgkEfvpUPVyRjUImniVslZfWPnJuuZ.png"
-                    />
-                  </a>
-                  <a
-                    class="ant-upload-list-item-name ant-upload-list-item-name-icon-count-2"
-                    href="https://zos.alipayobjects.com/rmsportal/jkjgkEfvpUPVyRjUImniVslZfWPnJuuZ.png"
-                    rel="noopener noreferrer"
-                    target="_blank"
-                    title="xxx.png"
-                  >
-                    xxx.png
-                  </a>
-                  <span
-                    class="ant-upload-list-item-card-actions picture"
-                  >
-                    <a
-                      title="Download file"
-                    >
-                      <span
-                        aria-label="download"
-                        class="anticon anticon-download"
-                        role="img"
-                        tabindex="-1"
-                        title="Download file"
-                      >
-                        <svg
-                          aria-hidden="true"
-                          class=""
-                          data-icon="download"
-                          fill="currentColor"
-                          focusable="false"
-                          height="1em"
-                          viewBox="64 64 896 896"
-                          width="1em"
-                        >
-                          <path
-                            d="M505.7 661a8 8 0 0012.6 0l112-141.7c4.1-5.2.4-12.9-6.3-12.9h-74.1V168c0-4.4-3.6-8-8-8h-60c-4.4 0-8 3.6-8 8v338.3H400c-6.7 0-10.4 7.7-6.3 12.9l112 141.8zM878 626h-60c-4.4 0-8 3.6-8 8v154H214V634c0-4.4-3.6-8-8-8h-60c-4.4 0-8 3.6-8 8v198c0 17.7 14.3 32 32 32h684c17.7 0 32-14.3 32-32V634c0-4.4-3.6-8-8-8z"
-                          />
-                        </svg>
-                      </span>
-                    </a>
-                    <a
-                      title="Remove file"
-                    >
-                      <span
-                        aria-label="delete"
-                        class="anticon anticon-delete"
-                        role="img"
-                        tabindex="-1"
-                        title="Remove file"
-                      >
-                        <svg
-                          aria-hidden="true"
-                          class=""
-                          data-icon="delete"
-                          fill="currentColor"
-                          focusable="false"
-                          height="1em"
-                          viewBox="64 64 896 896"
-                          width="1em"
-                        >
-                          <path
-                            d="M360 184h-8c4.4 0 8-3.6 8-8v8h304v-8c0 4.4 3.6 8 8 8h-8v72h72v-80c0-35.3-28.7-64-64-64H352c-35.3 0-64 28.7-64 64v80h72v-72zm504 72H160c-17.7 0-32 14.3-32 32v32c0 4.4 3.6 8 8 8h60.4l24.7 523c1.6 34.1 29.8 61 63.9 61h454c34.2 0 62.3-26.8 63.9-61l24.7-523H888c4.4 0 8-3.6 8-8v-32c0-17.7-14.3-32-32-32zM731.3 840H292.7l-24.2-512h487l-24.2 512z"
-                          />
-                        </svg>
-                      </span>
-                    </a>
-                  </span>
-                </span>
-              </div>
-            </div>
-          </div>
-        </span>
-      </div>
-      <div
-        class=""
-      >
-        <div
-          class="ant-upload-list-item ant-upload-list-item-error ant-upload-list-item-list-type-picture"
-        >
-          <div>
-=======
->>>>>>> 73db4547
             <div
               class="ant-upload-list-item-info"
             >
               <span>
-<<<<<<< HEAD
-                <span
-                  aria-label="picture"
-                  class="anticon anticon-picture ant-upload-list-item-thumbnail"
-                  role="img"
-                >
-                  <svg
-                    aria-hidden="true"
-                    class=""
-                    data-icon="picture"
-                    fill="currentColor"
-                    focusable="false"
-                    height="1em"
-                    viewBox="64 64 896 896"
-                    width="1em"
-                  >
-                    <path
-                      d="M928 160H96c-17.7 0-32 14.3-32 32v640c0 17.7 14.3 32 32 32h832c17.7 0 32-14.3 32-32V192c0-17.7-14.3-32-32-32zm-40 632H136v-39.9l138.5-164.3 150.1 178L658.1 489 888 761.6V792zm0-129.8L664.2 396.8c-3.2-3.8-9-3.8-12.2 0L424.6 666.4l-144-170.7c-3.2-3.8-9-3.8-12.2 0L136 652.7V232h752v430.2z"
-                      fill="#1890ff"
-                    />
-                    <path
-                      d="M424.6 765.8l-150.1-178L136 752.1V792h752v-30.4L658.1 489z"
-                      fill="#e6f7ff"
-                    />
-                    <path
-                      d="M136 652.7l132.4-157c3.2-3.8 9-3.8 12.2 0l144 170.7L652 396.8c3.2-3.8 9-3.8 12.2 0L888 662.2V232H136v420.7zM304 280a88 88 0 110 176 88 88 0 010-176z"
-                      fill="#e6f7ff"
-                    />
-                    <path
-                      d="M276 368a28 28 0 1056 0 28 28 0 10-56 0z"
-                      fill="#e6f7ff"
-                    />
-                    <path
-                      d="M304 456a88 88 0 100-176 88 88 0 000 176zm0-116c15.5 0 28 12.5 28 28s-12.5 28-28 28-28-12.5-28-28 12.5-28 28-28z"
-                      fill="#1890ff"
-                    />
-                  </svg>
-                </span>
-                <span
-                  class="ant-upload-list-item-name ant-upload-list-item-name-icon-count-1"
-                  title="yyy.png"
-=======
                 <a
                   class="ant-upload-list-item-thumbnail"
                   href="https://zos.alipayobjects.com/rmsportal/jkjgkEfvpUPVyRjUImniVslZfWPnJuuZ.png"
@@ -1794,7 +1260,6 @@
                   rel="noopener noreferrer"
                   target="_blank"
                   title="xxx.png"
->>>>>>> 73db4547
                 >
                   xxx.png
                 </a>
@@ -1804,9 +1269,10 @@
                   <a
                     title="Download file"
                   >
-                    <i
-                      aria-label="icon: download"
+                    <span
+                      aria-label="download"
                       class="anticon anticon-download"
+                      role="img"
                       tabindex="-1"
                       title="Download file"
                     >
@@ -1821,10 +1287,10 @@
                         width="1em"
                       >
                         <path
-                          d="M505.7 661a8 8 0 0 0 12.6 0l112-141.7c4.1-5.2.4-12.9-6.3-12.9h-74.1V168c0-4.4-3.6-8-8-8h-60c-4.4 0-8 3.6-8 8v338.3H400c-6.7 0-10.4 7.7-6.3 12.9l112 141.8zM878 626h-60c-4.4 0-8 3.6-8 8v154H214V634c0-4.4-3.6-8-8-8h-60c-4.4 0-8 3.6-8 8v198c0 17.7 14.3 32 32 32h684c17.7 0 32-14.3 32-32V634c0-4.4-3.6-8-8-8z"
+                          d="M505.7 661a8 8 0 0012.6 0l112-141.7c4.1-5.2.4-12.9-6.3-12.9h-74.1V168c0-4.4-3.6-8-8-8h-60c-4.4 0-8 3.6-8 8v338.3H400c-6.7 0-10.4 7.7-6.3 12.9l112 141.8zM878 626h-60c-4.4 0-8 3.6-8 8v154H214V634c0-4.4-3.6-8-8-8h-60c-4.4 0-8 3.6-8 8v198c0 17.7 14.3 32 32 32h684c17.7 0 32-14.3 32-32V634c0-4.4-3.6-8-8-8z"
                         />
                       </svg>
-                    </i>
+                    </span>
                   </a>
                   <a
                     title="Remove file"
@@ -1868,9 +1334,10 @@
             class="ant-upload-list-item-info"
           >
             <span>
-              <i
-                aria-label="icon: picture"
+              <span
+                aria-label="picture"
                 class="anticon anticon-picture ant-upload-list-item-thumbnail"
+                role="img"
               >
                 <svg
                   aria-hidden="true"
@@ -1891,19 +1358,19 @@
                     fill="#e6f7ff"
                   />
                   <path
-                    d="M136 652.7l132.4-157c3.2-3.8 9-3.8 12.2 0l144 170.7L652 396.8c3.2-3.8 9-3.8 12.2 0L888 662.2V232H136v420.7zM304 280a88 88 0 1 1 0 176 88 88 0 0 1 0-176z"
+                    d="M136 652.7l132.4-157c3.2-3.8 9-3.8 12.2 0l144 170.7L652 396.8c3.2-3.8 9-3.8 12.2 0L888 662.2V232H136v420.7zM304 280a88 88 0 110 176 88 88 0 010-176z"
                     fill="#e6f7ff"
                   />
                   <path
-                    d="M276 368a28 28 0 1 0 56 0 28 28 0 1 0-56 0z"
+                    d="M276 368a28 28 0 1056 0 28 28 0 10-56 0z"
                     fill="#e6f7ff"
                   />
                   <path
-                    d="M304 456a88 88 0 1 0 0-176 88 88 0 0 0 0 176zm0-116c15.5 0 28 12.5 28 28s-12.5 28-28 28-28-12.5-28-28 12.5-28 28-28z"
+                    d="M304 456a88 88 0 100-176 88 88 0 000 176zm0-116c15.5 0 28 12.5 28 28s-12.5 28-28 28-28-12.5-28-28 12.5-28 28-28z"
                     fill="#1890ff"
                   />
                 </svg>
-              </i>
+              </span>
               <span
                 class="ant-upload-list-item-name ant-upload-list-item-name-icon-count-1"
                 title="yyy.png"
@@ -1916,9 +1383,10 @@
                 <a
                   title="Remove file"
                 >
-                  <i
-                    aria-label="icon: delete"
+                  <span
+                    aria-label="delete"
                     class="anticon anticon-delete"
+                    role="img"
                     tabindex="-1"
                     title="Remove file"
                   >
@@ -1936,338 +1404,7 @@
                         d="M360 184h-8c4.4 0 8-3.6 8-8v8h304v-8c0 4.4 3.6 8 8 8h-8v72h72v-80c0-35.3-28.7-64-64-64H352c-35.3 0-64 28.7-64 64v80h72v-72zm504 72H160c-17.7 0-32 14.3-32 32v32c0 4.4 3.6 8 8 8h60.4l24.7 523c1.6 34.1 29.8 61 63.9 61h454c34.2 0 62.3-26.8 63.9-61l24.7-523H888c4.4 0 8-3.6 8-8v-32c0-17.7-14.3-32-32-32zM731.3 840H292.7l-24.2-512h487l-24.2 512z"
                       />
                     </svg>
-                  </i>
-                </a>
-              </span>
-            </span>
-          </div>
-        </div>
-      </div>
-    </div>
-  </span>
-  <br />
-  <br />
-  <span
-    class="upload-list-inline"
-  >
-    <div
-      class="ant-upload ant-upload-select ant-upload-select-picture"
-    />
-    <div
-      class="ant-upload-list ant-upload-list-picture"
-    >
-      <div
-        class=""
-      >
-        <span>
-          <div
-            class="ant-upload-list-item ant-upload-list-item-done ant-upload-list-item-list-type-picture"
-          >
-<<<<<<< HEAD
-            <div>
-              <div
-                class="ant-upload-list-item-info"
-              >
-                <span>
-                  <a
-                    class="ant-upload-list-item-thumbnail"
-                    href="https://zos.alipayobjects.com/rmsportal/jkjgkEfvpUPVyRjUImniVslZfWPnJuuZ.png"
-                    rel="noopener noreferrer"
-                    target="_blank"
-                  >
-                    <img
-                      alt="xxx.png"
-                      class="ant-upload-list-item-image"
-                      src="https://zos.alipayobjects.com/rmsportal/jkjgkEfvpUPVyRjUImniVslZfWPnJuuZ.png"
-                    />
-                  </a>
-                  <a
-                    class="ant-upload-list-item-name ant-upload-list-item-name-icon-count-2"
-                    href="https://zos.alipayobjects.com/rmsportal/jkjgkEfvpUPVyRjUImniVslZfWPnJuuZ.png"
-                    rel="noopener noreferrer"
-                    target="_blank"
-                    title="xxx.png"
-                  >
-                    xxx.png
-                  </a>
-                  <span
-                    class="ant-upload-list-item-card-actions picture"
-                  >
-                    <a
-                      title="Download file"
-                    >
-                      <span
-                        aria-label="download"
-                        class="anticon anticon-download"
-                        role="img"
-                        tabindex="-1"
-                        title="Download file"
-                      >
-                        <svg
-                          aria-hidden="true"
-                          class=""
-                          data-icon="download"
-                          fill="currentColor"
-                          focusable="false"
-                          height="1em"
-                          viewBox="64 64 896 896"
-                          width="1em"
-                        >
-                          <path
-                            d="M505.7 661a8 8 0 0012.6 0l112-141.7c4.1-5.2.4-12.9-6.3-12.9h-74.1V168c0-4.4-3.6-8-8-8h-60c-4.4 0-8 3.6-8 8v338.3H400c-6.7 0-10.4 7.7-6.3 12.9l112 141.8zM878 626h-60c-4.4 0-8 3.6-8 8v154H214V634c0-4.4-3.6-8-8-8h-60c-4.4 0-8 3.6-8 8v198c0 17.7 14.3 32 32 32h684c17.7 0 32-14.3 32-32V634c0-4.4-3.6-8-8-8z"
-                          />
-                        </svg>
-                      </span>
-                    </a>
-                    <a
-                      title="Remove file"
-                    >
-                      <span
-                        aria-label="delete"
-                        class="anticon anticon-delete"
-                        role="img"
-                        tabindex="-1"
-                        title="Remove file"
-                      >
-                        <svg
-                          aria-hidden="true"
-                          class=""
-                          data-icon="delete"
-                          fill="currentColor"
-                          focusable="false"
-                          height="1em"
-                          viewBox="64 64 896 896"
-                          width="1em"
-                        >
-                          <path
-                            d="M360 184h-8c4.4 0 8-3.6 8-8v8h304v-8c0 4.4 3.6 8 8 8h-8v72h72v-80c0-35.3-28.7-64-64-64H352c-35.3 0-64 28.7-64 64v80h72v-72zm504 72H160c-17.7 0-32 14.3-32 32v32c0 4.4 3.6 8 8 8h60.4l24.7 523c1.6 34.1 29.8 61 63.9 61h454c34.2 0 62.3-26.8 63.9-61l24.7-523H888c4.4 0 8-3.6 8-8v-32c0-17.7-14.3-32-32-32zM731.3 840H292.7l-24.2-512h487l-24.2 512z"
-                          />
-                        </svg>
-                      </span>
-                    </a>
                   </span>
-                </span>
-              </div>
-            </div>
-          </div>
-        </span>
-      </div>
-      <div
-        class=""
-      >
-        <div
-          class="ant-upload-list-item ant-upload-list-item-error ant-upload-list-item-list-type-picture"
-        >
-          <div>
-=======
->>>>>>> 73db4547
-            <div
-              class="ant-upload-list-item-info"
-            >
-              <span>
-<<<<<<< HEAD
-                <span
-                  aria-label="picture"
-                  class="anticon anticon-picture ant-upload-list-item-thumbnail"
-                  role="img"
-                >
-                  <svg
-                    aria-hidden="true"
-                    class=""
-                    data-icon="picture"
-                    fill="currentColor"
-                    focusable="false"
-                    height="1em"
-                    viewBox="64 64 896 896"
-                    width="1em"
-                  >
-                    <path
-                      d="M928 160H96c-17.7 0-32 14.3-32 32v640c0 17.7 14.3 32 32 32h832c17.7 0 32-14.3 32-32V192c0-17.7-14.3-32-32-32zm-40 632H136v-39.9l138.5-164.3 150.1 178L658.1 489 888 761.6V792zm0-129.8L664.2 396.8c-3.2-3.8-9-3.8-12.2 0L424.6 666.4l-144-170.7c-3.2-3.8-9-3.8-12.2 0L136 652.7V232h752v430.2z"
-                      fill="#1890ff"
-                    />
-                    <path
-                      d="M424.6 765.8l-150.1-178L136 752.1V792h752v-30.4L658.1 489z"
-                      fill="#e6f7ff"
-                    />
-                    <path
-                      d="M136 652.7l132.4-157c3.2-3.8 9-3.8 12.2 0l144 170.7L652 396.8c3.2-3.8 9-3.8 12.2 0L888 662.2V232H136v420.7zM304 280a88 88 0 110 176 88 88 0 010-176z"
-                      fill="#e6f7ff"
-                    />
-                    <path
-                      d="M276 368a28 28 0 1056 0 28 28 0 10-56 0z"
-                      fill="#e6f7ff"
-                    />
-                    <path
-                      d="M304 456a88 88 0 100-176 88 88 0 000 176zm0-116c15.5 0 28 12.5 28 28s-12.5 28-28 28-28-12.5-28-28 12.5-28 28-28z"
-                      fill="#1890ff"
-                    />
-                  </svg>
-                </span>
-                <span
-                  class="ant-upload-list-item-name ant-upload-list-item-name-icon-count-1"
-                  title="yyy.png"
-=======
-                <a
-                  class="ant-upload-list-item-thumbnail"
-                  href="https://zos.alipayobjects.com/rmsportal/jkjgkEfvpUPVyRjUImniVslZfWPnJuuZ.png"
-                  rel="noopener noreferrer"
-                  target="_blank"
-                >
-                  <img
-                    alt="xxx.png"
-                    class="ant-upload-list-item-image"
-                    src="https://zos.alipayobjects.com/rmsportal/jkjgkEfvpUPVyRjUImniVslZfWPnJuuZ.png"
-                  />
-                </a>
-                <a
-                  class="ant-upload-list-item-name ant-upload-list-item-name-icon-count-2"
-                  href="https://zos.alipayobjects.com/rmsportal/jkjgkEfvpUPVyRjUImniVslZfWPnJuuZ.png"
-                  rel="noopener noreferrer"
-                  target="_blank"
-                  title="xxx.png"
->>>>>>> 73db4547
-                >
-                  xxx.png
-                </a>
-                <span
-                  class="ant-upload-list-item-card-actions picture"
-                >
-                  <a
-                    title="Download file"
-                  >
-                    <i
-                      aria-label="icon: download"
-                      class="anticon anticon-download"
-                      tabindex="-1"
-                      title="Download file"
-                    >
-                      <svg
-                        aria-hidden="true"
-                        class=""
-                        data-icon="download"
-                        fill="currentColor"
-                        focusable="false"
-                        height="1em"
-                        viewBox="64 64 896 896"
-                        width="1em"
-                      >
-                        <path
-                          d="M505.7 661a8 8 0 0 0 12.6 0l112-141.7c4.1-5.2.4-12.9-6.3-12.9h-74.1V168c0-4.4-3.6-8-8-8h-60c-4.4 0-8 3.6-8 8v338.3H400c-6.7 0-10.4 7.7-6.3 12.9l112 141.8zM878 626h-60c-4.4 0-8 3.6-8 8v154H214V634c0-4.4-3.6-8-8-8h-60c-4.4 0-8 3.6-8 8v198c0 17.7 14.3 32 32 32h684c17.7 0 32-14.3 32-32V634c0-4.4-3.6-8-8-8z"
-                        />
-                      </svg>
-                    </i>
-                  </a>
-                  <a
-                    title="Remove file"
-                  >
-                    <span
-                      aria-label="delete"
-                      class="anticon anticon-delete"
-                      role="img"
-                      tabindex="-1"
-                      title="Remove file"
-                    >
-                      <svg
-                        aria-hidden="true"
-                        class=""
-                        data-icon="delete"
-                        fill="currentColor"
-                        focusable="false"
-                        height="1em"
-                        viewBox="64 64 896 896"
-                        width="1em"
-                      >
-                        <path
-                          d="M360 184h-8c4.4 0 8-3.6 8-8v8h304v-8c0 4.4 3.6 8 8 8h-8v72h72v-80c0-35.3-28.7-64-64-64H352c-35.3 0-64 28.7-64 64v80h72v-72zm504 72H160c-17.7 0-32 14.3-32 32v32c0 4.4 3.6 8 8 8h60.4l24.7 523c1.6 34.1 29.8 61 63.9 61h454c34.2 0 62.3-26.8 63.9-61l24.7-523H888c4.4 0 8-3.6 8-8v-32c0-17.7-14.3-32-32-32zM731.3 840H292.7l-24.2-512h487l-24.2 512z"
-                        />
-                      </svg>
-                    </span>
-                  </a>
-                </span>
-              </span>
-            </div>
-          </div>
-        </span>
-      </div>
-      <div
-        class=""
-      >
-        <div
-          class="ant-upload-list-item ant-upload-list-item-error ant-upload-list-item-list-type-picture"
-        >
-          <div
-            class="ant-upload-list-item-info"
-          >
-            <span>
-              <i
-                aria-label="icon: picture"
-                class="anticon anticon-picture ant-upload-list-item-thumbnail"
-              >
-                <svg
-                  aria-hidden="true"
-                  class=""
-                  data-icon="picture"
-                  fill="currentColor"
-                  focusable="false"
-                  height="1em"
-                  viewBox="64 64 896 896"
-                  width="1em"
-                >
-                  <path
-                    d="M928 160H96c-17.7 0-32 14.3-32 32v640c0 17.7 14.3 32 32 32h832c17.7 0 32-14.3 32-32V192c0-17.7-14.3-32-32-32zm-40 632H136v-39.9l138.5-164.3 150.1 178L658.1 489 888 761.6V792zm0-129.8L664.2 396.8c-3.2-3.8-9-3.8-12.2 0L424.6 666.4l-144-170.7c-3.2-3.8-9-3.8-12.2 0L136 652.7V232h752v430.2z"
-                    fill="#1890ff"
-                  />
-                  <path
-                    d="M424.6 765.8l-150.1-178L136 752.1V792h752v-30.4L658.1 489z"
-                    fill="#e6f7ff"
-                  />
-                  <path
-                    d="M136 652.7l132.4-157c3.2-3.8 9-3.8 12.2 0l144 170.7L652 396.8c3.2-3.8 9-3.8 12.2 0L888 662.2V232H136v420.7zM304 280a88 88 0 1 1 0 176 88 88 0 0 1 0-176z"
-                    fill="#e6f7ff"
-                  />
-                  <path
-                    d="M276 368a28 28 0 1 0 56 0 28 28 0 1 0-56 0z"
-                    fill="#e6f7ff"
-                  />
-                  <path
-                    d="M304 456a88 88 0 1 0 0-176 88 88 0 0 0 0 176zm0-116c15.5 0 28 12.5 28 28s-12.5 28-28 28-28-12.5-28-28 12.5-28 28-28z"
-                    fill="#1890ff"
-                  />
-                </svg>
-              </i>
-              <span
-                class="ant-upload-list-item-name ant-upload-list-item-name-icon-count-1"
-                title="yyy.png"
-              >
-                yyy.png
-              </span>
-              <span
-                class="ant-upload-list-item-card-actions picture"
-              >
-                <a
-                  title="Remove file"
-                >
-                  <i
-                    aria-label="icon: delete"
-                    class="anticon anticon-delete"
-                    tabindex="-1"
-                    title="Remove file"
-                  >
-                    <svg
-                      aria-hidden="true"
-                      class=""
-                      data-icon="delete"
-                      fill="currentColor"
-                      focusable="false"
-                      height="1em"
-                      viewBox="64 64 896 896"
-                      width="1em"
-                    >
-                      <path
-                        d="M360 184h-8c4.4 0 8-3.6 8-8v8h304v-8c0 4.4 3.6 8 8 8h-8v72h72v-80c0-35.3-28.7-64-64-64H352c-35.3 0-64 28.7-64 64v80h72v-72zm504 72H160c-17.7 0-32 14.3-32 32v32c0 4.4 3.6 8 8 8h60.4l24.7 523c1.6 34.1 29.8 61 63.9 61h454c34.2 0 62.3-26.8 63.9-61l24.7-523H888c4.4 0 8-3.6 8-8v-32c0-17.7-14.3-32-32-32zM731.3 840H292.7l-24.2-512h487l-24.2 512z"
-                      />
-                    </svg>
-                  </i>
                 </a>
               </span>
             </span>
