// Jest Snapshot v1, https://goo.gl/fbAQLP

exports[`Upload List handle error 1`] = `
<span
  class=""
>
  <div
    class="ant-upload ant-upload-select ant-upload-select-text"
  >
    <span
      class="ant-upload"
      role="button"
      tabindex="0"
    >
      <input
        accept=""
        style="display: none;"
        type="file"
      />
      <button
        type="button"
      >
        upload
      </button>
    </span>
  </div>
  <div
    class="ant-upload-list ant-upload-list-text"
  >
    <div
      class="ant-upload-list-item ant-upload-list-item-error ant-upload-list-item-list-type-text"
    >
      <div
        class="ant-upload-list-item-info"
      >
        <span>
          <span
            aria-label="paper-clip"
            class="anticon anticon-paper-clip"
            role="img"
          >
            <svg
              aria-hidden="true"
              class=""
              data-icon="paper-clip"
              fill="currentColor"
              focusable="false"
              height="1em"
              viewBox="64 64 896 896"
              width="1em"
            >
              <path
                d="M779.3 196.6c-94.2-94.2-247.6-94.2-341.7 0l-261 260.8c-1.7 1.7-2.6 4-2.6 6.4s.9 4.7 2.6 6.4l36.9 36.9a9 9 0 0012.7 0l261-260.8c32.4-32.4 75.5-50.2 121.3-50.2s88.9 17.8 121.2 50.2c32.4 32.4 50.2 75.5 50.2 121.2 0 45.8-17.8 88.8-50.2 121.2l-266 265.9-43.1 43.1c-40.3 40.3-105.8 40.3-146.1 0-19.5-19.5-30.2-45.4-30.2-73s10.7-53.5 30.2-73l263.9-263.8c6.7-6.6 15.5-10.3 24.9-10.3h.1c9.4 0 18.1 3.7 24.7 10.3 6.7 6.7 10.3 15.5 10.3 24.9 0 9.3-3.7 18.1-10.3 24.7L372.4 653c-1.7 1.7-2.6 4-2.6 6.4s.9 4.7 2.6 6.4l36.9 36.9a9 9 0 0012.7 0l215.6-215.6c19.9-19.9 30.8-46.3 30.8-74.4s-11-54.6-30.8-74.4c-41.1-41.1-107.9-41-149 0L463 364 224.8 602.1A172.22 172.22 0 00174 724.8c0 46.3 18.1 89.8 50.8 122.5 33.9 33.8 78.3 50.7 122.7 50.7 44.4 0 88.8-16.9 122.6-50.7l309.2-309C824.8 492.7 850 432 850 367.5c.1-64.6-25.1-125.3-70.7-170.9z"
              />
            </svg>
          </span>
          <span
            class="ant-upload-list-item-name ant-upload-list-item-name-icon-count-1"
            title="foo.png"
          >
            foo.png
          </span>
          <span
            class="ant-upload-list-item-card-actions "
          >
            <a
              title="Remove file"
            >
              <i
                aria-label="icon: delete"
                class="anticon anticon-delete"
                tabindex="-1"
                title="Remove file"
              >
<<<<<<< HEAD
                <span
                  aria-label="delete"
                  class="anticon anticon-delete"
                  role="img"
                  tabindex="-1"
                  title="Remove file"
                >
                  <svg
                    aria-hidden="true"
                    class=""
                    data-icon="delete"
                    fill="currentColor"
                    focusable="false"
                    height="1em"
                    viewBox="64 64 896 896"
                    width="1em"
                  >
                    <path
                      d="M360 184h-8c4.4 0 8-3.6 8-8v8h304v-8c0 4.4 3.6 8 8 8h-8v72h72v-80c0-35.3-28.7-64-64-64H352c-35.3 0-64 28.7-64 64v80h72v-72zm504 72H160c-17.7 0-32 14.3-32 32v32c0 4.4 3.6 8 8 8h60.4l24.7 523c1.6 34.1 29.8 61 63.9 61h454c34.2 0 62.3-26.8 63.9-61l24.7-523H888c4.4 0 8-3.6 8-8v-32c0-17.7-14.3-32-32-32zM731.3 840H292.7l-24.2-512h487l-24.2 512z"
                    />
                  </svg>
                </span>
              </a>
            </span>
=======
                <svg
                  aria-hidden="true"
                  class=""
                  data-icon="delete"
                  fill="currentColor"
                  focusable="false"
                  height="1em"
                  viewBox="64 64 896 896"
                  width="1em"
                >
                  <path
                    d="M360 184h-8c4.4 0 8-3.6 8-8v8h304v-8c0 4.4 3.6 8 8 8h-8v72h72v-80c0-35.3-28.7-64-64-64H352c-35.3 0-64 28.7-64 64v80h72v-72zm504 72H160c-17.7 0-32 14.3-32 32v32c0 4.4 3.6 8 8 8h60.4l24.7 523c1.6 34.1 29.8 61 63.9 61h454c34.2 0 62.3-26.8 63.9-61l24.7-523H888c4.4 0 8-3.6 8-8v-32c0-17.7-14.3-32-32-32zM731.3 840H292.7l-24.2-512h487l-24.2 512z"
                  />
                </svg>
              </i>
            </a>
>>>>>>> d99d90b1
          </span>
        </span>
      </div>
      <div
        class="ant-upload-list-item-progress fade-leave"
      >
        <div
          class="ant-progress ant-progress-line ant-progress-status-normal ant-progress-default"
        >
          <div>
            <div
              class="ant-progress-outer"
            >
              <div
                class="ant-progress-inner"
              >
                <div
                  class="ant-progress-bg"
                  style="width: 0%; height: 2px;"
                />
              </div>
            </div>
          </div>
        </div>
      </div>
    </div>
  </div>
</span>
`;

exports[`Upload List should be uploading when upload a file 1`] = `
<span
  class=""
>
  <div
    class="ant-upload ant-upload-select ant-upload-select-text"
  >
    <span
      class="ant-upload"
      role="button"
      tabindex="0"
    >
      <input
        accept=""
        style="display: none;"
        type="file"
      />
      <button
        type="button"
      >
        upload
      </button>
    </span>
  </div>
  <div
    class="ant-upload-list ant-upload-list-text"
  >
    <div
      class="ant-upload-list-item ant-upload-list-item-uploading ant-upload-list-item-list-type-text ant-upload-animate-enter"
    >
      <div
        class="ant-upload-list-item-info"
      >
        <span>
          <span
            aria-label="loading"
            class="anticon anticon-loading"
            role="img"
          >
            <svg
              aria-hidden="true"
              class="anticon-spin"
              data-icon="loading"
              fill="currentColor"
              focusable="false"
              height="1em"
              viewBox="0 0 1024 1024"
              width="1em"
            >
              <path
                d="M988 548c-19.9 0-36-16.1-36-36 0-59.4-11.6-117-34.6-171.3a440.45 440.45 0 00-94.3-139.9 437.71 437.71 0 00-139.9-94.3C629 83.6 571.4 72 512 72c-19.9 0-36-16.1-36-36s16.1-36 36-36c69.1 0 136.2 13.5 199.3 40.3C772.3 66 827 103 874 150c47 47 83.9 101.8 109.7 162.7 26.7 63.1 40.2 130.2 40.2 199.3.1 19.9-16 36-35.9 36z"
              />
            </svg>
          </span>
          <span
            class="ant-upload-list-item-name ant-upload-list-item-name-icon-count-1"
            title="foo.png"
          >
            foo.png
          </span>
          <span
            class="ant-upload-list-item-card-actions "
          >
            <a
              title="Remove file"
            >
              <i
                aria-label="icon: delete"
                class="anticon anticon-delete"
                tabindex="-1"
                title="Remove file"
              >
<<<<<<< HEAD
                <span
                  aria-label="delete"
                  class="anticon anticon-delete"
                  role="img"
                  tabindex="-1"
                  title="Remove file"
                >
                  <svg
                    aria-hidden="true"
                    class=""
                    data-icon="delete"
                    fill="currentColor"
                    focusable="false"
                    height="1em"
                    viewBox="64 64 896 896"
                    width="1em"
                  >
                    <path
                      d="M360 184h-8c4.4 0 8-3.6 8-8v8h304v-8c0 4.4 3.6 8 8 8h-8v72h72v-80c0-35.3-28.7-64-64-64H352c-35.3 0-64 28.7-64 64v80h72v-72zm504 72H160c-17.7 0-32 14.3-32 32v32c0 4.4 3.6 8 8 8h60.4l24.7 523c1.6 34.1 29.8 61 63.9 61h454c34.2 0 62.3-26.8 63.9-61l24.7-523H888c4.4 0 8-3.6 8-8v-32c0-17.7-14.3-32-32-32zM731.3 840H292.7l-24.2-512h487l-24.2 512z"
                    />
                  </svg>
                </span>
              </a>
            </span>
=======
                <svg
                  aria-hidden="true"
                  class=""
                  data-icon="delete"
                  fill="currentColor"
                  focusable="false"
                  height="1em"
                  viewBox="64 64 896 896"
                  width="1em"
                >
                  <path
                    d="M360 184h-8c4.4 0 8-3.6 8-8v8h304v-8c0 4.4 3.6 8 8 8h-8v72h72v-80c0-35.3-28.7-64-64-64H352c-35.3 0-64 28.7-64 64v80h72v-72zm504 72H160c-17.7 0-32 14.3-32 32v32c0 4.4 3.6 8 8 8h60.4l24.7 523c1.6 34.1 29.8 61 63.9 61h454c34.2 0 62.3-26.8 63.9-61l24.7-523H888c4.4 0 8-3.6 8-8v-32c0-17.7-14.3-32-32-32zM731.3 840H292.7l-24.2-512h487l-24.2 512z"
                  />
                </svg>
              </i>
            </a>
>>>>>>> d99d90b1
          </span>
        </span>
      </div>
      <div
        class="ant-upload-list-item-progress"
      >
        <div
          class="ant-progress ant-progress-line ant-progress-status-normal ant-progress-default"
        >
          <div>
            <div
              class="ant-progress-outer"
            >
              <div
                class="ant-progress-inner"
              >
                <div
                  class="ant-progress-bg"
                  style="width: 0%; height: 2px;"
                />
              </div>
            </div>
          </div>
        </div>
      </div>
    </div>
  </div>
</span>
`;

exports[`Upload List should be uploading when upload a file 2`] = `
<span
  class=""
>
  <div
    class="ant-upload ant-upload-select ant-upload-select-text"
  >
    <span
      class="ant-upload"
      role="button"
      tabindex="0"
    >
      <input
        accept=""
        style="display: none;"
        type="file"
      />
      <button
        type="button"
      >
        upload
      </button>
    </span>
  </div>
  <div
    class="ant-upload-list ant-upload-list-text"
  >
    <div
      class="ant-upload-list-item ant-upload-list-item-done ant-upload-list-item-list-type-text"
    >
      <div
        class="ant-upload-list-item-info"
      >
        <span>
          <span
            aria-label="paper-clip"
            class="anticon anticon-paper-clip"
            role="img"
          >
            <svg
              aria-hidden="true"
              class=""
              data-icon="paper-clip"
              fill="currentColor"
              focusable="false"
              height="1em"
              viewBox="64 64 896 896"
              width="1em"
            >
              <path
                d="M779.3 196.6c-94.2-94.2-247.6-94.2-341.7 0l-261 260.8c-1.7 1.7-2.6 4-2.6 6.4s.9 4.7 2.6 6.4l36.9 36.9a9 9 0 0012.7 0l261-260.8c32.4-32.4 75.5-50.2 121.3-50.2s88.9 17.8 121.2 50.2c32.4 32.4 50.2 75.5 50.2 121.2 0 45.8-17.8 88.8-50.2 121.2l-266 265.9-43.1 43.1c-40.3 40.3-105.8 40.3-146.1 0-19.5-19.5-30.2-45.4-30.2-73s10.7-53.5 30.2-73l263.9-263.8c6.7-6.6 15.5-10.3 24.9-10.3h.1c9.4 0 18.1 3.7 24.7 10.3 6.7 6.7 10.3 15.5 10.3 24.9 0 9.3-3.7 18.1-10.3 24.7L372.4 653c-1.7 1.7-2.6 4-2.6 6.4s.9 4.7 2.6 6.4l36.9 36.9a9 9 0 0012.7 0l215.6-215.6c19.9-19.9 30.8-46.3 30.8-74.4s-11-54.6-30.8-74.4c-41.1-41.1-107.9-41-149 0L463 364 224.8 602.1A172.22 172.22 0 00174 724.8c0 46.3 18.1 89.8 50.8 122.5 33.9 33.8 78.3 50.7 122.7 50.7 44.4 0 88.8-16.9 122.6-50.7l309.2-309C824.8 492.7 850 432 850 367.5c.1-64.6-25.1-125.3-70.7-170.9z"
              />
            </svg>
          </span>
          <span
            class="ant-upload-list-item-name ant-upload-list-item-name-icon-count-2"
            title="foo.png"
          >
            foo.png
          </span>
          <span
            class="ant-upload-list-item-card-actions "
          >
            <a
              title="Download file"
            >
              <i
                aria-label="icon: download"
                class="anticon anticon-download"
                tabindex="-1"
                title="Download file"
              >
<<<<<<< HEAD
                <span
                  aria-label="download"
                  class="anticon anticon-download"
                  role="img"
                  tabindex="-1"
                  title="Download file"
                >
                  <svg
                    aria-hidden="true"
                    class=""
                    data-icon="download"
                    fill="currentColor"
                    focusable="false"
                    height="1em"
                    viewBox="64 64 896 896"
                    width="1em"
                  >
                    <path
                      d="M505.7 661a8 8 0 0012.6 0l112-141.7c4.1-5.2.4-12.9-6.3-12.9h-74.1V168c0-4.4-3.6-8-8-8h-60c-4.4 0-8 3.6-8 8v338.3H400c-6.7 0-10.4 7.7-6.3 12.9l112 141.8zM878 626h-60c-4.4 0-8 3.6-8 8v154H214V634c0-4.4-3.6-8-8-8h-60c-4.4 0-8 3.6-8 8v198c0 17.7 14.3 32 32 32h684c17.7 0 32-14.3 32-32V634c0-4.4-3.6-8-8-8z"
                    />
                  </svg>
                </span>
              </a>
              <a
                title="Remove file"
              >
                <span
                  aria-label="delete"
                  class="anticon anticon-delete"
                  role="img"
                  tabindex="-1"
                  title="Remove file"
                >
                  <svg
                    aria-hidden="true"
                    class=""
                    data-icon="delete"
                    fill="currentColor"
                    focusable="false"
                    height="1em"
                    viewBox="64 64 896 896"
                    width="1em"
                  >
                    <path
                      d="M360 184h-8c4.4 0 8-3.6 8-8v8h304v-8c0 4.4 3.6 8 8 8h-8v72h72v-80c0-35.3-28.7-64-64-64H352c-35.3 0-64 28.7-64 64v80h72v-72zm504 72H160c-17.7 0-32 14.3-32 32v32c0 4.4 3.6 8 8 8h60.4l24.7 523c1.6 34.1 29.8 61 63.9 61h454c34.2 0 62.3-26.8 63.9-61l24.7-523H888c4.4 0 8-3.6 8-8v-32c0-17.7-14.3-32-32-32zM731.3 840H292.7l-24.2-512h487l-24.2 512z"
                    />
                  </svg>
                </span>
              </a>
            </span>
=======
                <svg
                  aria-hidden="true"
                  class=""
                  data-icon="download"
                  fill="currentColor"
                  focusable="false"
                  height="1em"
                  viewBox="64 64 896 896"
                  width="1em"
                >
                  <path
                    d="M505.7 661a8 8 0 0 0 12.6 0l112-141.7c4.1-5.2.4-12.9-6.3-12.9h-74.1V168c0-4.4-3.6-8-8-8h-60c-4.4 0-8 3.6-8 8v338.3H400c-6.7 0-10.4 7.7-6.3 12.9l112 141.8zM878 626h-60c-4.4 0-8 3.6-8 8v154H214V634c0-4.4-3.6-8-8-8h-60c-4.4 0-8 3.6-8 8v198c0 17.7 14.3 32 32 32h684c17.7 0 32-14.3 32-32V634c0-4.4-3.6-8-8-8z"
                  />
                </svg>
              </i>
            </a>
            <a
              title="Remove file"
            >
              <i
                aria-label="icon: delete"
                class="anticon anticon-delete"
                tabindex="-1"
                title="Remove file"
              >
                <svg
                  aria-hidden="true"
                  class=""
                  data-icon="delete"
                  fill="currentColor"
                  focusable="false"
                  height="1em"
                  viewBox="64 64 896 896"
                  width="1em"
                >
                  <path
                    d="M360 184h-8c4.4 0 8-3.6 8-8v8h304v-8c0 4.4 3.6 8 8 8h-8v72h72v-80c0-35.3-28.7-64-64-64H352c-35.3 0-64 28.7-64 64v80h72v-72zm504 72H160c-17.7 0-32 14.3-32 32v32c0 4.4 3.6 8 8 8h60.4l24.7 523c1.6 34.1 29.8 61 63.9 61h454c34.2 0 62.3-26.8 63.9-61l24.7-523H888c4.4 0 8-3.6 8-8v-32c0-17.7-14.3-32-32-32zM731.3 840H292.7l-24.2-512h487l-24.2 512z"
                  />
                </svg>
              </i>
            </a>
>>>>>>> d99d90b1
          </span>
        </span>
      </div>
      <div
        class="ant-upload-list-item-progress fade-leave"
      >
        <div
          class="ant-progress ant-progress-line ant-progress-status-normal ant-progress-default"
        >
          <div>
            <div
              class="ant-progress-outer"
            >
              <div
                class="ant-progress-inner"
              >
                <div
                  class="ant-progress-bg"
                  style="width: 0%; height: 2px;"
                />
              </div>
            </div>
          </div>
        </div>
      </div>
    </div>
  </div>
</span>
`;

exports[`Upload List should non-image format file preview 1`] = `
<span
  class=""
>
  <div
    class="ant-upload ant-upload-select ant-upload-select-picture"
  >
    <span
      class="ant-upload"
      role="button"
      tabindex="0"
    >
      <input
        accept=""
        style="display: none;"
        type="file"
      />
      <button
        type="button"
      >
        upload
      </button>
    </span>
  </div>
  <div
    class="ant-upload-list ant-upload-list-picture"
  >
    <div
      class="ant-upload-list-item ant-upload-list-item-done ant-upload-list-item-list-type-picture"
    >
      <div
        class="ant-upload-list-item-info"
      >
        <span>
          <a
            class="ant-upload-list-item-thumbnail"
            href="https://cdn.xxx.com/aaa.zip"
            rel="noopener noreferrer"
            target="_blank"
          >
            <span
              aria-label="file"
              class="anticon anticon-file ant-upload-list-item-icon"
              role="img"
            >
              <svg
                aria-hidden="true"
                class=""
                data-icon="file"
                fill="currentColor"
                focusable="false"
                height="1em"
                viewBox="64 64 896 896"
                width="1em"
              >
                <path
                  d="M534 352V136H232v752h560V394H576a42 42 0 01-42-42z"
                  fill="#e6f7ff"
                />
                <path
                  d="M854.6 288.6L639.4 73.4c-6-6-14.1-9.4-22.6-9.4H192c-17.7 0-32 14.3-32 32v832c0 17.7 14.3 32 32 32h640c17.7 0 32-14.3 32-32V311.3c0-8.5-3.4-16.7-9.4-22.7zM602 137.8L790.2 326H602V137.8zM792 888H232V136h302v216a42 42 0 0042 42h216v494z"
                  fill="#1890ff"
                />
              </svg>
            </span>
          </a>
          <a
            class="ant-upload-list-item-name ant-upload-list-item-name-icon-count-2"
            href="https://cdn.xxx.com/aaa.zip"
            rel="noopener noreferrer"
            target="_blank"
            title="not-image"
          >
            not-image
          </a>
          <span
            class="ant-upload-list-item-card-actions picture"
          >
            <a
              title="Download file"
            >
              <span
                aria-label="download"
                class="anticon anticon-download"
                role="img"
                tabindex="-1"
                title="Download file"
              >
                <svg
                  aria-hidden="true"
                  class=""
                  data-icon="download"
                  fill="currentColor"
                  focusable="false"
                  height="1em"
                  viewBox="64 64 896 896"
                  width="1em"
                >
                  <path
                    d="M505.7 661a8 8 0 0012.6 0l112-141.7c4.1-5.2.4-12.9-6.3-12.9h-74.1V168c0-4.4-3.6-8-8-8h-60c-4.4 0-8 3.6-8 8v338.3H400c-6.7 0-10.4 7.7-6.3 12.9l112 141.8zM878 626h-60c-4.4 0-8 3.6-8 8v154H214V634c0-4.4-3.6-8-8-8h-60c-4.4 0-8 3.6-8 8v198c0 17.7 14.3 32 32 32h684c17.7 0 32-14.3 32-32V634c0-4.4-3.6-8-8-8z"
                  />
                </svg>
              </span>
            </a>
            <a
              title="Remove file"
            >
              <span
                aria-label="delete"
                class="anticon anticon-delete"
                role="img"
                tabindex="-1"
                title="Remove file"
              >
                <svg
                  aria-hidden="true"
                  class=""
                  data-icon="delete"
                  fill="currentColor"
                  focusable="false"
                  height="1em"
                  viewBox="64 64 896 896"
                  width="1em"
                >
                  <path
                    d="M360 184h-8c4.4 0 8-3.6 8-8v8h304v-8c0 4.4 3.6 8 8 8h-8v72h72v-80c0-35.3-28.7-64-64-64H352c-35.3 0-64 28.7-64 64v80h72v-72zm504 72H160c-17.7 0-32 14.3-32 32v32c0 4.4 3.6 8 8 8h60.4l24.7 523c1.6 34.1 29.8 61 63.9 61h454c34.2 0 62.3-26.8 63.9-61l24.7-523H888c4.4 0 8-3.6 8-8v-32c0-17.7-14.3-32-32-32zM731.3 840H292.7l-24.2-512h487l-24.2 512z"
                  />
                </svg>
              </span>
            </a>
          </span>
        </span>
      </div>
    </div>
    <div
      class="ant-upload-list-item ant-upload-list-item-done ant-upload-list-item-list-type-picture"
    >
      <div
        class="ant-upload-list-item-info"
      >
        <span>
          <a
            class="ant-upload-list-item-thumbnail"
            href="https://cdn.xxx.com/aaa"
            rel="noopener noreferrer"
            target="_blank"
          >
            <img
              alt="image"
              class="ant-upload-list-item-image"
              src="https://cdn.xxx.com/aaa"
            />
          </a>
          <a
            class="ant-upload-list-item-name ant-upload-list-item-name-icon-count-2"
            href="https://cdn.xxx.com/aaa"
            rel="noopener noreferrer"
            target="_blank"
            title="image"
          >
            image
          </a>
          <span
            class="ant-upload-list-item-card-actions picture"
          >
            <a
              title="Download file"
            >
              <span
                aria-label="download"
                class="anticon anticon-download"
                role="img"
                tabindex="-1"
                title="Download file"
              >
                <svg
                  aria-hidden="true"
                  class=""
                  data-icon="download"
                  fill="currentColor"
                  focusable="false"
                  height="1em"
                  viewBox="64 64 896 896"
                  width="1em"
                >
                  <path
                    d="M505.7 661a8 8 0 0012.6 0l112-141.7c4.1-5.2.4-12.9-6.3-12.9h-74.1V168c0-4.4-3.6-8-8-8h-60c-4.4 0-8 3.6-8 8v338.3H400c-6.7 0-10.4 7.7-6.3 12.9l112 141.8zM878 626h-60c-4.4 0-8 3.6-8 8v154H214V634c0-4.4-3.6-8-8-8h-60c-4.4 0-8 3.6-8 8v198c0 17.7 14.3 32 32 32h684c17.7 0 32-14.3 32-32V634c0-4.4-3.6-8-8-8z"
                  />
                </svg>
              </span>
            </a>
            <a
              title="Remove file"
            >
              <span
                aria-label="delete"
                class="anticon anticon-delete"
                role="img"
                tabindex="-1"
                title="Remove file"
              >
                <svg
                  aria-hidden="true"
                  class=""
                  data-icon="delete"
                  fill="currentColor"
                  focusable="false"
                  height="1em"
                  viewBox="64 64 896 896"
                  width="1em"
                >
                  <path
                    d="M360 184h-8c4.4 0 8-3.6 8-8v8h304v-8c0 4.4 3.6 8 8 8h-8v72h72v-80c0-35.3-28.7-64-64-64H352c-35.3 0-64 28.7-64 64v80h72v-72zm504 72H160c-17.7 0-32 14.3-32 32v32c0 4.4 3.6 8 8 8h60.4l24.7 523c1.6 34.1 29.8 61 63.9 61h454c34.2 0 62.3-26.8 63.9-61l24.7-523H888c4.4 0 8-3.6 8-8v-32c0-17.7-14.3-32-32-32zM731.3 840H292.7l-24.2-512h487l-24.2 512z"
                  />
                </svg>
              </span>
            </a>
          </span>
        </span>
      </div>
    </div>
    <div
      class="ant-upload-list-item ant-upload-list-item-done ant-upload-list-item-list-type-picture"
    >
      <div
        class="ant-upload-list-item-info"
      >
        <span>
          <a
            class="ant-upload-list-item-thumbnail"
            href="https://cdn.xxx.com/aaa.xx"
            rel="noopener noreferrer"
            target="_blank"
          >
            <span
              aria-label="file"
              class="anticon anticon-file ant-upload-list-item-icon"
              role="img"
            >
              <svg
                aria-hidden="true"
                class=""
                data-icon="file"
                fill="currentColor"
                focusable="false"
                height="1em"
                viewBox="64 64 896 896"
                width="1em"
              >
                <path
                  d="M534 352V136H232v752h560V394H576a42 42 0 01-42-42z"
                  fill="#e6f7ff"
                />
                <path
                  d="M854.6 288.6L639.4 73.4c-6-6-14.1-9.4-22.6-9.4H192c-17.7 0-32 14.3-32 32v832c0 17.7 14.3 32 32 32h640c17.7 0 32-14.3 32-32V311.3c0-8.5-3.4-16.7-9.4-22.7zM602 137.8L790.2 326H602V137.8zM792 888H232V136h302v216a42 42 0 0042 42h216v494z"
                  fill="#1890ff"
                />
              </svg>
            </span>
          </a>
          <a
            class="ant-upload-list-item-name ant-upload-list-item-name-icon-count-2"
            href="https://cdn.xxx.com/aaa.xx"
            rel="noopener noreferrer"
            target="_blank"
            title="not-image"
          >
            not-image
          </a>
          <span
            class="ant-upload-list-item-card-actions picture"
          >
            <a
              title="Download file"
            >
              <span
                aria-label="download"
                class="anticon anticon-download"
                role="img"
                tabindex="-1"
                title="Download file"
              >
                <svg
                  aria-hidden="true"
                  class=""
                  data-icon="download"
                  fill="currentColor"
                  focusable="false"
                  height="1em"
                  viewBox="64 64 896 896"
                  width="1em"
                >
                  <path
                    d="M505.7 661a8 8 0 0012.6 0l112-141.7c4.1-5.2.4-12.9-6.3-12.9h-74.1V168c0-4.4-3.6-8-8-8h-60c-4.4 0-8 3.6-8 8v338.3H400c-6.7 0-10.4 7.7-6.3 12.9l112 141.8zM878 626h-60c-4.4 0-8 3.6-8 8v154H214V634c0-4.4-3.6-8-8-8h-60c-4.4 0-8 3.6-8 8v198c0 17.7 14.3 32 32 32h684c17.7 0 32-14.3 32-32V634c0-4.4-3.6-8-8-8z"
                  />
                </svg>
              </span>
            </a>
            <a
              title="Remove file"
            >
              <span
                aria-label="delete"
                class="anticon anticon-delete"
                role="img"
                tabindex="-1"
                title="Remove file"
              >
                <svg
                  aria-hidden="true"
                  class=""
                  data-icon="delete"
                  fill="currentColor"
                  focusable="false"
                  height="1em"
                  viewBox="64 64 896 896"
                  width="1em"
                >
                  <path
                    d="M360 184h-8c4.4 0 8-3.6 8-8v8h304v-8c0 4.4 3.6 8 8 8h-8v72h72v-80c0-35.3-28.7-64-64-64H352c-35.3 0-64 28.7-64 64v80h72v-72zm504 72H160c-17.7 0-32 14.3-32 32v32c0 4.4 3.6 8 8 8h60.4l24.7 523c1.6 34.1 29.8 61 63.9 61h454c34.2 0 62.3-26.8 63.9-61l24.7-523H888c4.4 0 8-3.6 8-8v-32c0-17.7-14.3-32-32-32zM731.3 840H292.7l-24.2-512h487l-24.2 512z"
                  />
                </svg>
              </span>
            </a>
          </span>
        </span>
      </div>
    </div>
    <div
      class="ant-upload-list-item ant-upload-list-item-done ant-upload-list-item-list-type-picture"
    >
      <div
        class="ant-upload-list-item-info"
      >
        <span>
          <a
            class="ant-upload-list-item-thumbnail"
            href="https://cdn.xxx.com/aaa.png/xx.xx"
            rel="noopener noreferrer"
            target="_blank"
          >
            <span
              aria-label="file"
              class="anticon anticon-file ant-upload-list-item-icon"
              role="img"
            >
              <svg
                aria-hidden="true"
                class=""
                data-icon="file"
                fill="currentColor"
                focusable="false"
                height="1em"
                viewBox="64 64 896 896"
                width="1em"
              >
                <path
                  d="M534 352V136H232v752h560V394H576a42 42 0 01-42-42z"
                  fill="#e6f7ff"
                />
                <path
                  d="M854.6 288.6L639.4 73.4c-6-6-14.1-9.4-22.6-9.4H192c-17.7 0-32 14.3-32 32v832c0 17.7 14.3 32 32 32h640c17.7 0 32-14.3 32-32V311.3c0-8.5-3.4-16.7-9.4-22.7zM602 137.8L790.2 326H602V137.8zM792 888H232V136h302v216a42 42 0 0042 42h216v494z"
                  fill="#1890ff"
                />
              </svg>
            </span>
          </a>
          <a
            class="ant-upload-list-item-name ant-upload-list-item-name-icon-count-2"
            href="https://cdn.xxx.com/aaa.png/xx.xx"
            rel="noopener noreferrer"
            target="_blank"
            title="not-image"
          >
            not-image
          </a>
          <span
            class="ant-upload-list-item-card-actions picture"
          >
            <a
              title="Download file"
            >
              <span
                aria-label="download"
                class="anticon anticon-download"
                role="img"
                tabindex="-1"
                title="Download file"
              >
                <svg
                  aria-hidden="true"
                  class=""
                  data-icon="download"
                  fill="currentColor"
                  focusable="false"
                  height="1em"
                  viewBox="64 64 896 896"
                  width="1em"
                >
                  <path
                    d="M505.7 661a8 8 0 0012.6 0l112-141.7c4.1-5.2.4-12.9-6.3-12.9h-74.1V168c0-4.4-3.6-8-8-8h-60c-4.4 0-8 3.6-8 8v338.3H400c-6.7 0-10.4 7.7-6.3 12.9l112 141.8zM878 626h-60c-4.4 0-8 3.6-8 8v154H214V634c0-4.4-3.6-8-8-8h-60c-4.4 0-8 3.6-8 8v198c0 17.7 14.3 32 32 32h684c17.7 0 32-14.3 32-32V634c0-4.4-3.6-8-8-8z"
                  />
                </svg>
              </span>
            </a>
            <a
              title="Remove file"
            >
              <span
                aria-label="delete"
                class="anticon anticon-delete"
                role="img"
                tabindex="-1"
                title="Remove file"
              >
                <svg
                  aria-hidden="true"
                  class=""
                  data-icon="delete"
                  fill="currentColor"
                  focusable="false"
                  height="1em"
                  viewBox="64 64 896 896"
                  width="1em"
                >
                  <path
                    d="M360 184h-8c4.4 0 8-3.6 8-8v8h304v-8c0 4.4 3.6 8 8 8h-8v72h72v-80c0-35.3-28.7-64-64-64H352c-35.3 0-64 28.7-64 64v80h72v-72zm504 72H160c-17.7 0-32 14.3-32 32v32c0 4.4 3.6 8 8 8h60.4l24.7 523c1.6 34.1 29.8 61 63.9 61h454c34.2 0 62.3-26.8 63.9-61l24.7-523H888c4.4 0 8-3.6 8-8v-32c0-17.7-14.3-32-32-32zM731.3 840H292.7l-24.2-512h487l-24.2 512z"
                  />
                </svg>
              </span>
            </a>
          </span>
        </span>
      </div>
    </div>
    <div
      class="ant-upload-list-item ant-upload-list-item-done ant-upload-list-item-list-type-picture"
    >
      <div
        class="ant-upload-list-item-info"
      >
        <span>
          <a
            class="ant-upload-list-item-thumbnail"
            href="https://cdn.xxx.com/xx.xx/aaa.png"
            rel="noopener noreferrer"
            target="_blank"
          >
            <img
              alt="image"
              class="ant-upload-list-item-image"
              src="https://cdn.xxx.com/xx.xx/aaa.png"
            />
          </a>
          <a
            class="ant-upload-list-item-name ant-upload-list-item-name-icon-count-2"
            href="https://cdn.xxx.com/xx.xx/aaa.png"
            rel="noopener noreferrer"
            target="_blank"
            title="image"
          >
            image
          </a>
          <span
            class="ant-upload-list-item-card-actions picture"
          >
            <a
              title="Download file"
            >
              <span
                aria-label="download"
                class="anticon anticon-download"
                role="img"
                tabindex="-1"
                title="Download file"
              >
                <svg
                  aria-hidden="true"
                  class=""
                  data-icon="download"
                  fill="currentColor"
                  focusable="false"
                  height="1em"
                  viewBox="64 64 896 896"
                  width="1em"
                >
                  <path
                    d="M505.7 661a8 8 0 0012.6 0l112-141.7c4.1-5.2.4-12.9-6.3-12.9h-74.1V168c0-4.4-3.6-8-8-8h-60c-4.4 0-8 3.6-8 8v338.3H400c-6.7 0-10.4 7.7-6.3 12.9l112 141.8zM878 626h-60c-4.4 0-8 3.6-8 8v154H214V634c0-4.4-3.6-8-8-8h-60c-4.4 0-8 3.6-8 8v198c0 17.7 14.3 32 32 32h684c17.7 0 32-14.3 32-32V634c0-4.4-3.6-8-8-8z"
                  />
                </svg>
              </span>
            </a>
            <a
              title="Remove file"
            >
              <span
                aria-label="delete"
                class="anticon anticon-delete"
                role="img"
                tabindex="-1"
                title="Remove file"
              >
                <svg
                  aria-hidden="true"
                  class=""
                  data-icon="delete"
                  fill="currentColor"
                  focusable="false"
                  height="1em"
                  viewBox="64 64 896 896"
                  width="1em"
                >
                  <path
                    d="M360 184h-8c4.4 0 8-3.6 8-8v8h304v-8c0 4.4 3.6 8 8 8h-8v72h72v-80c0-35.3-28.7-64-64-64H352c-35.3 0-64 28.7-64 64v80h72v-72zm504 72H160c-17.7 0-32 14.3-32 32v32c0 4.4 3.6 8 8 8h60.4l24.7 523c1.6 34.1 29.8 61 63.9 61h454c34.2 0 62.3-26.8 63.9-61l24.7-523H888c4.4 0 8-3.6 8-8v-32c0-17.7-14.3-32-32-32zM731.3 840H292.7l-24.2-512h487l-24.2 512z"
                  />
                </svg>
              </span>
            </a>
          </span>
        </span>
      </div>
    </div>
    <div
      class="ant-upload-list-item ant-upload-list-item-done ant-upload-list-item-list-type-picture"
    >
      <div
        class="ant-upload-list-item-info"
      >
        <span>
          <a
            class="ant-upload-list-item-thumbnail"
            href="https://cdn.xxx.com/xx.xx/aaa.png"
            rel="noopener noreferrer"
            target="_blank"
          >
            <img
              alt="image"
              class="ant-upload-list-item-image"
              src="data:image/png;base64,UEsDBAoAAAAAADYZYkwAAAAAAAAAAAAAAAAdAAk"
            />
          </a>
          <a
            class="ant-upload-list-item-name ant-upload-list-item-name-icon-count-2"
            href="https://cdn.xxx.com/xx.xx/aaa.png"
            rel="noopener noreferrer"
            target="_blank"
            title="image"
          >
            image
          </a>
          <span
            class="ant-upload-list-item-card-actions picture"
          >
            <a
              title="Download file"
            >
              <span
                aria-label="download"
                class="anticon anticon-download"
                role="img"
                tabindex="-1"
                title="Download file"
              >
                <svg
                  aria-hidden="true"
                  class=""
                  data-icon="download"
                  fill="currentColor"
                  focusable="false"
                  height="1em"
                  viewBox="64 64 896 896"
                  width="1em"
                >
                  <path
                    d="M505.7 661a8 8 0 0012.6 0l112-141.7c4.1-5.2.4-12.9-6.3-12.9h-74.1V168c0-4.4-3.6-8-8-8h-60c-4.4 0-8 3.6-8 8v338.3H400c-6.7 0-10.4 7.7-6.3 12.9l112 141.8zM878 626h-60c-4.4 0-8 3.6-8 8v154H214V634c0-4.4-3.6-8-8-8h-60c-4.4 0-8 3.6-8 8v198c0 17.7 14.3 32 32 32h684c17.7 0 32-14.3 32-32V634c0-4.4-3.6-8-8-8z"
                  />
                </svg>
              </span>
            </a>
            <a
              title="Remove file"
            >
              <span
                aria-label="delete"
                class="anticon anticon-delete"
                role="img"
                tabindex="-1"
                title="Remove file"
              >
                <svg
                  aria-hidden="true"
                  class=""
                  data-icon="delete"
                  fill="currentColor"
                  focusable="false"
                  height="1em"
                  viewBox="64 64 896 896"
                  width="1em"
                >
                  <path
                    d="M360 184h-8c4.4 0 8-3.6 8-8v8h304v-8c0 4.4 3.6 8 8 8h-8v72h72v-80c0-35.3-28.7-64-64-64H352c-35.3 0-64 28.7-64 64v80h72v-72zm504 72H160c-17.7 0-32 14.3-32 32v32c0 4.4 3.6 8 8 8h60.4l24.7 523c1.6 34.1 29.8 61 63.9 61h454c34.2 0 62.3-26.8 63.9-61l24.7-523H888c4.4 0 8-3.6 8-8v-32c0-17.7-14.3-32-32-32zM731.3 840H292.7l-24.2-512h487l-24.2 512z"
                  />
                </svg>
              </span>
            </a>
          </span>
        </span>
      </div>
    </div>
    <div
      class="ant-upload-list-item ant-upload-list-item-done ant-upload-list-item-list-type-picture"
    >
      <div
        class="ant-upload-list-item-info"
      >
        <span>
          <a
            class="ant-upload-list-item-thumbnail"
            href="https://cdn.xxx.com/xx.xx/aaa.png?query=123"
            rel="noopener noreferrer"
            target="_blank"
          >
            <img
              alt="image"
              class="ant-upload-list-item-image"
              src="https://cdn.xxx.com/xx.xx/aaa.png?query=123"
            />
          </a>
          <a
            class="ant-upload-list-item-name ant-upload-list-item-name-icon-count-2"
            href="https://cdn.xxx.com/xx.xx/aaa.png?query=123"
            rel="noopener noreferrer"
            target="_blank"
            title="image"
          >
            image
          </a>
          <span
            class="ant-upload-list-item-card-actions picture"
          >
            <a
              title="Download file"
            >
              <span
                aria-label="download"
                class="anticon anticon-download"
                role="img"
                tabindex="-1"
                title="Download file"
              >
                <svg
                  aria-hidden="true"
                  class=""
                  data-icon="download"
                  fill="currentColor"
                  focusable="false"
                  height="1em"
                  viewBox="64 64 896 896"
                  width="1em"
                >
                  <path
                    d="M505.7 661a8 8 0 0012.6 0l112-141.7c4.1-5.2.4-12.9-6.3-12.9h-74.1V168c0-4.4-3.6-8-8-8h-60c-4.4 0-8 3.6-8 8v338.3H400c-6.7 0-10.4 7.7-6.3 12.9l112 141.8zM878 626h-60c-4.4 0-8 3.6-8 8v154H214V634c0-4.4-3.6-8-8-8h-60c-4.4 0-8 3.6-8 8v198c0 17.7 14.3 32 32 32h684c17.7 0 32-14.3 32-32V634c0-4.4-3.6-8-8-8z"
                  />
                </svg>
              </span>
            </a>
            <a
              title="Remove file"
            >
              <span
                aria-label="delete"
                class="anticon anticon-delete"
                role="img"
                tabindex="-1"
                title="Remove file"
              >
                <svg
                  aria-hidden="true"
                  class=""
                  data-icon="delete"
                  fill="currentColor"
                  focusable="false"
                  height="1em"
                  viewBox="64 64 896 896"
                  width="1em"
                >
                  <path
                    d="M360 184h-8c4.4 0 8-3.6 8-8v8h304v-8c0 4.4 3.6 8 8 8h-8v72h72v-80c0-35.3-28.7-64-64-64H352c-35.3 0-64 28.7-64 64v80h72v-72zm504 72H160c-17.7 0-32 14.3-32 32v32c0 4.4 3.6 8 8 8h60.4l24.7 523c1.6 34.1 29.8 61 63.9 61h454c34.2 0 62.3-26.8 63.9-61l24.7-523H888c4.4 0 8-3.6 8-8v-32c0-17.7-14.3-32-32-32zM731.3 840H292.7l-24.2-512h487l-24.2 512z"
                  />
                </svg>
              </span>
            </a>
          </span>
        </span>
      </div>
    </div>
    <div
      class="ant-upload-list-item ant-upload-list-item-done ant-upload-list-item-list-type-picture"
    >
      <div
        class="ant-upload-list-item-info"
      >
        <span>
          <a
            class="ant-upload-list-item-thumbnail"
            href="https://cdn.xxx.com/xx.xx/aaa.png#anchor"
            rel="noopener noreferrer"
            target="_blank"
          >
            <img
              alt="image"
              class="ant-upload-list-item-image"
              src="https://cdn.xxx.com/xx.xx/aaa.png#anchor"
            />
          </a>
          <a
            class="ant-upload-list-item-name ant-upload-list-item-name-icon-count-2"
            href="https://cdn.xxx.com/xx.xx/aaa.png#anchor"
            rel="noopener noreferrer"
            target="_blank"
            title="image"
          >
            image
          </a>
          <span
            class="ant-upload-list-item-card-actions picture"
          >
            <a
              title="Download file"
            >
              <span
                aria-label="download"
                class="anticon anticon-download"
                role="img"
                tabindex="-1"
                title="Download file"
              >
                <svg
                  aria-hidden="true"
                  class=""
                  data-icon="download"
                  fill="currentColor"
                  focusable="false"
                  height="1em"
                  viewBox="64 64 896 896"
                  width="1em"
                >
                  <path
                    d="M505.7 661a8 8 0 0012.6 0l112-141.7c4.1-5.2.4-12.9-6.3-12.9h-74.1V168c0-4.4-3.6-8-8-8h-60c-4.4 0-8 3.6-8 8v338.3H400c-6.7 0-10.4 7.7-6.3 12.9l112 141.8zM878 626h-60c-4.4 0-8 3.6-8 8v154H214V634c0-4.4-3.6-8-8-8h-60c-4.4 0-8 3.6-8 8v198c0 17.7 14.3 32 32 32h684c17.7 0 32-14.3 32-32V634c0-4.4-3.6-8-8-8z"
                  />
                </svg>
              </span>
            </a>
            <a
              title="Remove file"
            >
              <span
                aria-label="delete"
                class="anticon anticon-delete"
                role="img"
                tabindex="-1"
                title="Remove file"
              >
                <svg
                  aria-hidden="true"
                  class=""
                  data-icon="delete"
                  fill="currentColor"
                  focusable="false"
                  height="1em"
                  viewBox="64 64 896 896"
                  width="1em"
                >
                  <path
                    d="M360 184h-8c4.4 0 8-3.6 8-8v8h304v-8c0 4.4 3.6 8 8 8h-8v72h72v-80c0-35.3-28.7-64-64-64H352c-35.3 0-64 28.7-64 64v80h72v-72zm504 72H160c-17.7 0-32 14.3-32 32v32c0 4.4 3.6 8 8 8h60.4l24.7 523c1.6 34.1 29.8 61 63.9 61h454c34.2 0 62.3-26.8 63.9-61l24.7-523H888c4.4 0 8-3.6 8-8v-32c0-17.7-14.3-32-32-32zM731.3 840H292.7l-24.2-512h487l-24.2 512z"
                  />
                </svg>
              </span>
            </a>
          </span>
        </span>
      </div>
    </div>
    <div
      class="ant-upload-list-item ant-upload-list-item-done ant-upload-list-item-list-type-picture"
    >
      <div
        class="ant-upload-list-item-info"
      >
        <span>
          <a
            class="ant-upload-list-item-thumbnail"
            href="https://cdn.xxx.com/xx.xx/aaa.png?query=some.query.with.dot"
            rel="noopener noreferrer"
            target="_blank"
          >
            <img
              alt="image"
              class="ant-upload-list-item-image"
              src="https://cdn.xxx.com/xx.xx/aaa.png?query=some.query.with.dot"
            />
          </a>
          <a
            class="ant-upload-list-item-name ant-upload-list-item-name-icon-count-2"
            href="https://cdn.xxx.com/xx.xx/aaa.png?query=some.query.with.dot"
            rel="noopener noreferrer"
            target="_blank"
            title="image"
          >
            image
          </a>
          <span
            class="ant-upload-list-item-card-actions picture"
          >
            <a
              title="Download file"
            >
              <span
                aria-label="download"
                class="anticon anticon-download"
                role="img"
                tabindex="-1"
                title="Download file"
              >
                <svg
                  aria-hidden="true"
                  class=""
                  data-icon="download"
                  fill="currentColor"
                  focusable="false"
                  height="1em"
                  viewBox="64 64 896 896"
                  width="1em"
                >
                  <path
                    d="M505.7 661a8 8 0 0012.6 0l112-141.7c4.1-5.2.4-12.9-6.3-12.9h-74.1V168c0-4.4-3.6-8-8-8h-60c-4.4 0-8 3.6-8 8v338.3H400c-6.7 0-10.4 7.7-6.3 12.9l112 141.8zM878 626h-60c-4.4 0-8 3.6-8 8v154H214V634c0-4.4-3.6-8-8-8h-60c-4.4 0-8 3.6-8 8v198c0 17.7 14.3 32 32 32h684c17.7 0 32-14.3 32-32V634c0-4.4-3.6-8-8-8z"
                  />
                </svg>
              </span>
            </a>
            <a
              title="Remove file"
            >
              <span
                aria-label="delete"
                class="anticon anticon-delete"
                role="img"
                tabindex="-1"
                title="Remove file"
              >
                <svg
                  aria-hidden="true"
                  class=""
                  data-icon="delete"
                  fill="currentColor"
                  focusable="false"
                  height="1em"
                  viewBox="64 64 896 896"
                  width="1em"
                >
                  <path
                    d="M360 184h-8c4.4 0 8-3.6 8-8v8h304v-8c0 4.4 3.6 8 8 8h-8v72h72v-80c0-35.3-28.7-64-64-64H352c-35.3 0-64 28.7-64 64v80h72v-72zm504 72H160c-17.7 0-32 14.3-32 32v32c0 4.4 3.6 8 8 8h60.4l24.7 523c1.6 34.1 29.8 61 63.9 61h454c34.2 0 62.3-26.8 63.9-61l24.7-523H888c4.4 0 8-3.6 8-8v-32c0-17.7-14.3-32-32-32zM731.3 840H292.7l-24.2-512h487l-24.2 512z"
                  />
                </svg>
              </span>
            </a>
          </span>
        </span>
      </div>
    </div>
    <div
      class="ant-upload-list-item ant-upload-list-item-done ant-upload-list-item-list-type-picture"
    >
      <div
        class="ant-upload-list-item-info"
      >
        <span>
          <a
            class="ant-upload-list-item-thumbnail"
            href="https://publish-pic-cpu.baidu.com/1296beb3-50d9-4276-885f-52645cbb378e.jpeg@w_228%2ch_152"
            rel="noopener noreferrer"
            target="_blank"
          >
            <img
              alt="image"
              class="ant-upload-list-item-image"
              src="https://publish-pic-cpu.baidu.com/1296beb3-50d9-4276-885f-52645cbb378e.jpeg@w_228%2ch_152"
            />
          </a>
          <a
            class="ant-upload-list-item-name ant-upload-list-item-name-icon-count-2"
            href="https://publish-pic-cpu.baidu.com/1296beb3-50d9-4276-885f-52645cbb378e.jpeg@w_228%2ch_152"
            rel="noopener noreferrer"
            target="_blank"
            title="image"
          >
            image
          </a>
          <span
            class="ant-upload-list-item-card-actions picture"
          >
            <a
              title="Download file"
            >
              <span
                aria-label="download"
                class="anticon anticon-download"
                role="img"
                tabindex="-1"
                title="Download file"
              >
                <svg
                  aria-hidden="true"
                  class=""
                  data-icon="download"
                  fill="currentColor"
                  focusable="false"
                  height="1em"
                  viewBox="64 64 896 896"
                  width="1em"
                >
                  <path
                    d="M505.7 661a8 8 0 0012.6 0l112-141.7c4.1-5.2.4-12.9-6.3-12.9h-74.1V168c0-4.4-3.6-8-8-8h-60c-4.4 0-8 3.6-8 8v338.3H400c-6.7 0-10.4 7.7-6.3 12.9l112 141.8zM878 626h-60c-4.4 0-8 3.6-8 8v154H214V634c0-4.4-3.6-8-8-8h-60c-4.4 0-8 3.6-8 8v198c0 17.7 14.3 32 32 32h684c17.7 0 32-14.3 32-32V634c0-4.4-3.6-8-8-8z"
                  />
                </svg>
              </span>
            </a>
            <a
              title="Remove file"
            >
              <span
                aria-label="delete"
                class="anticon anticon-delete"
                role="img"
                tabindex="-1"
                title="Remove file"
              >
                <svg
                  aria-hidden="true"
                  class=""
                  data-icon="delete"
                  fill="currentColor"
                  focusable="false"
                  height="1em"
                  viewBox="64 64 896 896"
                  width="1em"
                >
                  <path
                    d="M360 184h-8c4.4 0 8-3.6 8-8v8h304v-8c0 4.4 3.6 8 8 8h-8v72h72v-80c0-35.3-28.7-64-64-64H352c-35.3 0-64 28.7-64 64v80h72v-72zm504 72H160c-17.7 0-32 14.3-32 32v32c0 4.4 3.6 8 8 8h60.4l24.7 523c1.6 34.1 29.8 61 63.9 61h454c34.2 0 62.3-26.8 63.9-61l24.7-523H888c4.4 0 8-3.6 8-8v-32c0-17.7-14.3-32-32-32zM731.3 840H292.7l-24.2-512h487l-24.2 512z"
                  />
                </svg>
              </span>
            </a>
          </span>
        </span>
      </div>
    </div>
  </div>
</span>
`;

exports[`Upload List should support showRemoveIcon and showPreviewIcon 1`] = `
<span
  class=""
>
  <div
    class="ant-upload ant-upload-select ant-upload-select-picture"
  >
    <span
      class="ant-upload"
      role="button"
      tabindex="0"
    >
      <input
        accept=""
        style="display: none;"
        type="file"
      />
      <button
        type="button"
      >
        upload
      </button>
    </span>
  </div>
  <div
    class="ant-upload-list ant-upload-list-picture"
  >
    <div
      class="ant-upload-list-item ant-upload-list-item-uploading ant-upload-list-item-list-type-picture"
    >
      <div
        class="ant-upload-list-item-info"
      >
        <span>
          <a
            class="ant-upload-list-item-thumbnail"
            href="https://cdn.xxx.com/aaa"
            rel="noopener noreferrer"
            target="_blank"
          >
            <img
              alt="image"
              class="ant-upload-list-item-image"
              src="https://cdn.xxx.com/aaa"
            />
          </a>
          <a
            class="ant-upload-list-item-name ant-upload-list-item-name-icon-count-0"
            href="https://cdn.xxx.com/aaa"
            rel="noopener noreferrer"
            target="_blank"
            title="image"
          >
            image
          </a>
          <span
            class="ant-upload-list-item-card-actions picture"
          />
        </span>
      </div>
      <div
        class="ant-upload-list-item-progress"
      />
    </div>
    <div
      class="ant-upload-list-item ant-upload-list-item-done ant-upload-list-item-list-type-picture"
    >
      <div
        class="ant-upload-list-item-info"
      >
        <span>
          <a
            class="ant-upload-list-item-thumbnail"
            href="https://cdn.xxx.com/aaa"
            rel="noopener noreferrer"
            target="_blank"
          >
            <img
              alt="image"
              class="ant-upload-list-item-image"
              src="https://cdn.xxx.com/aaa"
            />
          </a>
          <a
            class="ant-upload-list-item-name ant-upload-list-item-name-icon-count-1"
            href="https://cdn.xxx.com/aaa"
            rel="noopener noreferrer"
            target="_blank"
            title="image"
          >
            image
          </a>
          <span
            class="ant-upload-list-item-card-actions picture"
          >
            <a
              title="Download file"
            >
              <span
                aria-label="download"
                class="anticon anticon-download"
                role="img"
                tabindex="-1"
                title="Download file"
              >
                <svg
                  aria-hidden="true"
                  class=""
                  data-icon="download"
                  fill="currentColor"
                  focusable="false"
                  height="1em"
                  viewBox="64 64 896 896"
                  width="1em"
                >
                  <path
                    d="M505.7 661a8 8 0 0012.6 0l112-141.7c4.1-5.2.4-12.9-6.3-12.9h-74.1V168c0-4.4-3.6-8-8-8h-60c-4.4 0-8 3.6-8 8v338.3H400c-6.7 0-10.4 7.7-6.3 12.9l112 141.8zM878 626h-60c-4.4 0-8 3.6-8 8v154H214V634c0-4.4-3.6-8-8-8h-60c-4.4 0-8 3.6-8 8v198c0 17.7 14.3 32 32 32h684c17.7 0 32-14.3 32-32V634c0-4.4-3.6-8-8-8z"
                  />
                </svg>
              </span>
            </a>
          </span>
        </span>
      </div>
    </div>
  </div>
</span>
`;<|MERGE_RESOLUTION|>--- conflicted
+++ resolved
@@ -66,38 +66,13 @@
             <a
               title="Remove file"
             >
-              <i
-                aria-label="icon: delete"
+              <span
+                aria-label="delete"
                 class="anticon anticon-delete"
+                role="img"
                 tabindex="-1"
                 title="Remove file"
               >
-<<<<<<< HEAD
-                <span
-                  aria-label="delete"
-                  class="anticon anticon-delete"
-                  role="img"
-                  tabindex="-1"
-                  title="Remove file"
-                >
-                  <svg
-                    aria-hidden="true"
-                    class=""
-                    data-icon="delete"
-                    fill="currentColor"
-                    focusable="false"
-                    height="1em"
-                    viewBox="64 64 896 896"
-                    width="1em"
-                  >
-                    <path
-                      d="M360 184h-8c4.4 0 8-3.6 8-8v8h304v-8c0 4.4 3.6 8 8 8h-8v72h72v-80c0-35.3-28.7-64-64-64H352c-35.3 0-64 28.7-64 64v80h72v-72zm504 72H160c-17.7 0-32 14.3-32 32v32c0 4.4 3.6 8 8 8h60.4l24.7 523c1.6 34.1 29.8 61 63.9 61h454c34.2 0 62.3-26.8 63.9-61l24.7-523H888c4.4 0 8-3.6 8-8v-32c0-17.7-14.3-32-32-32zM731.3 840H292.7l-24.2-512h487l-24.2 512z"
-                    />
-                  </svg>
-                </span>
-              </a>
-            </span>
-=======
                 <svg
                   aria-hidden="true"
                   class=""
@@ -112,9 +87,8 @@
                     d="M360 184h-8c4.4 0 8-3.6 8-8v8h304v-8c0 4.4 3.6 8 8 8h-8v72h72v-80c0-35.3-28.7-64-64-64H352c-35.3 0-64 28.7-64 64v80h72v-72zm504 72H160c-17.7 0-32 14.3-32 32v32c0 4.4 3.6 8 8 8h60.4l24.7 523c1.6 34.1 29.8 61 63.9 61h454c34.2 0 62.3-26.8 63.9-61l24.7-523H888c4.4 0 8-3.6 8-8v-32c0-17.7-14.3-32-32-32zM731.3 840H292.7l-24.2-512h487l-24.2 512z"
                   />
                 </svg>
-              </i>
-            </a>
->>>>>>> d99d90b1
+              </span>
+            </a>
           </span>
         </span>
       </div>
@@ -211,38 +185,13 @@
             <a
               title="Remove file"
             >
-              <i
-                aria-label="icon: delete"
+              <span
+                aria-label="delete"
                 class="anticon anticon-delete"
+                role="img"
                 tabindex="-1"
                 title="Remove file"
               >
-<<<<<<< HEAD
-                <span
-                  aria-label="delete"
-                  class="anticon anticon-delete"
-                  role="img"
-                  tabindex="-1"
-                  title="Remove file"
-                >
-                  <svg
-                    aria-hidden="true"
-                    class=""
-                    data-icon="delete"
-                    fill="currentColor"
-                    focusable="false"
-                    height="1em"
-                    viewBox="64 64 896 896"
-                    width="1em"
-                  >
-                    <path
-                      d="M360 184h-8c4.4 0 8-3.6 8-8v8h304v-8c0 4.4 3.6 8 8 8h-8v72h72v-80c0-35.3-28.7-64-64-64H352c-35.3 0-64 28.7-64 64v80h72v-72zm504 72H160c-17.7 0-32 14.3-32 32v32c0 4.4 3.6 8 8 8h60.4l24.7 523c1.6 34.1 29.8 61 63.9 61h454c34.2 0 62.3-26.8 63.9-61l24.7-523H888c4.4 0 8-3.6 8-8v-32c0-17.7-14.3-32-32-32zM731.3 840H292.7l-24.2-512h487l-24.2 512z"
-                    />
-                  </svg>
-                </span>
-              </a>
-            </span>
-=======
                 <svg
                   aria-hidden="true"
                   class=""
@@ -257,9 +206,8 @@
                     d="M360 184h-8c4.4 0 8-3.6 8-8v8h304v-8c0 4.4 3.6 8 8 8h-8v72h72v-80c0-35.3-28.7-64-64-64H352c-35.3 0-64 28.7-64 64v80h72v-72zm504 72H160c-17.7 0-32 14.3-32 32v32c0 4.4 3.6 8 8 8h60.4l24.7 523c1.6 34.1 29.8 61 63.9 61h454c34.2 0 62.3-26.8 63.9-61l24.7-523H888c4.4 0 8-3.6 8-8v-32c0-17.7-14.3-32-32-32zM731.3 840H292.7l-24.2-512h487l-24.2 512z"
                   />
                 </svg>
-              </i>
-            </a>
->>>>>>> d99d90b1
+              </span>
+            </a>
           </span>
         </span>
       </div>
@@ -356,89 +304,39 @@
             <a
               title="Download file"
             >
-              <i
-                aria-label="icon: download"
+              <span
+                aria-label="download"
                 class="anticon anticon-download"
+                role="img"
                 tabindex="-1"
                 title="Download file"
               >
-<<<<<<< HEAD
-                <span
-                  aria-label="download"
-                  class="anticon anticon-download"
-                  role="img"
-                  tabindex="-1"
-                  title="Download file"
-                >
-                  <svg
-                    aria-hidden="true"
-                    class=""
-                    data-icon="download"
-                    fill="currentColor"
-                    focusable="false"
-                    height="1em"
-                    viewBox="64 64 896 896"
-                    width="1em"
-                  >
-                    <path
-                      d="M505.7 661a8 8 0 0012.6 0l112-141.7c4.1-5.2.4-12.9-6.3-12.9h-74.1V168c0-4.4-3.6-8-8-8h-60c-4.4 0-8 3.6-8 8v338.3H400c-6.7 0-10.4 7.7-6.3 12.9l112 141.8zM878 626h-60c-4.4 0-8 3.6-8 8v154H214V634c0-4.4-3.6-8-8-8h-60c-4.4 0-8 3.6-8 8v198c0 17.7 14.3 32 32 32h684c17.7 0 32-14.3 32-32V634c0-4.4-3.6-8-8-8z"
-                    />
-                  </svg>
-                </span>
-              </a>
-              <a
+                <svg
+                  aria-hidden="true"
+                  class=""
+                  data-icon="download"
+                  fill="currentColor"
+                  focusable="false"
+                  height="1em"
+                  viewBox="64 64 896 896"
+                  width="1em"
+                >
+                  <path
+                    d="M505.7 661a8 8 0 0012.6 0l112-141.7c4.1-5.2.4-12.9-6.3-12.9h-74.1V168c0-4.4-3.6-8-8-8h-60c-4.4 0-8 3.6-8 8v338.3H400c-6.7 0-10.4 7.7-6.3 12.9l112 141.8zM878 626h-60c-4.4 0-8 3.6-8 8v154H214V634c0-4.4-3.6-8-8-8h-60c-4.4 0-8 3.6-8 8v198c0 17.7 14.3 32 32 32h684c17.7 0 32-14.3 32-32V634c0-4.4-3.6-8-8-8z"
+                  />
+                </svg>
+              </span>
+            </a>
+            <a
+              title="Remove file"
+            >
+              <span
+                aria-label="delete"
+                class="anticon anticon-delete"
+                role="img"
+                tabindex="-1"
                 title="Remove file"
               >
-                <span
-                  aria-label="delete"
-                  class="anticon anticon-delete"
-                  role="img"
-                  tabindex="-1"
-                  title="Remove file"
-                >
-                  <svg
-                    aria-hidden="true"
-                    class=""
-                    data-icon="delete"
-                    fill="currentColor"
-                    focusable="false"
-                    height="1em"
-                    viewBox="64 64 896 896"
-                    width="1em"
-                  >
-                    <path
-                      d="M360 184h-8c4.4 0 8-3.6 8-8v8h304v-8c0 4.4 3.6 8 8 8h-8v72h72v-80c0-35.3-28.7-64-64-64H352c-35.3 0-64 28.7-64 64v80h72v-72zm504 72H160c-17.7 0-32 14.3-32 32v32c0 4.4 3.6 8 8 8h60.4l24.7 523c1.6 34.1 29.8 61 63.9 61h454c34.2 0 62.3-26.8 63.9-61l24.7-523H888c4.4 0 8-3.6 8-8v-32c0-17.7-14.3-32-32-32zM731.3 840H292.7l-24.2-512h487l-24.2 512z"
-                    />
-                  </svg>
-                </span>
-              </a>
-            </span>
-=======
-                <svg
-                  aria-hidden="true"
-                  class=""
-                  data-icon="download"
-                  fill="currentColor"
-                  focusable="false"
-                  height="1em"
-                  viewBox="64 64 896 896"
-                  width="1em"
-                >
-                  <path
-                    d="M505.7 661a8 8 0 0 0 12.6 0l112-141.7c4.1-5.2.4-12.9-6.3-12.9h-74.1V168c0-4.4-3.6-8-8-8h-60c-4.4 0-8 3.6-8 8v338.3H400c-6.7 0-10.4 7.7-6.3 12.9l112 141.8zM878 626h-60c-4.4 0-8 3.6-8 8v154H214V634c0-4.4-3.6-8-8-8h-60c-4.4 0-8 3.6-8 8v198c0 17.7 14.3 32 32 32h684c17.7 0 32-14.3 32-32V634c0-4.4-3.6-8-8-8z"
-                  />
-                </svg>
-              </i>
-            </a>
-            <a
-              title="Remove file"
-            >
-              <i
-                aria-label="icon: delete"
-                class="anticon anticon-delete"
-                tabindex="-1"
-                title="Remove file"
-              >
                 <svg
                   aria-hidden="true"
                   class=""
@@ -453,9 +351,8 @@
                     d="M360 184h-8c4.4 0 8-3.6 8-8v8h304v-8c0 4.4 3.6 8 8 8h-8v72h72v-80c0-35.3-28.7-64-64-64H352c-35.3 0-64 28.7-64 64v80h72v-72zm504 72H160c-17.7 0-32 14.3-32 32v32c0 4.4 3.6 8 8 8h60.4l24.7 523c1.6 34.1 29.8 61 63.9 61h454c34.2 0 62.3-26.8 63.9-61l24.7-523H888c4.4 0 8-3.6 8-8v-32c0-17.7-14.3-32-32-32zM731.3 840H292.7l-24.2-512h487l-24.2 512z"
                   />
                 </svg>
-              </i>
-            </a>
->>>>>>> d99d90b1
+              </span>
+            </a>
           </span>
         </span>
       </div>
