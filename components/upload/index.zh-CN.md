--- conflicted
+++ resolved
@@ -21,45 +21,24 @@
 
 | 参数       | 说明                                                         | 类型        | 默认值|
 |------------|--------------------------------------------------------------| ----------- |-------|
-<<<<<<< HEAD
-| name       | 发到后台的文件参数名                                         | String      | 'file'  |
-| defaultFileList | 默认已经上传的文件列表                           | Array[Object] | 无  |
-| fileList   | 已经上传的文件列表（受控），使用此参数时，如果遇到 `onChange` 只调用一次的问题，请参考 [#2423](https://github.com/ant-design/ant-design/issues/2423) | Array[Object] | 无 |
-| action     | 必选参数, 上传的地址                                         | String      | 无    |
-| data       | 上传所需参数或返回上传参数的方法                   | Object or function(file) | 无    |
-| headers    | 设置上传的请求头部，IE10 以上有效                    | Object      | 无    |
-| showUploadList | 是否展示 uploadList, 可设为一个对象，用于单独设定 showPreviewIcon 和 showRemoveIcon | Boolean or { showPreviewIcon?: boolean, showRemoveIcon?: boolean } | true |
-| multiple   | 是否支持多选文件，`ie10+` 支持。开启后按住 ctrl 可选择多个文件。  | Boolean     | false |
-| accept     | 接受上传的文件类型, 详见 [input accept Attribute](https://developer.mozilla.org/en-US/docs/Web/HTML/Element/input#attr-accept)    | String      | 无    |
-| beforeUpload | 上传文件之前的钩子，参数为上传的文件，若返回 `false` 或者 Promise 则停止上传。**注意：该方法不支持老 IE**。 | (file, fileList) => `boolean | Promise`    | 无    |
-| customRequest | 通过覆盖默认的上传行为，可以自定义自己的上传实现 | Function | 无 |
-| onChange   | 上传文件改变时的状态，详见 onChange                | Function    | 无    |
-| listType   | 上传列表的内建样式，支持两种基本样式 `text` or `picture`     | String      | 'text'|
-| onPreview  | 点击文件链接或预览图标时的回调                              | Function(file) | 无    |
-| onRemove   | 点击移除文件时的回调，返回值为 false 时不移除                 | Function(file): Boolean | 无    |
-| supportServerRender | 服务端渲染时需要打开这个                           | Boolean | false    |
-| disabled | 是否禁用                           | Boolean | false    |
-| withCredentials | 上传请求时是否携带 cookie | Boolean | false |
-=======
 | name       | 发到后台的文件参数名                                         | string      | 'file'  |
 | defaultFileList | 默认已经上传的文件列表                           | object[] | 无  |
 | fileList   | 已经上传的文件列表（受控），使用此参数时，如果遇到 `onChange` 只调用一次的问题，请参考 [#2423](https://github.com/ant-design/ant-design/issues/2423) | object[] | 无 |
 | action     | 必选参数, 上传的地址                                         | string      | 无    |
 | data       | 上传所需参数或返回上传参数的方法                   | object\|function(file) | 无    |
 | headers    | 设置上传的请求头部，IE10 以上有效                    | object      | 无    |
-| showUploadList | 是否展示 uploadList, 默认开启                  | boolean     | true  |
+| showUploadList | 是否展示 uploadList, 可设为一个对象，用于单独设定 showPreviewIcon 和 showRemoveIcon | Boolean or { showPreviewIcon?: boolean, showRemoveIcon?: boolean } | true |
 | multiple   | 是否支持多选文件，`ie10+` 支持。开启后按住 ctrl 可选择多个文件。  | boolean     | false |
 | accept     | 接受上传的文件类型, 详见 [input accept Attribute](https://developer.mozilla.org/en-US/docs/Web/HTML/Element/input#attr-accept)    | string      | 无    |
 | beforeUpload | 上传文件之前的钩子，参数为上传的文件，若返回 `false` 或者 Promise 则停止上传。**注意：该方法不支持老 IE**。 | (file, fileList) => `boolean | Promise`    | 无    |
 | customRequest | 通过覆盖默认的上传行为，可以自定义自己的上传实现 | Function | 无 |
 | onChange   | 上传文件改变时的状态，详见 onChange                | Function    | 无    |
 | listType   | 上传列表的内建样式，支持两种基本样式 `text` or `picture`     | string      | 'text'|
-| onPreview  | 点击文件链接时的回调                                       | Function(file) | 无    |
-| onRemove   | 点击移除文件时的回调                                       | Function(file) | 无    |
+| onPreview  | 点击文件链接或预览图标时的回调                              | Function(file) | 无    |
+| onRemove   | 点击移除文件时的回调，返回值为 false 时不移除                | Function(file): Boolean | 无    |
 | supportServerRender | 服务端渲染时需要打开这个                           | boolean | false    |
 | disabled | 是否禁用                           | boolean | false    |
 | withCredentials | 上传请求时是否携带 cookie | boolean | false |
->>>>>>> f2e19c16
 
 ### onChange
 
