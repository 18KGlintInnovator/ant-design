---
category: Components
subtitle: 上传
type: 数据录入
title: Upload
cover: https://gw.alipayobjects.com/zos/alicdn/QaeBt_ZMg/Upload.svg
---

文件选择上传和拖拽上传控件。

## 何时使用

上传是将信息（网页、文字、图片、视频等）通过网页或者上传工具发布到远程服务器上的过程。

- 当需要上传一个或一些文件时。
- 当需要展现上传的进度时。
- 当需要使用拖拽交互时。

## API

| 参数 | 说明 | 类型 | 默认值 | 版本 |
| --- | --- | --- | --- | --- |
| accept | 接受上传的文件类型, 详见 [input accept Attribute](https://developer.mozilla.org/en-US/docs/Web/HTML/Element/input/file#accept) | string | - |  |
| action | 上传的地址 | string \| (file) => Promise&lt;string> | - |  |
| beforeUpload | 上传文件之前的钩子，参数为上传的文件，若返回 `false` 则停止上传。支持返回一个 Promise 对象，Promise 对象 reject 时则停止上传，resolve 时开始上传（ resolve 传入 `File` 或 `Blob` 对象则上传 resolve 传入对象）；也可以返回 `Upload.LIST_IGNORE`，此时列表中将不展示此文件。 **注意：IE9 不支持该方法** | (file, fileList) => boolean \| Promise&lt;File> \| `Upload.LIST_IGNORE` | - |  |
| customRequest | 通过覆盖默认的上传行为，可以自定义自己的上传实现 | function | - |  |
| data | 上传所需额外参数或返回上传额外参数的方法 | object\|(file) => object \| Promise&lt;object> | - |  |
| defaultFileList | 默认已经上传的文件列表 | object\[] | - |  |
| directory | 支持上传文件夹（[caniuse](https://caniuse.com/#feat=input-file-directory)） | boolean | false |  |
| disabled | 是否禁用 | boolean | false |  |
| fileList | 已经上传的文件列表（受控），使用此参数时，如果遇到 `onChange` 只调用一次的问题，请参考 [#2423](https://github.com/ant-design/ant-design/issues/2423) | [UploadFile](#UploadFile)\[] | - |  |
| headers | 设置上传的请求头部，IE10 以上有效 | object | - |  |
| iconRender | 自定义显示 icon | (file: UploadFile, listType?: UploadListType) => ReactNode | - |  |
| isImageUrl | 自定义缩略图是否使用 &lt;img /> 标签进行显示 | (file: UploadFile) => boolean | [(内部实现)](https://github.com/ant-design/ant-design/blob/4ad5830eecfb87471cd8ac588c5d992862b70770/components/upload/utils.tsx#L47-L68) |  |
| itemRender | 自定义上传列表项 | (originNode: ReactElement, file: UploadFile, fileList: object\[], actions: { download: function, preview: function, remove: function }) => React.ReactNode | - | 4.16.0 |
| listType | 上传列表的内建样式，支持三种基本样式 `text`, `picture` 和 `picture-card` | string | `text` |  |
| maxCount | 限制上传数量。当为 1 时，始终用最新上传的文件代替当前文件 | number | - | 4.10.0 |
| method | 上传请求的 http method | string | `post` |  |
| multiple | 是否支持多选文件，`ie10+` 支持。开启后按住 ctrl 可选择多个文件 | boolean | false |  |
| name | 发到后台的文件参数名 | string | `file` |  |
| openFileDialogOnClick | 点击打开文件对话框 | boolean | true |  |
| previewFile | 自定义文件预览逻辑 | (file: File \| Blob) => Promise&lt;dataURL: string> | - |  |
| progress | 自定义进度条样式 | [ProgressProps](/components/progress/#API)（仅支持 `type="line"`） | { strokeWidth: 2, showInfo: false } | 4.3.0 |
| showUploadList | 是否展示文件列表, 可设为一个对象，用于单独设定 `showPreviewIcon`, `showRemoveIcon`, `showDownloadIcon`, `removeIcon` 和 `downloadIcon` | boolean \| { showPreviewIcon?: boolean, showRemoveIcon?: boolean, showDownloadIcon?: boolean, previewIcon?: ReactNode \| (file: UploadFile) => ReactNode, removeIcon?: ReactNode \| (file: UploadFile) => ReactNode, downloadIcon?: ReactNode \| (file: UploadFile) => ReactNode } | true | function: 4.7.0 |
| withCredentials | 上传请求时是否携带 cookie | boolean | false |  |
| onChange | 上传文件改变时的状态，详见 [onChange](#onChange) | function | - |  |
| onDrop | 当文件被拖入上传区域时执行的回调功能 | (event: React.DragEvent) => void | - | 4.16.0 |
| onDownload | 点击下载文件时的回调，如果没有指定，则默认跳转到文件 url 对应的标签页 | function(file): void | (跳转新标签页) |  |
| onPreview | 点击文件链接或预览图标时的回调 | function(file) | - |  |
| onRemove   | 点击移除文件时的回调，返回值为 false 时不移除。支持返回一个 Promise 对象，Promise 对象 resolve(false) 或 reject 时不移除               | function(file): boolean \| Promise | -   |  |

### UploadFile

继承自 File，附带额外属性用于渲染。

<<<<<<< HEAD
| 参数 | 说明 | 类型 | 默认值 |
| --- | --- | --- | --- |
| name | 文件名 | string | - |
| percent | 上传进度 | number | - |
| status | 上传状态，不同状态展示颜色也会有所不同 | `error` \| `success` \| `done` \| `uploading` \| `removed` | - |
| thumbUrl | 缩略图地址 | string | - |
| uid | 唯一标识符，不设置时会自动生成 | string | - |
| url | 下载地址 | string | - |
| crossOrigin | CORS 属性设置 | `'anonymous'` \| `'use-credentials'` \| `''` | - |
=======
| 参数 | 说明 | 类型 | 默认值 | 版本 |
| --- | --- | --- | --- | --- |
| crossOrigin | CORS 属性设置 | `'anonymous'` \| `'use-credentials'` \| `''` | - | 4.20.0 |
| name | 文件名 | string | - | - |
| percent | 上传进度 | number | - | - |
| status | 上传状态，不同状态展示颜色也会有所不同 | `error` \| `success` \| `done` \| `uploading` \| `removed` | - | - |
| thumbUrl | 缩略图地址 | string | - | - |
| uid | 唯一标识符，不设置时会自动生成 | string | - | - |
| url | 下载地址 | string | - | - |
>>>>>>> 5dfa8678

### onChange

> 上传中、完成、失败都会调用这个函数。

文件状态改变的回调，返回为：

```js
{
  file: { /* ... */ },
  fileList: [ /* ... */ ],
  event: { /* ... */ },
}
```

1. `file` 当前操作的文件对象。

   ```js
   {
      uid: 'uid',      // 文件唯一标识，建议设置为负数，防止和内部产生的 id 冲突
      name: 'xx.png'   // 文件名
      status: 'done', // 状态有：uploading done error removed，被 beforeUpload 拦截的文件没有 status 属性
      response: '{"status": "success"}', // 服务端响应内容
      linkProps: '{"download": "image"}', // 下载链接额外的 HTML 属性
   }
   ```

2. `fileList` 当前的文件列表。

3. `event` 上传中的服务端响应内容，包含了上传进度等信息，高级浏览器支持。

## FAQ

### 服务端如何实现？

- 服务端上传接口实现可以参考 [jQuery-File-Upload](https://github.com/blueimp/jQuery-File-Upload/wiki#server-side)。
- 如果要做本地 mock 可以参考这个 [express 的例子](https://github.com/react-component/upload/blob/master/server.js)。

### 如何显示下载链接？

请使用 fileList 属性设置数组项的 url 属性进行展示控制。

### `customRequest` 怎么使用？

请参考 <https://github.com/react-component/upload#customrequest>。

### 为何 `fileList` 受控时，上传不在列表中的文件不会触发 `onChange` 后续的 `status` 更新事件？

`onChange` 事件仅会作用于在列表中的文件，因而 `fileList` 不存在对应文件时后续事件会被忽略。请注意，在 `4.13.0` 版本之前受控状态存在 bug 导致不在列表中的文件也会触发。

### `onChange` 为什么有时候返回 File 有时候返回 { originFileObj: File }？

历史原因，在 `beforeUpload` 返回 `false` 时，会返回 File 对象。在下个大版本我们会统一返回 `{ originFileObj: File }` 对象。当前版本已经兼容所有场景下 `info.file.originFileObj` 获取原 File 写法。你可以提前切换。

### 为何有时 Chrome 点击 Upload 无法弹出文件选择框？

与 antd 无关，原生上传也会失败。请重启 Chrome 浏览器，让其完成升级工作。相关 issue：

- [#32672](https://github.com/ant-design/ant-design/issues/32672)
- [#32913](https://github.com/ant-design/ant-design/issues/32913)
- [#33988](https://github.com/ant-design/ant-design/issues/33988)<|MERGE_RESOLUTION|>--- conflicted
+++ resolved
@@ -53,17 +53,6 @@
 
 继承自 File，附带额外属性用于渲染。
 
-<<<<<<< HEAD
-| 参数 | 说明 | 类型 | 默认值 |
-| --- | --- | --- | --- |
-| name | 文件名 | string | - |
-| percent | 上传进度 | number | - |
-| status | 上传状态，不同状态展示颜色也会有所不同 | `error` \| `success` \| `done` \| `uploading` \| `removed` | - |
-| thumbUrl | 缩略图地址 | string | - |
-| uid | 唯一标识符，不设置时会自动生成 | string | - |
-| url | 下载地址 | string | - |
-| crossOrigin | CORS 属性设置 | `'anonymous'` \| `'use-credentials'` \| `''` | - |
-=======
 | 参数 | 说明 | 类型 | 默认值 | 版本 |
 | --- | --- | --- | --- | --- |
 | crossOrigin | CORS 属性设置 | `'anonymous'` \| `'use-credentials'` \| `''` | - | 4.20.0 |
@@ -73,7 +62,6 @@
 | thumbUrl | 缩略图地址 | string | - | - |
 | uid | 唯一标识符，不设置时会自动生成 | string | - | - |
 | url | 下载地址 | string | - | - |
->>>>>>> 5dfa8678
 
 ### onChange
 
