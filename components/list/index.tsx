import * as React from 'react';
import PropTypes from 'prop-types';
import classNames from 'classnames';
import { SpinProps } from '../spin';
import LocaleReceiver from '../locale-provider/LocaleReceiver';
import defaultLocale from '../locale-provider/default';

import Spin from '../spin';
import Pagination from '../pagination';
import { Row } from '../grid';

import Item from './Item';

export { ListItemProps, ListItemMetaProps } from './Item';

export type ColumnCount = 1 | 2 | 3 | 4 | 6 | 8 | 12 | 24;

export type ColumnType =
  | 'gutter'
  | 'column'
  | 'xs'
  | 'sm'
  | 'md'
  | 'lg'
  | 'xl'
  | 'xxl';

export interface ListGridType {
  gutter?: number;
  column?: ColumnCount;
  xs?: ColumnCount;
  sm?: ColumnCount;
  md?: ColumnCount;
  lg?: ColumnCount;
  xl?: ColumnCount;
  xxl?: ColumnCount;
}

export type ListSize = 'small' | 'default' | 'large';

export interface ListProps {
  bordered?: boolean;
  className?: string;
  children?: React.ReactNode;
  dataSource: any;
  extra?: React.ReactNode;
  grid?: ListGridType;
  id?: string;
  itemLayout?: string;
  loading?: boolean | SpinProps;
  loadMore?: React.ReactNode;
  pagination?: any;
  prefixCls?: string;
  rowKey?: any;
  renderItem: any;
  size?: ListSize;
  split?: boolean;
  header?: React.ReactNode;
  footer?: React.ReactNode;
  locale?: Object;
}

export interface ListLocale {
  emptyText: string;
}

export default class List extends React.Component<ListProps> {
  static Item: typeof Item = Item;

  static childContextTypes = {
    grid: PropTypes.any,
  };

  static defaultProps = {
    dataSource: [],
    prefixCls: 'ant-list',
    bordered: false,
    split: true,
    loading: false,
    pagination: false,
  };

  state = {
    paginationCurrent: 1,
  };

  defaultPaginationProps = {
    current: 1,
    pageSize: 10,
    onChange: (page: number, pageSize: number) => {
      const { pagination } = this.props;
      this.setState({
        paginationCurrent: page,
      });
      if (pagination && pagination.onChange) {
        pagination.onChange(page, pageSize);
      }
    },
    total: 0,
  };

  private keys: { [key: string]: string } = {};

  getChildContext() {
    return {
      grid: this.props.grid,
    };
  }

  renderItem = (item: React.ReactElement<any>, index: number) => {
    const { dataSource, renderItem, rowKey } = this.props;
    let key;

    if (typeof rowKey === 'function') {
      key = rowKey(dataSource[index]);
    } else if (typeof rowKey === 'string') {
      key = dataSource[rowKey];
    } else {
      key = dataSource.key;
    }

    if (!key) {
      key = `list-item-${index}`;
    }

    this.keys[index] = key;

    return renderItem(item, index);
  }

  isSomethingAfterLastItem() {
    const { loadMore, pagination, footer } = this.props;
    return !!(loadMore || pagination || footer);
  }

  renderEmpty = (contextLocale: ListLocale) => {
    const locale = { ...contextLocale, ...this.props.locale };
    return (
      <div className={`${this.props.prefixCls}-empty-text`}>
        {locale.emptyText}
      </div>
    );
  }

  render() {
    const { paginationCurrent } = this.state;
    const {
      bordered,
      split,
      className,
      children,
      itemLayout,
      loadMore,
      pagination,
      prefixCls,
      grid,
      dataSource,
      size,
      rowKey,
      renderItem,
      header,
      footer,
      loading,
      locale,
      ...rest,
    } = this.props;

    let loadingProp = loading;
    if (typeof loadingProp === 'boolean') {
      loadingProp = {
        spinning: loadingProp,
      };
    }
    const isLoading = loadingProp && loadingProp.spinning;

    // large => lg
    // small => sm
    let sizeCls = '';
    switch (size) {
      case 'large':
        sizeCls = 'lg';
        break;
      case 'small':
        sizeCls = 'sm';
      default:
        break;
    }

    const classString = classNames(prefixCls, className, {
      [`${prefixCls}-vertical`]: itemLayout === 'vertical',
      [`${prefixCls}-${sizeCls}`]: sizeCls,
      [`${prefixCls}-split`]: split,
      [`${prefixCls}-bordered`]: bordered,
      [`${prefixCls}-loading`]: isLoading,
      [`${prefixCls}-grid`]: grid,
      [`${prefixCls}-something-after-last-item`]: this.isSomethingAfterLastItem(),
    });

<<<<<<< HEAD
    const paginationContent = pagination ? (
=======
    this.defaultPaginationProps.total = dataSource.length;
    this.defaultPaginationProps.current = paginationCurrent;
    const paginationProps = { ...this.defaultPaginationProps, ...pagination };
    const largestPage = Math.ceil(
      paginationProps.total / paginationProps.pageSize,
    );
    if (paginationProps.current > largestPage) {
      paginationProps.current = largestPage;
    }
    const paginationContent = (
>>>>>>> b9d94971
      <div className={`${prefixCls}-pagination`}>
        <Pagination
          {...paginationProps}
          onChange={this.defaultPaginationProps.onChange}
        />
      </div>
    ) : null;

    let splitDataSource = [...dataSource];
    if (pagination) {
      if (
        dataSource.length >
        (paginationProps.current - 1) * paginationProps.pageSize
      ) {
        splitDataSource = [...dataSource].splice(
          (paginationProps.current - 1) * paginationProps.pageSize,
          paginationProps.pageSize,
        );
      }
    }

    let childrenContent;
    childrenContent = isLoading && <div style={{ minHeight: 53 }} />;
    if (splitDataSource.length > 0) {
      const items = splitDataSource.map((item: any, index: number) =>
        this.renderItem(item, index),
      );
      const childrenList = React.Children.map(items, (child: any, index) =>
        React.cloneElement(child, {
          key: this.keys[index],
        }),
      );

      childrenContent = grid ? (
        <Row gutter={grid.gutter}>{childrenList}</Row>
      ) : (
        childrenList
      );
    } else if (!children && !isLoading) {
      childrenContent = (
        <LocaleReceiver
          componentName="Table"
          defaultLocale={defaultLocale.Table}
        >
          {this.renderEmpty}
        </LocaleReceiver>
      );
    }

<<<<<<< HEAD
=======
    const content = (
      <div>
        <Spin {...loadingProp}>{childrenContent}</Spin>
        {loadMore}
        {!loadMore && pagination ? paginationContent : null}
      </div>
    );

>>>>>>> b9d94971
    return (
      <div className={classString} {...rest}>
        {header && <div className={`${prefixCls}-header`}>{header}</div>}
        <Spin {...loadingProp}>
          {childrenContent}
          {children}
        </Spin>
        {footer && <div className={`${prefixCls}-footer`}>{footer}</div>}
        {loadMore || paginationContent}
      </div>
    );
  }
}<|MERGE_RESOLUTION|>--- conflicted
+++ resolved
@@ -196,9 +196,6 @@
       [`${prefixCls}-something-after-last-item`]: this.isSomethingAfterLastItem(),
     });
 
-<<<<<<< HEAD
-    const paginationContent = pagination ? (
-=======
     this.defaultPaginationProps.total = dataSource.length;
     this.defaultPaginationProps.current = paginationCurrent;
     const paginationProps = { ...this.defaultPaginationProps, ...pagination };
@@ -208,8 +205,7 @@
     if (paginationProps.current > largestPage) {
       paginationProps.current = largestPage;
     }
-    const paginationContent = (
->>>>>>> b9d94971
+    const paginationContent = pagination ? (
       <div className={`${prefixCls}-pagination`}>
         <Pagination
           {...paginationProps}
@@ -259,17 +255,6 @@
       );
     }
 
-<<<<<<< HEAD
-=======
-    const content = (
-      <div>
-        <Spin {...loadingProp}>{childrenContent}</Spin>
-        {loadMore}
-        {!loadMore && pagination ? paginationContent : null}
-      </div>
-    );
-
->>>>>>> b9d94971
     return (
       <div className={classString} {...rest}>
         {header && <div className={`${prefixCls}-header`}>{header}</div>}
