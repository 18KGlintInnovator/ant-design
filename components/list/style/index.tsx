--- conflicted
+++ resolved
@@ -1,8 +1,7 @@
-<<<<<<< HEAD
 // deps-lint-skip-all
 import type { CSSObject } from '@ant-design/cssinjs';
-import type { GenerateStyle, FullToken } from '../../_util/theme';
-import { resetComponent, genComponentStyleHook, mergeToken } from '../../_util/theme';
+import type { FullToken, GenerateStyle } from '../../_util/theme';
+import { genComponentStyleHook, mergeToken, resetComponent } from '../../_util/theme';
 
 export interface ComponentToken {
   contentWidth: number;
@@ -352,14 +351,4 @@
   {
     contentWidth: 220,
   },
-);
-=======
-import '../../style/index.less';
-import './index.less';
-
-// style dependencies
-import '../../empty/style';
-import '../../grid/style';
-import '../../pagination/style';
-import '../../spin/style';
->>>>>>> 2c2c631b
+);