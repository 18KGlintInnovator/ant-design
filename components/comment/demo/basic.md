--- conflicted
+++ resolved
@@ -14,18 +14,15 @@
 A basic comment with author, avatar, time and actions.
 
 ```tsx
-import React, { createElement, useState } from 'react';
-import { Comment, Tooltip, Avatar } from 'antd';
+import { DislikeFilled, DislikeOutlined, LikeFilled, LikeOutlined } from '@ant-design/icons';
+import { Avatar, Comment, Tooltip } from 'antd';
 import dayjs from 'dayjs';
 import relativeTime from 'dayjs/plugin/relativeTime';
-import { DislikeOutlined, LikeOutlined, DislikeFilled, LikeFilled } from '@ant-design/icons';
+import React, { createElement, useState } from 'react';
 
-<<<<<<< HEAD
 dayjs.extend(relativeTime);
-const Demo = () => {
-=======
+
 const App: React.FC = () => {
->>>>>>> 8b595e04
   const [likes, setLikes] = useState(0);
   const [dislikes, setDislikes] = useState(0);
   const [action, setAction] = useState<string | null>(null);
