import { Theme } from '@ant-design/cssinjs';
<<<<<<< HEAD
import * as React from 'react';
import theme from '..';
=======
import React from 'react';
import genRadius from '../themes/shared/genRadius';
>>>>>>> e4754551
import { render, renderHook } from '../../../tests/utils';
import ConfigProvider from '../../config-provider';
import Row from '../../row';
import genRadius from '../themes/shared/genRadius';

const { useToken } = theme;

describe('Theme', () => {
  it('useTheme', () => {
    const { result } = renderHook(() => useToken());

    expect(result.current!.theme instanceof Theme).toBeTruthy();
    expect(result.current!.hashId).toBeFalsy();
    expect(result.current!.token).toEqual(
      expect.objectContaining({
        colorPrimary: '#1677ff',
      }),
    );
  });

  it('ConfigProvider with seed', () => {
    const Demo = React.forwardRef((_, ref: any) => {
      const themeObj = useToken();
      ref.current = themeObj;
      return null;
    });

    const themeRef = React.createRef<ReturnType<typeof useToken>>();
    render(
      <ConfigProvider
        theme={{
          token: {
            colorPrimary: '#ff0000',
          },
        }}
      >
        <Demo ref={themeRef} />
      </ConfigProvider>,
    );

    expect(themeRef.current!.token).toEqual(
      expect.objectContaining({
        colorPrimary: '#ff0000',
        colorPrimaryHover: '#ff3029', // It's safe to modify if theme logic changed
      }),
    );
  });

  describe('radius should be computed as expected', () => {
    const radiusGroup = {
      0: {
        borderRadius: 0,
        borderRadiusLG: 0,
        borderRadiusSM: 0,
        borderRadiusXS: 0,
        borderRadiusOuter: 0,
      },
      2: {
        borderRadius: 2,
        borderRadiusLG: 2,
        borderRadiusSM: 2,
        borderRadiusXS: 1,
        borderRadiusOuter: 2,
      },
      4: {
        borderRadius: 4,
        borderRadiusLG: 4,
        borderRadiusSM: 4,
        borderRadiusXS: 1,
        borderRadiusOuter: 4,
      },
      5: {
        borderRadius: 5,
        borderRadiusLG: 6,
        borderRadiusSM: 4,
        borderRadiusXS: 1,
        borderRadiusOuter: 4,
      },
      6: {
        borderRadius: 6,
        borderRadiusLG: 8,
        borderRadiusSM: 4,
        borderRadiusXS: 2,
        borderRadiusOuter: 4,
      },
      7: {
        borderRadius: 7,
        borderRadiusLG: 9,
        borderRadiusSM: 5,
        borderRadiusXS: 2,
        borderRadiusOuter: 4,
      },
      8: {
        borderRadius: 8,
        borderRadiusLG: 10,
        borderRadiusSM: 6,
        borderRadiusXS: 2,
        borderRadiusOuter: 6,
      },
      10: {
        borderRadius: 10,
        borderRadiusLG: 12,
        borderRadiusSM: 6,
        borderRadiusXS: 2,
        borderRadiusOuter: 6,
      },
      12: {
        borderRadius: 12,
        borderRadiusLG: 14,
        borderRadiusSM: 6,
        borderRadiusXS: 2,
        borderRadiusOuter: 6,
      },
      14: {
        borderRadius: 14,
        borderRadiusLG: 16,
        borderRadiusSM: 7,
        borderRadiusXS: 2,
        borderRadiusOuter: 6,
      },
      16: {
        borderRadius: 16,
        borderRadiusLG: 16,
        borderRadiusSM: 8,
        borderRadiusXS: 2,
        borderRadiusOuter: 6,
      },
      20: {
        borderRadius: 16,
        borderRadiusLG: 16,
        borderRadiusSM: 8,
        borderRadiusXS: 2,
        borderRadiusOuter: 6,
      },
    };

    Object.entries(radiusGroup).forEach(([base, result]) => {
      it(`base ${base}`, () => {
        expect(genRadius(Number(base))).toMatchObject(result);
      });
    });
  });

  const rowShouldThrow = (screens: any, error: string) => {
    const demoRender = () =>
      render(
        <ConfigProvider theme={{ token: screens }}>
          <Row />
        </ConfigProvider>,
      );
    expect(demoRender).toThrow(error);
  };

  describe('invalid breakpoints order values should raise an error', () => {
    const tests: Array<[string, number, string]> = [
      ['screenXS', 1000, 'screenXSMax<=screenSMMin fails : !(1010<=576)'],
      ['screenSM', 1000, 'screenSMMax<=screenMDMin fails : !(1010<=768)'],
      ['screenMD', 1000, 'screenMDMax<=screenLGMin fails : !(1010<=992)'],
      ['screenLG', 2000, 'screenLGMax<=screenXLMin fails : !(2010<=1200)'],
      ['screenXL', 2000, 'screenXLMax<=screenXXLMin fails : !(2010<=1600)'],
    ];

    tests.forEach(([screen, value, error]: any) => {
      it(`Screen ${screen} is too big`, () => {
        rowShouldThrow(
          { [screen]: value, [`${screen}Min`]: value, [`${screen}Max`]: value + 10 },
          error,
        );
      });
    });
  });

  describe('invalid breakpoints MIN<=BP values should raise an error', () => {
    const tests: Array<[string, number, string]> = [
      ['screenXSMin', 1000, 'screenXSMin<=screenXS fails : !(1000<=480)'],
      ['screenSMMin', 1000, 'screenSMMin<=screenSM fails : !(1000<=576)'],
      ['screenMDMin', 1000, 'screenMDMin<=screenMD fails : !(1000<=768)'],
      ['screenLGMin', 2000, 'screenLGMin<=screenLG fails : !(2000<=992)'],
      ['screenXLMin', 2000, 'screenXLMin<=screenXL fails : !(2000<=1200)'],
      ['screenXXLMin', 2000, 'screenXXLMin<=screenXXL fails : !(2000<=1600)'],
    ];

    tests.forEach(([screen, value, error]: any) => {
      it(`Screen ${screen}Min is too big regarding ${screen}`, () => {
        rowShouldThrow({ [screen]: value }, error);
      });
    });
  });

  describe('invalid breakpoints BP<=MAX values should raise an error', () => {
    const tests: Array<[string, number, string]> = [
      ['screenXS', 1000, 'screenXS<=screenXSMax fails : !(1000<=575)'],
      ['screenSM', 1000, 'screenSM<=screenSMMax fails : !(1000<=767)'],
      ['screenMD', 1000, 'screenMD<=screenMDMax fails : !(1000<=991)'],
      ['screenLG', 2000, 'screenLG<=screenLGMax fails : !(2000<=1199)'],
      ['screenXL', 2000, 'screenXL<=screenXLMax fails : !(2000<=1599)'],
    ];

    tests.forEach(([screen, value, error]: any) => {
      it(`Screen ${screen} is too big regarding ${screen}Max`, () => {
        rowShouldThrow({ [screen]: value }, error);
      });
    });
  });

  it('motion false token', () => {
    const Shower = () => {
      const { token } = useToken();

      return <div className="duration">{token.motionDurationSlow}</div>;
    };

    const { container } = render(
      <ConfigProvider theme={{ token: { motion: false } }}>
        <Shower />
      </ConfigProvider>,
    );

    expect(container.querySelector('.duration')?.textContent).toEqual('0s');
  });
});<|MERGE_RESOLUTION|>--- conflicted
+++ resolved
@@ -1,11 +1,6 @@
 import { Theme } from '@ant-design/cssinjs';
-<<<<<<< HEAD
-import * as React from 'react';
+import React from 'react';
 import theme from '..';
-=======
-import React from 'react';
-import genRadius from '../themes/shared/genRadius';
->>>>>>> e4754551
 import { render, renderHook } from '../../../tests/utils';
 import ConfigProvider from '../../config-provider';
 import Row from '../../row';
