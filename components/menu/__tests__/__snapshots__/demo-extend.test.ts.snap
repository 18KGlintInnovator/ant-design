--- conflicted
+++ resolved
@@ -3,7 +3,7 @@
 exports[`renders ./components/menu/demo/deprecated.md extend context correctly 1`] = `
 Array [
   <ul
-    class="ant-menu-overflow ant-menu ant-menu-root ant-menu-horizontal"
+    class="ant-menu-overflow ant-menu ant-menu-root ant-menu-horizontal ant-menu-light"
     data-menu-list="true"
     role="menu"
     tabindex="0"
@@ -144,13 +144,8 @@
       </div>
       <div>
         <div
-<<<<<<< HEAD
-          class="ant-menu-submenu ant-menu-submenu-popup"
-          style="opacity:0"
-=======
           class="ant-menu-submenu ant-menu-submenu-popup ant-menu-light"
           style="opacity: 0;"
->>>>>>> 851a61a3
         >
           <ul
             class="ant-menu ant-menu-sub ant-menu-vertical"
@@ -282,7 +277,7 @@
 exports[`renders ./components/menu/demo/horizontal.md extend context correctly 1`] = `
 Array [
   <ul
-    class="ant-menu-overflow ant-menu ant-menu-root ant-menu-horizontal"
+    class="ant-menu-overflow ant-menu ant-menu-root ant-menu-horizontal ant-menu-light"
     data-menu-list="true"
     role="menu"
     tabindex="0"
@@ -516,13 +511,8 @@
       </div>
       <div>
         <div
-<<<<<<< HEAD
-          class="ant-menu-submenu ant-menu-submenu-popup"
-          style="opacity:0"
-=======
           class="ant-menu-submenu ant-menu-submenu-popup ant-menu-light"
           style="opacity: 0;"
->>>>>>> 851a61a3
         >
           <ul
             class="ant-menu ant-menu-sub ant-menu-vertical"
@@ -698,7 +688,7 @@
 exports[`renders ./components/menu/demo/inline.md extend context correctly 1`] = `
 Array [
   <ul
-    class="ant-menu ant-menu-root ant-menu-inline"
+    class="ant-menu ant-menu-root ant-menu-inline ant-menu-light"
     data-menu-list="true"
     role="menu"
     style="width: 256px;"
@@ -748,13 +738,8 @@
       </div>
       <div>
         <div
-<<<<<<< HEAD
-          class="ant-menu-submenu ant-menu-submenu-popup ant-menu"
-          style="opacity:0"
-=======
           class="ant-menu-submenu ant-menu-submenu-popup ant-menu ant-menu-light"
           style="opacity: 0;"
->>>>>>> 851a61a3
         >
           <ul
             class="ant-menu ant-menu-sub ant-menu-inline"
@@ -1151,13 +1136,8 @@
       </div>
       <div>
         <div
-<<<<<<< HEAD
-          class="ant-menu-submenu ant-menu-submenu-popup ant-menu"
-          style="opacity:0"
-=======
           class="ant-menu-submenu ant-menu-submenu-popup ant-menu ant-menu-light"
           style="opacity: 0;"
->>>>>>> 851a61a3
         >
           <ul
             class="ant-menu ant-menu-sub ant-menu-inline"
@@ -1259,13 +1239,8 @@
               </div>
               <div>
                 <div
-<<<<<<< HEAD
-                  class="ant-menu-submenu ant-menu-submenu-popup ant-menu"
-                  style="opacity:0"
-=======
                   class="ant-menu-submenu ant-menu-submenu-popup ant-menu ant-menu-light"
                   style="opacity: 0;"
->>>>>>> 851a61a3
                 >
                   <ul
                     class="ant-menu ant-menu-sub ant-menu-inline"
@@ -1394,13 +1369,8 @@
       </div>
       <div>
         <div
-<<<<<<< HEAD
-          class="ant-menu-submenu ant-menu-submenu-popup ant-menu"
-          style="opacity:0"
-=======
           class="ant-menu-submenu ant-menu-submenu-popup ant-menu ant-menu-light"
           style="opacity: 0;"
->>>>>>> 851a61a3
         >
           <ul
             class="ant-menu ant-menu-sub ant-menu-inline"
@@ -1854,7 +1824,7 @@
     </span>
   </button>
   <ul
-    class="ant-menu ant-menu-root ant-menu-inline"
+    class="ant-menu ant-menu-root ant-menu-inline ant-menu-dark"
     data-menu-list="true"
     role="menu"
     tabindex="0"
@@ -2065,13 +2035,8 @@
       </div>
       <div>
         <div
-<<<<<<< HEAD
-          class="ant-menu-submenu ant-menu-submenu-popup ant-menu"
-          style="opacity:0"
-=======
           class="ant-menu-submenu ant-menu-submenu-popup ant-menu ant-menu-dark"
           style="opacity: 0;"
->>>>>>> 851a61a3
         >
           <ul
             class="ant-menu ant-menu-sub ant-menu-inline"
@@ -2412,13 +2377,8 @@
       </div>
       <div>
         <div
-<<<<<<< HEAD
-          class="ant-menu-submenu ant-menu-submenu-popup ant-menu"
-          style="opacity:0"
-=======
           class="ant-menu-submenu ant-menu-submenu-popup ant-menu ant-menu-dark"
           style="opacity: 0;"
->>>>>>> 851a61a3
         >
           <ul
             class="ant-menu ant-menu-sub ant-menu-inline"
@@ -2520,13 +2480,8 @@
               </div>
               <div>
                 <div
-<<<<<<< HEAD
-                  class="ant-menu-submenu ant-menu-submenu-popup ant-menu"
-                  style="opacity:0"
-=======
                   class="ant-menu-submenu ant-menu-submenu-popup ant-menu ant-menu-dark"
                   style="opacity: 0;"
->>>>>>> 851a61a3
                 >
                   <ul
                     class="ant-menu ant-menu-sub ant-menu-inline"
@@ -2865,7 +2820,7 @@
 exports[`renders ./components/menu/demo/sider-current.md extend context correctly 1`] = `
 Array [
   <ul
-    class="ant-menu ant-menu-root ant-menu-inline"
+    class="ant-menu ant-menu-root ant-menu-inline ant-menu-light"
     data-menu-list="true"
     role="menu"
     style="width: 256px;"
@@ -2915,13 +2870,8 @@
       </div>
       <div>
         <div
-<<<<<<< HEAD
-          class="ant-menu-submenu ant-menu-submenu-popup ant-menu"
-          style="opacity:0"
-=======
           class="ant-menu-submenu ant-menu-submenu-popup ant-menu ant-menu-light"
           style="opacity: 0;"
->>>>>>> 851a61a3
         >
           <ul
             class="ant-menu ant-menu-sub ant-menu-inline"
@@ -3262,13 +3212,8 @@
       </div>
       <div>
         <div
-<<<<<<< HEAD
-          class="ant-menu-submenu ant-menu-submenu-popup ant-menu"
-          style="opacity:0"
-=======
           class="ant-menu-submenu ant-menu-submenu-popup ant-menu ant-menu-light"
           style="opacity: 0;"
->>>>>>> 851a61a3
         >
           <ul
             class="ant-menu ant-menu-sub ant-menu-inline"
@@ -3370,13 +3315,8 @@
               </div>
               <div>
                 <div
-<<<<<<< HEAD
-                  class="ant-menu-submenu ant-menu-submenu-popup ant-menu"
-                  style="opacity:0"
-=======
                   class="ant-menu-submenu ant-menu-submenu-popup ant-menu ant-menu-light"
                   style="opacity: 0;"
->>>>>>> 851a61a3
                 >
                   <ul
                     class="ant-menu ant-menu-sub ant-menu-inline"
@@ -3505,13 +3445,8 @@
       </div>
       <div>
         <div
-<<<<<<< HEAD
-          class="ant-menu-submenu ant-menu-submenu-popup ant-menu"
-          style="opacity:0"
-=======
           class="ant-menu-submenu ant-menu-submenu-popup ant-menu ant-menu-light"
           style="opacity: 0;"
->>>>>>> 851a61a3
         >
           <ul
             class="ant-menu ant-menu-sub ant-menu-inline"
@@ -3955,7 +3890,7 @@
   <br />,
   <br />,
   <ul
-    class="ant-menu ant-menu-root ant-menu-vertical ant-menu-inline-collapsed"
+    class="ant-menu ant-menu-root ant-menu-vertical ant-menu-dark ant-menu-inline-collapsed"
     data-menu-list="true"
     role="menu"
     tabindex="0"
@@ -4004,13 +3939,8 @@
       </div>
       <div>
         <div
-<<<<<<< HEAD
-          class="ant-menu-submenu ant-menu-submenu-popup ant-menu"
-          style="opacity:0"
-=======
           class="ant-menu-submenu ant-menu-submenu-popup ant-menu ant-menu-dark"
           style="opacity: 0;"
->>>>>>> 851a61a3
         >
           <ul
             class="ant-menu ant-menu-sub ant-menu-vertical"
@@ -4117,13 +4047,8 @@
       </div>
       <div>
         <div
-<<<<<<< HEAD
-          class="ant-menu-submenu ant-menu-submenu-popup ant-menu"
-          style="opacity:0"
-=======
           class="ant-menu-submenu ant-menu-submenu-popup ant-menu ant-menu-dark"
           style="opacity: 0;"
->>>>>>> 851a61a3
         >
           <ul
             class="ant-menu ant-menu-sub ant-menu-vertical"
@@ -4181,13 +4106,8 @@
               </div>
               <div>
                 <div
-<<<<<<< HEAD
-                  class="ant-menu-submenu ant-menu-submenu-popup ant-menu"
-                  style="opacity:0"
-=======
                   class="ant-menu-submenu ant-menu-submenu-popup ant-menu ant-menu-dark"
                   style="opacity: 0;"
->>>>>>> 851a61a3
                 >
                   <ul
                     class="ant-menu ant-menu-sub ant-menu-vertical"
@@ -4282,7 +4202,7 @@
   <br />,
   <br />,
   <ul
-    class="ant-menu ant-menu-root ant-menu-vertical"
+    class="ant-menu ant-menu-root ant-menu-vertical ant-menu-dark"
     data-menu-list="true"
     role="menu"
     style="width: 256px;"
@@ -4332,13 +4252,8 @@
       </div>
       <div>
         <div
-<<<<<<< HEAD
-          class="ant-menu-submenu ant-menu-submenu-popup ant-menu"
-          style="opacity:0"
-=======
           class="ant-menu-submenu ant-menu-submenu-popup ant-menu ant-menu-light"
           style="opacity: 0;"
->>>>>>> 851a61a3
         >
           <ul
             class="ant-menu ant-menu-sub ant-menu-vertical"
@@ -4673,7 +4588,7 @@
   <br />,
   <br />,
   <ul
-    class="ant-menu ant-menu-root ant-menu-inline"
+    class="ant-menu ant-menu-root ant-menu-inline ant-menu-light"
     data-menu-list="true"
     role="menu"
     style="width: 256px;"
@@ -4831,13 +4746,8 @@
       </div>
       <div>
         <div
-<<<<<<< HEAD
-          class="ant-menu-submenu ant-menu-submenu-popup ant-menu"
-          style="opacity:0"
-=======
           class="ant-menu-submenu ant-menu-submenu-popup ant-menu ant-menu-light"
           style="opacity: 0;"
->>>>>>> 851a61a3
         >
           <ul
             class="ant-menu ant-menu-sub ant-menu-inline"
@@ -4939,13 +4849,8 @@
               </div>
               <div>
                 <div
-<<<<<<< HEAD
-                  class="ant-menu-submenu ant-menu-submenu-popup ant-menu"
-                  style="opacity:0"
-=======
                   class="ant-menu-submenu ant-menu-submenu-popup ant-menu ant-menu-light"
                   style="opacity: 0;"
->>>>>>> 851a61a3
                 >
                   <ul
                     class="ant-menu ant-menu-sub ant-menu-inline"
@@ -5129,13 +5034,8 @@
           </div>
           <div>
             <div
-<<<<<<< HEAD
-              class="ant-menu-submenu ant-menu-submenu-popup ant-menu"
-              style="opacity:0"
-=======
               class="ant-menu-submenu ant-menu-submenu-popup ant-menu ant-menu-light"
               style="opacity: 0;"
->>>>>>> 851a61a3
             >
               <ul
                 class="ant-menu ant-menu-sub ant-menu-inline"
@@ -5262,13 +5162,8 @@
       </div>
       <div>
         <div
-<<<<<<< HEAD
-          class="ant-menu-submenu ant-menu-submenu-popup ant-menu"
-          style="opacity:0"
-=======
           class="ant-menu-submenu ant-menu-submenu-popup ant-menu ant-menu-light"
           style="opacity: 0;"
->>>>>>> 851a61a3
         >
           <ul
             class="ant-menu ant-menu-sub ant-menu-inline"
@@ -5750,7 +5645,7 @@
   <br />,
   <br />,
   <ul
-    class="ant-menu ant-menu-root ant-menu-inline"
+    class="ant-menu ant-menu-root ant-menu-inline ant-menu-dark"
     data-menu-list="true"
     role="menu"
     style="width: 256px;"
@@ -5800,13 +5695,8 @@
       </div>
       <div>
         <div
-<<<<<<< HEAD
-          class="ant-menu-submenu ant-menu-submenu-popup ant-menu"
-          style="opacity:0"
-=======
           class="ant-menu-submenu ant-menu-submenu-popup ant-menu ant-menu-dark"
           style="opacity: 0;"
->>>>>>> 851a61a3
         >
           <ul
             class="ant-menu ant-menu-sub ant-menu-inline"
@@ -6147,13 +6037,8 @@
       </div>
       <div>
         <div
-<<<<<<< HEAD
-          class="ant-menu-submenu ant-menu-submenu-popup ant-menu"
-          style="opacity:0"
-=======
           class="ant-menu-submenu ant-menu-submenu-popup ant-menu ant-menu-dark"
           style="opacity: 0;"
->>>>>>> 851a61a3
         >
           <ul
             class="ant-menu ant-menu-sub ant-menu-inline"
@@ -6255,13 +6140,8 @@
               </div>
               <div>
                 <div
-<<<<<<< HEAD
-                  class="ant-menu-submenu ant-menu-submenu-popup ant-menu"
-                  style="opacity:0"
-=======
                   class="ant-menu-submenu ant-menu-submenu-popup ant-menu ant-menu-dark"
                   style="opacity: 0;"
->>>>>>> 851a61a3
                 >
                   <ul
                     class="ant-menu ant-menu-sub ant-menu-inline"
@@ -6390,13 +6270,8 @@
       </div>
       <div>
         <div
-<<<<<<< HEAD
-          class="ant-menu-submenu ant-menu-submenu-popup ant-menu"
-          style="opacity:0"
-=======
           class="ant-menu-submenu ant-menu-submenu-popup ant-menu ant-menu-dark"
           style="opacity: 0;"
->>>>>>> 851a61a3
         >
           <ul
             class="ant-menu ant-menu-sub ant-menu-inline"
@@ -6823,7 +6698,7 @@
 exports[`renders ./components/menu/demo/vertical.md extend context correctly 1`] = `
 Array [
   <ul
-    class="ant-menu ant-menu-root ant-menu-vertical"
+    class="ant-menu ant-menu-root ant-menu-vertical ant-menu-light"
     data-menu-list="true"
     role="menu"
     style="width: 256px;"
@@ -6872,13 +6747,8 @@
       </div>
       <div>
         <div
-<<<<<<< HEAD
-          class="ant-menu-submenu ant-menu-submenu-popup ant-menu"
-          style="opacity:0"
-=======
           class="ant-menu-submenu ant-menu-submenu-popup ant-menu ant-menu-light"
           style="opacity: 0;"
->>>>>>> 851a61a3
         >
           <ul
             class="ant-menu ant-menu-sub ant-menu-vertical"
@@ -7096,13 +6966,8 @@
       </div>
       <div>
         <div
-<<<<<<< HEAD
-          class="ant-menu-submenu ant-menu-submenu-popup ant-menu"
-          style="opacity:0"
-=======
           class="ant-menu-submenu ant-menu-submenu-popup ant-menu ant-menu-light"
           style="opacity: 0;"
->>>>>>> 851a61a3
         >
           <ul
             class="ant-menu ant-menu-sub ant-menu-vertical"
@@ -7201,13 +7066,8 @@
               </div>
               <div>
                 <div
-<<<<<<< HEAD
-                  class="ant-menu-submenu ant-menu-submenu-popup ant-menu"
-                  style="opacity:0"
-=======
                   class="ant-menu-submenu ant-menu-submenu-popup ant-menu ant-menu-light"
                   style="opacity: 0;"
->>>>>>> 851a61a3
                 >
                   <ul
                     class="ant-menu ant-menu-sub ant-menu-vertical"
@@ -7333,13 +7193,8 @@
       </div>
       <div>
         <div
-<<<<<<< HEAD
-          class="ant-menu-submenu ant-menu-submenu-popup ant-menu"
-          style="opacity:0"
-=======
           class="ant-menu-submenu ant-menu-submenu-popup ant-menu ant-menu-light"
           style="opacity: 0;"
->>>>>>> 851a61a3
         >
           <ul
             class="ant-menu ant-menu-sub ant-menu-vertical"
