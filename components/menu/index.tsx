--- conflicted
+++ resolved
@@ -18,13 +18,9 @@
 import MenuDivider from './MenuDivider';
 import Item, { MenuItemProps } from './MenuItem';
 import OverrideContext from './OverrideContext';
-<<<<<<< HEAD
+import SubMenu, { SubMenuProps } from './SubMenu';
+
 import useStyle from './style';
-
-export { MenuDividerProps } from './MenuDivider';
-=======
-import SubMenu, { SubMenuProps } from './SubMenu';
->>>>>>> 9ab8cc44
 
 export { MenuItemGroupProps } from 'rc-menu';
 export { MenuDividerProps } from './MenuDivider';
@@ -52,13 +48,9 @@
   };
 
 const InternalMenu = forwardRef<MenuRef, InternalMenuProps>((props, ref) => {
-<<<<<<< HEAD
-  const override = React.useContext(OverrideContext);
+  const override = React.useContext(OverrideContext) || {};
   const overrideObj = override || {};
-=======
-  const override = React.useContext(OverrideContext) || {};
-
->>>>>>> 9ab8cc44
+
   const { getPrefixCls, getPopupContainer, direction } = React.useContext(ConfigContext);
 
   const rootPrefixCls = getPrefixCls();
