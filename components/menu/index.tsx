import * as React from 'react';
import RcMenu, { ItemGroup, MenuProps as RcMenuProps, MenuRef } from 'rc-menu';
import classNames from 'classnames';
import omit from 'rc-util/lib/omit';
import EllipsisOutlined from '@ant-design/icons/EllipsisOutlined';
import { forwardRef } from 'react';
import SubMenu, { SubMenuProps } from './SubMenu';
import Item, { MenuItemProps } from './MenuItem';
import { ConfigContext } from '../config-provider';
import devWarning from '../_util/devWarning';
import { SiderContext, SiderContextProps } from '../layout/Sider';
import collapseMotion from '../_util/motion';
import { cloneElement } from '../_util/reactNode';
import MenuContext, { MenuTheme } from './MenuContext';
import MenuDivider from './MenuDivider';
import type { ItemType } from './hooks/useItems';
import useItems from './hooks/useItems';

export { MenuDividerProps } from './MenuDivider';

export { MenuItemGroupProps } from 'rc-menu';

export type MenuMode = 'vertical' | 'vertical-left' | 'vertical-right' | 'horizontal' | 'inline';

export interface MenuProps extends Omit<RcMenuProps, 'items'> {
  theme?: MenuTheme;
  inlineIndent?: number;

  // >>>>> Private
  /**
   * @private Internal Usage. Not promise crash if used in production. Connect with chenshuai2144
   *   for removing.
   */
  _internalDisableMenuItemTitleTooltip?: boolean;

  items?: ItemType[];
}

type InternalMenuProps = MenuProps &
  SiderContextProps & {
    collapsedWidth?: string | number;
  };

const InternalMenu = forwardRef<MenuRef, InternalMenuProps>((props, ref) => {
  const { getPrefixCls, getPopupContainer, direction } = React.useContext(ConfigContext);

  const rootPrefixCls = getPrefixCls();

  const {
    prefixCls: customizePrefixCls,
    className,
    theme = 'light',
    expandIcon,
    _internalDisableMenuItemTitleTooltip,
    inlineCollapsed,
    siderCollapsed,
    items,
    children,
    ...restProps
  } = props;

  const passedProps = omit(restProps, ['collapsedWidth']);

  // ========================= Items ===========================
  const mergedChildren = useItems(items) || children;

  // ======================== Warning ==========================
  devWarning(
    !('inlineCollapsed' in props && props.mode !== 'inline'),
    'Menu',
    '`inlineCollapsed` should only be used when `mode` is inline.',
  );

  devWarning(
    !(props.siderCollapsed !== undefined && 'inlineCollapsed' in props),
    'Menu',
    '`inlineCollapsed` not control Menu under Sider. Should set `collapsed` on Sider instead.',
  );

  devWarning(
    !!items && !children,
    'Menu',
    '`children` will be removed in next major version. Please use `items` instead.',
  );

  // ======================== Collapsed ========================
  // Inline Collapsed
  const mergedInlineCollapsed = React.useMemo(() => {
    if (siderCollapsed !== undefined) {
      return siderCollapsed;
    }
    return inlineCollapsed;
  }, [inlineCollapsed, siderCollapsed]);

  const defaultMotions = {
    horizontal: { motionName: `${rootPrefixCls}-slide-up` },
    inline: collapseMotion,
    other: { motionName: `${rootPrefixCls}-zoom-big` },
  };

  const prefixCls = getPrefixCls('menu', customizePrefixCls);
  const menuClassName = classNames(`${prefixCls}-${theme}`, className);

  // ======================== Context ==========================
  const contextValue = React.useMemo(
    () => ({
      prefixCls,
      inlineCollapsed: mergedInlineCollapsed || false,
      antdMenuTheme: theme,
      direction,
      firstLevel: true,
      disableMenuItemTitleTooltip: _internalDisableMenuItemTitleTooltip,
    }),
    [prefixCls, mergedInlineCollapsed, theme, direction, _internalDisableMenuItemTitleTooltip],
  );

  // ========================= Render ==========================
  return (
    <MenuContext.Provider value={contextValue}>
      <RcMenu
        getPopupContainer={getPopupContainer}
        overflowedIndicator={<EllipsisOutlined />}
        overflowedIndicatorPopupClassName={`${prefixCls}-${theme}`}
        {...passedProps}
        inlineCollapsed={mergedInlineCollapsed}
        className={menuClassName}
        prefixCls={prefixCls}
        direction={direction}
        defaultMotions={defaultMotions}
<<<<<<< HEAD
        expandIcon={cloneElement(expandIcon, {
          className: `${prefixCls}-submenu-expand-icon`,
        })}
        ref={ref}
      >
        {mergedChildren}
      </RcMenu>
=======
        expandIcon={
          typeof expandIcon === 'function'
            ? expandIcon
            : cloneElement(expandIcon, {
                className: `${prefixCls}-submenu-expand-icon`,
              })
        }
      />
>>>>>>> 688422b4
    </MenuContext.Provider>
  );
});

// We should keep this as ref-able
class Menu extends React.Component<MenuProps, {}> {
  static Divider = MenuDivider;

  static Item = Item;

  static SubMenu = SubMenu;

  static ItemGroup = ItemGroup;

  menu: MenuRef | null;

  focus = (options?: FocusOptions) => {
    this.menu?.focus(options);
  };

  render() {
    return (
      <SiderContext.Consumer>
        {(context: SiderContextProps) => (
          <InternalMenu
            ref={node => {
              this.menu = node;
            }}
            {...this.props}
            {...context}
          />
        )}
      </SiderContext.Consumer>
    );
  }
}

export { MenuTheme, SubMenuProps, MenuItemProps };

export default Menu;<|MERGE_RESOLUTION|>--- conflicted
+++ resolved
@@ -127,15 +127,6 @@
         prefixCls={prefixCls}
         direction={direction}
         defaultMotions={defaultMotions}
-<<<<<<< HEAD
-        expandIcon={cloneElement(expandIcon, {
-          className: `${prefixCls}-submenu-expand-icon`,
-        })}
-        ref={ref}
-      >
-        {mergedChildren}
-      </RcMenu>
-=======
         expandIcon={
           typeof expandIcon === 'function'
             ? expandIcon
@@ -143,8 +134,10 @@
                 className: `${prefixCls}-submenu-expand-icon`,
               })
         }
-      />
->>>>>>> 688422b4
+        ref={ref}
+      >
+        {mergedChildren}
+      </RcMenu>
     </MenuContext.Provider>
   );
 });
