--- conflicted
+++ resolved
@@ -125,10 +125,6 @@
       this.setState({ openKeys: nextProps.openKeys! });
       return;
     }
-<<<<<<< HEAD
-=======
-
->>>>>>> 58ac2807
     if (
       (nextProps.inlineCollapsed && !this.props.inlineCollapsed) ||
       (nextContext.siderCollapsed && !this.context.siderCollapsed)
@@ -137,10 +133,6 @@
       this.inlineOpenKeys = this.state.openKeys;
       this.setState({ openKeys: [] });
     }
-<<<<<<< HEAD
-=======
-
->>>>>>> 58ac2807
     if (
       (!nextProps.inlineCollapsed && this.props.inlineCollapsed) ||
       (!nextContext.siderCollapsed && this.context.siderCollapsed)
@@ -167,10 +159,6 @@
       onMouseEnter(e);
     }
   };
-<<<<<<< HEAD
-=======
-
->>>>>>> 58ac2807
   handleTransitionEnd = (e: TransitionEvent) => {
     // when inlineCollapsed menu width animation finished
     // https://github.com/ant-design/ant-design/issues/12864
@@ -183,10 +171,6 @@
       this.restoreModeVerticalFromInline();
     }
   };
-<<<<<<< HEAD
-=======
-
->>>>>>> 58ac2807
   handleClick = (e: ClickParam) => {
     this.handleOpenChange([]);
 
@@ -195,10 +179,6 @@
       onClick(e);
     }
   };
-<<<<<<< HEAD
-=======
-
->>>>>>> 58ac2807
   handleOpenChange = (openKeys: string[]) => {
     this.setOpenKeys(openKeys);
 
@@ -207,10 +187,6 @@
       onOpenChange(openKeys);
     }
   };
-<<<<<<< HEAD
-=======
-
->>>>>>> 58ac2807
   setOpenKeys(openKeys: string[]) {
     if (!('openKeys' in this.props)) {
       this.setState({ openKeys });
