---
type: Feedback
category: Components
subtitle:
title: Drawer
cover: https://img.alicdn.com/imgextra/i4/O1CN019djdZP1OHwXSRGCOW_!!6000000001681-55-tps-161-117.svg
---

A panel which slides in from the edge of the screen.

## When To Use

A Drawer is a panel that is typically overlaid on top of a page and slides in from the side. It contains a set of information or actions. Since the user can interact with the Drawer without leaving the current page, tasks can be achieved more efficiently within the same context.

- Use a Form to create or edit a set of information.
- Processing subtasks. When subtasks are too heavy for a Popover and we still want to keep the subtasks in the context of the main task, Drawer comes very handy.
- When the same Form is needed in multiple places.

## API

**🚨 Note:** v5 use `rootClassName` & `rootStyle` to config wrapper style instead of `className` & `style` in v4 to align the API with Modal.

| Props | Description | Type | Default | Version |
| --- | --- | --- | --- | --- |
| autoFocus | Whether Drawer should get focused after open | boolean | true | 4.17.0 |
| afterOpenChange | Callback after the animation ends when switching drawers | function(open) | - |  |
| bodyStyle | Style of the drawer content part | CSSProperties | - |  |
| className | Config Drawer Panel className. Use `rootClassName` if want to config top dom style | string | - |  |
| closable | Whether a close (x) button is visible on top left of the Drawer dialog or not | boolean | true |  |
| closeIcon | Custom close icon | ReactNode | &lt;CloseOutlined /> |  |
| contentWrapperStyle | Style of the drawer wrapper of content part | CSSProperties | - |  |
| destroyOnClose | Whether to unmount child components on closing drawer or not | boolean | false |  |
| extra | Extra actions area at corner | ReactNode | - | 4.17.0 |
| footer | The footer for Drawer | ReactNode | - |  |
| footerStyle | Style of the drawer footer part | CSSProperties | - |  |
| forceRender | Prerender Drawer component forcely | boolean | false |  |
| getContainer | mounted node and display window for Drawer | HTMLElement \| () => HTMLElement \| Selectors \| false | body |  |
| headerStyle | Style of the drawer header part | CSSProperties | - |  |
| height | Placement is `top` or `bottom`, height of the Drawer dialog | string \| number | 378 |  |
| keyboard | Whether support press esc to close | boolean | true |  |
| mask | Whether to show mask or not | boolean | true |  |
| maskClosable | Clicking on the mask (area outside the Drawer) to close the Drawer or not | boolean | true |  |
| maskStyle | Style for Drawer's mask element | CSSProperties | {} |  |
| placement | The placement of the Drawer | `top` \| `right` \| `bottom` \| `left` | `right` |  |
| push | Nested drawers push behavior | boolean \| { distance: string \| number } | { distance: 180 } | 4.5.0+ |
| rootClassName | The class name of the container of the Drawer dialog | string | - |  |
| rootStyle | Style of wrapper element which **contains mask** compare to `style` | CSSProperties | - |  |
| style | Style of Drawer panel. Use `bodyStyle` if want to config body only | CSSProperties | - |  |
| size | presetted size of drawer, default `378px` and large `736px` | 'default' \| 'large' | 'default' | 4.17.0 |
| title | The title for Drawer | ReactNode | - |  |
<<<<<<< HEAD

<<<<<<< HEAD | open | Whether the Drawer dialog is visible or not | boolean | false | | ======= | open | Whether the Drawer dialog is visible or not | boolean | false | 4.23.0 |

> > > > > > > feature | width | Width of the Drawer dialog | string \| number | 378 | | | zIndex | The `z-index` of the Drawer | number | 1000 | | | onClose | Specify a callback that will be called when a user clicks mask, close button or Cancel button | function(e) | - | |
=======
| open | Whether the Drawer dialog is visible or not. Use `visible` under 4.23.0 ([why?](/docs/react/faq#why-open)) | boolean | false | 4.23.0 |
| width | Width of the Drawer dialog | string \| number | 378 |  |
| zIndex | The `z-index` of the Drawer | number | 1000 |  |
| onClose | Specify a callback that will be called when a user clicks mask, close button or Cancel button | function(e) | - |  |
>>>>>>> 133d8990
<|MERGE_RESOLUTION|>--- conflicted
+++ resolved
@@ -48,14 +48,7 @@
 | style | Style of Drawer panel. Use `bodyStyle` if want to config body only | CSSProperties | - |  |
 | size | presetted size of drawer, default `378px` and large `736px` | 'default' \| 'large' | 'default' | 4.17.0 |
 | title | The title for Drawer | ReactNode | - |  |
-<<<<<<< HEAD
-
-<<<<<<< HEAD | open | Whether the Drawer dialog is visible or not | boolean | false | | ======= | open | Whether the Drawer dialog is visible or not | boolean | false | 4.23.0 |
-
-> > > > > > > feature | width | Width of the Drawer dialog | string \| number | 378 | | | zIndex | The `z-index` of the Drawer | number | 1000 | | | onClose | Specify a callback that will be called when a user clicks mask, close button or Cancel button | function(e) | - | |
-=======
-| open | Whether the Drawer dialog is visible or not. Use `visible` under 4.23.0 ([why?](/docs/react/faq#why-open)) | boolean | false | 4.23.0 |
+| open | Whether the Drawer dialog is visible or not | boolean | false |  |
 | width | Width of the Drawer dialog | string \| number | 378 |  |
 | zIndex | The `z-index` of the Drawer | number | 1000 |  |
-| onClose | Specify a callback that will be called when a user clicks mask, close button or Cancel button | function(e) | - |  |
->>>>>>> 133d8990
+| onClose | Specify a callback that will be called when a user clicks mask, close button or Cancel button | function(e) | - |  |