--- conflicted
+++ resolved
@@ -9,23 +9,9 @@
 import { getTransitionName } from '../_util/motion';
 import { tuple } from '../_util/type';
 
-<<<<<<< HEAD
 // CSSINJS
 import useStyle from './style';
 
-type EventType =
-  | React.KeyboardEvent<HTMLDivElement>
-  | React.MouseEvent<HTMLDivElement | HTMLButtonElement>;
-
-type getContainerFunc = () => HTMLElement;
-
-type ILevelMove = number | [number, number];
-
-const PlacementTypes = tuple('top', 'right', 'bottom', 'left');
-type placementType = typeof PlacementTypes[number];
-
-=======
->>>>>>> ab0b6b2c
 const SizeTypes = tuple('default', 'large');
 type sizeType = typeof SizeTypes[number];
 
