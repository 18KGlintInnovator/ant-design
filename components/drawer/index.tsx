import CloseOutlined from '@ant-design/icons/CloseOutlined';
import classNames from 'classnames';
import RcDrawer from 'rc-drawer';
import type { DrawerProps as RcDrawerProps } from 'rc-drawer';
import type { CSSMotionProps } from 'rc-motion';
import * as React from 'react';
import { ConfigContext } from '../config-provider';
import { NoFormStyle } from '../form/context';
import { getTransitionName } from '../_util/motion';
import { tuple } from '../_util/type';
import warning from '../_util/warning';
<<<<<<< HEAD

// CSSINJS
import useStyle from './style';
=======
>>>>>>> 3d8cd0b4

const SizeTypes = tuple('default', 'large');
type sizeType = typeof SizeTypes[number];

export interface PushState {
  distance: string | number;
}

// Drawer diff props: 'open' | 'motion' | 'maskMotion' | 'wrapperClassName'
export interface DrawerProps extends RcDrawerProps {
  size?: sizeType;
  closable?: boolean;
  closeIcon?: React.ReactNode;

  /** Wrapper dom node style of header and body */
  drawerStyle?: React.CSSProperties;
  headerStyle?: React.CSSProperties;
  bodyStyle?: React.CSSProperties;
  footerStyle?: React.CSSProperties;

  title?: React.ReactNode;
<<<<<<< HEAD
=======
  /**
   * @deprecated `visible` is deprecated which will be removed in next major version. Please use
   *   `open` instead.
   */
  visible?: boolean;
>>>>>>> 3d8cd0b4
  open?: boolean;

  footer?: React.ReactNode;
  extra?: React.ReactNode;

<<<<<<< HEAD
=======
  /**
   * @deprecated `afterVisibleChange` is deprecated which will be removed in next major version.
   *   Please use `afterOpenChange` instead.
   */
  afterVisibleChange?: (visible: boolean) => void;
>>>>>>> 3d8cd0b4
  afterOpenChange?: (open: boolean) => void;
}

const defaultPushState: PushState = { distance: 180 };

function Drawer(props: DrawerProps) {
  const {
<<<<<<< HEAD
    rootClassName,
=======
>>>>>>> 3d8cd0b4
    width,
    height,
    size = 'default',
    closable = true,
    mask = true,
    push = defaultPushState,
    closeIcon = <CloseOutlined />,
    bodyStyle,
    drawerStyle,
<<<<<<< HEAD
    open,
    children,
=======
    className,
    visible,
    open,
    children,
    style,
>>>>>>> 3d8cd0b4
    title,
    headerStyle,
    onClose,
    footer,
    footerStyle,
    prefixCls: customizePrefixCls,
    getContainer: customizeGetContainer,
    extra,
<<<<<<< HEAD
=======
    afterVisibleChange,
    afterOpenChange,
>>>>>>> 3d8cd0b4
    ...rest
  } = props;

  const { getPopupContainer, getPrefixCls, direction } = React.useContext(ConfigContext);
  const prefixCls = getPrefixCls('drawer', customizePrefixCls);

  // Style
  const [wrapSSR, hashId] = useStyle(prefixCls);

  const getContainer =
    // 有可能为 false，所以不能直接判断
    customizeGetContainer === undefined && getPopupContainer
      ? () => getPopupContainer(document.body)
      : customizeGetContainer;

  const closeIconNode = closable && (
    <button type="button" onClick={onClose} aria-label="Close" className={`${prefixCls}-close`}>
      {closeIcon}
    </button>
  );

  [
    ['visible', 'open'],
    ['afterVisibleChange', 'afterOpenChange'],
  ].forEach(([deprecatedName, newName]) => {
    warning(
      !(deprecatedName in props),
      'Drawer',
      `\`${deprecatedName}\` is deprecated which will be removed in next major version, please use \`${newName}\` instead.`,
    );
  });

  function renderHeader() {
    if (!title && !closable) {
      return null;
    }

    return (
      <div
        className={classNames(`${prefixCls}-header`, {
          [`${prefixCls}-header-close-only`]: closable && !title && !extra,
        })}
        style={headerStyle}
      >
        <div className={`${prefixCls}-header-title`}>
          {closeIconNode}
          {title && <div className={`${prefixCls}-title`}>{title}</div>}
        </div>
        {extra && <div className={`${prefixCls}-extra`}>{extra}</div>}
      </div>
    );
  }

  function renderFooter() {
    if (!footer) {
      return null;
    }

    const footerClassName = `${prefixCls}-footer`;
    return (
      <div className={footerClassName} style={footerStyle}>
        {footer}
      </div>
    );
  }

  const drawerClassName = classNames(
    {
      'no-mask': !mask,
      [`${prefixCls}-rtl`]: direction === 'rtl',
    },
    rootClassName,
    hashId,
  );

  // ========================== Warning ===========================
  if (process.env.NODE_ENV !== 'production') {
    [
      ['visible', 'open'],
      ['afterVisibleChange', 'afterOpenChange'],
    ].forEach(([deprecatedName, newName]) => {
      warning(
        !(deprecatedName in props),
        'Drawer',
        `\`${deprecatedName}\` is removed, please use \`${newName}\` instead.`,
      );
    });
  }

  // ============================ Size ============================
  const mergedWidth = React.useMemo(() => width ?? (size === 'large' ? 736 : 378), [width, size]);
  const mergedHeight = React.useMemo(
    () => height ?? (size === 'large' ? 736 : 378),
    [height, size],
  );

  // =========================== Motion ===========================
  const maskMotion: CSSMotionProps = {
    motionName: getTransitionName(prefixCls, 'mask-motion'),
    motionAppear: true,
    motionEnter: true,
    motionLeave: true,
    motionDeadline: 500,
  };

  const panelMotion: RcDrawerProps['motion'] = motionPlacement => ({
    motionName: getTransitionName(prefixCls, `panel-motion-${motionPlacement}`),
    motionAppear: true,
    motionEnter: true,
    motionLeave: true,
    motionDeadline: 500,
  });

  // =========================== Render ===========================
  return wrapSSR(
    <NoFormStyle status override>
      <RcDrawer
        prefixCls={prefixCls}
        onClose={onClose}
        maskMotion={maskMotion}
        motion={panelMotion}
        {...rest}
<<<<<<< HEAD
        open={open}
=======
        open={open || visible}
>>>>>>> 3d8cd0b4
        mask={mask}
        push={push}
        width={mergedWidth}
        height={mergedHeight}
        rootClassName={drawerClassName}
        getContainer={getContainer}
<<<<<<< HEAD
=======
        afterOpenChange={isOpen => {
          afterOpenChange?.(isOpen);
          afterVisibleChange?.(isOpen);
        }}
        maskMotion={maskMotion}
        motion={panelMotion}
        rootStyle={style}
>>>>>>> 3d8cd0b4
      >
        <div className={`${prefixCls}-wrapper-body`} style={{ ...drawerStyle }}>
          {renderHeader()}
          <div className={`${prefixCls}-body`} style={bodyStyle}>
            {children}
          </div>
          {renderFooter()}
        </div>
      </RcDrawer>
    </NoFormStyle>,
  );
}

if (process.env.NODE_ENV !== 'production') {
  Drawer.displayName = 'Drawer';
}

interface PurePanelProps extends DrawerProps {}

function PurePanel({ style, ...restProps }: PurePanelProps) {
  const containerRef = React.useRef<HTMLDivElement>(null);

  return (
    <div
      ref={containerRef}
      style={{
        position: 'relative',
        minHeight: 100,
        overflow: 'hidden',
        ...style,
      }}
    >
      <Drawer {...restProps} getContainer={false} maskMotion={{}} motion={{}} open />
    </div>
  );
}

Drawer._InternalPanelDoNotUseOrYouWillBeFired = PurePanel;

export default Drawer;<|MERGE_RESOLUTION|>--- conflicted
+++ resolved
@@ -9,12 +9,9 @@
 import { getTransitionName } from '../_util/motion';
 import { tuple } from '../_util/type';
 import warning from '../_util/warning';
-<<<<<<< HEAD
 
 // CSSINJS
 import useStyle from './style';
-=======
->>>>>>> 3d8cd0b4
 
 const SizeTypes = tuple('default', 'large');
 type sizeType = typeof SizeTypes[number];
@@ -36,27 +33,11 @@
   footerStyle?: React.CSSProperties;
 
   title?: React.ReactNode;
-<<<<<<< HEAD
-=======
-  /**
-   * @deprecated `visible` is deprecated which will be removed in next major version. Please use
-   *   `open` instead.
-   */
-  visible?: boolean;
->>>>>>> 3d8cd0b4
   open?: boolean;
 
   footer?: React.ReactNode;
   extra?: React.ReactNode;
 
-<<<<<<< HEAD
-=======
-  /**
-   * @deprecated `afterVisibleChange` is deprecated which will be removed in next major version.
-   *   Please use `afterOpenChange` instead.
-   */
-  afterVisibleChange?: (visible: boolean) => void;
->>>>>>> 3d8cd0b4
   afterOpenChange?: (open: boolean) => void;
 }
 
@@ -64,10 +45,7 @@
 
 function Drawer(props: DrawerProps) {
   const {
-<<<<<<< HEAD
     rootClassName,
-=======
->>>>>>> 3d8cd0b4
     width,
     height,
     size = 'default',
@@ -77,16 +55,10 @@
     closeIcon = <CloseOutlined />,
     bodyStyle,
     drawerStyle,
-<<<<<<< HEAD
     open,
     children,
-=======
     className,
-    visible,
-    open,
-    children,
     style,
->>>>>>> 3d8cd0b4
     title,
     headerStyle,
     onClose,
@@ -95,11 +67,6 @@
     prefixCls: customizePrefixCls,
     getContainer: customizeGetContainer,
     extra,
-<<<<<<< HEAD
-=======
-    afterVisibleChange,
-    afterOpenChange,
->>>>>>> 3d8cd0b4
     ...rest
   } = props;
 
@@ -222,27 +189,14 @@
         maskMotion={maskMotion}
         motion={panelMotion}
         {...rest}
-<<<<<<< HEAD
         open={open}
-=======
-        open={open || visible}
->>>>>>> 3d8cd0b4
         mask={mask}
         push={push}
         width={mergedWidth}
         height={mergedHeight}
         rootClassName={drawerClassName}
         getContainer={getContainer}
-<<<<<<< HEAD
-=======
-        afterOpenChange={isOpen => {
-          afterOpenChange?.(isOpen);
-          afterVisibleChange?.(isOpen);
-        }}
-        maskMotion={maskMotion}
-        motion={panelMotion}
         rootStyle={style}
->>>>>>> 3d8cd0b4
       >
         <div className={`${prefixCls}-wrapper-body`} style={{ ...drawerStyle }}>
           {renderHeader()}
