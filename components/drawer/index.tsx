import * as React from 'react';
import RcDrawer from 'rc-drawer';
import CloseOutlined from '@ant-design/icons/CloseOutlined';
import classNames from 'classnames';
import { ConfigContext } from '../config-provider';
import { tuple } from '../_util/type';
<<<<<<< HEAD
// CSSINJS
import useStyle from './style';

import useForceUpdate from '../_util/hooks/useForceUpdate';
=======
>>>>>>> 91181c5b

type DrawerRef = {
  push(): void;
  pull(): void;
};

const DrawerContext = React.createContext<DrawerRef | null>(null);

type EventType =
  | React.KeyboardEvent<HTMLDivElement>
  | React.MouseEvent<HTMLDivElement | HTMLButtonElement>;

type getContainerFunc = () => HTMLElement;

type ILevelMove = number | [number, number];

const PlacementTypes = tuple('top', 'right', 'bottom', 'left');
type placementType = typeof PlacementTypes[number];

const SizeTypes = tuple('default', 'large');
type sizeType = typeof SizeTypes[number];

export interface PushState {
  distance: string | number;
}
export interface DrawerProps {
  autoFocus?: boolean;
  closable?: boolean;
  closeIcon?: React.ReactNode;
  destroyOnClose?: boolean;
  forceRender?: boolean;
  getContainer?: string | HTMLElement | getContainerFunc | false;
  maskClosable?: boolean;
  mask?: boolean;
  maskStyle?: React.CSSProperties;
  style?: React.CSSProperties;
  size?: sizeType;
  /** Wrapper dom node style of header and body */
  drawerStyle?: React.CSSProperties;
  headerStyle?: React.CSSProperties;
  bodyStyle?: React.CSSProperties;
  contentWrapperStyle?: React.CSSProperties;
  title?: React.ReactNode;
  visible?: boolean;
  width?: number | string;
  height?: number | string;
  zIndex?: number;
  prefixCls?: string;
  push?: boolean | PushState;
  placement?: placementType;
  onClose?: (e: EventType) => void;
  afterVisibleChange?: (visible: boolean) => void;
  className?: string;
  handler?: React.ReactNode;
  keyboard?: boolean;
  extra?: React.ReactNode;
  footer?: React.ReactNode;
  footerStyle?: React.CSSProperties;
  level?: string | string[] | null | undefined;
  levelMove?: ILevelMove | ((e: { target: HTMLElement; open: boolean }) => ILevelMove);
  children?: React.ReactNode;
}

const defaultPushState: PushState = { distance: 180 };

const Drawer = React.forwardRef<DrawerRef, DrawerProps>(
  (
    {
      width,
      height,
      size = 'default',
      closable = true,
      placement = 'right' as placementType,
      maskClosable = true,
      mask = true,
      level = null,
      keyboard = true,
      push = defaultPushState,
      closeIcon = <CloseOutlined />,
      bodyStyle,
      drawerStyle,
      className,
      visible: propsVisible,
      forceRender,
      children,
      zIndex,
      destroyOnClose,
      style,
      title,
      headerStyle,
      onClose,
      footer,
      footerStyle,
      prefixCls: customizePrefixCls,
      getContainer: customizeGetContainer,
      extra,
      afterVisibleChange,
      ...rest
    },
    ref,
  ) => {
    const [internalPush, setPush] = React.useState(false);
    const parentDrawer = React.useContext(DrawerContext);
    const destroyCloseRef = React.useRef<boolean>(false);

    const [load, setLoad] = React.useState(false);
    const [visible, setVisible] = React.useState(false);

    React.useEffect(() => {
      if (propsVisible) {
        setLoad(true);
      } else {
        setVisible(false);
      }
    }, [propsVisible]);

    React.useEffect(() => {
      if (load && propsVisible) {
        setVisible(true);
      }
    }, [load, propsVisible]);

    const { getPopupContainer, getPrefixCls, direction } = React.useContext(ConfigContext);
    const prefixCls = getPrefixCls('drawer', customizePrefixCls);

    // Style
    const [wrapSSR, hashId] = useStyle(prefixCls);

    const getContainer =
      // 有可能为 false，所以不能直接判断
      customizeGetContainer === undefined && getPopupContainer
        ? () => getPopupContainer(document.body)
        : customizeGetContainer;

    React.useEffect(() => {
      // fix: delete drawer in child and re-render, no push started.
      // <Drawer>{show && <Drawer />}</Drawer>
      if (propsVisible && parentDrawer) {
        parentDrawer.push();
      }

      return () => {
        if (parentDrawer) {
          parentDrawer.pull();
          // parentDrawer = null;
        }
      };
    }, []);

    React.useEffect(() => {
      if (parentDrawer) {
        if (visible) {
          parentDrawer.push();
        } else {
          parentDrawer.pull();
        }
      }
    }, [visible]);

    const operations = React.useMemo(
      () => ({
        push() {
          if (push) {
            setPush(true);
          }
        },
        pull() {
          if (push) {
            setPush(false);
          }
        },
      }),
      [push],
    );

    React.useImperativeHandle(ref, () => operations, [operations]);

    const getOffsetStyle = () => {
      // https://github.com/ant-design/ant-design/issues/24287
      if (!visible && !mask) {
        return {};
      }
      const offsetStyle: any = {};
      if (placement === 'left' || placement === 'right') {
        const defaultWidth = size === 'large' ? 736 : 378;
        offsetStyle.width = typeof width === 'undefined' ? defaultWidth : width;
      } else {
        const defaultHeight = size === 'large' ? 736 : 378;
        offsetStyle.height = typeof height === 'undefined' ? defaultHeight : height;
      }
      return offsetStyle;
    };

    const getRcDrawerStyle = () => {
      // get drawer push width or height
      const getPushTransform = (_placement?: placementType) => {
        let distance: number | string;
        if (typeof push === 'boolean') {
          distance = push ? defaultPushState.distance : 0;
        } else {
          distance = push!.distance;
        }
        distance = parseFloat(String(distance || 0));

        if (_placement === 'left' || _placement === 'right') {
          return `translateX(${_placement === 'left' ? distance : -distance}px)`;
        }
        if (_placement === 'top' || _placement === 'bottom') {
          return `translateY(${_placement === 'top' ? distance : -distance}px)`;
        }
      };

      // 当无 mask 时，将 width 应用到外层容器上
      // 解决 https://github.com/ant-design/ant-design/issues/12401 的问题
      const offsetStyle = mask ? {} : getOffsetStyle();
      return {
        zIndex,
        transform: internalPush ? getPushTransform(placement) : undefined,
        ...offsetStyle,
        ...style,
      };
    };

    const closeIconNode = closable && (
      <button type="button" onClick={onClose} aria-label="Close" className={`${prefixCls}-close`}>
        {closeIcon}
      </button>
    );

    function renderHeader() {
      if (!title && !closable) {
        return null;
      }

      return (
        <div
          className={classNames(`${prefixCls}-header`, {
            [`${prefixCls}-header-close-only`]: closable && !title && !extra,
          })}
          style={headerStyle}
        >
          <div className={`${prefixCls}-header-title`}>
            {closeIconNode}
            {title && <div className={`${prefixCls}-title`}>{title}</div>}
          </div>
          {extra && <div className={`${prefixCls}-extra`}>{extra}</div>}
        </div>
      );
    }

    function renderFooter() {
      if (!footer) {
        return null;
      }

      const footerClassName = `${prefixCls}-footer`;
      return (
        <div className={footerClassName} style={footerStyle}>
          {footer}
        </div>
      );
    }

    // render drawer body dom
    const renderBody = () => {
      // destroyCloseRef.current =false Load the body only once by default
      if (destroyCloseRef.current && !forceRender && !load) {
        return null;
      }

      return (
        <div className={`${prefixCls}-wrapper-body`} style={{ ...drawerStyle }}>
          {renderHeader()}
          <div className={`${prefixCls}-body`} style={bodyStyle}>
            {children}
          </div>
          {renderFooter()}
        </div>
      );
    };

    const drawerClassName = classNames(
      {
        'no-mask': !mask,
        [`${prefixCls}-rtl`]: direction === 'rtl',
      },
      className,
      hashId,
    );
    const offsetStyle = mask ? getOffsetStyle() : {};

    return wrapSSR(
      <DrawerContext.Provider value={operations}>
        <RcDrawer
          handler={false}
          {...{
            placement,
            prefixCls,
            maskClosable,
            level,
            keyboard,
            children,
            onClose,
            forceRender,
            ...rest,
          }}
          {...offsetStyle}
          open={visible}
          showMask={mask}
          style={getRcDrawerStyle()}
          className={drawerClassName}
          getContainer={getContainer}
          afterVisibleChange={open => {
            if (!open) {
              if (destroyCloseRef.current === false) {
                // set true only once
                destroyCloseRef.current = true;
              }
              if (destroyOnClose) {
                setLoad(false);
              }
            }
            afterVisibleChange?.(open);
          }}
        >
          {renderBody()}
        </RcDrawer>
      </DrawerContext.Provider>,
    );
  },
);

Drawer.displayName = 'Drawer';

export default Drawer;<|MERGE_RESOLUTION|>--- conflicted
+++ resolved
@@ -4,13 +4,8 @@
 import classNames from 'classnames';
 import { ConfigContext } from '../config-provider';
 import { tuple } from '../_util/type';
-<<<<<<< HEAD
 // CSSINJS
 import useStyle from './style';
-
-import useForceUpdate from '../_util/hooks/useForceUpdate';
-=======
->>>>>>> 91181c5b
 
 type DrawerRef = {
   push(): void;
