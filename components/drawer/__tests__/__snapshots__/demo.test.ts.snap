--- conflicted
+++ resolved
@@ -316,12 +316,8 @@
 
 exports[`renders ./components/drawer/demo/render-panel.md correctly 1`] = `
 <div
-<<<<<<< HEAD
   class="ant-drawer ant-drawer-pure"
   style="height:300px;box-shadow:0 0 5px red"
-=======
-  style="padding: 32px; background: rgb(230, 230, 230);"
->>>>>>> 2b15bdaf
 >
   <div
     class="ant-drawer ant-drawer-pure ant-drawer-right"
