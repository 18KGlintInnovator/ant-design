--- conflicted
+++ resolved
@@ -319,12 +319,7 @@
   style="position:relative;z-index:999999"
 >
   <div
-<<<<<<< HEAD
-    class="ant-drawer ant-drawer-right ant-drawer-inline"
-    tabindex="-1"
-=======
     class="ant-space ant-space-horizontal ant-space-align-center"
->>>>>>> 8a454a13
   >
     <div
       class="ant-space-item"
@@ -404,66 +399,6 @@
           Modal2
         </span>
       </button>
-    </div>
-  </div>
-</div>
-`;
-
-exports[`renders ./components/drawer/demo/render-panel.md correctly 1`] = `
-<div
-  class="ant-drawer ant-drawer-pure"
-  style="height: 300px; box-shadow: 0 0 5px red;"
->
-  <div
-    class="ant-drawer-wrapper-body"
-  >
-    <div
-      class="ant-drawer-header"
-    >
-      <div
-        class="ant-drawer-header-title"
-      >
-        <button
-          aria-label="Close"
-          class="ant-drawer-close"
-          type="button"
-        >
-          <span
-            aria-label="close"
-            class="anticon anticon-close"
-            role="img"
-          >
-            <svg
-              aria-hidden="true"
-              data-icon="close"
-              fill="currentColor"
-              focusable="false"
-              height="1em"
-              viewBox="64 64 896 896"
-              width="1em"
-            >
-              <path
-                d="M563.8 512l262.5-312.9c4.4-5.2.7-13.1-6.1-13.1h-79.8c-4.7 0-9.2 2.1-12.3 5.7L511.6 449.8 295.1 191.7c-3-3.6-7.5-5.7-12.3-5.7H203c-6.8 0-10.5 7.9-6.1 13.1L459.4 512 196.9 824.9A7.95 7.95 0 00203 838h79.8c4.7 0 9.2-2.1 12.3-5.7l216.5-258.1 216.5 258.1c3 3.6 7.5 5.7 12.3 5.7h79.8c6.8 0 10.5-7.9 6.1-13.1L563.8 512z"
-              />
-            </svg>
-          </span>
-        </button>
-        <div
-          class="ant-drawer-title"
-        >
-          Hello Title
-        </div>
-      </div>
-    </div>
-    <div
-      class="ant-drawer-body"
-    >
-      Hello Content
-    </div>
-    <div
-      class="ant-drawer-footer"
-    >
-      Footer!
     </div>
   </div>
 </div>
