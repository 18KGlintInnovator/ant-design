---
type: 反馈
category: Components
subtitle: 抽屉
title: Drawer
---

屏幕边缘滑出的浮层面板。

## 何时使用

抽屉从父窗体边缘滑入，覆盖住部分父窗体内容。用户在抽屉内操作时不必离开当前任务，操作完成后，可以平滑地回到到原任务。

- 当需要一个附加的面板来控制父窗体内容，这个面板在需要时呼出。比如，控制界面展示样式，往界面中添加内容。
- 当需要在当前任务流中插入临时任务，创建或预览附加内容。比如展示协议条款，创建子对象。

## API

| 参数 | 说明 | 类型 | 默认值 | 版本 |
| --- | --- | --- | --- | --- |
| closable | 是否显示右上角的关闭按钮 | boolean | true | 3.7.0 |
| destroyOnClose | 关闭时销毁 Drawer 里的子元素 | boolean | false | 3.7.0 |
<<<<<<< HEAD
| getContainer | 指定 Drawer 挂载的 HTML 节点, false 为挂载在当前 dom | HTMLElement \| `() => HTMLElement` \| Selectors \| false | 'body' | 3.7.0 |
| maskClosable | 点击蒙层是否允许关闭 | boolean | true | 3.7.0 | 
=======
| getContainer | 指定 Drawer 挂载的 HTML 节点 | HTMLElement \| `() => HTMLElement` \| Selectors | 'body' | 3.7.0 |
| maskClosable | 点击蒙层是否允许关闭 | boolean | true | 3.7.0 |
>>>>>>> 56166f69
| mask | 是否展示遮罩 | Boolean | true | 3.7.0 |
| maskStyle | 遮罩样式 | object | {} | 3.7.0 |
| style | 可用于设置 Drawer 最外层容器的样式 | object | - | 3.7.0 |
| bodyStyle | 可用于设置 Drawer 的样式，调整浮层位置等 | object | - | 3.12.0 |
| title | 标题 | string \| ReactNode | - | 3.7.0 |
| visible | Drawer 是否可见 | boolean | - | 3.7.0 |
| width | 宽度 | string \| number | 256 | 3.7.0 |
| height | 高度, 在 `placement` 为 `top` 或 `bottom` 时使用 | string \| number | 256 | 3.9.0 |
| className | 对话框外层容器的类名 | string | - | 3.8.0 |
| zIndex | 设置 Drawer 的 `z-index` | Number | 1000 | 3.7.0 |
| placement | 抽屉的方向 | 'top' \| 'right' \| 'bottom' \| 'left' | 'right' | 3.7.0 |
| onClose | 点击遮罩层或右上角叉或取消按钮的回调 | function(e) | 无 | 3.7.0 |
| afterVisibleChange | 切换抽屉时动画结束后的回调 | function(visible) | 无 | 3.17.0 |
| keyboard | 是否支持键盘 esc 关闭 | boolean | true | 3.19.8 |

<style>
#_hj_feedback_container {
  display: none;
}
</style><|MERGE_RESOLUTION|>--- conflicted
+++ resolved
@@ -20,13 +20,8 @@
 | --- | --- | --- | --- | --- |
 | closable | 是否显示右上角的关闭按钮 | boolean | true | 3.7.0 |
 | destroyOnClose | 关闭时销毁 Drawer 里的子元素 | boolean | false | 3.7.0 |
-<<<<<<< HEAD
 | getContainer | 指定 Drawer 挂载的 HTML 节点, false 为挂载在当前 dom | HTMLElement \| `() => HTMLElement` \| Selectors \| false | 'body' | 3.7.0 |
-| maskClosable | 点击蒙层是否允许关闭 | boolean | true | 3.7.0 | 
-=======
-| getContainer | 指定 Drawer 挂载的 HTML 节点 | HTMLElement \| `() => HTMLElement` \| Selectors | 'body' | 3.7.0 |
 | maskClosable | 点击蒙层是否允许关闭 | boolean | true | 3.7.0 |
->>>>>>> 56166f69
 | mask | 是否展示遮罩 | Boolean | true | 3.7.0 |
 | maskStyle | 遮罩样式 | object | {} | 3.7.0 |
 | style | 可用于设置 Drawer 最外层容器的样式 | object | - | 3.7.0 |
