---
type: 反馈
category: Components
subtitle: 抽屉
title: Drawer
cover: https://img.alicdn.com/imgextra/i4/O1CN019djdZP1OHwXSRGCOW_!!6000000001681-55-tps-161-117.svg
---

屏幕边缘滑出的浮层面板。

## 何时使用

抽屉从父窗体边缘滑入，覆盖住部分父窗体内容。用户在抽屉内操作时不必离开当前任务，操作完成后，可以平滑地回到原任务。

- 当需要一个附加的面板来控制父窗体内容，这个面板在需要时呼出。比如，控制界面展示样式，往界面中添加内容。
- 当需要在当前任务流中插入临时任务，创建或预览附加内容。比如展示协议条款，创建子对象。

## API

**🚨 注意：** v5 使用 `rootClassName` 与 `rootStyle` 来配置最外层元素样式。原 v4 `className` 与 `style` 改至配置 Drawer 窗体样式以和 Modal 对齐。

| 参数 | 说明 | 类型 | 默认值 | 版本 |
| --- | --- | --- | --- | --- |
| autoFocus | 抽屉展开后是否将焦点切换至其 Dom 节点 | boolean | true | 4.17.0 |
| afterOpenChange | 切换抽屉时动画结束后的回调 | function(open) | - |  |
| bodyStyle | 可用于设置 Drawer 内容部分的样式 | CSSProperties | - |  |
| className | Drawer 容器外层 className 设置，如果需要设置最外层，请使用 rootClassName | string | - |  |
| closable | 是否显示左上角的关闭按钮 | boolean | true |  |
| closeIcon | 自定义关闭图标 | ReactNode | &lt;CloseOutlined /> |  |
| contentWrapperStyle | 可用于设置 Drawer 包裹内容部分的样式 | CSSProperties | - |  |
| destroyOnClose | 关闭时销毁 Drawer 里的子元素 | boolean | false |  |
| extra | 抽屉右上角的操作区域 | ReactNode | - | 4.17.0 |
| footer | 抽屉的页脚 | ReactNode | - |  |
| footerStyle | 抽屉页脚部件的样式 | CSSProperties | - |  |
| forceRender | 预渲染 Drawer 内元素 | boolean | false |  |
| getContainer | 指定 Drawer 挂载的节点，**并在容器内展现**，`false` 为挂载在当前位置 | HTMLElement \| () => HTMLElement \| Selectors \| false | body |  |
| headerStyle | 用于设置 Drawer 头部的样式 | CSSProperties | - |  |
| height | 高度, 在 `placement` 为 `top` 或 `bottom` 时使用 | string \| number | 378 |  |
| keyboard | 是否支持键盘 esc 关闭 | boolean | true |  |
| mask | 是否展示遮罩 | boolean | true |  |
| maskClosable | 点击蒙层是否允许关闭 | boolean | true |  |
| maskStyle | 遮罩样式 | CSSProperties | {} |  |
| placement | 抽屉的方向 | `top` \| `right` \| `bottom` \| `left` | `right` |  |
| push | 用于设置多层 Drawer 的推动行为 | boolean \| { distance: string \| number } | { distance: 180 } | 4.5.0+ |
| rootClassName | 对话框外层容器的类名 | string | - |  |
| rootStyle | 可用于设置 Drawer 最外层容器的样式，和 `style` 的区别是作用节点包括 `mask` | CSSProperties | - |  |
| size | 预设抽屉宽度（或高度），default `378px` 和 large `736px` | 'default' \| 'large' | 'default' | 4.17.0 |
| style | 设计 Drawer 容器样式，如果你只需要设置内容部分请使用 `bodyStyle` | CSSProperties | - |  |
| title | 标题 | ReactNode | - |  |
<<<<<<< HEAD

<<<<<<< HEAD | open | Drawer 是否可见 | boolean | - | | ======= | open | Drawer 是否可见 | boolean | - | 4.23.0 |

> > > > > > > feature | width | 宽度 | string \| number | 378 | | | zIndex | 设置 Drawer 的 `z-index` | number | 1000 | | | onClose | 点击遮罩层或左上角叉或取消按钮的回调 | function(e) | - | |
=======
| open | Drawer 是否可见，小于 4.23.0 使用 `visible`（[为什么?](/docs/react/faq#why-open)） | boolean | - | 4.23.0 |
| width | 宽度 | string \| number | 378 |  |
| zIndex | 设置 Drawer 的 `z-index` | number | 1000 |  |
| onClose | 点击遮罩层或左上角叉或取消按钮的回调 | function(e) | - |  |
>>>>>>> 133d8990
<|MERGE_RESOLUTION|>--- conflicted
+++ resolved
@@ -47,14 +47,7 @@
 | size | 预设抽屉宽度（或高度），default `378px` 和 large `736px` | 'default' \| 'large' | 'default' | 4.17.0 |
 | style | 设计 Drawer 容器样式，如果你只需要设置内容部分请使用 `bodyStyle` | CSSProperties | - |  |
 | title | 标题 | ReactNode | - |  |
-<<<<<<< HEAD
-
-<<<<<<< HEAD | open | Drawer 是否可见 | boolean | - | | ======= | open | Drawer 是否可见 | boolean | - | 4.23.0 |
-
-> > > > > > > feature | width | 宽度 | string \| number | 378 | | | zIndex | 设置 Drawer 的 `z-index` | number | 1000 | | | onClose | 点击遮罩层或左上角叉或取消按钮的回调 | function(e) | - | |
-=======
-| open | Drawer 是否可见，小于 4.23.0 使用 `visible`（[为什么?](/docs/react/faq#why-open)） | boolean | - | 4.23.0 |
+| open | Drawer 是否可见 | boolean | - |
 | width | 宽度 | string \| number | 378 |  |
 | zIndex | 设置 Drawer 的 `z-index` | number | 1000 |  |
-| onClose | 点击遮罩层或左上角叉或取消按钮的回调 | function(e) | - |  |
->>>>>>> 133d8990
+| onClose | 点击遮罩层或左上角叉或取消按钮的回调 | function(e) | - |  |