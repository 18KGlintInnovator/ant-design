--- conflicted
+++ resolved
@@ -152,6 +152,7 @@
         wrapper: classNames(
           {
             [`${wrapperClassName}-rtl`]: direction === 'rtl',
+            [`${prefixCls}-wrapper-disabled`]: mergedDisabled,
           },
           hashId,
         ),
@@ -169,101 +170,6 @@
     />
   );
 
-<<<<<<< HEAD
-  if (hasPrefix) {
-    const affixWrapperCls = classNames(
-      `${prefixCls}-affix-wrapper`,
-      getStatusClassNames(`${prefixCls}-affix-wrapper`, mergedStatus, hasFeedback),
-      {
-        [`${prefixCls}-affix-wrapper-focused`]: focused,
-        [`${prefixCls}-affix-wrapper-disabled`]: props.disabled,
-        [`${prefixCls}-affix-wrapper-sm`]: mergedSize === 'small',
-        [`${prefixCls}-affix-wrapper-lg`]: mergedSize === 'large',
-        [`${prefixCls}-affix-wrapper-rtl`]: direction === 'rtl',
-        [`${prefixCls}-affix-wrapper-readonly`]: readOnly,
-        [`${prefixCls}-affix-wrapper-borderless`]: !bordered,
-      },
-
-      // className will go to addon wrapper
-      !hasAddon && className,
-      !hasAddon && rootClassName,
-      hashId,
-    );
-
-    element = (
-      <div
-        className={affixWrapperCls}
-        style={props.style}
-        onMouseUp={() => inputRef.current!.focus()}
-      >
-        {prefix && <span className={`${prefixCls}-prefix`}>{prefix}</span>}
-        {cloneElement(element, {
-          style: null,
-          value: props.value,
-          onFocus: (event: React.FocusEvent<HTMLInputElement>) => {
-            setFocus(true);
-            props.onFocus?.(event);
-          },
-          onBlur: (event: React.FocusEvent<HTMLInputElement>) => {
-            setFocus(false);
-            props.onBlur?.(event);
-          },
-        })}
-        {hasFeedback && <span className={`${prefixCls}-suffix`}>{feedbackIcon}</span>}
-      </div>
-    );
-  }
-
-  if (hasAddon) {
-    const wrapperClassName = `${prefixCls}-group`;
-    const addonClassName = `${wrapperClassName}-addon`;
-    const addonBeforeNode = addonBefore ? (
-      <div className={addonClassName}>{addonBefore}</div>
-    ) : null;
-    const addonAfterNode = addonAfter ? <div className={addonClassName}>{addonAfter}</div> : null;
-
-    const mergedWrapperClassName = classNames(`${prefixCls}-wrapper`, wrapperClassName, hashId, {
-      [`${wrapperClassName}-rtl`]: direction === 'rtl',
-      [`${prefixCls}-wrapper-disabled`]: mergedDisabled,
-    });
-
-    const mergedGroupClassName = classNames(
-      `${prefixCls}-group-wrapper`,
-      {
-        [`${prefixCls}-group-wrapper-sm`]: mergedSize === 'small',
-        [`${prefixCls}-group-wrapper-lg`]: mergedSize === 'large',
-        [`${prefixCls}-group-wrapper-rtl`]: direction === 'rtl',
-      },
-      getStatusClassNames(`${prefixCls}-group-wrapper`, mergedStatus, hasFeedback),
-      hashId,
-      className,
-      rootClassName,
-    );
-    element = (
-      <div className={mergedGroupClassName} style={props.style}>
-        <div className={mergedWrapperClassName}>
-          {addonBeforeNode && (
-            <NoCompactStyle>
-              <NoFormStyle status override>
-                {addonBeforeNode}
-              </NoFormStyle>
-            </NoCompactStyle>
-          )}
-          {cloneElement(element, { style: null, disabled: mergedDisabled })}
-          {addonAfterNode && (
-            <NoCompactStyle>
-              <NoFormStyle status override>
-                {addonAfterNode}
-              </NoFormStyle>
-            </NoCompactStyle>
-          )}
-        </div>
-      </div>
-    );
-  }
-
-=======
->>>>>>> f2d5dad8
   return wrapSSR(element);
 });
 
