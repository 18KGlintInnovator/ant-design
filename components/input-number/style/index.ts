import {
  genBasicInputStyle,
  genInputGroupStyle,
  genPlaceholderStyle,
  initInputToken,
} from '../../input/style';
import { resetComponent, resetIcon } from '../../style';
import { genCompactItemStyle } from '../../style/compact-item';
import type { GenerateStyle } from '../../theme/internal';
import { genStyleHooks, mergeToken } from '../../theme/internal';
import { unit } from '@ant-design/cssinjs';
import type { ComponentToken, InputNumberToken } from './token';
import { formatComponentToken, prepareComponentToken } from './token';
import {
  genBorderlessStyle,
  genFilledGroupStyle,
  genFilledStyle,
  genOutlinedGroupStyle,
  genOutlinedStyle,
} from '../../input/style/variants';

export type { ComponentToken };

export const genRadiusStyle = (
  { componentCls, borderRadiusSM, borderRadiusLG }: InputNumberToken,
  size: 'lg' | 'sm',
) => {
  const borderRadius = size === 'lg' ? borderRadiusLG : borderRadiusSM;
  return {
    [`&-${size}`]: {
      [`${componentCls}-handler-wrap`]: {
        borderStartEndRadius: borderRadius,
        borderEndEndRadius: borderRadius,
      },
      [`${componentCls}-handler-up`]: {
        borderStartEndRadius: borderRadius,
      },
      [`${componentCls}-handler-down`]: {
        borderEndEndRadius: borderRadius,
      },
    },
  };
};

const genInputNumberStyles: GenerateStyle<InputNumberToken> = (token: InputNumberToken) => {
  const {
    componentCls,
    lineWidth,
    lineType,
    borderRadius,
    fontSizeLG,
    controlHeightLG,
    controlHeightSM,
    colorError,
    paddingInlineSM,
    paddingBlockSM,
    paddingBlockLG,
    paddingInlineLG,
    colorTextDescription,
    motionDurationMid,
    handleHoverColor,
    paddingInline,
    paddingBlock,
    handleBg,
    handleActiveBg,
    colorTextDisabled,
    borderRadiusSM,
    borderRadiusLG,
    controlWidth,
    handleOpacity,
    handleBorderColor,
    filledHandleBg,
    lineHeightLG,
    calc,
  } = token;

  return [
    {
      [componentCls]: {
        ...resetComponent(token),
        ...genBasicInputStyle(token),

        display: 'inline-block',
        width: controlWidth,
        margin: 0,
        padding: 0,
        borderRadius,

        // Variants
        ...genOutlinedStyle(token, {
          [`${componentCls}-handler-wrap`]: {
            background: handleBg,
            [`${componentCls}-handler-down`]: {
              borderBlockStart: `${unit(lineWidth)} ${lineType} ${handleBorderColor}`,
            },
          },
        }),
        ...genFilledStyle(token, {
          [`${componentCls}-handler-wrap`]: {
            background: filledHandleBg,
            [`${componentCls}-handler-down`]: {
              borderBlockStart: `${unit(lineWidth)} ${lineType} ${handleBorderColor}`,
            },
          },

          '&:focus-within': {
            [`${componentCls}-handler-wrap`]: {
              background: handleBg,
            },
          },
        }),
        ...genBorderlessStyle(token),

        '&-rtl': {
          direction: 'rtl',

          [`${componentCls}-input`]: {
            direction: 'rtl',
          },
        },

        '&-lg': {
          padding: 0,
          fontSize: fontSizeLG,
          lineHeight: lineHeightLG,
          borderRadius: borderRadiusLG,

          [`input${componentCls}-input`]: {
            height: calc(controlHeightLG).sub(calc(lineWidth).mul(2)).equal(),
            padding: `${unit(paddingBlockLG)} ${unit(paddingInlineLG)}`,
          },
        },

        '&-sm': {
          padding: 0,
          borderRadius: borderRadiusSM,

          [`input${componentCls}-input`]: {
            height: calc(controlHeightSM).sub(calc(lineWidth).mul(2)).equal(),
            padding: `${unit(paddingBlockSM)} ${unit(paddingInlineSM)}`,
          },
        },

        // ===================== Out Of Range =====================
        '&-out-of-range': {
          [`${componentCls}-input-wrap`]: {
            input: {
              color: colorError,
            },
          },
        },

        // Style for input-group: input with label, with button or dropdown...
        '&-group': {
          ...resetComponent(token),
          ...genInputGroupStyle(token),

          '&-wrapper': {
            display: 'inline-block',
            textAlign: 'start',
            verticalAlign: 'top', // https://github.com/ant-design/ant-design/issues/6403

            [`${componentCls}-affix-wrapper`]: {
              width: '100%',
            },

            // Size
            '&-lg': {
              [`${componentCls}-group-addon`]: {
                borderRadius: borderRadiusLG,
                fontSize: token.fontSizeLG,
              },
            },
            '&-sm': {
              [`${componentCls}-group-addon`]: {
                borderRadius: borderRadiusSM,
              },
            },

            // Variants
            ...genOutlinedGroupStyle(token),
            ...genFilledGroupStyle(token),

            // Fix the issue of using icons in Space Compact mode
            // https://github.com/ant-design/ant-design/issues/45764
            [`&:not(${componentCls}-compact-first-item):not(${componentCls}-compact-last-item)${componentCls}-compact-item`]:
              {
                [`${componentCls}, ${componentCls}-group-addon`]: {
                  borderRadius: 0,
                },
              },

            [`&:not(${componentCls}-compact-last-item)${componentCls}-compact-first-item`]: {
              [`${componentCls}, ${componentCls}-group-addon`]: {
                borderStartEndRadius: 0,
                borderEndEndRadius: 0,
              },
            },

            [`&:not(${componentCls}-compact-first-item)${componentCls}-compact-last-item`]: {
              [`${componentCls}, ${componentCls}-group-addon`]: {
                borderStartStartRadius: 0,
                borderEndStartRadius: 0,
              },
            },
          },
        },

        [`&-disabled ${componentCls}-input`]: {
          cursor: 'not-allowed',
        },

        [componentCls]: {
          '&-input': {
            ...resetComponent(token),
            width: '100%',
            padding: `${unit(paddingBlock)} ${unit(paddingInline)}`,
            textAlign: 'start',
            backgroundColor: 'transparent',
            border: 0,
            borderRadius,
            outline: 0,
            transition: `all ${motionDurationMid} linear`,
            appearance: 'textfield',
            fontSize: 'inherit',
            ...genPlaceholderStyle(token.colorTextPlaceholder),

            '&[type="number"]::-webkit-inner-spin-button, &[type="number"]::-webkit-outer-spin-button':
              {
                margin: 0,
                /* stylelint-disable-next-line property-no-vendor-prefix */
                webkitAppearance: 'none',
                appearance: 'none',
              },
          },
        },
      },
    },

    // Handler
    {
      [componentCls]: {
        [`&:hover ${componentCls}-handler-wrap, &-focused ${componentCls}-handler-wrap`]: {
          opacity: 1,
        },

        [`${componentCls}-handler-wrap`]: {
          position: 'absolute',
          insetBlockStart: 0,
          insetInlineEnd: 0,
          width: token.handleWidth,
          height: '100%',
          borderStartStartRadius: 0,
          borderStartEndRadius: borderRadius,
          borderEndEndRadius: borderRadius,
          borderEndStartRadius: 0,
          opacity: handleOpacity,
          display: 'flex',
          flexDirection: 'column',
          alignItems: 'stretch',
          transition: `opacity ${motionDurationMid} linear ${motionDurationMid}`,

          // Fix input number inside Menu makes icon too large
          // We arise the selector priority by nest selector here
          // https://github.com/ant-design/ant-design/issues/14367
          [`${componentCls}-handler`]: {
            display: 'flex',
            alignItems: 'center',
            justifyContent: 'center',
            flex: 'auto',
            height: '40%',

            [`
              ${componentCls}-handler-up-inner,
              ${componentCls}-handler-down-inner
            `]: {
              marginInlineEnd: 0,
              fontSize: token.handleFontSize,
            },
          },
        },

        [`${componentCls}-handler`]: {
          height: '50%',
          overflow: 'hidden',
          color: colorTextDescription,
          fontWeight: 'bold',
          lineHeight: 0,
          textAlign: 'center',
          cursor: 'pointer',
          borderInlineStart: `${unit(lineWidth)} ${lineType} ${handleBorderColor}`,
          transition: `all ${motionDurationMid} linear`,
          '&:active': {
            background: handleActiveBg,
          },

          // Hover
          '&:hover': {
            height: `60%`,

            [`
              ${componentCls}-handler-up-inner,
              ${componentCls}-handler-down-inner
            `]: {
              color: handleHoverColor,
            },
          },

          '&-up-inner, &-down-inner': {
            ...resetIcon(),

            color: colorTextDescription,
            transition: `all ${motionDurationMid} linear`,
            userSelect: 'none',
          },
        },

        [`${componentCls}-handler-up`]: {
          borderStartEndRadius: borderRadius,
        },

        [`${componentCls}-handler-down`]: {
          borderEndEndRadius: borderRadius,
        },

        ...genRadiusStyle(token, 'lg'),
        ...genRadiusStyle(token, 'sm'),

        // Disabled
        '&-disabled, &-readonly': {
          [`${componentCls}-handler-wrap`]: {
            display: 'none',
          },

          [`${componentCls}-input`]: {
            color: 'inherit',
          },
        },

        [`
          ${componentCls}-handler-up-disabled,
          ${componentCls}-handler-down-disabled
        `]: {
          cursor: 'not-allowed',
        },

        [`
          ${componentCls}-handler-up-disabled:hover &-handler-up-inner,
          ${componentCls}-handler-down-disabled:hover &-handler-down-inner
        `]: {
          color: colorTextDisabled,
        },
      },
    },
  ];
};

const genAffixWrapperStyles: GenerateStyle<InputNumberToken> = (token: InputNumberToken) => {
  const {
    componentCls,
    paddingBlock,
    paddingInline,
    inputAffixPadding,
    controlWidth,
    borderRadiusLG,
    borderRadiusSM,
    paddingInlineLG,
    paddingInlineSM,
    paddingBlockLG,
    paddingBlockSM,
  } = token;

  return {
    [`${componentCls}-affix-wrapper`]: {
      [`input${componentCls}-input`]: {
        padding: `${unit(paddingBlock)} 0`,
      },

      ...genBasicInputStyle(token),
      // or number handler will cover form status
      position: 'relative',
      display: 'inline-flex',
      width: controlWidth,
      padding: 0,
      paddingInlineStart: paddingInline,

      '&-lg': {
        borderRadius: borderRadiusLG,
        paddingInlineStart: paddingInlineLG,

        [`input${componentCls}-input`]: {
          padding: `${unit(paddingBlockLG)} 0`,
        },
      },

      '&-sm': {
        borderRadius: borderRadiusSM,
        paddingInlineStart: paddingInlineSM,

        [`input${componentCls}-input`]: {
          padding: `${unit(paddingBlockSM)} 0`,
        },
      },

      [`&:not(${componentCls}-disabled):hover`]: {
        zIndex: 1,
      },

      '&-focused, &:focus': {
        zIndex: 1,
      },

      [`&-disabled > ${componentCls}-disabled`]: {
        background: 'transparent',
      },

      [`> div${componentCls}`]: {
        width: '100%',
        border: 'none',
        outline: 'none',

        [`&${componentCls}-focused`]: {
          boxShadow: 'none !important',
        },
      },

      '&::before': {
        display: 'inline-block',
        width: 0,
        visibility: 'hidden',
        content: '"\\a0"',
      },

      [`${componentCls}-handler-wrap`]: {
        zIndex: 2,
      },

      [componentCls]: {
        color: 'inherit',

        '&-prefix, &-suffix': {
          display: 'flex',
          flex: 'none',
          alignItems: 'center',
          pointerEvents: 'none',
        },

        '&-prefix': {
          marginInlineEnd: inputAffixPadding,
        },

        '&-suffix': {
          position: 'absolute',
          insetBlockStart: 0,
          insetInlineEnd: 0,
          zIndex: 1,
          height: '100%',
          marginInlineEnd: paddingInline,
          marginInlineStart: inputAffixPadding,
        },
      },
    },
  };
};

// ============================== Export ==============================
<<<<<<< HEAD
=======
export const prepareComponentToken: GetDefaultToken<'InputNumber'> = (token) => ({
  ...initComponentToken(token),
  controlWidth: 90,
  handleWidth: token.controlHeightSM - token.lineWidth * 2,
  handleFontSize: token.fontSize / 2,
  handleVisible: 'auto',
  handleActiveBg: token.colorFillAlter,
  handleBg: token.colorBgContainer,
  handleHoverColor: token.colorPrimary,
  handleBorderColor: token.colorBorder,
  handleOpacity: 0,
});

export const formatComponentToken: FormatComponentToken<'InputNumber'> = (token) => ({
  handleOpacity: token.handleVisible === true ? 1 : 0,
});

>>>>>>> c35e0982
export default genStyleHooks(
  'InputNumber',
  (token) => {
    const inputNumberToken = mergeToken<InputNumberToken>(token, initInputToken(token));
    return [
      genInputNumberStyles(inputNumberToken),
      genAffixWrapperStyles(inputNumberToken),
      // =====================================================
      // ==             Space Compact                       ==
      // =====================================================
      genCompactItemStyle(inputNumberToken),
    ];
  },
  prepareComponentToken,
  {
    format: formatComponentToken,
    unitless: {
      handleOpacity: true,
    },
  },
);<|MERGE_RESOLUTION|>--- conflicted
+++ resolved
@@ -1,16 +1,11 @@
+import { unit } from '@ant-design/cssinjs';
+
 import {
   genBasicInputStyle,
   genInputGroupStyle,
   genPlaceholderStyle,
   initInputToken,
 } from '../../input/style';
-import { resetComponent, resetIcon } from '../../style';
-import { genCompactItemStyle } from '../../style/compact-item';
-import type { GenerateStyle } from '../../theme/internal';
-import { genStyleHooks, mergeToken } from '../../theme/internal';
-import { unit } from '@ant-design/cssinjs';
-import type { ComponentToken, InputNumberToken } from './token';
-import { formatComponentToken, prepareComponentToken } from './token';
 import {
   genBorderlessStyle,
   genFilledGroupStyle,
@@ -18,6 +13,12 @@
   genOutlinedGroupStyle,
   genOutlinedStyle,
 } from '../../input/style/variants';
+import { resetComponent, resetIcon } from '../../style';
+import { genCompactItemStyle } from '../../style/compact-item';
+import type { GenerateStyle } from '../../theme/internal';
+import { genStyleHooks, mergeToken } from '../../theme/internal';
+import type { ComponentToken, InputNumberToken } from './token';
+import { formatComponentToken, prepareComponentToken } from './token';
 
 export type { ComponentToken };
 
@@ -463,27 +464,6 @@
   };
 };
 
-// ============================== Export ==============================
-<<<<<<< HEAD
-=======
-export const prepareComponentToken: GetDefaultToken<'InputNumber'> = (token) => ({
-  ...initComponentToken(token),
-  controlWidth: 90,
-  handleWidth: token.controlHeightSM - token.lineWidth * 2,
-  handleFontSize: token.fontSize / 2,
-  handleVisible: 'auto',
-  handleActiveBg: token.colorFillAlter,
-  handleBg: token.colorBgContainer,
-  handleHoverColor: token.colorPrimary,
-  handleBorderColor: token.colorBorder,
-  handleOpacity: 0,
-});
-
-export const formatComponentToken: FormatComponentToken<'InputNumber'> = (token) => ({
-  handleOpacity: token.handleVisible === true ? 1 : 0,
-});
-
->>>>>>> c35e0982
 export default genStyleHooks(
   'InputNumber',
   (token) => {
