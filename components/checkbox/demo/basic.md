--- conflicted
+++ resolved
@@ -9,14 +9,8 @@
 ````jsx
 var Checkbox = antd.Checkbox;
 var container = document.getElementById('components-checkbox-demo-basic');
-<<<<<<< HEAD
-
-function onChange(checked){
-  console.log('checked = ' + checked);
-=======
-function onChange(e){
+function onChange(e) {
   console.log('checked = ' + e.target.checked);
->>>>>>> 8c93c35f
 }
 
 React.render(<label>
