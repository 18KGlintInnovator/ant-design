import classNames from 'classnames';
import RcCheckbox from 'rc-checkbox';
import * as React from 'react';
import { useContext } from 'react';
import { ConfigContext } from '../config-provider';
import { FormItemInputContext } from '../form/context';
import warning from '../_util/warning';
<<<<<<< HEAD
import useStyle from './style';
=======
import { GroupContext } from './Group';
>>>>>>> 9ab8cc44

export interface AbstractCheckboxProps<T> {
  prefixCls?: string;
  className?: string;
  defaultChecked?: boolean;
  checked?: boolean;
  style?: React.CSSProperties;
  disabled?: boolean;
  onChange?: (e: T) => void;
  onClick?: React.MouseEventHandler<HTMLElement>;
  onMouseEnter?: React.MouseEventHandler<HTMLElement>;
  onMouseLeave?: React.MouseEventHandler<HTMLElement>;
  onKeyPress?: React.KeyboardEventHandler<HTMLElement>;
  onKeyDown?: React.KeyboardEventHandler<HTMLElement>;
  value?: any;
  tabIndex?: number;
  name?: string;
  children?: React.ReactNode;
  id?: string;
  autoFocus?: boolean;
  type?: string;
  skipGroup?: boolean;
}

export interface CheckboxChangeEventTarget extends CheckboxProps {
  checked: boolean;
}

export interface CheckboxChangeEvent {
  target: CheckboxChangeEventTarget;
  stopPropagation: () => void;
  preventDefault: () => void;
  nativeEvent: MouseEvent;
}

export interface CheckboxProps extends AbstractCheckboxProps<CheckboxChangeEvent> {
  indeterminate?: boolean;
}

const InternalCheckbox: React.ForwardRefRenderFunction<HTMLInputElement, CheckboxProps> = (
  {
    prefixCls: customizePrefixCls,
    className,
    children,
    indeterminate = false,
    style,
    onMouseEnter,
    onMouseLeave,
    skipGroup = false,
    ...restProps
  },
  ref,
) => {
  const { getPrefixCls, direction } = React.useContext(ConfigContext);
  const checkboxGroup = React.useContext(GroupContext);
  const { isFormItemInput } = useContext(FormItemInputContext);

  const prevValue = React.useRef(restProps.value);

  React.useEffect(() => {
    checkboxGroup?.registerValue(restProps.value);
    warning(
      'checked' in restProps || !!checkboxGroup || !('value' in restProps),
      'Checkbox',
      '`value` is not a valid prop, do you mean `checked`?',
    );
  }, []);

  React.useEffect(() => {
    if (skipGroup) {
      return;
    }
    if (restProps.value !== prevValue.current) {
      checkboxGroup?.cancelValue(prevValue.current);
      checkboxGroup?.registerValue(restProps.value);
      prevValue.current = restProps.value;
    }
    return () => checkboxGroup?.cancelValue(restProps.value);
  }, [restProps.value]);

  const prefixCls = getPrefixCls('checkbox', customizePrefixCls);
  const [wrapSSR, hashId] = useStyle(prefixCls);

  const checkboxProps: CheckboxProps = { ...restProps };
  if (checkboxGroup && !skipGroup) {
    checkboxProps.onChange = (...args) => {
      if (restProps.onChange) {
        restProps.onChange(...args);
      }
      if (checkboxGroup.toggleOption) {
        checkboxGroup.toggleOption({ label: children, value: restProps.value });
      }
    };
    checkboxProps.name = checkboxGroup.name;
    checkboxProps.checked = checkboxGroup.value.indexOf(restProps.value) !== -1;
    checkboxProps.disabled = restProps.disabled || checkboxGroup.disabled;
  }
  const classString = classNames(
    {
      [`${prefixCls}-wrapper`]: true,
      [`${prefixCls}-rtl`]: direction === 'rtl',
      [`${prefixCls}-wrapper-checked`]: checkboxProps.checked,
      [`${prefixCls}-wrapper-disabled`]: checkboxProps.disabled,
      [`${prefixCls}-wrapper-in-form-item`]: isFormItemInput,
    },
    className,
    hashId,
  );
  const checkboxClass = classNames(
    {
      [`${prefixCls}-indeterminate`]: indeterminate,
    },
    hashId,
  );
  const ariaChecked = indeterminate ? 'mixed' : undefined;
  return wrapSSR(
    // eslint-disable-next-line jsx-a11y/label-has-associated-control
    <label
      className={classString}
      style={style}
      onMouseEnter={onMouseEnter}
      onMouseLeave={onMouseLeave}
    >
      <RcCheckbox
        aria-checked={ariaChecked}
        {...checkboxProps}
        prefixCls={prefixCls}
        className={checkboxClass}
        ref={ref}
      />
      {children !== undefined && <span>{children}</span>}
    </label>,
  );
};

const Checkbox = React.forwardRef<unknown, CheckboxProps>(InternalCheckbox);
if (process.env.NODE_ENV !== 'production') {
  Checkbox.displayName = 'Checkbox';
}

export default Checkbox;<|MERGE_RESOLUTION|>--- conflicted
+++ resolved
@@ -5,11 +5,9 @@
 import { ConfigContext } from '../config-provider';
 import { FormItemInputContext } from '../form/context';
 import warning from '../_util/warning';
-<<<<<<< HEAD
+import { GroupContext } from './Group';
+
 import useStyle from './style';
-=======
-import { GroupContext } from './Group';
->>>>>>> 9ab8cc44
 
 export interface AbstractCheckboxProps<T> {
   prefixCls?: string;
