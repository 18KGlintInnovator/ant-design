<<<<<<< HEAD
// deps-lint-skip-all
import { Keyframes } from '@ant-design/cssinjs';
import {
  DerivativeToken,
  useStyleRegister,
  useToken,
  resetComponent,
  UseComponentStyleResult,
  GenerateStyle,
} from '../../_util/theme';

interface CheckboxToken extends DerivativeToken {
  checkboxCls: string;
}

// ============================== Motion ==============================
const antCheckboxEffect = new Keyframes('antCheckboxEffect', {
  '0%': {
    transform: 'scale(1)',
    opacity: 0.5,
  },

  '100%': {
    transform: 'scale(1.6)',
    opacity: 0,
  },
});

// ============================== Styles ==============================
export const genCheckboxStyle: GenerateStyle<CheckboxToken> = (token, hashId) => {
  const { checkboxCls } = token;
  const wrapperCls = `${checkboxCls}-wrapper`;

  return [
    // ===================== Basic =====================
    {
      // Group
      [`${checkboxCls}-group`]: {
        ...resetComponent(token),

        display: 'inline-flex',
      },

      // Wrapper
      [wrapperCls]: {
        ...resetComponent(token),

        display: 'inline-flex',
        alignItems: 'baseline',
        lineHeight: 'unset',
        cursor: 'pointer',

        // Fix checkbox & radio in flex align #30260
        '&:after': {
          display: 'inline-block',
          width: 0,
          overflow: 'hidden',
          content: "'\\a0'",
        },

        // Checkbox near checkbox
        '& + &': {
          marginInlineStart: token.marginXS,
        },
      },

      // Wrapper > Checkbox
      [checkboxCls]: {
        ...resetComponent(token),

        top: '0.2em',
        position: 'relative',
        whiteSpace: 'nowrap',
        lineHeight: 1,
        cursor: 'pointer',

        // Wrapper > Checkbox > input
        [`${checkboxCls}-input`]: {
          position: 'absolute',
          inset: 0,
          zIndex: 1,
          width: '100%',
          height: '100%',
          cursor: 'pointer',
          opacity: 0,
        },

        // Wrapper > Checkbox > inner
        [`${checkboxCls}-inner`]: {
          position: 'relative',
          top: 0,
          insetInlineStart: 0,
          display: 'block',
          width: token.fontSizeLG,
          height: token.fontSizeLG,
          direction: 'ltr',
          backgroundColor: token.colorBgComponent,
          border: `${token.controlLineWidth}px ${token.controlLineType} ${token.colorBorder}`,
          borderRadius: token.controlRadius,
          borderCollapse: 'separate',
          transition: `all ${token.motionDurationSlow}`,

          '&:after': {
            position: 'absolute',
            top: '50%',
            insetInlineStart: '21.5%',
            display: 'table',
            width: (token.fontSizeLG / 14) * 5,
            height: (token.fontSizeLG / 14) * 8,
            border: `2px solid ${token.colorBgComponent}`,
            borderTop: 0,
            borderInlineStart: 0,
            transform: 'rotate(45deg) scale(0) translate(-50%,-50%)',
            opacity: 0,
            transition: `all ${token.motionDurationFast} cubic-bezier(.71,-.46,.88,.6), opacity ${token.motionDurationFast}`,
            content: '""',
          },
        },

        // Wrapper > Checkbox + Text
        '& + span': {
          paddingInlineStart: token.paddingXS,
          paddingInlineEnd: token.paddingXS,
        },
      },
    },

    // ================= Indeterminate =================
    {
      [checkboxCls]: {
        '&-indeterminate': {
          // Wrapper > Checkbox > inner
          [`${checkboxCls}-inner`]: {
            '&:after': {
              top: '50%',
              insetInlineStart: '50%',
              width: token.fontSizeLG / 2,
              height: token.fontSizeLG / 2,
              backgroundColor: token.colorPrimary,
              border: 0,
              transform: 'translate(-50%, -50%) scale(1)',
              opacity: 1,
              content: '""',
            },
          },
        },
      },
    },

    // ===================== Hover =====================
    {
      // Wrapper
      [`${wrapperCls}:hover ${checkboxCls}:after`]: {
        visibility: 'visible',
      },

      // Wrapper & Wrapper > Checkbox
      [`
      ${wrapperCls}:hover:not(${wrapperCls}-disabled),
      ${checkboxCls}:hover:not(${checkboxCls}-disabled),
      ${checkboxCls}-input:focus +
    `]: {
        [`${checkboxCls}-inner`]: {
          borderColor: token.colorPrimary,
        },
      },
    },

    // ==================== Checked ====================
    {
      // Wrapper > Checkbox
      [`${checkboxCls}-checked`]: {
        [`${checkboxCls}-inner`]: {
          backgroundColor: token.colorPrimary,
          borderColor: token.colorPrimary,

          '&:after': {
            opacity: 1,
            transform: 'rotate(45deg) scale(1) translate(-50%,-50%)',
            transition: `all ${token.motionDurationSlow} ${token.motionEaseOutBack} 0.1s`,
          },
        },

        // Checked Effect
        '&:after': {
          position: 'absolute',
          top: 0,
          insetInlineStart: 0,
          width: '100%',
          height: '100%',
          border: `${token.controlLineWidth}px ${token.controlLineType} ${token.colorPrimary}`,
          borderRadius: token.controlRadius,
          visibility: 'hidden',
          animation: `${antCheckboxEffect.getName(hashId)} ${token.motionDurationSlow} ease-in-out`,
          animationFillMode: 'backwards',
          content: '""',
        },
      },
    },

    // ==================== Disable ====================
    {
      // Wrapper
      [`${wrapperCls}-disabled`]: {
        cursor: 'not-allowed',
      },

      // Wrapper > Checkbox
      [`${checkboxCls}-disabled`]: {
        // Wrapper > Checkbox > input
        [`&, ${checkboxCls}-input`]: {
          cursor: 'not-allowed',
        },

        // Wrapper > Checkbox > inner
        [`${checkboxCls}-inner`]: {
          background: token.colorBgContainer,
          borderColor: token.colorBorder,

          '&:after': {
            borderColor: token.colorBorder,
          },
        },

        '&:after': {
          display: 'none',
        },

        '& + span': {
          color: token.colorTextDisabled,
        },
      },
    },
  ];
};

// ============================== Export ==============================
export function getStyle(prefixCls: string, token: DerivativeToken, hashId: string) {
  const checkboxToken: CheckboxToken = {
    ...token,
    checkboxCls: `.${prefixCls}`,
  };

  return [genCheckboxStyle(checkboxToken, hashId), antCheckboxEffect];
}

export default function useStyle(prefixCls: string): UseComponentStyleResult {
  const [theme, token, hashId] = useToken();

  return [
    useStyleRegister({ theme, token, hashId, path: [prefixCls] }, () =>
      getStyle(prefixCls, token, hashId),
    ),
    hashId,
  ];
}
=======
import '../../style/index.less';
import './index.less';
// deps-lint-skip: form
>>>>>>> 0de1e66f
<|MERGE_RESOLUTION|>--- conflicted
+++ resolved
@@ -1,4 +1,3 @@
-<<<<<<< HEAD
 // deps-lint-skip-all
 import { Keyframes } from '@ant-design/cssinjs';
 import {
@@ -62,6 +61,13 @@
         // Checkbox near checkbox
         '& + &': {
           marginInlineStart: token.marginXS,
+        },
+
+        '&&-in-form-item': {
+          'input[type="checkbox"]': {
+            width: 14, // FIXME: magic
+            height: 14, // FIXME: magic
+          },
         },
       },
 
@@ -254,9 +260,4 @@
     ),
     hashId,
   ];
-}
-=======
-import '../../style/index.less';
-import './index.less';
-// deps-lint-skip: form
->>>>>>> 0de1e66f
+}