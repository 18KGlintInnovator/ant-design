// @import '../../style/themes/index';
// @import '../../style/mixins/index';

// @anchor-border-width: 2px;

// .@{ant-prefix}-anchor {
//   .reset-component();

//   position: relative;
//   padding-left: @anchor-border-width;

//   &-wrapper {
//     margin-left: -4px;
//     padding-left: 4px;
//     overflow: auto;
//     background-color: @anchor-bg;
//   }

//   &-ink {
//     position: absolute;
//     top: 0;
//     left: 0;
//     height: 100%;

//     &::before {
//       position: relative;
//       display: block;
//       width: @anchor-border-width;
//       height: 100%;
//       margin: 0 auto;
//       background-color: @anchor-border-color;
//       content: ' ';
//     }

//     &-ball {
//       position: absolute;
//       left: 50%;
//       display: none;
//       width: 8px;
//       height: 8px;
//       background-color: @component-background;
//       border: 2px solid @primary-color;
//       border-radius: 8px;
//       transform: translateX(-50%);
//       transition: top 0.3s ease-in-out;

//       &.visible {
//         display: inline-block;
//       }
//     }
//   }

//   &-fixed &-ink &-ink-ball {
//     display: none;
//   }

<<<<<<< HEAD
//   &-link {
//     padding: @anchor-link-padding;
//     line-height: 1.143;

//     &-title {
//       position: relative;
//       display: block;
//       margin-bottom: 6px;
//       overflow: hidden;
//       color: @text-color;
//       white-space: nowrap;
//       text-overflow: ellipsis;
//       transition: all 0.3s;
=======
  &-link {
    padding: @anchor-link-padding;

    &-title {
      position: relative;
      display: block;
      margin-bottom: 3px;
      overflow: hidden;
      color: @text-color;
      white-space: nowrap;
      text-overflow: ellipsis;
      transition: all 0.3s;
>>>>>>> 8b595e04

//       &:only-child {
//         margin-bottom: 0;
//       }
//     }

//     &-active > &-title {
//       color: @primary-color;
//     }
//   }

<<<<<<< HEAD
//   &-link &-link {
//     padding-top: 5px;
//     padding-bottom: 5px;
//   }
// }
=======
  &-link &-link {
    padding-top: 2px;
    padding-bottom: 2px;
  }
}
>>>>>>> 8b595e04

// @import './rtl';<|MERGE_RESOLUTION|>--- conflicted
+++ resolved
@@ -54,34 +54,18 @@
 //     display: none;
 //   }
 
-<<<<<<< HEAD
-//   &-link {
-//     padding: @anchor-link-padding;
-//     line-height: 1.143;
+// &-link {
+//   padding: @anchor-link-padding;
 
-//     &-title {
-//       position: relative;
-//       display: block;
-//       margin-bottom: 6px;
-//       overflow: hidden;
-//       color: @text-color;
-//       white-space: nowrap;
-//       text-overflow: ellipsis;
-//       transition: all 0.3s;
-=======
-  &-link {
-    padding: @anchor-link-padding;
-
-    &-title {
-      position: relative;
-      display: block;
-      margin-bottom: 3px;
-      overflow: hidden;
-      color: @text-color;
-      white-space: nowrap;
-      text-overflow: ellipsis;
-      transition: all 0.3s;
->>>>>>> 8b595e04
+//   &-title {
+//     position: relative;
+//     display: block;
+//     margin-bottom: 3px;
+//     overflow: hidden;
+//     color: @text-color;
+//     white-space: nowrap;
+//     text-overflow: ellipsis;
+//     transition: all 0.3s;
 
 //       &:only-child {
 //         margin-bottom: 0;
@@ -93,18 +77,10 @@
 //     }
 //   }
 
-<<<<<<< HEAD
 //   &-link &-link {
-//     padding-top: 5px;
-//     padding-bottom: 5px;
+//     padding-top: 2px;
+//     padding-bottom: 2px;
 //   }
 // }
-=======
-  &-link &-link {
-    padding-top: 2px;
-    padding-bottom: 2px;
-  }
-}
->>>>>>> 8b595e04
 
 // @import './rtl';