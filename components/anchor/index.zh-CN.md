---
category: Components
title: Anchor
subtitle: 锚点
cover: https://mdn.alipayobjects.com/huamei_7uahnr/afts/img/A*TBTSR4PyVmkAAAAAAAAAAAAADrJ8AQ/original
demo:
  cols: 2
group:
  title: 导航
  order: 3
---

用于跳转到页面指定位置。

## 何时使用

需要展现当前页面上可供跳转的锚点链接，以及快速在锚点之间跳转。

> 开发者注意事项：
>
> 自 `4.24.0` 起，由于组件从 class 重构成 FC，之前一些获取 `ref` 并调用内部实例方法的写法都会失效

## 代码演示

<!-- prettier-ignore -->
<code src="./demo/basic.tsx">基本</code>
<code src="./demo/static.tsx">静态位置</code>
<code src="./demo/onClick.tsx">自定义 onClick 事件</code>
<code src="./demo/customizeHighlight.tsx">自定义锚点高亮</code>
<code src="./demo/targetOffset.tsx">设置锚点滚动偏移量</code>
<code src="./demo/onChange.tsx">监听锚点链接改变</code>
<code src="./demo/legacy-anchor.tsx" debug>废弃的 JSX 示例</code>

## API

### Anchor Props

| 成员 | 说明 | 类型 | 默认值 | 版本 |
| --- | --- | --- | --- | --- |
| affix | 固定模式 | boolean | true |  |
| bounds | 锚点区域边界 | number | 5 |  |
| getContainer | 指定滚动的容器 | () => HTMLElement | () => window |  |
| getCurrentAnchor | 自定义高亮的锚点 | (activeLink: string) => string | - |  |
| offsetTop | 距离窗口顶部达到指定偏移量后触发 | number |  |  |
| showInkInFixed | `affix={false}` 时是否显示小圆点 | boolean | false |  |
| targetOffset | 锚点滚动偏移量，默认与 offsetTop 相同，[例子](#components-anchor-demo-targetOffset) | number | - |  |
| onChange | 监听锚点链接改变 | (currentActiveLink: string) => void | - |  |
<<<<<<< HEAD
| onClick | `click` 事件的 handler | (e: MouseEvent, link: object) => void | - |  |
=======
| onClick | `click` 事件的 handler | function(e: Event, link: Object) | - |  |
| items | 数据化配置选项内容，支持通过 children 嵌套 | { href, title, target, children }\[] | - |  |
>>>>>>> db4ee53f

### Link Props

| 成员   | 说明                             | 类型      | 默认值 | 版本 |
| ------ | -------------------------------- | --------- | ------ | ---- |
| href   | 锚点链接                         | string    | -      |      |
| target | 该属性指定在何处显示链接的资源。 | string    | -      |      |
| title  | 文字内容                         | ReactNode | -      |      |<|MERGE_RESOLUTION|>--- conflicted
+++ resolved
@@ -45,12 +45,8 @@
 | showInkInFixed | `affix={false}` 时是否显示小圆点 | boolean | false |  |
 | targetOffset | 锚点滚动偏移量，默认与 offsetTop 相同，[例子](#components-anchor-demo-targetOffset) | number | - |  |
 | onChange | 监听锚点链接改变 | (currentActiveLink: string) => void | - |  |
-<<<<<<< HEAD
 | onClick | `click` 事件的 handler | (e: MouseEvent, link: object) => void | - |  |
-=======
-| onClick | `click` 事件的 handler | function(e: Event, link: Object) | - |  |
 | items | 数据化配置选项内容，支持通过 children 嵌套 | { href, title, target, children }\[] | - |  |
->>>>>>> db4ee53f
 
 ### Link Props
 
