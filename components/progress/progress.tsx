--- conflicted
+++ resolved
@@ -54,7 +54,7 @@
   children?: React.ReactNode;
 }
 
-const Progress: React.FC<ProgressProps> = props => {
+const Progress: React.FC<ProgressProps> = (props) => {
   const {
     prefixCls: customizePrefixCls,
     className,
@@ -94,7 +94,7 @@
     }
     const successPercent = getSuccessPercent(props);
     let text: React.ReactNode;
-    const textFormatter = format || (number => `${number}%`);
+    const textFormatter = format || ((number) => `${number}%`);
     const isLineType = type === 'line';
     if (format || (progressStatus !== 'exception' && progressStatus !== 'success')) {
       text = textFormatter(validProgress(percent), validProgress(successPercent));
@@ -167,6 +167,7 @@
   return wrapSSR(
     <div
       className={classString}
+      role="progressbar"
       {...omit(restProps, [
         'trailColor',
         'strokeWidth',
@@ -177,11 +178,6 @@
         'success',
         'successPercent',
       ])}
-<<<<<<< HEAD
-=======
-      className={classString}
-      role="progressbar"
->>>>>>> 2f38076b
     >
       {progress}
     </div>,
