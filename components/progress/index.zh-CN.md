---
category: Components
subtitle: 进度条
type: 反馈
title: Progress
---

展示操作的当前进度。

## 何时使用

在操作需要较长时间才能完成时，为用户显示该操作的当前进度和状态。

- 当一个操作会打断当前界面，或者需要在后台运行，且耗时可能超过 2 秒时；
- 当需要显示一个操作完成的百分比时。

## API

各类型共用的属性。

| 属性 | 说明 | 类型 | 默认值 | 版本 |
| --- | --- | --- | --- | --- |
| type | 类型，可选 `line` `circle` `dashboard` | string | `line` |  |
| format | 内容的模板函数 | function(percent, successPercent) | `percent => percent + '%'` |  |
| percent | 百分比 | number | 0 |  |
| showInfo | 是否显示进度数值或状态图标 | boolean | true |  |
| status | 状态，可选：`success` `exception` `normal` `active`(仅限 line) | string | - |  |
| strokeLinecap |  | Enum{ 'round', 'square' } | `round` | 3.8.0 |
| strokeColor | 进度条的色彩 | string | - | 3.7.0 |
| successPercent | 已完成的分段百分比 | number | 0 | 3.2.0 |

### `type="line"`

| 属性 | 说明 | 类型 | 默认值 | 版本 |
| --- | --- | --- | --- | --- |
| strokeWidth | 进度条线的宽度，单位 px | number | 10 | 3.13.1 |
| strokeColor | 进度条的色彩，传入 object 时为渐变 | string \| { from: string; to: string; direction: string } | - | 3.16.0 |

### `type="circle"`

<<<<<<< HEAD
| 属性        | 说明                                             | 类型             | 默认值 |
| ----------- | ------------------------------------------------ | ---------------- | ------ |
| width       | 圆形进度条画布宽度，单位 px                      | number           | 132    |
| strokeWidth | 圆形进度条线的宽度，单位是进度条画布宽度的百分比 | number           | 6      |
| strokeColor | 圆形进度条线的色彩，传入 object 时为渐变         | string \| object | -      |
=======
| 属性 | 说明 | 类型 | 默认值 | 版本 |
| --- | --- | --- | --- | --- |
| width | 圆形进度条画布宽度，单位 px | number | 132 | 3.13.1 |
| strokeWidth | 圆形进度条线的宽度，单位是进度条画布宽度的百分比 | number | 6 | 3.13.1 |
| strokeColor | 圆形进度条线的色彩，传入 object 时为渐变 | string \| object | - | 3.19.8 |
>>>>>>> bed07392

### `type="dashboard"`

| 属性 | 说明 | 类型 | 默认值 | 版本 |
| --- | --- | --- | --- | --- |
| width | 仪表盘进度条画布宽度，单位 px | number | 132 | 3.13.1 |
| strokeWidth | 仪表盘进度条线的宽度，单位是进度条画布宽度的百分比 | number | 6 | 3.13.1 |
| gapDegree | 仪表盘进度条缺口角度，可取值 0 ~ 360 | number | 0 | 3.13.1 |
| gapPosition | 仪表盘进度条缺口位置 | Enum{ 'top', 'bottom', 'left', 'right' } | `top` | 3.13.1 |<|MERGE_RESOLUTION|>--- conflicted
+++ resolved
@@ -38,19 +38,11 @@
 
 ### `type="circle"`
 
-<<<<<<< HEAD
-| 属性        | 说明                                             | 类型             | 默认值 |
-| ----------- | ------------------------------------------------ | ---------------- | ------ |
-| width       | 圆形进度条画布宽度，单位 px                      | number           | 132    |
-| strokeWidth | 圆形进度条线的宽度，单位是进度条画布宽度的百分比 | number           | 6      |
-| strokeColor | 圆形进度条线的色彩，传入 object 时为渐变         | string \| object | -      |
-=======
 | 属性 | 说明 | 类型 | 默认值 | 版本 |
 | --- | --- | --- | --- | --- |
 | width | 圆形进度条画布宽度，单位 px | number | 132 | 3.13.1 |
 | strokeWidth | 圆形进度条线的宽度，单位是进度条画布宽度的百分比 | number | 6 | 3.13.1 |
 | strokeColor | 圆形进度条线的色彩，传入 object 时为渐变 | string \| object | - | 3.19.8 |
->>>>>>> bed07392
 
 ### `type="dashboard"`
 
