--- conflicted
+++ resolved
@@ -18,76 +18,48 @@
 
 ## API
 
-<<<<<<< HEAD
-| Property | Description | Type | Default |
-| --- | --- | --- | --- |
-| className | A custom CSS class. | string | \['', ''] |
-| dataSource | Used for setting the source data. The elements that are part of this array will be present the left column. Except the elements whose keys are included in `targetKeys` prop. | [TransferItem](https://git.io/vMM64)\[] | \[] |
-| disabled | Whether disabled transfer | boolean | false |
-| filterOption | A function to determine whether an item should show in search result list | (inputValue, option): boolean |  |
-| footer | A function used for rendering the footer. | (props): ReactNode |  |
-| lazy | property of [react-lazy-load](https://github.com/loktar00/react-lazy-load) for lazy rendering items. Turn off it by set to `false`. | object\|boolean | `{ height: 32, offset: 32 }` |
-| listStyle | A custom CSS style used for rendering the transfer columns. | object |  |
-| locale | i18n text including filter, empty text, item unit, etc | object | `{ itemUnit: 'item', itemsUnit: 'items', notFoundContent: 'The list is empty', searchPlaceholder: 'Search here' }` |
-| operations | A set of operations that are sorted from top to bottom. | string\[] | \['>', '<'] |
-| operationStyle | A custom CSS style used for rendering the operations column. | object |  |
-| render | The function to generate the item shown on a column. Based on an record (element of the dataSource array), this function should return a React element which is generated from that record. Also, it can return a plain object with `value` and `label`, `label` is a React element and `value` is for title | Function(record) |  |
-| selectedKeys | A set of keys of selected items. | string\[] | \[] |
-| showSearch | If included, a search box is shown on each column. | boolean | false |
-| style | A custom CSS style used for rendering wrapper element. | object |  |
-| targetKeys | A set of keys of elements that are listed on the right column. | string\[] | \[] |
-| titles | A set of titles that are sorted from left to right. | string\[] | - |
-| onChange | A callback function that is executed when the transfer between columns is complete. | (targetKeys, direction, moveKeys): void |  |
-| onScroll | A callback function which is executed when scroll options list | (direction, event): void |  |
-| onSearch | A callback function which is executed when search field are changed | (direction: 'left'\|'right', value: string): void | - |
-| onSelectChange | A callback function which is executed when selected items are changed. | (sourceSelectedKeys, targetSelectedKeys): void |  |
-=======
 | Property | Description | Type | Default | Version |
-| -------- | ----------- | ---- | ------- | ------- |
-| className | A custom CSS class. | string | \['', ''] | |
-| dataSource | Used for setting the source data. The elements that are part of this array will be present the left column. Except the elements whose keys are included in `targetKeys` prop. | [TransferItem](https://git.io/vMM64)\[] | \[] | |
-| disabled | Whether disabled transfer | boolean | false | |
-| filterOption | A function to determine whether an item should show in search result list | (inputValue, option): boolean |  | |
-| footer | A function used for rendering the footer. | (props): ReactNode |  | |
-| lazy | property of [react-lazy-load](https://github.com/loktar00/react-lazy-load) for lazy rendering items. Turn off it by set to `false`. | object\|boolean | `{ height: 32, offset: 32 }` | |
-| listStyle | A custom CSS style used for rendering the transfer columns. | object |  | |
-| locale | i18n text including filter, empty text, item unit, etc | object | `{ itemUnit: 'item', itemsUnit: 'items', notFoundContent: 'The list is empty', searchPlaceholder: 'Search here' }` | |
-| operations | A set of operations that are sorted from top to bottom. | string\[] | \['>', '<'] | |
-| operationStyle | A custom CSS style used for rendering the operations column. | object |  | |
-| render | The function to generate the item shown on a column. Based on an record (element of the dataSource array), this function should return a React element which is generated from that record. Also, it can return a plain object with `value` and `label`, `label` is a React element and `value` is for title | Function(record) |  | |
-| selectedKeys | A set of keys of selected items. | string\[] | \[] | |
-| showSearch | If included, a search box is shown on each column. | boolean | false | |
+| --- | --- | --- | --- | --- |
+| className | A custom CSS class. | string | \['', ''] |  |
+| dataSource | Used for setting the source data. The elements that are part of this array will be present the left column. Except the elements whose keys are included in `targetKeys` prop. | [TransferItem](https://git.io/vMM64)\[] | \[] |  |
+| disabled | Whether disabled transfer | boolean | false |  |
+| filterOption | A function to determine whether an item should show in search result list | (inputValue, option): boolean |  |  |
+| footer | A function used for rendering the footer. | (props): ReactNode |  |  |
+| lazy | property of [react-lazy-load](https://github.com/loktar00/react-lazy-load) for lazy rendering items. Turn off it by set to `false`. | object\|boolean | `{ height: 32, offset: 32 }` |  |
+| listStyle | A custom CSS style used for rendering the transfer columns. | object |  |  |
+| locale | i18n text including filter, empty text, item unit, etc | object | `{ itemUnit: 'item', itemsUnit: 'items', notFoundContent: 'The list is empty', searchPlaceholder: 'Search here' }` |  |
+| operations | A set of operations that are sorted from top to bottom. | string\[] | \['>', '<'] |  |
+| operationStyle | A custom CSS style used for rendering the operations column. | object |  |  |
+| render | The function to generate the item shown on a column. Based on an record (element of the dataSource array), this function should return a React element which is generated from that record. Also, it can return a plain object with `value` and `label`, `label` is a React element and `value` is for title | Function(record) |  |  |
+| selectedKeys | A set of keys of selected items. | string\[] | \[] |  |
+| showSearch | If included, a search box is shown on each column. | boolean | false |  |
 | showSelectAll | Show select all checkbox on the header | boolean | true | 3.17.0 |
-| style | A custom CSS style used for rendering wrapper element. | object |  | |
-| targetKeys | A set of keys of elements that are listed on the right column. | string\[] | \[] | |
-| titles | A set of titles that are sorted from left to right. | string\[] | - | |
-| onChange | A callback function that is executed when the transfer between columns is complete. | (targetKeys, direction, moveKeys): void |  | |
-| onScroll | A callback function which is executed when scroll options list | (direction, event): void |  | |
-| onSearch | A callback function which is executed when search field are changed | (direction: 'left'\|'right', value: string): void | - | |
-| onSelectChange | A callback function which is executed when selected items are changed. | (sourceSelectedKeys, targetSelectedKeys): void |  | |
+| style | A custom CSS style used for rendering wrapper element. | object |  |  |
+| targetKeys | A set of keys of elements that are listed on the right column. | string\[] | \[] |  |
+| titles | A set of titles that are sorted from left to right. | string\[] | - |  |
+| onChange | A callback function that is executed when the transfer between columns is complete. | (targetKeys, direction, moveKeys): void |  |  |
+| onScroll | A callback function which is executed when scroll options list | (direction, event): void |  |  |
+| onSearch | A callback function which is executed when search field are changed | (direction: 'left'\|'right', value: string): void | - |  |
+| onSelectChange | A callback function which is executed when selected items are changed. | (sourceSelectedKeys, targetSelectedKeys): void |  |  |
 
 ### Render Props
 
 New in 3.17.0. Transfer accept `children` to customize render list, using follow props:
 
-| Property | Description | Type | Version |
-| -------- | ----------- | ---- | ------- |
-| direction | List render direction | 'left' \| 'right' | 3.17.0 |
-| disabled | Disable list or not | boolean | 3.17.0 |
-| filteredItems | Filtered items | TransferItem[] | 3.17.0 |
-| onItemSelect | Select item | (key: string, selected: boolean) | 3.17.0 |
-| onItemSelectAll | Select a group of items | (keys: string[], selected: boolean) | 3.17.0 |
-| selectedKeys | Selected items | string[] | 3.17.0 |
+| Property        | Description             | Type                                | Version |
+| --------------- | ----------------------- | ----------------------------------- | ------- |
+| direction       | List render direction   | 'left' \| 'right'                   | 3.17.0  |
+| disabled        | Disable list or not     | boolean                             | 3.17.0  |
+| filteredItems   | Filtered items          | TransferItem[]                      | 3.17.0  |
+| onItemSelect    | Select item             | (key: string, selected: boolean)    | 3.17.0  |
+| onItemSelectAll | Select a group of items | (keys: string[], selected: boolean) | 3.17.0  |
+| selectedKeys    | Selected items          | string[]                            | 3.17.0  |
 
 #### example
+
 ```jsx
-<Transfer {...props}>
-  {(listProps) => (
-    <YourComponent {...listProps} />
-  )}
-</Transfer>
+<Transfer {...props}>{listProps => <YourComponent {...listProps} />}</Transfer>
 ```
->>>>>>> 543b620d
 
 ## Warning
 
