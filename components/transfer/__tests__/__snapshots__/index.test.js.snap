--- conflicted
+++ resolved
@@ -101,26 +101,8 @@
       type="button"
     >
       <i
-<<<<<<< HEAD
-        class="anticon"
-      >
-        <svg
-          aria-hidden="true"
-          data-icon="left"
-          fill="currentColor"
-          height="1em"
-          viewBox="0 0 1024 1024"
-          width="1em"
-        >
-          <path
-            d="M724 218.3V141c0-6.7-7.7-10.4-12.9-6.3L260.3 486.8c-16.4 12.8-16.4 37.5 0 50.3l450.8 352.1c5.3 4.1 12.9.4 12.9-6.3v-77.3c0-4.9-2.3-9.6-6.1-12.6l-360-281 360-281.1c3.8-3 6.1-7.7 6.1-12.6z"
-          />
-        </svg>
-      </i>
-=======
         class="anticon anticon-right"
       />
->>>>>>> 5dc31a4d
     </button>
     <button
       class="ant-btn ant-btn-primary ant-btn-sm ant-btn-icon-only"
@@ -128,26 +110,8 @@
       type="button"
     >
       <i
-<<<<<<< HEAD
-        class="anticon"
-      >
-        <svg
-          aria-hidden="true"
-          data-icon="right"
-          fill="currentColor"
-          height="1em"
-          viewBox="0 0 1024 1024"
-          width="1em"
-        >
-          <path
-            d="M765.7 486.8L314.9 134.7c-5.3-4.1-12.9-.4-12.9 6.3v77.3c0 4.9 2.3 9.6 6.1 12.6l360 281.1-360 281.1c-3.9 3-6.1 7.7-6.1 12.6V883c0 6.7 7.7 10.4 12.9 6.3l450.8-352.1c16.4-12.8 16.4-37.6 0-50.4z"
-          />
-        </svg>
-      </i>
-=======
         class="anticon anticon-left"
       />
->>>>>>> 5dc31a4d
     </button>
   </div>
   <div
@@ -301,26 +265,8 @@
       type="button"
     >
       <i
-<<<<<<< HEAD
-        class="anticon"
-      >
-        <svg
-          aria-hidden="true"
-          data-icon="left"
-          fill="currentColor"
-          height="1em"
-          viewBox="0 0 1024 1024"
-          width="1em"
-        >
-          <path
-            d="M724 218.3V141c0-6.7-7.7-10.4-12.9-6.3L260.3 486.8c-16.4 12.8-16.4 37.5 0 50.3l450.8 352.1c5.3 4.1 12.9.4 12.9-6.3v-77.3c0-4.9-2.3-9.6-6.1-12.6l-360-281 360-281.1c3.8-3 6.1-7.7 6.1-12.6z"
-          />
-        </svg>
-      </i>
-=======
         class="anticon anticon-right"
       />
->>>>>>> 5dc31a4d
     </button>
     <button
       class="ant-btn ant-btn-primary ant-btn-sm ant-btn-icon-only"
@@ -328,26 +274,8 @@
       type="button"
     >
       <i
-<<<<<<< HEAD
-        class="anticon"
-      >
-        <svg
-          aria-hidden="true"
-          data-icon="right"
-          fill="currentColor"
-          height="1em"
-          viewBox="0 0 1024 1024"
-          width="1em"
-        >
-          <path
-            d="M765.7 486.8L314.9 134.7c-5.3-4.1-12.9-.4-12.9 6.3v77.3c0 4.9 2.3 9.6 6.1 12.6l360 281.1-360 281.1c-3.9 3-6.1 7.7-6.1 12.6V883c0 6.7 7.7 10.4 12.9 6.3l450.8-352.1c16.4-12.8 16.4-37.6 0-50.4z"
-          />
-        </svg>
-      </i>
-=======
         class="anticon anticon-left"
       />
->>>>>>> 5dc31a4d
     </button>
   </div>
   <div
