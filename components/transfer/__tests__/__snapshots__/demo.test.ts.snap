--- conflicted
+++ resolved
@@ -1938,1715 +1938,9 @@
         type="button"
       >
         <span
-<<<<<<< HEAD
-          class="ant-checkbox"
-        >
-          <input
-            class="ant-checkbox-input"
-            type="checkbox"
-            value=""
-          />
-          <span
-            class="ant-checkbox-inner"
-          />
-        </span>
-      </label>
-      <span
-        aria-label="down"
-        class="anticon anticon-down ant-dropdown-trigger ant-transfer-list-header-dropdown"
-        role="img"
-      >
-        <svg
-          aria-hidden="true"
-          data-icon="down"
-          fill="currentColor"
-          focusable="false"
-          height="1em"
-          viewBox="64 64 896 896"
-          width="1em"
-        >
-          <path
-            d="M884 256h-75c-5.1 0-9.9 2.5-12.9 6.6L512 654.2 227.9 262.6c-3-4.1-7.8-6.6-12.9-6.6h-75c-6.5 0-10.3 7.4-6.5 12.7l352.6 486.1c12.8 17.6 39 17.6 51.7 0l352.6-486.1c3.9-5.3.1-12.7-6.4-12.7z"
-          />
-        </svg>
-      </span>
-      <span
-        class="ant-transfer-list-header-selected"
-      >
-        10
-        items
-      </span>
-      <span
-        class="ant-transfer-list-header-title"
-      />
-    </div>
-    <div
-      class="ant-transfer-list-body"
-    >
-      <ul
-        class="ant-transfer-list-content"
-      >
-        <li
-          class="ant-transfer-list-content-item"
-          title="content2"
-        >
-          <label
-            class="ant-checkbox-wrapper ant-transfer-list-checkbox"
-          >
-            <span
-              class="ant-checkbox"
-            >
-              <input
-                class="ant-checkbox-input"
-                type="checkbox"
-                value=""
-              />
-              <span
-                class="ant-checkbox-inner"
-              />
-            </span>
-          </label>
-          <span
-            class="ant-transfer-list-content-item-text"
-          >
-            <span
-              class="custom-item"
-            >
-              content2
-               -
-              description of content2
-            </span>
-          </span>
-        </li>
-        <li
-          class="ant-transfer-list-content-item"
-          title="content4"
-        >
-          <label
-            class="ant-checkbox-wrapper ant-transfer-list-checkbox"
-          >
-            <span
-              class="ant-checkbox"
-            >
-              <input
-                class="ant-checkbox-input"
-                type="checkbox"
-                value=""
-              />
-              <span
-                class="ant-checkbox-inner"
-              />
-            </span>
-          </label>
-          <span
-            class="ant-transfer-list-content-item-text"
-          >
-            <span
-              class="custom-item"
-            >
-              content4
-               -
-              description of content4
-            </span>
-          </span>
-        </li>
-        <li
-          class="ant-transfer-list-content-item"
-          title="content6"
-        >
-          <label
-            class="ant-checkbox-wrapper ant-transfer-list-checkbox"
-          >
-            <span
-              class="ant-checkbox"
-            >
-              <input
-                class="ant-checkbox-input"
-                type="checkbox"
-                value=""
-              />
-              <span
-                class="ant-checkbox-inner"
-              />
-            </span>
-          </label>
-          <span
-            class="ant-transfer-list-content-item-text"
-          >
-            <span
-              class="custom-item"
-            >
-              content6
-               -
-              description of content6
-            </span>
-          </span>
-        </li>
-        <li
-          class="ant-transfer-list-content-item"
-          title="content8"
-        >
-          <label
-            class="ant-checkbox-wrapper ant-transfer-list-checkbox"
-          >
-            <span
-              class="ant-checkbox"
-            >
-              <input
-                class="ant-checkbox-input"
-                type="checkbox"
-                value=""
-              />
-              <span
-                class="ant-checkbox-inner"
-              />
-            </span>
-          </label>
-          <span
-            class="ant-transfer-list-content-item-text"
-          >
-            <span
-              class="custom-item"
-            >
-              content8
-               -
-              description of content8
-            </span>
-          </span>
-        </li>
-        <li
-          class="ant-transfer-list-content-item"
-          title="content10"
-        >
-          <label
-            class="ant-checkbox-wrapper ant-transfer-list-checkbox"
-          >
-            <span
-              class="ant-checkbox"
-            >
-              <input
-                class="ant-checkbox-input"
-                type="checkbox"
-                value=""
-              />
-              <span
-                class="ant-checkbox-inner"
-              />
-            </span>
-          </label>
-          <span
-            class="ant-transfer-list-content-item-text"
-          >
-            <span
-              class="custom-item"
-            >
-              content10
-               -
-              description of content10
-            </span>
-          </span>
-        </li>
-        <li
-          class="ant-transfer-list-content-item"
-          title="content12"
-        >
-          <label
-            class="ant-checkbox-wrapper ant-transfer-list-checkbox"
-          >
-            <span
-              class="ant-checkbox"
-            >
-              <input
-                class="ant-checkbox-input"
-                type="checkbox"
-                value=""
-              />
-              <span
-                class="ant-checkbox-inner"
-              />
-            </span>
-          </label>
-          <span
-            class="ant-transfer-list-content-item-text"
-          >
-            <span
-              class="custom-item"
-            >
-              content12
-               -
-              description of content12
-            </span>
-          </span>
-        </li>
-        <li
-          class="ant-transfer-list-content-item"
-          title="content14"
-        >
-          <label
-            class="ant-checkbox-wrapper ant-transfer-list-checkbox"
-          >
-            <span
-              class="ant-checkbox"
-            >
-              <input
-                class="ant-checkbox-input"
-                type="checkbox"
-                value=""
-              />
-              <span
-                class="ant-checkbox-inner"
-              />
-            </span>
-          </label>
-          <span
-            class="ant-transfer-list-content-item-text"
-          >
-            <span
-              class="custom-item"
-            >
-              content14
-               -
-              description of content14
-            </span>
-          </span>
-        </li>
-        <li
-          class="ant-transfer-list-content-item"
-          title="content16"
-        >
-          <label
-            class="ant-checkbox-wrapper ant-transfer-list-checkbox"
-          >
-            <span
-              class="ant-checkbox"
-            >
-              <input
-                class="ant-checkbox-input"
-                type="checkbox"
-                value=""
-              />
-              <span
-                class="ant-checkbox-inner"
-              />
-            </span>
-          </label>
-          <span
-            class="ant-transfer-list-content-item-text"
-          >
-            <span
-              class="custom-item"
-            >
-              content16
-               -
-              description of content16
-            </span>
-          </span>
-        </li>
-        <li
-          class="ant-transfer-list-content-item"
-          title="content18"
-        >
-          <label
-            class="ant-checkbox-wrapper ant-transfer-list-checkbox"
-          >
-            <span
-              class="ant-checkbox"
-            >
-              <input
-                class="ant-checkbox-input"
-                type="checkbox"
-                value=""
-              />
-              <span
-                class="ant-checkbox-inner"
-              />
-            </span>
-          </label>
-          <span
-            class="ant-transfer-list-content-item-text"
-          >
-            <span
-              class="custom-item"
-            >
-              content18
-               -
-              description of content18
-            </span>
-          </span>
-        </li>
-        <li
-          class="ant-transfer-list-content-item"
-          title="content20"
-        >
-          <label
-            class="ant-checkbox-wrapper ant-transfer-list-checkbox"
-          >
-            <span
-              class="ant-checkbox"
-            >
-              <input
-                class="ant-checkbox-input"
-                type="checkbox"
-                value=""
-              />
-              <span
-                class="ant-checkbox-inner"
-              />
-            </span>
-          </label>
-          <span
-            class="ant-transfer-list-content-item-text"
-          >
-            <span
-              class="custom-item"
-            >
-              content20
-               -
-              description of content20
-            </span>
-          </span>
-        </li>
-      </ul>
-    </div>
-  </div>
-  <div
-    class="ant-transfer-operation"
-  >
-    <button
-      class="ant-btn ant-btn-primary ant-btn-sm ant-btn-icon-only"
-      disabled=""
-      type="button"
-    >
-      <span
-        aria-label="right"
-        class="anticon anticon-right"
-        role="img"
-      >
-        <svg
-          aria-hidden="true"
-          data-icon="right"
-          fill="currentColor"
-          focusable="false"
-          height="1em"
-          viewBox="64 64 896 896"
-          width="1em"
-        >
-          <path
-            d="M765.7 486.8L314.9 134.7A7.97 7.97 0 00302 141v77.3c0 4.9 2.3 9.6 6.1 12.6l360 281.1-360 281.1c-3.9 3-6.1 7.7-6.1 12.6V883c0 6.7 7.7 10.4 12.9 6.3l450.8-352.1a31.96 31.96 0 000-50.4z"
-          />
-        </svg>
-      </span>
-    </button>
-    <button
-      class="ant-btn ant-btn-primary ant-btn-sm ant-btn-icon-only"
-      disabled=""
-      type="button"
-    >
-      <span
-        aria-label="left"
-        class="anticon anticon-left"
-        role="img"
-      >
-        <svg
-          aria-hidden="true"
-          data-icon="left"
-          fill="currentColor"
-          focusable="false"
-          height="1em"
-          viewBox="64 64 896 896"
-          width="1em"
-        >
-          <path
-            d="M724 218.3V141c0-6.7-7.7-10.4-12.9-6.3L260.3 486.8a31.86 31.86 0 000 50.3l450.8 352.1c5.3 4.1 12.9.4 12.9-6.3v-77.3c0-4.9-2.3-9.6-6.1-12.6l-360-281 360-281.1c3.8-3 6.1-7.7 6.1-12.6z"
-          />
-        </svg>
-      </span>
-    </button>
-  </div>
-  <div
-    class="ant-transfer-list"
-    style="width: 300px; height: 300px;"
-  >
-    <div
-      class="ant-transfer-list-header"
-    >
-      <label
-        class="ant-checkbox-wrapper ant-transfer-list-checkbox"
-      >
-        <span
-          class="ant-checkbox"
-        >
-          <input
-            class="ant-checkbox-input"
-            type="checkbox"
-            value=""
-          />
-          <span
-            class="ant-checkbox-inner"
-          />
-        </span>
-      </label>
-      <span
-        aria-label="down"
-        class="anticon anticon-down ant-dropdown-trigger ant-transfer-list-header-dropdown"
-        role="img"
-      >
-        <svg
-          aria-hidden="true"
-          data-icon="down"
-          fill="currentColor"
-          focusable="false"
-          height="1em"
-          viewBox="64 64 896 896"
-          width="1em"
-        >
-          <path
-            d="M884 256h-75c-5.1 0-9.9 2.5-12.9 6.6L512 654.2 227.9 262.6c-3-4.1-7.8-6.6-12.9-6.6h-75c-6.5 0-10.3 7.4-6.5 12.7l352.6 486.1c12.8 17.6 39 17.6 51.7 0l352.6-486.1c3.9-5.3.1-12.7-6.4-12.7z"
-          />
-        </svg>
-      </span>
-      <span
-        class="ant-transfer-list-header-selected"
-      >
-        10
-        items
-      </span>
-      <span
-        class="ant-transfer-list-header-title"
-      />
-    </div>
-    <div
-      class="ant-transfer-list-body"
-    >
-      <ul
-        class="ant-transfer-list-content"
-      >
-        <li
-          class="ant-transfer-list-content-item"
-          title="content1"
-        >
-          <label
-            class="ant-checkbox-wrapper ant-transfer-list-checkbox"
-          >
-            <span
-              class="ant-checkbox"
-            >
-              <input
-                class="ant-checkbox-input"
-                type="checkbox"
-                value=""
-              />
-              <span
-                class="ant-checkbox-inner"
-              />
-            </span>
-          </label>
-          <span
-            class="ant-transfer-list-content-item-text"
-          >
-            <span
-              class="custom-item"
-            >
-              content1
-               -
-              description of content1
-            </span>
-          </span>
-        </li>
-        <li
-          class="ant-transfer-list-content-item"
-          title="content3"
-        >
-          <label
-            class="ant-checkbox-wrapper ant-transfer-list-checkbox"
-          >
-            <span
-              class="ant-checkbox"
-            >
-              <input
-                class="ant-checkbox-input"
-                type="checkbox"
-                value=""
-              />
-              <span
-                class="ant-checkbox-inner"
-              />
-            </span>
-          </label>
-          <span
-            class="ant-transfer-list-content-item-text"
-          >
-            <span
-              class="custom-item"
-            >
-              content3
-               -
-              description of content3
-            </span>
-          </span>
-        </li>
-        <li
-          class="ant-transfer-list-content-item"
-          title="content5"
-        >
-          <label
-            class="ant-checkbox-wrapper ant-transfer-list-checkbox"
-          >
-            <span
-              class="ant-checkbox"
-            >
-              <input
-                class="ant-checkbox-input"
-                type="checkbox"
-                value=""
-              />
-              <span
-                class="ant-checkbox-inner"
-              />
-            </span>
-          </label>
-          <span
-            class="ant-transfer-list-content-item-text"
-          >
-            <span
-              class="custom-item"
-            >
-              content5
-               -
-              description of content5
-            </span>
-          </span>
-        </li>
-        <li
-          class="ant-transfer-list-content-item"
-          title="content7"
-        >
-          <label
-            class="ant-checkbox-wrapper ant-transfer-list-checkbox"
-          >
-            <span
-              class="ant-checkbox"
-            >
-              <input
-                class="ant-checkbox-input"
-                type="checkbox"
-                value=""
-              />
-              <span
-                class="ant-checkbox-inner"
-              />
-            </span>
-          </label>
-          <span
-            class="ant-transfer-list-content-item-text"
-          >
-            <span
-              class="custom-item"
-            >
-              content7
-               -
-              description of content7
-            </span>
-          </span>
-        </li>
-        <li
-          class="ant-transfer-list-content-item"
-          title="content9"
-        >
-          <label
-            class="ant-checkbox-wrapper ant-transfer-list-checkbox"
-          >
-            <span
-              class="ant-checkbox"
-            >
-              <input
-                class="ant-checkbox-input"
-                type="checkbox"
-                value=""
-              />
-              <span
-                class="ant-checkbox-inner"
-              />
-            </span>
-          </label>
-          <span
-            class="ant-transfer-list-content-item-text"
-          >
-            <span
-              class="custom-item"
-            >
-              content9
-               -
-              description of content9
-            </span>
-          </span>
-        </li>
-        <li
-          class="ant-transfer-list-content-item"
-          title="content11"
-        >
-          <label
-            class="ant-checkbox-wrapper ant-transfer-list-checkbox"
-          >
-            <span
-              class="ant-checkbox"
-            >
-              <input
-                class="ant-checkbox-input"
-                type="checkbox"
-                value=""
-              />
-              <span
-                class="ant-checkbox-inner"
-              />
-            </span>
-          </label>
-          <span
-            class="ant-transfer-list-content-item-text"
-          >
-            <span
-              class="custom-item"
-            >
-              content11
-               -
-              description of content11
-            </span>
-          </span>
-        </li>
-        <li
-          class="ant-transfer-list-content-item"
-          title="content13"
-        >
-          <label
-            class="ant-checkbox-wrapper ant-transfer-list-checkbox"
-          >
-            <span
-              class="ant-checkbox"
-            >
-              <input
-                class="ant-checkbox-input"
-                type="checkbox"
-                value=""
-              />
-              <span
-                class="ant-checkbox-inner"
-              />
-            </span>
-          </label>
-          <span
-            class="ant-transfer-list-content-item-text"
-          >
-            <span
-              class="custom-item"
-            >
-              content13
-               -
-              description of content13
-            </span>
-          </span>
-        </li>
-        <li
-          class="ant-transfer-list-content-item"
-          title="content15"
-        >
-          <label
-            class="ant-checkbox-wrapper ant-transfer-list-checkbox"
-          >
-            <span
-              class="ant-checkbox"
-            >
-              <input
-                class="ant-checkbox-input"
-                type="checkbox"
-                value=""
-              />
-              <span
-                class="ant-checkbox-inner"
-              />
-            </span>
-          </label>
-          <span
-            class="ant-transfer-list-content-item-text"
-          >
-            <span
-              class="custom-item"
-            >
-              content15
-               -
-              description of content15
-            </span>
-          </span>
-        </li>
-        <li
-          class="ant-transfer-list-content-item"
-          title="content17"
-        >
-          <label
-            class="ant-checkbox-wrapper ant-transfer-list-checkbox"
-          >
-            <span
-              class="ant-checkbox"
-            >
-              <input
-                class="ant-checkbox-input"
-                type="checkbox"
-                value=""
-              />
-              <span
-                class="ant-checkbox-inner"
-              />
-            </span>
-          </label>
-          <span
-            class="ant-transfer-list-content-item-text"
-          >
-            <span
-              class="custom-item"
-            >
-              content17
-               -
-              description of content17
-            </span>
-          </span>
-        </li>
-        <li
-          class="ant-transfer-list-content-item"
-          title="content19"
-        >
-          <label
-            class="ant-checkbox-wrapper ant-transfer-list-checkbox"
-          >
-            <span
-              class="ant-checkbox"
-            >
-              <input
-                class="ant-checkbox-input"
-                type="checkbox"
-                value=""
-              />
-              <span
-                class="ant-checkbox-inner"
-              />
-            </span>
-          </label>
-          <span
-            class="ant-transfer-list-content-item-text"
-          >
-            <span
-              class="custom-item"
-            >
-              content19
-               -
-              description of content19
-            </span>
-          </span>
-        </li>
-      </ul>
-    </div>
-  </div>
-</div>
-`;
-
-exports[`renders ./components/transfer/demo/custom-select-all-labels.md correctly 1`] = `
-<div
-  class="ant-transfer"
->
-  <div
-    class="ant-transfer-list"
-  >
-    <div
-      class="ant-transfer-list-header"
-    >
-      <label
-        class="ant-checkbox-wrapper ant-transfer-list-checkbox"
-      >
-        <span
-          class="ant-checkbox"
-        >
-          <input
-            class="ant-checkbox-input"
-            type="checkbox"
-            value=""
-          />
-          <span
-            class="ant-checkbox-inner"
-          />
-        </span>
-      </label>
-      <span
-        aria-label="down"
-        class="anticon anticon-down ant-dropdown-trigger ant-transfer-list-header-dropdown"
-        role="img"
-      >
-        <svg
-          aria-hidden="true"
-          data-icon="down"
-          fill="currentColor"
-          focusable="false"
-          height="1em"
-          viewBox="64 64 896 896"
-          width="1em"
-        >
-          <path
-            d="M884 256h-75c-5.1 0-9.9 2.5-12.9 6.6L512 654.2 227.9 262.6c-3-4.1-7.8-6.6-12.9-6.6h-75c-6.5 0-10.3 7.4-6.5 12.7l352.6 486.1c12.8 17.6 39 17.6 51.7 0l352.6-486.1c3.9-5.3.1-12.7-6.4-12.7z"
-          />
-        </svg>
-      </span>
-      <span
-        class="ant-transfer-list-header-selected"
-      >
-        Select All
-      </span>
-      <span
-        class="ant-transfer-list-header-title"
-      />
-    </div>
-    <div
-      class="ant-transfer-list-body"
-    >
-      <ul
-        class="ant-transfer-list-content"
-      >
-        <li
-          class="ant-transfer-list-content-item"
-          title="content1"
-        >
-          <label
-            class="ant-checkbox-wrapper ant-transfer-list-checkbox"
-          >
-            <span
-              class="ant-checkbox"
-            >
-              <input
-                class="ant-checkbox-input"
-                type="checkbox"
-                value=""
-              />
-              <span
-                class="ant-checkbox-inner"
-              />
-            </span>
-          </label>
-          <span
-            class="ant-transfer-list-content-item-text"
-          >
-            content1
-          </span>
-        </li>
-        <li
-          class="ant-transfer-list-content-item"
-          title="content2"
-        >
-          <label
-            class="ant-checkbox-wrapper ant-transfer-list-checkbox"
-          >
-            <span
-              class="ant-checkbox"
-            >
-              <input
-                class="ant-checkbox-input"
-                type="checkbox"
-                value=""
-              />
-              <span
-                class="ant-checkbox-inner"
-              />
-            </span>
-          </label>
-          <span
-            class="ant-transfer-list-content-item-text"
-          >
-            content2
-          </span>
-        </li>
-        <li
-          class="ant-transfer-list-content-item"
-          title="content4"
-        >
-          <label
-            class="ant-checkbox-wrapper ant-transfer-list-checkbox"
-          >
-            <span
-              class="ant-checkbox"
-            >
-              <input
-                class="ant-checkbox-input"
-                type="checkbox"
-                value=""
-              />
-              <span
-                class="ant-checkbox-inner"
-              />
-            </span>
-          </label>
-          <span
-            class="ant-transfer-list-content-item-text"
-          >
-            content4
-          </span>
-        </li>
-        <li
-          class="ant-transfer-list-content-item"
-          title="content5"
-        >
-          <label
-            class="ant-checkbox-wrapper ant-transfer-list-checkbox"
-          >
-            <span
-              class="ant-checkbox"
-            >
-              <input
-                class="ant-checkbox-input"
-                type="checkbox"
-                value=""
-              />
-              <span
-                class="ant-checkbox-inner"
-              />
-            </span>
-          </label>
-          <span
-            class="ant-transfer-list-content-item-text"
-          >
-            content5
-          </span>
-        </li>
-        <li
-          class="ant-transfer-list-content-item"
-          title="content7"
-        >
-          <label
-            class="ant-checkbox-wrapper ant-transfer-list-checkbox"
-          >
-            <span
-              class="ant-checkbox"
-            >
-              <input
-                class="ant-checkbox-input"
-                type="checkbox"
-                value=""
-              />
-              <span
-                class="ant-checkbox-inner"
-              />
-            </span>
-          </label>
-          <span
-            class="ant-transfer-list-content-item-text"
-          >
-            content7
-          </span>
-        </li>
-        <li
-          class="ant-transfer-list-content-item"
-          title="content8"
-        >
-          <label
-            class="ant-checkbox-wrapper ant-transfer-list-checkbox"
-          >
-            <span
-              class="ant-checkbox"
-            >
-              <input
-                class="ant-checkbox-input"
-                type="checkbox"
-                value=""
-              />
-              <span
-                class="ant-checkbox-inner"
-              />
-            </span>
-          </label>
-          <span
-            class="ant-transfer-list-content-item-text"
-          >
-            content8
-          </span>
-        </li>
-        <li
-          class="ant-transfer-list-content-item"
-          title="content10"
-        >
-          <label
-            class="ant-checkbox-wrapper ant-transfer-list-checkbox"
-          >
-            <span
-              class="ant-checkbox"
-            >
-              <input
-                class="ant-checkbox-input"
-                type="checkbox"
-                value=""
-              />
-              <span
-                class="ant-checkbox-inner"
-              />
-            </span>
-          </label>
-          <span
-            class="ant-transfer-list-content-item-text"
-          >
-            content10
-          </span>
-        </li>
-      </ul>
-    </div>
-  </div>
-  <div
-    class="ant-transfer-operation"
-  >
-    <button
-      class="ant-btn ant-btn-primary ant-btn-sm ant-btn-icon-only"
-      disabled=""
-      type="button"
-    >
-      <span
-        aria-label="right"
-        class="anticon anticon-right"
-        role="img"
-      >
-        <svg
-          aria-hidden="true"
-          data-icon="right"
-          fill="currentColor"
-          focusable="false"
-          height="1em"
-          viewBox="64 64 896 896"
-          width="1em"
-        >
-          <path
-            d="M765.7 486.8L314.9 134.7A7.97 7.97 0 00302 141v77.3c0 4.9 2.3 9.6 6.1 12.6l360 281.1-360 281.1c-3.9 3-6.1 7.7-6.1 12.6V883c0 6.7 7.7 10.4 12.9 6.3l450.8-352.1a31.96 31.96 0 000-50.4z"
-          />
-        </svg>
-      </span>
-    </button>
-    <button
-      class="ant-btn ant-btn-primary ant-btn-sm ant-btn-icon-only"
-      disabled=""
-      type="button"
-    >
-      <span
-        aria-label="left"
-        class="anticon anticon-left"
-        role="img"
-      >
-        <svg
-          aria-hidden="true"
-          data-icon="left"
-          fill="currentColor"
-          focusable="false"
-          height="1em"
-          viewBox="64 64 896 896"
-          width="1em"
-        >
-          <path
-            d="M724 218.3V141c0-6.7-7.7-10.4-12.9-6.3L260.3 486.8a31.86 31.86 0 000 50.3l450.8 352.1c5.3 4.1 12.9.4 12.9-6.3v-77.3c0-4.9-2.3-9.6-6.1-12.6l-360-281 360-281.1c3.8-3 6.1-7.7 6.1-12.6z"
-          />
-        </svg>
-      </span>
-    </button>
-  </div>
-  <div
-    class="ant-transfer-list"
-  >
-    <div
-      class="ant-transfer-list-header"
-    >
-      <label
-        class="ant-checkbox-wrapper ant-transfer-list-checkbox"
-      >
-        <span
-          class="ant-checkbox"
-        >
-          <input
-            class="ant-checkbox-input"
-            type="checkbox"
-            value=""
-          />
-          <span
-            class="ant-checkbox-inner"
-          />
-        </span>
-      </label>
-      <span
-        aria-label="down"
-        class="anticon anticon-down ant-dropdown-trigger ant-transfer-list-header-dropdown"
-        role="img"
-      >
-        <svg
-          aria-hidden="true"
-          data-icon="down"
-          fill="currentColor"
-          focusable="false"
-          height="1em"
-          viewBox="64 64 896 896"
-          width="1em"
-        >
-          <path
-            d="M884 256h-75c-5.1 0-9.9 2.5-12.9 6.6L512 654.2 227.9 262.6c-3-4.1-7.8-6.6-12.9-6.6h-75c-6.5 0-10.3 7.4-6.5 12.7l352.6 486.1c12.8 17.6 39 17.6 51.7 0l352.6-486.1c3.9-5.3.1-12.7-6.4-12.7z"
-          />
-        </svg>
-      </span>
-      <span
-        class="ant-transfer-list-header-selected"
-      >
-        0/3
-      </span>
-      <span
-        class="ant-transfer-list-header-title"
-      />
-    </div>
-    <div
-      class="ant-transfer-list-body"
-    >
-      <ul
-        class="ant-transfer-list-content"
-      >
-        <li
-          class="ant-transfer-list-content-item"
-          title="content3"
-        >
-          <label
-            class="ant-checkbox-wrapper ant-transfer-list-checkbox"
-          >
-            <span
-              class="ant-checkbox"
-            >
-              <input
-                class="ant-checkbox-input"
-                type="checkbox"
-                value=""
-              />
-              <span
-                class="ant-checkbox-inner"
-              />
-            </span>
-          </label>
-          <span
-            class="ant-transfer-list-content-item-text"
-          >
-            content3
-          </span>
-        </li>
-        <li
-          class="ant-transfer-list-content-item"
-          title="content6"
-        >
-          <label
-            class="ant-checkbox-wrapper ant-transfer-list-checkbox"
-          >
-            <span
-              class="ant-checkbox"
-            >
-              <input
-                class="ant-checkbox-input"
-                type="checkbox"
-                value=""
-              />
-              <span
-                class="ant-checkbox-inner"
-              />
-            </span>
-          </label>
-          <span
-            class="ant-transfer-list-content-item-text"
-          >
-            content6
-          </span>
-        </li>
-        <li
-          class="ant-transfer-list-content-item"
-          title="content9"
-        >
-          <label
-            class="ant-checkbox-wrapper ant-transfer-list-checkbox"
-          >
-            <span
-              class="ant-checkbox"
-            >
-              <input
-                class="ant-checkbox-input"
-                type="checkbox"
-                value=""
-              />
-              <span
-                class="ant-checkbox-inner"
-              />
-            </span>
-          </label>
-          <span
-            class="ant-transfer-list-content-item-text"
-          >
-            content9
-          </span>
-        </li>
-      </ul>
-    </div>
-  </div>
-</div>
-`;
-
-exports[`renders ./components/transfer/demo/large-data.md correctly 1`] = `
-Array [
-  <div
-    class="ant-transfer"
-  >
-    <div
-      class="ant-transfer-list ant-transfer-list-with-pagination"
-    >
-      <div
-        class="ant-transfer-list-header"
-      >
-        <span
-          aria-label="down"
-          class="anticon anticon-down ant-dropdown-trigger ant-transfer-list-header-dropdown"
-          role="img"
-        >
-          <svg
-            aria-hidden="true"
-            data-icon="down"
-            fill="currentColor"
-            focusable="false"
-            height="1em"
-            viewBox="64 64 896 896"
-            width="1em"
-          >
-            <path
-              d="M884 256h-75c-5.1 0-9.9 2.5-12.9 6.6L512 654.2 227.9 262.6c-3-4.1-7.8-6.6-12.9-6.6h-75c-6.5 0-10.3 7.4-6.5 12.7l352.6 486.1c12.8 17.6 39 17.6 51.7 0l352.6-486.1c3.9-5.3.1-12.7-6.4-12.7z"
-            />
-          </svg>
-        </span>
-        <span
-          class="ant-transfer-list-header-selected"
-        >
-          1000
-          items
-        </span>
-        <span
-          class="ant-transfer-list-header-title"
-        />
-      </div>
-      <div
-        class="ant-transfer-list-body"
-      >
-        <ul
-          class="ant-transfer-list-content"
-        >
-          <li
-            class="ant-transfer-list-content-item"
-            title="content2"
-          >
-            <label
-              class="ant-checkbox-wrapper ant-transfer-list-checkbox"
-            >
-              <span
-                class="ant-checkbox"
-              >
-                <input
-                  class="ant-checkbox-input"
-                  type="checkbox"
-                  value=""
-                />
-                <span
-                  class="ant-checkbox-inner"
-                />
-              </span>
-            </label>
-            <span
-              class="ant-transfer-list-content-item-text"
-            >
-              content2
-            </span>
-          </li>
-          <li
-            class="ant-transfer-list-content-item"
-            title="content4"
-          >
-            <label
-              class="ant-checkbox-wrapper ant-transfer-list-checkbox"
-            >
-              <span
-                class="ant-checkbox"
-              >
-                <input
-                  class="ant-checkbox-input"
-                  type="checkbox"
-                  value=""
-                />
-                <span
-                  class="ant-checkbox-inner"
-                />
-              </span>
-            </label>
-            <span
-              class="ant-transfer-list-content-item-text"
-            >
-              content4
-            </span>
-          </li>
-          <li
-            class="ant-transfer-list-content-item"
-            title="content6"
-          >
-            <label
-              class="ant-checkbox-wrapper ant-transfer-list-checkbox"
-            >
-              <span
-                class="ant-checkbox"
-              >
-                <input
-                  class="ant-checkbox-input"
-                  type="checkbox"
-                  value=""
-                />
-                <span
-                  class="ant-checkbox-inner"
-                />
-              </span>
-            </label>
-            <span
-              class="ant-transfer-list-content-item-text"
-            >
-              content6
-            </span>
-          </li>
-          <li
-            class="ant-transfer-list-content-item"
-            title="content8"
-          >
-            <label
-              class="ant-checkbox-wrapper ant-transfer-list-checkbox"
-            >
-              <span
-                class="ant-checkbox"
-              >
-                <input
-                  class="ant-checkbox-input"
-                  type="checkbox"
-                  value=""
-                />
-                <span
-                  class="ant-checkbox-inner"
-                />
-              </span>
-            </label>
-            <span
-              class="ant-transfer-list-content-item-text"
-            >
-              content8
-            </span>
-          </li>
-          <li
-            class="ant-transfer-list-content-item"
-            title="content10"
-          >
-            <label
-              class="ant-checkbox-wrapper ant-transfer-list-checkbox"
-            >
-              <span
-                class="ant-checkbox"
-              >
-                <input
-                  class="ant-checkbox-input"
-                  type="checkbox"
-                  value=""
-                />
-                <span
-                  class="ant-checkbox-inner"
-                />
-              </span>
-            </label>
-            <span
-              class="ant-transfer-list-content-item-text"
-            >
-              content10
-            </span>
-          </li>
-          <li
-            class="ant-transfer-list-content-item"
-            title="content12"
-          >
-            <label
-              class="ant-checkbox-wrapper ant-transfer-list-checkbox"
-            >
-              <span
-                class="ant-checkbox"
-              >
-                <input
-                  class="ant-checkbox-input"
-                  type="checkbox"
-                  value=""
-                />
-                <span
-                  class="ant-checkbox-inner"
-                />
-              </span>
-            </label>
-            <span
-              class="ant-transfer-list-content-item-text"
-            >
-              content12
-            </span>
-          </li>
-          <li
-            class="ant-transfer-list-content-item"
-            title="content14"
-          >
-            <label
-              class="ant-checkbox-wrapper ant-transfer-list-checkbox"
-            >
-              <span
-                class="ant-checkbox"
-              >
-                <input
-                  class="ant-checkbox-input"
-                  type="checkbox"
-                  value=""
-                />
-                <span
-                  class="ant-checkbox-inner"
-                />
-              </span>
-            </label>
-            <span
-              class="ant-transfer-list-content-item-text"
-            >
-              content14
-            </span>
-          </li>
-          <li
-            class="ant-transfer-list-content-item"
-            title="content16"
-          >
-            <label
-              class="ant-checkbox-wrapper ant-transfer-list-checkbox"
-            >
-              <span
-                class="ant-checkbox"
-              >
-                <input
-                  class="ant-checkbox-input"
-                  type="checkbox"
-                  value=""
-                />
-                <span
-                  class="ant-checkbox-inner"
-                />
-              </span>
-            </label>
-            <span
-              class="ant-transfer-list-content-item-text"
-            >
-              content16
-            </span>
-          </li>
-          <li
-            class="ant-transfer-list-content-item"
-            title="content18"
-          >
-            <label
-              class="ant-checkbox-wrapper ant-transfer-list-checkbox"
-            >
-              <span
-                class="ant-checkbox"
-              >
-                <input
-                  class="ant-checkbox-input"
-                  type="checkbox"
-                  value=""
-                />
-                <span
-                  class="ant-checkbox-inner"
-                />
-              </span>
-            </label>
-            <span
-              class="ant-transfer-list-content-item-text"
-            >
-              content18
-            </span>
-          </li>
-          <li
-            class="ant-transfer-list-content-item"
-            title="content20"
-          >
-            <label
-              class="ant-checkbox-wrapper ant-transfer-list-checkbox"
-            >
-              <span
-                class="ant-checkbox"
-              >
-                <input
-                  class="ant-checkbox-input"
-                  type="checkbox"
-                  value=""
-                />
-                <span
-                  class="ant-checkbox-inner"
-                />
-              </span>
-            </label>
-            <span
-              class="ant-transfer-list-content-item-text"
-            >
-              content20
-            </span>
-          </li>
-        </ul>
-        <ul
-          class="ant-pagination ant-pagination-simple ant-pagination-mini ant-transfer-list-pagination"
-        >
-          <li
-            aria-disabled="true"
-            class="ant-pagination-prev ant-pagination-disabled"
-            title="Previous Page"
-          >
-            <button
-              class="ant-pagination-item-link"
-              disabled=""
-              tabindex="-1"
-              type="button"
-            >
-              <span
-                aria-label="left"
-                class="anticon anticon-left"
-                role="img"
-              >
-                <svg
-                  aria-hidden="true"
-                  data-icon="left"
-                  fill="currentColor"
-                  focusable="false"
-                  height="1em"
-                  viewBox="64 64 896 896"
-                  width="1em"
-                >
-                  <path
-                    d="M724 218.3V141c0-6.7-7.7-10.4-12.9-6.3L260.3 486.8a31.86 31.86 0 000 50.3l450.8 352.1c5.3 4.1 12.9.4 12.9-6.3v-77.3c0-4.9-2.3-9.6-6.1-12.6l-360-281 360-281.1c3.8-3 6.1-7.7 6.1-12.6z"
-                  />
-                </svg>
-              </span>
-            </button>
-          </li>
-          <li
-            class="ant-pagination-simple-pager"
-            title="1/100"
-          >
-            <input
-              size="3"
-              type="text"
-              value="1"
-            />
-            <span
-              class="ant-pagination-slash"
-            >
-              /
-            </span>
-            100
-          </li>
-          <li
-            aria-disabled="false"
-            class="ant-pagination-next"
-            title="Next Page"
-          >
-            <button
-              class="ant-pagination-item-link"
-              tabindex="-1"
-              type="button"
-            >
-              <span
-                aria-label="right"
-                class="anticon anticon-right"
-                role="img"
-              >
-                <svg
-                  aria-hidden="true"
-                  data-icon="right"
-                  fill="currentColor"
-                  focusable="false"
-                  height="1em"
-                  viewBox="64 64 896 896"
-                  width="1em"
-                >
-                  <path
-                    d="M765.7 486.8L314.9 134.7A7.97 7.97 0 00302 141v77.3c0 4.9 2.3 9.6 6.1 12.6l360 281.1-360 281.1c-3.9 3-6.1 7.7-6.1 12.6V883c0 6.7 7.7 10.4 12.9 6.3l450.8-352.1a31.96 31.96 0 000-50.4z"
-                  />
-                </svg>
-              </span>
-            </button>
-          </li>
-        </ul>
-      </div>
-    </div>
-    <div
-      class="ant-transfer-operation"
-    >
-      <button
-        class="ant-btn ant-btn-primary ant-btn-sm ant-btn-icon-only"
-        disabled=""
-        type="button"
-      >
-        <span
           aria-label="right"
           class="anticon anticon-right"
           role="img"
-        >
-          <svg
-            aria-hidden="true"
-            data-icon="right"
-            fill="currentColor"
-            focusable="false"
-            height="1em"
-            viewBox="64 64 896 896"
-            width="1em"
-          >
-            <path
-              d="M765.7 486.8L314.9 134.7A7.97 7.97 0 00302 141v77.3c0 4.9 2.3 9.6 6.1 12.6l360 281.1-360 281.1c-3.9 3-6.1 7.7-6.1 12.6V883c0 6.7 7.7 10.4 12.9 6.3l450.8-352.1a31.96 31.96 0 000-50.4z"
-            />
-          </svg>
-        </span>
-      </button>
-      <button
-        class="ant-btn ant-btn-primary ant-btn-sm ant-btn-icon-only"
-        disabled=""
-        type="button"
-      >
-        <span
-          aria-label="left"
-          class="anticon anticon-left"
-          role="img"
-        >
-          <svg
-            aria-hidden="true"
-            data-icon="left"
-            fill="currentColor"
-            focusable="false"
-            height="1em"
-            viewBox="64 64 896 896"
-            width="1em"
-          >
-            <path
-              d="M724 218.3V141c0-6.7-7.7-10.4-12.9-6.3L260.3 486.8a31.86 31.86 0 000 50.3l450.8 352.1c5.3 4.1 12.9.4 12.9-6.3v-77.3c0-4.9-2.3-9.6-6.1-12.6l-360-281 360-281.1c3.8-3 6.1-7.7 6.1-12.6z"
-            />
-          </svg>
-        </span>
-      </button>
-    </div>
-    <div
-      class="ant-transfer-list ant-transfer-list-with-pagination"
-    >
-      <div
-        class="ant-transfer-list-header"
-      >
-        <span
-          aria-label="down"
-          class="anticon anticon-down ant-dropdown-trigger ant-transfer-list-header-dropdown"
-          role="img"
-=======
-          aria-label="right"
-          class="anticon anticon-right"
-          role="img"
->>>>>>> 44eb2505
         >
           <svg
             aria-hidden="true"
