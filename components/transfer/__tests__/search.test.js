import React from 'react';
import { mount } from 'enzyme';
import Search from '../search';
import Transfer from '../index';

describe('Transfer.Search', () => {
  const errorSpy = jest.spyOn(console, 'error').mockImplementation(() => {});

  afterEach(() => {
    errorSpy.mockReset();
  });

  afterAll(() => {
    errorSpy.mockRestore();
  });

  it('should show cross icon when input value exists', () => {
    const wrapper = mount(<Search value="" />);

    expect(wrapper).toMatchSnapshot();

    wrapper.setProps({ value: 'a' });

    expect(wrapper).toMatchSnapshot();
  });

  it('onSearch', () => {
    jest.useFakeTimers();
    const dataSource = [
      {
        key: 'a',
        title: 'a',
        description: 'a',
      },
      {
        key: 'b',
        title: 'b',
        description: 'b',
      },
      {
        key: 'c',
        title: 'c',
        description: 'c',
      },
    ];

    const onSearch = jest.fn();
    const wrapper = mount(
      <Transfer
        dataSource={dataSource}
        selectedKeys={[]}
        targetKeys={[]}
        render={item => item.title}
        onSearch={onSearch}
        showSearch
      />,
    );

    wrapper
      .find('.ant-input')
      .at(0)
      .simulate('change', { target: { value: 'a' } });
    jest.runAllTimers();
    expect(onSearch).toHaveBeenCalledWith('left', 'a');

    onSearch.mockReset();

    wrapper
      .find('.ant-transfer-list-search-action')
      .at(0)
      .simulate('click');
    expect(onSearch).toHaveBeenCalledWith('left', '');
    jest.useRealTimers();
  });

<<<<<<< HEAD
  it('legacy props#onSearchChange doesnot work anymore', () => {
=======
  it('legacy onSearchChange', () => {
    jest.useFakeTimers();
>>>>>>> 46d0ff3e
    const onSearchChange = jest.fn();

    const wrapper = mount(
      <Transfer render={item => item.title} onSearchChange={onSearchChange} showSearch />,
    );

    wrapper
      .find('.ant-input')
      .at(0)
      .simulate('change', { target: { value: 'a' } });
    jest.runAllTimers();

<<<<<<< HEAD
    expect(errorSpy.mock.calls.length).toBe(0);
    expect(onSearchChange).not.toHaveBeenCalled();
=======
    expect(errorSpy.mock.calls[0][0]).toMatch(
      'Warning: [antd: Transfer] `onSearchChange` is deprecated. Please use `onSearch` instead.',
    );
    expect(onSearchChange.mock.calls[0][0]).toEqual('left');
    expect(onSearchChange.mock.calls[0][1].target.value).toEqual('a');
    jest.useRealTimers();
>>>>>>> 46d0ff3e
  });
});<|MERGE_RESOLUTION|>--- conflicted
+++ resolved
@@ -73,12 +73,7 @@
     jest.useRealTimers();
   });
 
-<<<<<<< HEAD
   it('legacy props#onSearchChange doesnot work anymore', () => {
-=======
-  it('legacy onSearchChange', () => {
-    jest.useFakeTimers();
->>>>>>> 46d0ff3e
     const onSearchChange = jest.fn();
 
     const wrapper = mount(
@@ -91,16 +86,7 @@
       .simulate('change', { target: { value: 'a' } });
     jest.runAllTimers();
 
-<<<<<<< HEAD
     expect(errorSpy.mock.calls.length).toBe(0);
     expect(onSearchChange).not.toHaveBeenCalled();
-=======
-    expect(errorSpy.mock.calls[0][0]).toMatch(
-      'Warning: [antd: Transfer] `onSearchChange` is deprecated. Please use `onSearch` instead.',
-    );
-    expect(onSearchChange.mock.calls[0][0]).toEqual('left');
-    expect(onSearchChange.mock.calls[0][1].target.value).toEqual('a');
-    jest.useRealTimers();
->>>>>>> 46d0ff3e
   });
 });