---
category: Components
subtitle: 穿梭框
type: Data Entry
cols: 1
title: Transfer
---

双栏穿梭选择框。

## 何时使用

用直观的方式在两栏中移动元素，完成选择行为。

选择一个或以上的选项后，点击对应的方向键，可以把选中的选项移动到另一栏。
其中，左边一栏为 `source`，右边一栏为 `target`，API 的设计也反应了这两个概念。

## API

| 参数      | 说明                                     | 类型       | 默认值 |
|-----------|------------------------------------------|------------|--------|
| dataSource | 数据源，其中的数据将会被渲染到左边一栏中，`targetKeys` 中指定的除外。 | [TransferItem](https://git.io/vMM64)[] | [] |
| render | 每行数据渲染函数，该函数的入参为 `dataSource` 中的项，返回值为 ReactElement | Function(record)  |     |
| targetKeys | 显示在右侧框数据的key集合 | string[]  | [] |
| selectedKeys | 设置哪些项应该被选中 | string[] | [] |
| onChange | 选项在两栏之间转移时的回调函数 | (targetKeys, direction, moveKeys): void |  |
| onSelectChange | 选中项发生改变时的回调函数 | (sourceSelectedKeys, targetSelectedKeys): void | |
| listStyle | 两个穿梭框的自定义样式 | object |  |
| className | 自定义类 | string |  |
| titles | 标题集合,顺序从左至右 | string[] | ['', ''] |
| operations | 操作文案集合,顺序从上至下 | string[] | [] |
| showSearch | 是否显示搜索框 | boolean | false |
| filterOption | 接收 `inputValue` `option` 两个参数，当 `option` 符合筛选条件时，应返回 `true`，反之则返回 `false`。| (inputValue, option): boolean | |
| searchPlaceholder | 搜索框的默认值 | string | '请输入搜索内容' |
<<<<<<< HEAD
| notFoundContent | 当列表为空时显示的内容 | React.ReactNode | '列表为空'  |
| footer | 底部渲染函数 | (props): React.ReactNode |  |
| lazy | Transfer 使用了 [react-lazy-load](https://github.com/loktar00/react-lazy-load) 优化性能，这里可以设置相关参数 | Object | `{ height: 32, offset: 32 }` |
| onSearchChange | 搜索框内容时改变时的回调函数 | (direction: 'left' | 'right', event: Event): void | - |
=======
| notFoundContent | 当列表为空时显示的内容 | string\|ReactNode | '列表为空'  |
| footer | 底部渲染函数 | (props): ReactNode |  |
| lazy | Transfer 使用了 [react-lazy-load](https://github.com/loktar00/react-lazy-load) 优化性能，这里可以设置相关参数 | object | `{ height: 32, offset: 32 }` |
>>>>>>> f2e19c16

## 注意

按照 React 的[规范](http://facebook.github.io/react/docs/multiple-components.html#dynamic-children)，所有的组件数组必须绑定 key。在 Transfer 中，`dataSource`里的数据值需要指定 `key` 值。对于 `dataSource` 默认将每列数据的 `key` 属性作为唯一的标识。

如果你的数据没有这个属性，务必使用 `rowKey` 来指定数据列的主键。

```jsx
// 比如你的数据主键是 uid
return <Transfer rowKey={record => record.uid} />;
```<|MERGE_RESOLUTION|>--- conflicted
+++ resolved
@@ -32,16 +32,10 @@
 | showSearch | 是否显示搜索框 | boolean | false |
 | filterOption | 接收 `inputValue` `option` 两个参数，当 `option` 符合筛选条件时，应返回 `true`，反之则返回 `false`。| (inputValue, option): boolean | |
 | searchPlaceholder | 搜索框的默认值 | string | '请输入搜索内容' |
-<<<<<<< HEAD
-| notFoundContent | 当列表为空时显示的内容 | React.ReactNode | '列表为空'  |
-| footer | 底部渲染函数 | (props): React.ReactNode |  |
-| lazy | Transfer 使用了 [react-lazy-load](https://github.com/loktar00/react-lazy-load) 优化性能，这里可以设置相关参数 | Object | `{ height: 32, offset: 32 }` |
-| onSearchChange | 搜索框内容时改变时的回调函数 | (direction: 'left' | 'right', event: Event): void | - |
-=======
 | notFoundContent | 当列表为空时显示的内容 | string\|ReactNode | '列表为空'  |
 | footer | 底部渲染函数 | (props): ReactNode |  |
 | lazy | Transfer 使用了 [react-lazy-load](https://github.com/loktar00/react-lazy-load) 优化性能，这里可以设置相关参数 | object | `{ height: 32, offset: 32 }` |
->>>>>>> f2e19c16
+| onSearchChange | 搜索框内容时改变时的回调函数 | (direction: 'left' | 'right', event: Event): void | - |
 
 ## 注意
 
