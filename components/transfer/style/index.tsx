<<<<<<< HEAD
// deps-lint-skip-all
import type { CSSObject } from '@ant-design/cssinjs';

import {
  resetComponent,
  genComponentStyleHook,
  mergeToken,
  operationUnit,
  resetIcon,
} from '../../_util/theme';
import type { FullToken, GenerateStyle } from '../../_util/theme';

export interface ComponentToken {
  listWidth: number;
  listWidthLG: number;
  listHeight: number;
}

interface TransferToken extends FullToken<'Transfer'> {
  transferItemHeight: number;
  transferHeaderHeight: number;
  transferHeaderVerticalPadding: number;
  transferItemPaddingVertical: number;
}

const genTransferCustomizeStyle: GenerateStyle<TransferToken> = (
  token: TransferToken,
): CSSObject => {
  const { antCls, componentCls, listHeight, controlHeightLG, marginXXS, margin } = token;

  const tableCls = `${antCls}-table`;
  const inputCls = `${antCls}-input`;

  return {
    [`${componentCls}-customize-list`]: {
      [`${componentCls}-list`]: {
        flex: '1 1 50%',
        width: 'auto',
        height: 'auto',
        minHeight: listHeight,
      },

      // =================== Hook Components ===================
      [`${tableCls}-wrapper`]: {
        [`${tableCls}-small`]: {
          border: 0,
          borderRadius: 0,

          [`${tableCls}-selection-column`]: {
            width: controlHeightLG,
            minWidth: controlHeightLG,
          },
        },

        [`${tableCls}-pagination${tableCls}-pagination`]: {
          margin: `${margin}px 0 ${marginXXS}px`,
        },
      },

      [`${inputCls}[disabled]`]: {
        backgroundColor: 'transparent',
      },
    },
  };
};

const genTransferStatusColor = (token: TransferToken, color: string): CSSObject => {
  const { componentCls, colorBorder } = token;
  return {
    [`${componentCls}-list`]: {
      borderColor: color,

      '&-search:not([disabled])': {
        borderColor: colorBorder,
      },
    },
  };
};

const genTransferStatusStyle: GenerateStyle<TransferToken> = (token: TransferToken): CSSObject => {
  const { componentCls } = token;
  return {
    [`${componentCls}-status-error`]: {
      ...genTransferStatusColor(token, token.colorError),
    },
    [`${componentCls}-status-warning`]: {
      ...genTransferStatusColor(token, token.colorWarning),
    },
  };
};

const genTransferListStyle: GenerateStyle<TransferToken> = (token: TransferToken): CSSObject => {
  const {
    componentCls,
    colorBorder,
    colorSplit,
    controlLineWidth,
    transferItemHeight,
    transferHeaderHeight,
    transferHeaderVerticalPadding,
    transferItemPaddingVertical,
    controlItemBgActive,
    controlItemBgActiveHover,
    colorTextDisabled,
    listHeight,
    listWidth,
    listWidthLG,
    marginXXS,
    fontSizeIcon,
    marginXS,
    paddingSM,
    controlLineType,
    iconCls,
  } = token;

  return {
    display: 'flex',
    flexDirection: 'column',
    width: listWidth,
    height: listHeight,
    border: `${controlLineWidth}px ${controlLineType} ${colorBorder}`,
    borderRadius: token.radiusBase,

    '&-with-pagination': {
      width: listWidthLG,
      height: 'auto',
    },

    '&-search': {
      [`${iconCls}-search`]: {
        color: colorTextDisabled,
      },
    },

    '&-header': {
      display: 'flex',
      flex: 'none',
      alignItems: 'center',
      height: transferHeaderHeight,
      // border-top is on the transfer dom. We should minus 1px for this
      padding: `${
        transferHeaderVerticalPadding - controlLineWidth
      }px ${paddingSM}px ${transferHeaderVerticalPadding}px`,
      color: token.colorText,
      background: token.colorBgComponent,
      borderBottom: `${controlLineWidth}px ${controlLineType} ${colorSplit}`,
      borderRadius: `${token.radiusBase}px ${token.radiusBase}px 0 0`,

      '> *:not(:last-child)': {
        marginInlineEnd: marginXXS,
      },

      '> *': {
        flex: 'none',
      },

      '&-title': {
        flex: 'auto',
        overflow: 'hidden',
        whiteSpace: 'nowrap',
        textAlign: 'end',
        textOverflow: 'ellipsis',
      },

      '&-dropdown': {
        ...resetIcon(),

        fontSize: fontSizeIcon,
        transform: 'translateY(10%)',
        cursor: 'pointer',

        '&[disabled]': {
          cursor: 'not-allowed',
        },
      },
    },

    '&-body': {
      display: 'flex',
      flex: 'auto',
      flexDirection: 'column',
      overflow: 'hidden',
      fontSize: token.fontSizeBase,

      '&-search-wrapper': {
        position: 'relative',
        flex: 'none',
        padding: paddingSM,
      },
    },

    '&-content': {
      flex: 'auto',
      margin: 0,
      padding: 0,
      overflow: 'auto',
      listStyle: 'none',

      '&-item': {
        display: 'flex',
        alignItems: 'center',
        minHeight: transferItemHeight,
        padding: `${transferItemPaddingVertical}px ${paddingSM}px`,
        transition: `all ${token.motionDurationSlow}`,

        '> *:not(:last-child)': {
          marginInlineEnd: marginXS,
        },

        '> *': {
          flex: 'none',
        },

        '&-text': {
          flex: 'auto',
          overflow: 'hidden',
          whiteSpace: 'nowrap',
          textOverflow: 'ellipsis',
        },

        '&-remove': {
          ...operationUnit(token),
          position: 'relative',
          color: colorBorder,

          '&::after': {
            position: 'absolute',
            insert: `-${transferItemPaddingVertical}px -50%`,
            content: '""',
          },

          '&:hover': {
            color: token.colorLinkHover,
          },
        },

        '&:not(&-disabled)': {
          '&:hover': {
            backgroundColor: token.controlItemBgHover,
            cursor: 'pointer',
          },

          [`&${componentCls}-list-content-item-checked:hover`]: {
            backgroundColor: controlItemBgActiveHover,
          },
        },

        // Do not change hover style when `oneWay` mode
        '&-show-remove &-item:not(&-item-disabled):hover': {
          background: 'transparent',
          cursor: 'default',
        },

        '&-checked': {
          backgroundColor: controlItemBgActive,
        },

        '&-disabled': {
          color: colorTextDisabled,
          cursor: 'not-allowed',
        },
      },
    },

    '&-pagination': {
      padding: `${token.paddingXS}px 0`,
      textAlign: 'end',
      borderTop: `${controlLineWidth}px ${controlLineType} ${colorSplit}`,
    },

    '&-body-not-found': {
      flex: 'none',
      width: '100%',
      margin: 'auto 0',
      color: colorTextDisabled,
      textAlign: 'center',
    },

    '&-footer': {
      borderTop: `${controlLineWidth}px ${controlLineType} ${colorSplit}`,
    },
  };
};

const genTransferStyle: GenerateStyle<TransferToken> = (token: TransferToken): CSSObject => {
  const {
    antCls,
    iconCls,
    componentCls,
    transferHeaderHeight,
    marginXS,
    marginXXS,
    fontSizeIcon,
    fontSize,
    lineHeight,
  } = token;

  return {
    [componentCls]: {
      ...resetComponent(token),

      position: 'relative',
      display: 'flex',
      alignItems: 'stretch',

      [`${componentCls}-disabled`]: {
        [`${componentCls}-list`]: {
          background: token.colorBgComponentDisabled,
        },
      },

      [`${componentCls}-list`]: genTransferListStyle(token),

      [`${componentCls}-operation`]: {
        display: 'flex',
        flex: 'none',
        flexDirection: 'column',
        alignSelf: 'center',
        margin: `0 ${marginXS}px`,
        verticalAlign: 'middle',

        [`${antCls}-btn`]: {
          display: 'block',

          '&:first-child': {
            marginBottom: marginXXS,
          },

          [iconCls]: {
            fontSize: fontSizeIcon,
          },
        },
      },

      [`${antCls}-empty-image`]: {
        maxHeight: transferHeaderHeight / 2 - Math.round(fontSize * lineHeight),
      },
    },
  };
};

const genTransferRTLStyle: GenerateStyle<TransferToken> = (token: TransferToken): CSSObject => {
  const { componentCls } = token;
  return {
    [`${componentCls}-rtl`]: {
      direction: 'rtl',
    },
  };
};

// ============================== Export ==============================
export default genComponentStyleHook(
  'Transfer',
  token => {
    const { fontSize, lineHeight, controlLineWidth, controlHeightLG, controlHeight } = token;

    const fontHeight = Math.round(fontSize * lineHeight);
    const transferHeaderHeight = controlHeightLG;
    const transferItemHeight = controlHeight;

    const transferToken = mergeToken<TransferToken>(token, {
      transferItemHeight,
      transferHeaderHeight,
      transferHeaderVerticalPadding: Math.ceil(
        (transferHeaderHeight - controlLineWidth - fontHeight) / 2,
      ),
      transferItemPaddingVertical: (transferItemHeight - fontHeight) / 2,
    });

    return [
      genTransferStyle(transferToken),
      genTransferCustomizeStyle(transferToken),
      genTransferStatusStyle(transferToken),
      genTransferRTLStyle(transferToken),
    ];
  },
  {
    listWidth: 180,
    listHeight: 200,
    listWidthLG: 250,
  },
);
=======
import '../../style/index.less';
import './index.less';

// style dependencies
import '../../button/style';
import '../../checkbox/style';
import '../../dropdown/style';
import '../../empty/style';
import '../../input/style';
import '../../menu/style';
import '../../pagination/style';

// deps-lint-skip: form
>>>>>>> 2c2c631b
<|MERGE_RESOLUTION|>--- conflicted
+++ resolved
@@ -1,15 +1,14 @@
-<<<<<<< HEAD
 // deps-lint-skip-all
 import type { CSSObject } from '@ant-design/cssinjs';
 
+import type { FullToken, GenerateStyle } from '../../_util/theme';
 import {
-  resetComponent,
   genComponentStyleHook,
   mergeToken,
   operationUnit,
+  resetComponent,
   resetIcon,
 } from '../../_util/theme';
-import type { FullToken, GenerateStyle } from '../../_util/theme';
 
 export interface ComponentToken {
   listWidth: number;
@@ -380,19 +379,4 @@
     listHeight: 200,
     listWidthLG: 250,
   },
-);
-=======
-import '../../style/index.less';
-import './index.less';
-
-// style dependencies
-import '../../button/style';
-import '../../checkbox/style';
-import '../../dropdown/style';
-import '../../empty/style';
-import '../../input/style';
-import '../../menu/style';
-import '../../pagination/style';
-
-// deps-lint-skip: form
->>>>>>> 2c2c631b
+);