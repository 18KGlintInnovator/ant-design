--- conflicted
+++ resolved
@@ -29,9 +29,5 @@
 | onSelect | Called when a option is selected. param is option's value and option instance. | function(value, option) | -   |
 | disabled | Whether disabled select | boolean | false |
 | placeholder | placeholder of input | string | - |
-<<<<<<< HEAD
 | children (for dataSource) | Data source for autocomplet | React.ReactElement<OptionProps> /  Array<React.ReactElement<OptionProps>> | - |
-| children (for customize input element) | customize input element | HTMLInputElement / HTMLTextAreaElement / React.ReactElement<InputProps> | `<Input />` |
-=======
-| optionLabelProp | Which prop value of option will render as content of select. | string | `children` |
->>>>>>> bee52213
+| children (for customize input element) | customize input element | HTMLInputElement / HTMLTextAreaElement / React.ReactElement<InputProps> | `<Input />` |