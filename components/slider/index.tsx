import * as React from 'react';
import RcSlider from 'rc-slider/lib/Slider';
import RcRange from 'rc-slider/lib/Range';
import RcHandle from 'rc-slider/lib/Handle';
import Tooltip, { TooltipPlacement } from '../tooltip';
import { ConfigConsumer, ConfigConsumerProps } from '../config-provider';

export interface SliderMarks {
  [key: number]:
    | React.ReactNode
    | {
        style: React.CSSProperties;
        label: React.ReactNode;
      };
}

export type SliderValue = number | [number, number];

interface HandleGeneratorInfo {
  value: number;
  dragging: boolean;
  index: number;
  rest: any[];
}
export type HandleGeneratorFn = (
  tooltipPrefixCls: string,
  info: HandleGeneratorInfo,
) => React.ReactElement<any>;

export interface SliderProps {
  prefixCls?: string;
  tooltipPrefixCls?: string;
  range?: boolean;
  min?: number;
  max?: number;
  step?: number | null;
  marks?: SliderMarks;
  dots?: boolean;
  value?: SliderValue;
  defaultValue?: SliderValue;
  included?: boolean;
  disabled?: boolean;
  vertical?: boolean;
  onChange?: (value: SliderValue) => void;
  onAfterChange?: (value: SliderValue) => void;
  tipFormatter?: null | ((value: number) => React.ReactNode);
  className?: string;
  id?: string;
  style?: React.CSSProperties;
  tooltipVisible?: boolean;
<<<<<<< HEAD
  tooltipPlacement?: TooltipPlacement;
=======
  getTooltipPopupContainer?: (triggerNode: HTMLElement) => HTMLElement;
>>>>>>> 9793e309
}

export interface SliderState {
  visibles: { [index: number]: boolean };
}

export default class Slider extends React.Component<SliderProps, SliderState> {
  static defaultProps = {
    tipFormatter(value: number) {
      return value.toString();
    },
  };

  rcSlider: typeof RcSlider;

  constructor(props: SliderProps) {
    super(props);
    this.state = {
      visibles: {},
    };
  }

  toggleTooltipVisible = (index: number, visible: boolean) => {
    this.setState(({ visibles }) => ({
      visibles: {
        ...visibles,
        [index]: visible,
      },
    }));
  };
  handleWithTooltip: HandleGeneratorFn = (
    tooltipPrefixCls: string,
    { value, dragging, index, ...restProps },
  ) => {
<<<<<<< HEAD
    const { tipFormatter, tooltipVisible, tooltipPlacement } = this.props;
=======
    const { tipFormatter, tooltipVisible, getTooltipPopupContainer } = this.props;
>>>>>>> 9793e309
    const { visibles } = this.state;
    const isTipFormatter = tipFormatter ? visibles[index] || dragging : false;
    const visible = tooltipVisible || (tooltipVisible === undefined && isTipFormatter);
    return (
      <Tooltip
        prefixCls={tooltipPrefixCls}
        title={tipFormatter ? tipFormatter(value) : ''}
        visible={visible}
        placement={tooltipPlacement || 'top'}
        transitionName="zoom-down"
        key={index}
        getPopupContainer={
          getTooltipPopupContainer ? getTooltipPopupContainer : () => document.body
        }
      >
        <RcHandle
          {...restProps}
          value={value}
          onMouseEnter={() => this.toggleTooltipVisible(index, true)}
          onMouseLeave={() => this.toggleTooltipVisible(index, false)}
        />
      </Tooltip>
    );
  };

  focus() {
    this.rcSlider.focus();
  }

  blur() {
    this.rcSlider.blur();
  }

  saveSlider = (node: any) => {
    this.rcSlider = node;
  };

  renderSlider = ({ getPrefixCls }: ConfigConsumerProps) => {
    const {
      prefixCls: customizePrefixCls,
      tooltipPrefixCls: customizeTooltipPrefixCls,
      range,
      ...restProps
    } = this.props;
    const prefixCls = getPrefixCls('slider', customizePrefixCls);
    const tooltipPrefixCls = getPrefixCls('tooltip', customizeTooltipPrefixCls);
    if (range) {
      return (
        <RcRange
          {...restProps}
          ref={this.saveSlider}
          handle={(info: HandleGeneratorInfo) => this.handleWithTooltip(tooltipPrefixCls, info)}
          prefixCls={prefixCls}
          tooltipPrefixCls={tooltipPrefixCls}
        />
      );
    }
    return (
      <RcSlider
        {...restProps}
        ref={this.saveSlider}
        handle={(info: HandleGeneratorInfo) => this.handleWithTooltip(tooltipPrefixCls, info)}
        prefixCls={prefixCls}
        tooltipPrefixCls={tooltipPrefixCls}
      />
    );
  };

  render() {
    return <ConfigConsumer>{this.renderSlider}</ConfigConsumer>;
  }
}<|MERGE_RESOLUTION|>--- conflicted
+++ resolved
@@ -48,11 +48,8 @@
   id?: string;
   style?: React.CSSProperties;
   tooltipVisible?: boolean;
-<<<<<<< HEAD
   tooltipPlacement?: TooltipPlacement;
-=======
   getTooltipPopupContainer?: (triggerNode: HTMLElement) => HTMLElement;
->>>>>>> 9793e309
 }
 
 export interface SliderState {
@@ -87,11 +84,7 @@
     tooltipPrefixCls: string,
     { value, dragging, index, ...restProps },
   ) => {
-<<<<<<< HEAD
-    const { tipFormatter, tooltipVisible, tooltipPlacement } = this.props;
-=======
-    const { tipFormatter, tooltipVisible, getTooltipPopupContainer } = this.props;
->>>>>>> 9793e309
+    const { tipFormatter, tooltipVisible, tooltipPlacement, getTooltipPopupContainer } = this.props;
     const { visibles } = this.state;
     const isTipFormatter = tipFormatter ? visibles[index] || dragging : false;
     const visible = tooltipVisible || (tooltipVisible === undefined && isTipFormatter);
