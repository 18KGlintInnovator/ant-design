import classNames from 'classnames';
import type { SliderProps as RcSliderProps } from 'rc-slider';
import RcSlider from 'rc-slider';
import * as React from 'react';
import { ConfigContext } from '../config-provider';
import type { TooltipPlacement } from '../tooltip';
import warning from '../_util/warning';
import SliderTooltip from './SliderTooltip';

import useStyle from './style';

export type SliderMarks = RcSliderProps['marks'];

interface HandleGeneratorInfo {
  value?: number;
  dragging?: boolean;
  index: number;
}

export type HandleGeneratorFn = (config: {
  tooltipPrefixCls?: string;
  prefixCls?: string;
  info: HandleGeneratorInfo;
}) => React.ReactElement;

export interface SliderTooltipProps {
  prefixCls?: string;
  open?: boolean;
  placement?: TooltipPlacement;
  getPopupContainer?: (triggerNode: HTMLElement) => HTMLElement;
  formatter?: null | ((value?: number) => React.ReactNode);
}

export interface SliderBaseProps {
  prefixCls?: string;
  /**
   * @deprecated `tooltipPrefixCls` is deprecated which will be removed in next major version.
   *   Please use `tooltip.prefixCls` instead.
   */
  tooltipPrefixCls?: string;
  reverse?: boolean;
  min?: number;
  max?: number;
  step?: null | number;
  marks?: SliderMarks;
  dots?: boolean;
  included?: boolean;
  disabled?: boolean;
  vertical?: boolean;
  /**
   * @deprecated `tipFormatter` is deprecated which will be removed in next major version. Please
   *   use `tooltip.formatter` instead.
   */
  tipFormatter?: null | ((value?: number) => React.ReactNode);
  className?: string;
  id?: string;
  style?: React.CSSProperties;
  /**
   * @deprecated `tooltipVisible` is deprecated which will be removed in next major version. Please
   *   use `tooltip.open` instead.
   */
  tooltipVisible?: boolean;
  /**
   * @deprecated `tooltipPlacement` is deprecated which will be removed in next major version.
   *   Please use `tooltip.placement` instead.
   */
  tooltipPlacement?: TooltipPlacement;
  tooltip?: SliderTooltipProps;
  /**
   * @deprecated `getTooltipPopupContainer` is deprecated which will be removed in next major
   *   version. Please use `tooltip.getPopupContainer` instead.
   */
  getTooltipPopupContainer?: (triggerNode: HTMLElement) => HTMLElement;
  autoFocus?: boolean;
}

export interface SliderSingleProps extends SliderBaseProps {
  range?: false;
  value?: number;
  defaultValue?: number;
  onChange?: (value: number) => void;
  onAfterChange?: (value: number) => void;
  handleStyle?: React.CSSProperties;
  trackStyle?: React.CSSProperties;
}

export interface SliderRangeProps extends SliderBaseProps {
  range: true | SliderRange;
  value?: [number, number];
  defaultValue?: [number, number];
  onChange?: (value: [number, number]) => void;
  onAfterChange?: (value: [number, number]) => void;
  handleStyle?: React.CSSProperties[];
  trackStyle?: React.CSSProperties[];
}

interface SliderRange {
  draggableTrack?: boolean;
}

export type Opens = { [index: number]: boolean };

const Slider = React.forwardRef<unknown, SliderSingleProps | SliderRangeProps>(
  (props, ref: any) => {
    const { getPrefixCls, direction, getPopupContainer } = React.useContext(ConfigContext);
    const [opens, setOpens] = React.useState<Opens>({});

    const toggleTooltipOpen = (index: number, open: boolean) => {
      setOpens((prev: Opens) => ({ ...prev, [index]: open }));
    };

    const getTooltipPlacement = (tooltipPlacement?: TooltipPlacement, vertical?: boolean) => {
      if (tooltipPlacement) {
        return tooltipPlacement;
      }
      if (!vertical) {
        return 'top';
      }
      return direction === 'rtl' ? 'left' : 'right';
    };

    const { prefixCls: customizePrefixCls, range, className, ...restProps } = props;
    const prefixCls = getPrefixCls('slider', customizePrefixCls);
<<<<<<< HEAD
    const tooltipPrefixCls = getPrefixCls('tooltip', customizeTooltipPrefixCls);

    const [wrapSSR, hashId] = useStyle(prefixCls);

    const cls = classNames(
      className,
      {
        [`${prefixCls}-rtl`]: direction === 'rtl',
      },
      hashId,
    );
=======
    const cls = classNames(className, {
      [`${prefixCls}-rtl`]: direction === 'rtl',
    });
>>>>>>> 845e58ca

    // make reverse default on rtl direction
    if (direction === 'rtl' && !restProps.vertical) {
      restProps.reverse = !restProps.reverse;
    }

    // Range config
    const [mergedRange, draggableTrack] = React.useMemo(() => {
      if (!range) {
        return [false];
      }

      return typeof range === 'object' ? [true, range.draggableTrack] : [true, false];
    }, [range]);

    // Warning for deprecated usage
    if (process.env.NODE_ENV !== 'production') {
      [
        ['tooltipPrefixCls', 'prefixCls'],
        ['getTooltipPopupContainer', 'getPopupContainer'],
        ['tipFormatter', 'formatter'],
        ['tooltipPlacement', 'placement'],
        ['tooltipVisible', 'open'],
      ].forEach(([deprecatedName, newName]) => {
        warning(
          !(deprecatedName in props),
          'Slider',
          `\`${deprecatedName}\` is deprecated which will be removed in next major version, please use \`tooltip.${newName}\` instead.`,
        );
      });
    }

    const handleRender: RcSliderProps['handleRender'] = (node, info) => {
      const { index, dragging } = info;

      const rootPrefixCls = getPrefixCls();
      const { tooltip = {}, vertical } = props;

      const tooltipProps: SliderTooltipProps = {
        formatter:
          props.tipFormatter ??
          // eslint-disable-next-line func-names
          function (value) {
            return typeof value === 'number' ? value.toString() : '';
          },
        open: props.tooltipVisible,
        placement: props.tooltipPlacement,
        getPopupContainer: props.getTooltipPopupContainer,
        ...tooltip,
      };

      const {
        open: tooltipOpen,
        placement: tooltipPlacement,
        getPopupContainer: getTooltipPopupContainer,
        prefixCls: customizeTooltipPrefixCls,
        formatter: tipFormatter,
      } = tooltipProps;

      const isTipFormatter = tipFormatter ? opens[index] || dragging : false;
      const open = tooltipOpen || (tooltipOpen === undefined && isTipFormatter);

      const passedProps = {
        ...node.props,
        onMouseEnter: () => toggleTooltipOpen(index, true),
        onMouseLeave: () => toggleTooltipOpen(index, false),
      };

      const tooltipPrefixCls = getPrefixCls('tooltip', customizeTooltipPrefixCls);

      return (
        <SliderTooltip
          prefixCls={tooltipPrefixCls}
          title={tipFormatter ? tipFormatter(info.value) : ''}
          visible={open}
          placement={getTooltipPlacement(tooltipPlacement, vertical)}
          transitionName={`${rootPrefixCls}-zoom-down`}
          key={index}
          overlayClassName={`${prefixCls}-tooltip`}
          getPopupContainer={getTooltipPopupContainer || getPopupContainer}
        >
          {React.cloneElement(node, passedProps)}
        </SliderTooltip>
      );
    };

    return wrapSSR(
      <RcSlider
        {...(restProps as SliderRangeProps)}
        step={restProps.step!}
        range={mergedRange}
        draggableTrack={draggableTrack}
        className={cls}
        ref={ref}
        prefixCls={prefixCls}
        handleRender={handleRender}
      />,
    );
  },
);

if (process.env.NODE_ENV !== 'production') {
  Slider.displayName = 'Slider';
}

export default Slider;<|MERGE_RESOLUTION|>--- conflicted
+++ resolved
@@ -121,8 +121,6 @@
 
     const { prefixCls: customizePrefixCls, range, className, ...restProps } = props;
     const prefixCls = getPrefixCls('slider', customizePrefixCls);
-<<<<<<< HEAD
-    const tooltipPrefixCls = getPrefixCls('tooltip', customizeTooltipPrefixCls);
 
     const [wrapSSR, hashId] = useStyle(prefixCls);
 
@@ -133,11 +131,6 @@
       },
       hashId,
     );
-=======
-    const cls = classNames(className, {
-      [`${prefixCls}-rtl`]: direction === 'rtl',
-    });
->>>>>>> 845e58ca
 
     // make reverse default on rtl direction
     if (direction === 'rtl' && !restProps.vertical) {
