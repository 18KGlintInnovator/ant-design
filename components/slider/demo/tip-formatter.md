<<<<<<< HEAD
---
order: 5
title: 格式化 `Tooltip` 内容
---
=======
# 自定义提示

- order: 5
>>>>>>> ed4d2460

使用 `tipFormatter` 可以格式化 `Tooltip` 的内容，设置 `tipFormatter={null}`，则隐藏 `Tooltip`。

````jsx
import { Slider } from 'antd';

function formatter(value) {
  return `${value}%`;
}

ReactDOM.render(<div>
  <Slider tipFormatter={formatter} />
  <Slider tipFormatter={null} />
</div>, mountNode);
````<|MERGE_RESOLUTION|>--- conflicted
+++ resolved
@@ -1,13 +1,7 @@
-<<<<<<< HEAD
 ---
 order: 5
-title: 格式化 `Tooltip` 内容
+title: 自定义提示
 ---
-=======
-# 自定义提示
-
-- order: 5
->>>>>>> ed4d2460
 
 使用 `tipFormatter` 可以格式化 `Tooltip` 的内容，设置 `tipFormatter={null}`，则隐藏 `Tooltip`。
 
