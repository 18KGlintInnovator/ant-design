@import "../../style/themes/default";
@import "../../style/mixins/index";
@import "../../input/style/mixin";
@import "../../button/style/mixin";
@import "../../layout/style/mixin";
@import "./mixin";

@form-prefix-cls: ~"@{ant-prefix}-form";

.reset-form();

label {
  position: relative;

  > .@{iconfont-css-prefix} {
    vertical-align: top;
    font-size: @font-size-base;
  }
}

.@{form-prefix-cls}-item-required:before {
  display: inline-block;
  margin-right: 4px;
  content: "*";
  font-family: SimSun;
  font-size: @font-size-base;
  color: @label-required-color;
}

// Radio && Checkbox
input[type="radio"],
input[type="checkbox"] {
  &[disabled],
  &.disabled,
  fieldset[disabled] & {
    cursor: @cursor-disabled;
  }
}

// These classes are used directly on <label>s
.@{ant-prefix}-radio-inline,
.@{ant-prefix}-radio-vertical,
.@{ant-prefix}-checkbox-inline,
.@{ant-prefix}-checkbox-vertical {
  &.disabled,
  fieldset[disabled] & {
    cursor: @cursor-disabled;
  }
}

// These classes are used on elements with <label> descendants
.@{ant-prefix}-radio,
.@{ant-prefix}-checkbox {
  &.disabled,
  fieldset[disabled] & {
    label {
      cursor: @cursor-disabled;
    }
  }
}

// Form items
// You should wrap labels and controls in .@{form-prefix-cls}-item for optimum spacing
.@{form-prefix-cls}-item {
  font-size: @font-size-base;
  margin-bottom: @form-item-margin-bottom;
  color: #666;

  // nested FormItem
  & > &,
  & :not(.@{form-prefix-cls}) > & {
    margin-bottom: -@form-item-margin-bottom;
  }

  &-control {
    line-height: 32px;
    position: relative;
    .clearfix;
  }

  &-with-help {
    margin-bottom: @form-item-margin-bottom - @font-size-base * @line-height-base - 3;
  }

  &-label {
    text-align: right;
    vertical-align: middle;
    padding: 7px 0;
    display: inline-block;

    label {
      color: @label-color;

      &:after {
        content: ":";
        margin: 0 8px 0 2px;
        position: relative;
        top: -0.5px;
      }
    }
  }

  .@{ant-prefix}-switch {
    margin: 4px 0;
  }

  &-no-colon &-label label:after {
    content: " ";
  }
}

.@{form-prefix-cls}-explain {
  line-height: 1.5;
  margin-top: 3px;
}

.@{form-prefix-cls}-explain,
.@{form-prefix-cls}-extra {
  color: #999;
}

.@{form-prefix-cls}-text {
  display: inline-block;
  padding-right: 8px;
}

.@{form-prefix-cls}-split {
  display: block;
  text-align: center;
}

// 表单下的输入框尺寸唯一: 大尺寸
form {
  .has-feedback {
    .@{ant-prefix}-input {
      padding-right: 24px;
    }
  }

  textarea.@{ant-prefix}-input {
    height: auto;
  }

  // input[type=file]
  .@{ant-prefix}-upload {
    background: transparent;
  }

  input[type="radio"],
  input[type="checkbox"] {
    width: 14px;
    height: 14px;
  }

  // Radios and checkboxes on same line
  .@{ant-prefix}-radio-inline,
  .@{ant-prefix}-checkbox-inline {
    display: inline-block;
    vertical-align: middle;
    font-weight: normal;
    cursor: pointer;
    margin-left: 8px;

    &:first-child {
      margin-left: 0;
    }
  }

  .@{ant-prefix}-checkbox-vertical,
  .@{ant-prefix}-radio-vertical {
    display: block;
  }

  .@{ant-prefix}-checkbox-vertical + .@{ant-prefix}-checkbox-vertical,
  .@{ant-prefix}-radio-vertical + .@{ant-prefix}-radio-vertical {
    margin-left: 0;
  }

  .@{ant-prefix}-input-number {
    margin-top: -1px;
    margin-right: 8px;
  }

  .@{ant-prefix}-select,
  .@{ant-prefix}-cascader-picker {
    width: 100%;
  }
}

// Input combined with select
.@{ant-prefix}-input-group-wrap {
  .@{ant-prefix}-select-selection {
    border-bottom-left-radius: 0;
    border-top-left-radius: 0;
    &:hover {
      border-color: @border-color-base;
    }
  }

  .@{ant-prefix}-select-selection--single {
    margin-left: -1px;
    height: @input-height-lg;
    background-color: #eee;
    .@{ant-prefix}-select-selection__rendered {
      padding-left: 8px;
      padding-right: 25px;
      line-height: 30px;
    }
  }

  .@{ant-prefix}-select-open .@{ant-prefix}-select-selection {
    border-color: @border-color-base;
    box-shadow: none;
  }
}

// Form layout
//== Horizontal Form
.@{form-prefix-cls}-horizontal {
  .@{form-prefix-cls}-item {
    .make-row;
  }

  .@{ant-prefix}-radio-inline,
  .@{ant-prefix}-checkbox-inline {
    vertical-align: baseline;
  }
}

// Form layout
//== Vertical Form
.@{form-prefix-cls}-vertical {
  .@{form-prefix-cls}-item-label {
    padding: 0 0 8px;

    label:after {
      content: '';
    }
  }
}

//== Inline Form
.@{form-prefix-cls}-inline {
  .@{form-prefix-cls}-item {
    display: inline-block;
    margin-right: 10px;
    margin-bottom: 0;

    &-with-help {
      margin-bottom: 24px;
    }

    > div {
      display: inline-block;
    }
  }

  .@{form-prefix-cls}-text {
    display: inline-block;
  }

  .has-feedback {
    display: inline-block;
  }

  // Fix https://github.comdesigndesign/issues/1040
  .@{form-prefix-cls}-explain {
    position: absolute;
  }
}

.@{form-prefix-cls}-horizontal,
.@{form-prefix-cls}-inline {
  label {
    > input[type="radio"],
    > input[type="checkbox"] {
      margin-right: 4px;
    }
  }
}

// Validation state
.has-success,
.has-warning,
.has-error,
.is-validating {
  &.has-feedback:after {
    position: absolute;
    top: 0;
    right: 0;
    visibility: visible;
    .square(@input-height-lg);
    line-height: @input-height-lg;
    text-align: center;
    font-size: 14px;
    animation: zoomIn .3s @ease-out-back;
    .iconfont-font("");
  }
}

.has-success {
  &.has-feedback:after {
    animation-name: diffZoomIn1 !important;
  }
}

.has-error {
  &.has-feedback:after {
    animation-name: diffZoomIn2 !important;
  }
}

.has-warning {
  &.has-feedback:after {
    animation-name: diffZoomIn3 !important;
  }
}

.has-success {
  .@{ant-prefix}-input {
    border-color: @input-border-color;
    box-shadow: none;
  }

  &.has-feedback:after {
    content: '\e62f';
    color: @success-color;
  }
}

.has-warning {
  .form-control-validation(@warning-color; @warning-color;);

  &.has-feedback:after {
    content: '\e634';
    color: @warning-color;
  }

  //select
  .@{ant-prefix}-select {
    &-selection {
      border-color: @warning-color;
      .active(@warning-color);
    }
    &-arrow {
      color: @warning-color;
    }
  }

  //datepicker
  .@{ant-prefix}-calendar-picker-icon:after {
    color: @warning-color;
  }

  //timepicker
  .@{ant-prefix}-time-picker-icon:after {
    color: @warning-color;
  }

<<<<<<< HEAD
  //input-number
  .@{ant-prefix}-input-number {
=======
  //input-number, timepicker
  .ant-input-number,
  .ant-time-picker-input {
>>>>>>> b983b579
    border-color: @warning-color;
    .active(@warning-color);
    &:not([disabled]):hover {
      border-color: @warning-color;
    }
  }
}

.has-error {
  .form-control-validation(@error-color; @error-color;);

  &.has-feedback:after {
    content: '\e631';
    color: @error-color;
  }

  //select
  .@{ant-prefix}-select {
    &-selection {
      border-color: @error-color;
      .active(@error-color);
    }

    &-arrow {
      color: @error-color;
    }
  }

  //datepicker
  .@{ant-prefix}-calendar-picker-icon:after {
    color: @error-color;
  }

  //timepicker
<<<<<<< HEAD
  .@{ant-prefix}-time-picker-picker-icon:after {
    color: @error-color;
  }

  //input-number
  .@{ant-prefix}-input-number {
=======
  .ant-time-picker-icon:after {
    color: @error-color;
  }

  //input-number, timepicker
  .ant-input-number,
  .ant-time-picker-input {
>>>>>>> b983b579
    border-color: @error-color;
    .active(@error-color);
    &:not([disabled]):hover {
      border-color: @error-color;
    }
  }
  .@{ant-prefix}-mention-wrapper,
  .@{ant-prefix}-mention-wrapper.active {
    .@{ant-prefix}-mention-editor {
      border-color: @error-color;
      .active(@error-color);
      &:not([disabled]):hover,
      &:not([disabled]):focus {
        border-color: @error-color;
        .active(@error-color);
      }
    }
  }
}

.is-validating {
  &.has-feedback:after {
    display: inline-block;
    animation: loadingCircle 1s infinite linear;
    content: "\e6a1";
    color: #999;
  }
}

.@{ant-prefix}-advanced-search-form {
  .@{form-prefix-cls}-item {
    margin-bottom: 16px;
  }
  .@{ant-prefix}-input,
  .@{ant-prefix}-input-group .@{ant-prefix}-input,
  .@{ant-prefix}-input-group .@{ant-prefix}-input-group-addon {
    height: 28px;
  }
}

// need there different zoom animation
// otherwise won't trigger anim
@keyframes diffZoomIn1 {
  0% {
    transform: scale(0);
  }
  100% {
    transform: scale(1);
  }
}

@keyframes diffZoomIn2 {
  0% {
    transform: scale(0);
  }
  100% {
    transform: scale(1);
  }
}

@keyframes diffZoomIn3 {
  0% {
    transform: scale(0);
  }
  100% {
    transform: scale(1);
  }
}<|MERGE_RESOLUTION|>--- conflicted
+++ resolved
@@ -357,14 +357,9 @@
     color: @warning-color;
   }
 
-<<<<<<< HEAD
-  //input-number
-  .@{ant-prefix}-input-number {
-=======
   //input-number, timepicker
-  .ant-input-number,
-  .ant-time-picker-input {
->>>>>>> b983b579
+  .@{ant-prefix}-input-number,
+  .@{ant-prefix}-time-picker-input {
     border-color: @warning-color;
     .active(@warning-color);
     &:not([disabled]):hover {
@@ -399,22 +394,13 @@
   }
 
   //timepicker
-<<<<<<< HEAD
-  .@{ant-prefix}-time-picker-picker-icon:after {
+  .@{ant-prefix}-picker-icon:after {
     color: @error-color;
   }
 
-  //input-number
-  .@{ant-prefix}-input-number {
-=======
-  .ant-time-picker-icon:after {
-    color: @error-color;
-  }
-
   //input-number, timepicker
-  .ant-input-number,
-  .ant-time-picker-input {
->>>>>>> b983b579
+  .@{ant-prefix}-input-number,
+  .@{ant-prefix}-time-picker-input {
     border-color: @error-color;
     .active(@error-color);
     &:not([disabled]):hover {
