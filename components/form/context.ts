--- conflicted
+++ resolved
@@ -3,11 +3,8 @@
 
 export interface FormContextProps {
   vertical: boolean;
-<<<<<<< HEAD
   colon?: boolean;
-=======
   labelAlign?: string;
->>>>>>> 120ea3a3
   labelCol?: ColProps;
   wrapperCol?: ColProps;
 }
