---
category: Components
chinese: 表单
type: 表单
cols: 1
english: Form
---

具有数据收集、校验和提交功能的表单，包含复选框、单选框、输入框、下拉选择框等元素。


## 表单

我们为 `form` 提供了以下两种排列方式：

- 水平排列：可以实现 `label` 标签和表单控件的水平排列；
- 行内排列：使其表现为 `inline-block` 级别的控件。

## 表单域

表单一定会包含表单域，表单域可以是输入控件，标准表单域，标签，下拉菜单，文本域等。

这里我们分别封装了表单域 `<Form.Item />` 和输入控件 `<Input />`。

```html
<Form.Item {...props}>
  {children}
</Form.Item>
```

## Input 输入框

```html
<Input {...props} />
```

> 注：标准表单中一律使用大号控件。

## API

### Form

更多示例参考 [rc-form](http://react-component.github.io/form/)。

| 参数      | 说明                                     | 类型       |  可选值 |默认值 |
|-----------|------------------------------------------|------------|-------|--------|
|  form | 经 `Form.create()` 包装过的组件会自带 `this.props.form` 属性，直接传给 Form 即可 | object | | 无 |
|  horizontal | 水平排列布局 | boolean  |   | false    |
|  inline | 行内排列布局 | boolean |  | false |
|  onSubmit | 数据验证成功后回调事件 | Function(e:Event) |  |   |
|  prefixCls | 样式类名，默认为 ant-form，通常您不需要设置 | string |  |  'ant-form' |

### Form.create(options)

使用方式如下：

```jsx
class CustomizedForm extends React.Component {}

CustomizedForm = Form.create({})(CustomizedForm);
```

`options` 的配置项如下。

| 参数      | 说明                                     | 类型       |  可选值 |默认值 |
|-----------|------------------------------------------|------------|-------|--------|
| onFieldsChange | 当 `Form.Item` 子节点的值发生改变时触发，可以把对应的值转存到 Redux store | Function(props, fields) | | |
| mapPropsToFields | 把 props 转为对应的值，可用于把 Redux store 中的值读出 | Function(props): Object{ fieldName: Object{ value } } | | | |

经过 `Form.create` 包装的组件将会自带 `this.props.form` 属性，`this.props.form` 提供的 API 如下：

| 参数      | 说明                                     | 类型       |  可选值 |默认值 |
|-----------|------------------------------------------|------------|-------|--------|
| getFieldsValue | 获取一组输入控件的值，如不传入参数，则获取全部组件的值 | Function([fieldNames: string[]]) | | |
| getFieldValue | 获取一个输入控件的值 | Function(fieldName: string) | | |
| setFieldsValue | 设置一组输入控件的值 | Function(obj: object) | | |
| setFields | 设置一组输入控件的值与 Error | Function(obj: object) | | |
| validateFields | 校验并获取一组输入域的值与 Error | Function([fieldNames: string[]], [options: object], callback: Function(errors, values)) | | |
| validateFieldsAndScroll | 与 `validateFields` 相似，但校验完后，如果校验不通过的菜单域不在可见范围内，则自动滚动进可见范围 | 参考 `validateFields` | | |
| getFieldError | 获取某个输入控件的 Error | Function(name) | | |
| isFieldValidating | 判断一个输入控件是否在校验状态 | Function(name) | | |
| resetFields | 重置一组输入控件的值与状态，如不传入参数，则重置所有组件 | Function([names: string[]]) | | |
| getFieldProps | 用于和表单进行双向绑定，详见下方描述 | | | | |

#### this.props.form.getFieldProps(id, options)

<<<<<<< HEAD
`getFieldProps` 返回的属性包括 `id`、`value`（或你设置的其它 `valuePropName`）、`ref`、`onChange`（或者你设置的其它 `trigger` `validateTrigger`），所以不应再设置同样的属性，以免冲突。如果对其返回值的细节有兴趣，可以 `console.log` 出来查看。
=======
`getFieldProps` 返回的属性包括 `id`、`value`（或你设置的其它 `valuePropName`）、`ref`、`onChange`(或者你设置的其它 `trigger` `validateTrigger`)，所以不应再设置同样的属性，以免冲突。如果对其返回值的细节有兴趣，可以 `console.log` 出来查看。

> 在表单中 `defaultValue` 也不应该被设置，请使用下面的 `initialValue`。
>>>>>>> b9b4e30a

| 参数      | 说明                                     | 类型       |  可选值 |默认值 |
|-----------|------------------------------------------|------------|-------|--------|
| options.id | 必填输入控件唯一标志 | string | |  |
| options.valuePropName | 子节点的值的属性，如 Checkbox 的是 'checked' | string | | 'value' |
| options.initialValue | 子节点的初始值，类型、可选值均由子节点决定  | | | |
| options.trigger | 收集子节点的值的时机 | string | | 'onChange' |
| options.validateTrigger | 校验子节点值的时机 | string | | 'onChange' |
| options.rules | 校验规则，参见 [async-validator](https://github.com/yiminghe/async-validator) | array | | | 
| options.onXXX | 由于 `getFieldProps` 会占用 `onChange` 等事件（即你所设置的 `trigger` `validateTrigger`），所以如果仍需绑定事件，请在 `options` 内设置 | function |  | 无 |


### Form.Item

> 一个 Form.Item 建议只放一个 child，有多个 child 时，`help` `required` `validateStatus` 无法自动生成。

| 参数      | 说明                                     | 类型       |  可选值 |默认值 |
|-----------|------------------------------------------|------------|-------|--------|
|  label | label 标签的文本 | string  |   |     |
|  labelCol | label 标签布局，通 `<Col>` 组件，设置 `span` `offset` 值，如 `{span: 3, offset: 12}` | object |  |  |
|  wrapperCol | 需要为输入控件设置布局样式时，使用该属性，用法同 labelCol | object |  |  |
|  help | 提示信息，如不设置，则会根据校验规则自动生成 | string |  |   |
|  extra | 额外的提示信息，和 help 类似，当需要错误信息和提示文案同时出现时，可以使用这个。 | string |  |   |
|  required | 是否必填，如不设置，则会根据校验规则自动生成 | bool |  | false  |
|  validateStatus | 校验状态，如不设置，则会根据校验规则自动生成 | string | 'success' 'warning' 'error' 'validating'  |   |
|  hasFeedback | 配合 validateStatus 属性使用，是否展示校验状态图标 | bool |  | false  |
|  prefixCls | 样式类名，默认为 ant-form，通常您不需要设置 | string |  |  'ant-form' |

### Input

| 参数      | 说明                                     | 类型       |  可选值 |默认值 |
|-----------|------------------------------------------|------------|-------|--------|
|  type | 【必须】声明 input 类型，同原生 input 标签的 type 属性 | string  |   | 'text'    |
|  id | id | number 或 string |  |   |
|  value | value 值 | any |  | |
|  defaultValue | 设置初始默认值 | any |  |  |
|  size | 控件大小，默认值为 default 。注：标准表单内的输入框大小限制为 large。 | string | {'large','default','small'} |  'default' |
|  disabled | 是否禁用状态，默认为 false | bool |  |  false |
|  addonBefore | 带标签的 input，设置前置标签 | node |  |   |
|  addonAfter | 带标签的 input，设置后置标签 | node |  |   |
|  prefixCls | 样式类名前缀，默认是 ant，通常您不需要设置 | string |  |  'ant' |

> 如果 `Input` 在 `Form.Item` 内，并且 `Form.Item` 设置了 `id` 和 `options` 属性，则 `value` `defaultValue` 和 `id` 属性会被自动设置。

#### Input.Group

```html
<Input.Group className={string}>
  <Input />
  <Input />
</Input.Group>
```

<style>
.code-box-demo .ant-form-horizontal {
  max-width: 540px;
}
</style><|MERGE_RESOLUTION|>--- conflicted
+++ resolved
@@ -84,13 +84,9 @@
 
 #### this.props.form.getFieldProps(id, options)
 
-<<<<<<< HEAD
 `getFieldProps` 返回的属性包括 `id`、`value`（或你设置的其它 `valuePropName`）、`ref`、`onChange`（或者你设置的其它 `trigger` `validateTrigger`），所以不应再设置同样的属性，以免冲突。如果对其返回值的细节有兴趣，可以 `console.log` 出来查看。
-=======
-`getFieldProps` 返回的属性包括 `id`、`value`（或你设置的其它 `valuePropName`）、`ref`、`onChange`(或者你设置的其它 `trigger` `validateTrigger`)，所以不应再设置同样的属性，以免冲突。如果对其返回值的细节有兴趣，可以 `console.log` 出来查看。
 
 > 在表单中 `defaultValue` 也不应该被设置，请使用下面的 `initialValue`。
->>>>>>> b9b4e30a
 
 | 参数      | 说明                                     | 类型       |  可选值 |默认值 |
 |-----------|------------------------------------------|------------|-------|--------|
@@ -99,7 +95,7 @@
 | options.initialValue | 子节点的初始值，类型、可选值均由子节点决定  | | | |
 | options.trigger | 收集子节点的值的时机 | string | | 'onChange' |
 | options.validateTrigger | 校验子节点值的时机 | string | | 'onChange' |
-| options.rules | 校验规则，参见 [async-validator](https://github.com/yiminghe/async-validator) | array | | | 
+| options.rules | 校验规则，参见 [async-validator](https://github.com/yiminghe/async-validator) | array | | |
 | options.onXXX | 由于 `getFieldProps` 会占用 `onChange` 等事件（即你所设置的 `trigger` `validateTrigger`），所以如果仍需绑定事件，请在 `options` 内设置 | function |  | 无 |
 
 
