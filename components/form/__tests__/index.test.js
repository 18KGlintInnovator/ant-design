import React, { Component } from 'react';
import { mount } from 'enzyme';
import scrollIntoView from 'scroll-into-view-if-needed';
import Form from '..';
import Input from '../../input';
import Button from '../../button';
import mountTest from '../../../tests/shared/mountTest';
import rtlTest from '../../../tests/shared/rtlTest';

jest.mock('scroll-into-view-if-needed');

const delay = (timeout = 0) =>
  new Promise(resolve => {
    setTimeout(resolve, timeout);
  });

describe('Form', () => {
  mountTest(Form);
  mountTest(Form.Item);

  rtlTest(Form);
  rtlTest(Form.Item);

  scrollIntoView.mockImplementation(() => {});
  const errorSpy = jest.spyOn(console, 'error').mockImplementation(() => {});

  async function change(wrapper, index, value) {
    wrapper
      .find(Input)
      .at(index)
      .simulate('change', { target: { value } });
    await delay(50);
    wrapper.update();
  }

  beforeEach(() => {
    jest.useRealTimers();
    scrollIntoView.mockReset();
  });

  afterEach(() => {
    errorSpy.mockReset();
  });

  afterAll(() => {
    errorSpy.mockRestore();
    scrollIntoView.mockRestore();
  });

  describe('List', () => {
    function testList(name, renderField) {
      it(name, async () => {
        const wrapper = mount(
          <Form>
            <Form.List name="list">
              {(fields, { add, remove }) => (
                <>
                  {fields.map(field => renderField(field))}
                  <Button className="add" onClick={add}>
                    Add
                  </Button>
                  <Button
                    className="remove"
                    onClick={() => {
                      remove(1);
                    }}
                  >
                    Remove
                  </Button>
                </>
              )}
            </Form.List>
          </Form>,
        );

        async function operate(className) {
          wrapper
            .find(className)
            .last()
            .simulate('click');
          await delay();
          wrapper.update();
        }

        await operate('.add');
        expect(wrapper.find(Input).length).toBe(1);

        await operate('.add');
        expect(wrapper.find(Input).length).toBe(2);

        await change(wrapper, 1, '');
        wrapper.update();
        expect(wrapper.find('.ant-form-item-explain').length).toBe(1);

        await operate('.remove');
        wrapper.update();
        expect(wrapper.find(Input).length).toBe(1);
        expect(wrapper.find('.ant-form-item-explain').length).toBe(0);
      });
    }

    testList('operation correctly', field => (
      <Form.Item {...field} rules={[{ required: true }]}>
        <Input />
      </Form.Item>
    ));

    testList('nest noStyle', field => (
      <Form.Item key={field.key}>
        <Form.Item noStyle {...field} rules={[{ required: true }]}>
          <Input />
        </Form.Item>
      </Form.Item>
    ));

    it('correct onFinish values', async () => {
      async function click(wrapper, className) {
        wrapper
          .find(className)
          .last()
          .simulate('click');
        await delay();
        wrapper.update();
      }

      const onFinish = jest.fn().mockImplementation(() => {});

      const wrapper = mount(
        <Form
          onFinish={v => {
            if (typeof v.list[0] === 'object') {
              /* old version led to SyntheticEvent be passed as an value here
                that led to weird infinite loop somewhere and OutOfMemory crash */
              v = new Error('We expect value to be a primitive here');
            }
            onFinish(v);
          }}
        >
          <Form.List name="list">
            {(fields, { add, remove }) => (
              <>
                {fields.map(field => (
                  // key is in a field
                  // eslint-disable-next-line react/jsx-key
                  <Form.Item {...field}>
                    <Input />
                  </Form.Item>
                ))}
                <Button className="add" onClick={add}>
                  Add
                </Button>
                <Button className="remove" onClick={() => remove(0)}>
                  Remove
                </Button>
              </>
            )}
          </Form.List>
        </Form>,
      );

      await click(wrapper, '.add');
      await change(wrapper, 0, 'input1');
      wrapper.find('form').simulate('submit');
      await delay();
      expect(onFinish).toHaveBeenLastCalledWith({ list: ['input1'] });

      await click(wrapper, '.add');
      await change(wrapper, 1, 'input2');
      await click(wrapper, '.add');
      await change(wrapper, 2, 'input3');
      wrapper.find('form').simulate('submit');
      await delay();
      expect(onFinish).toHaveBeenLastCalledWith({ list: ['input1', 'input2', 'input3'] });

      await click(wrapper, '.remove'); // will remove first input
      wrapper.find('form').simulate('submit');
      await delay();
      expect(onFinish).toHaveBeenLastCalledWith({ list: ['input2', 'input3'] });
    });
  });

  it('noStyle Form.Item', async () => {
    const onChange = jest.fn();

    const wrapper = mount(
      <Form>
        <Form.Item>
          <Form.Item name="test" rules={[{ required: true }]}>
            <Input onChange={onChange} />
          </Form.Item>
        </Form.Item>
      </Form>,
    );

    await change(wrapper, 0, '');
    expect(wrapper.find('.ant-form-item-explain').length).toBe(1);

    expect(onChange).toHaveBeenCalled();
  });

  it('`shouldUpdate` should work with render props', () => {
    mount(
      <Form>
        <Form.Item>{() => null}</Form.Item>
      </Form>,
    );
    expect(errorSpy).toHaveBeenCalledWith(
      'Warning: [antd: Form.Item] `children` of render props only work with `shouldUpdate`.',
    );
  });
  it('`name` should not work with render props', () => {
    mount(
      <Form>
        <Form.Item name="test" shouldUpdate>
          {() => null}
        </Form.Item>
      </Form>,
    );
    expect(errorSpy).toHaveBeenCalledWith(
      "Warning: [antd: Form.Item] Do not use `name` with `children` of render props since it's not a field.",
    );
  });
  it('children is array has name props', () => {
    mount(
      <Form>
        <Form.Item name="test">
          <div>one</div>
          <div>two</div>
        </Form.Item>
      </Form>,
    );
    expect(errorSpy).toHaveBeenCalledWith(
      'Warning: [antd: Form.Item] `children` is array of render props cannot have `name`.',
    );
  });

  describe('scrollToField', () => {
    function test(name, genForm) {
      it(name, () => {
        let callGetForm;

        const Demo = () => {
          const { props, getForm } = genForm();
          callGetForm = getForm;

          return (
            <Form name="scroll" {...props}>
              <Form.Item name="test">
                <Input />
              </Form.Item>
            </Form>
          );
        };

        const wrapper = mount(<Demo />, { attachTo: document.body });

        expect(scrollIntoView).not.toHaveBeenCalled();
        const form = callGetForm();
        form.scrollToField('test', {
          block: 'start',
        });

        const inputNode = document.getElementById('scroll_test');
        expect(scrollIntoView).toHaveBeenCalledWith(inputNode, {
          block: 'start',
          scrollMode: 'if-needed',
        });

        wrapper.unmount();
      });
    }

    // hooks
    test('useForm', () => {
      const [form] = Form.useForm();
      return {
        props: { form },
        getForm: () => form,
      };
    });

    // ref
    test('ref', () => {
      let form;
      return {
        props: {
          ref: instance => {
            form = instance;
          },
        },
        getForm: () => form,
      };
    });
  });

  it('scrollToFirstError', async () => {
    const onFinishFailed = jest.fn();

    const wrapper = mount(
      <Form scrollToFirstError onFinishFailed={onFinishFailed}>
        <Form.Item name="test" rules={[{ required: true }]}>
          <input />
        </Form.Item>
      </Form>,
      { attachTo: document.body },
    );

    expect(scrollIntoView).not.toHaveBeenCalled();
    wrapper.find('form').simulate('submit');
    await delay(50);
    expect(scrollIntoView).toHaveBeenCalled();
    expect(onFinishFailed).toHaveBeenCalled();

    wrapper.unmount();
  });

  it('Form.Item should support data-*、aria-* and custom attribute', () => {
    const wrapper = mount(
      <Form>
        <Form.Item data-text="123" aria-hidden="true" cccc="bbbb">
          text
        </Form.Item>
      </Form>,
    );
    expect(wrapper.render()).toMatchSnapshot();
  });

  it('warning when use `name` but children is not validate element', () => {
    mount(
      <Form>
        <Form.Item name="warning">text</Form.Item>
      </Form>,
    );
    expect(errorSpy).toHaveBeenCalledWith(
      'Warning: [antd: Form.Item] `name` is only used for validate React element. If you are using Form.Item as layout display, please remove `name` instead.',
    );
  });

  it('dynamic change required', () => {
    const wrapper = mount(
      <Form>
        <Form.Item label="light" name="light" valuePropName="checked">
          <input type="checkbox" />
        </Form.Item>
        <Form.Item
          label="bamboo"
          name="bamboo"
          dependencies={['light']}
          rules={[({ getFieldValue }) => ({ required: getFieldValue('light') })]}
        >
          <input />
        </Form.Item>
      </Form>,
    );

    expect(wrapper.find('.ant-form-item-required')).toHaveLength(0);

    wrapper.find('input[type="checkbox"]').simulate('change', { target: { checked: true } });
    wrapper.update();
    expect(wrapper.find('.ant-form-item-required')).toHaveLength(1);
  });

  it('should show related className when customize help', () => {
    const wrapper = mount(
      <Form>
        <Form.Item help="good">
          <input />
        </Form.Item>
      </Form>,
    );

    expect(wrapper.find('.ant-form-item-with-help').length).toBeTruthy();
  });

  it('warning when use v3 function', () => {
    Form.create();
    expect(errorSpy).toHaveBeenCalledWith(
      'Warning: [antd: Form] antd v4 removed `Form.create`. Please remove or use `@ant-design/compatible` instead.',
    );
  });

  // https://github.com/ant-design/ant-design/issues/20706
  it('Error change should work', async () => {
    const wrapper = mount(
      <Form>
        <Form.Item
          name="name"
          rules={[
            { required: true },
            {
              validator: (_, value) => {
                if (value === 'p') {
                  return Promise.reject(new Error('not a p'));
                }
                return Promise.resolve();
              },
            },
          ]}
        >
          <Input />
        </Form.Item>
      </Form>,
    );

    /* eslint-disable no-await-in-loop */
    for (let i = 0; i < 3; i += 1) {
      await change(wrapper, 0, '');
      expect(
        wrapper
          .find('.ant-form-item-explain')
          .first()
          .text(),
      ).toEqual("'name' is required");

      await change(wrapper, 0, 'p');
      await delay(100);
      wrapper.update();
      expect(
        wrapper
          .find('.ant-form-item-explain')
          .first()
          .text(),
      ).toEqual('not a p');
    }
    /* eslint-enable */
  });

  // https://github.com/ant-design/ant-design/issues/20813
  it('should update help directly when provided', () => {
    function App() {
      const [message, updateMessage] = React.useState('');
      return (
        <Form>
          <Form.Item label="hello" help={message}>
            <Input />
          </Form.Item>
          <Button onClick={() => updateMessage('bamboo')} />
        </Form>
      );
    }

    const wrapper = mount(<App />);
    wrapper.find('button').simulate('click');
    expect(
      wrapper
        .find('.ant-form-item')
        .first()
        .hasClass('ant-form-item-with-help'),
    ).toBeTruthy();
    expect(wrapper.find('.ant-form-item-explain').text()).toEqual('bamboo');
  });

  it('warning when use `dependencies` but `name` is empty & children is not a render props', () => {
    mount(
      <Form>
        <Form.Item dependencies={[]}>text</Form.Item>
      </Form>,
    );
    expect(errorSpy).toHaveBeenCalledWith(
      'Warning: [antd: Form.Item] Must set `name` or use render props when `dependencies` is set.',
    );
  });

  // https://github.com/ant-design/ant-design/issues/20948
  it('not repeat render when Form.Item is not a real Field', async () => {
    const shouldNotRender = jest.fn();
    const StaticInput = () => {
      shouldNotRender();
      return <Input />;
    };

    const shouldRender = jest.fn();
    const DynamicInput = () => {
      shouldRender();
      return <Input />;
    };

    const formRef = React.createRef();

    mount(
      <div>
        <Form ref={formRef}>
          <Form.Item>
            <StaticInput />
          </Form.Item>
          <Form.Item name="light">
            <DynamicInput />
          </Form.Item>
        </Form>
      </div>,
    );

    expect(shouldNotRender).toHaveBeenCalledTimes(1);
    expect(shouldRender).toHaveBeenCalledTimes(1);

    formRef.current.setFieldsValue({ light: 'bamboo' });
    await Promise.resolve();
    expect(shouldNotRender).toHaveBeenCalledTimes(1);
    expect(shouldRender).toHaveBeenCalledTimes(2);
  });

  it('empty help should also render', () => {
    const wrapper = mount(
      <Form.Item help="">
        <input />
      </Form.Item>,
    );
    expect(wrapper.find('.ant-form-item-explain').length).toBeTruthy();
  });

  // https://github.com/ant-design/ant-design/issues/21167
  it('`require` without `name`', () => {
    const wrapper = mount(
      <Form.Item label="test" required>
        <input />
      </Form.Item>,
    );

    expect(wrapper.find('.ant-form-item-required')).toHaveLength(1);
  });

  it('0 is a validate Field', () => {
    const wrapper = mount(
      <Form.Item name={0}>
        <input />
      </Form.Item>,
    );

    expect(wrapper.find('Field')).toHaveLength(1);
  });

  it('`null` triggers warning and is treated as `undefined`', () => {
    const wrapper = mount(
      <Form.Item name={null}>
        <input />
      </Form.Item>,
    );

    expect(wrapper.find('Field')).toHaveLength(0);
    expect(errorSpy).toHaveBeenCalledWith(
      'Warning: [antd: Form.Item] `null` is passed as `name` property',
    );
  });

  // https://github.com/ant-design/ant-design/issues/21415
  it('Component.props.onChange is null', () => {
    // eslint-disable-next-line
    class CustomComponent extends Component {
      static defaultProps = {
        onChange: null,
      };

      render() {
        return <input {...this.props} />;
      }
    }
    expect(() => {
      const wrapper = mount(
        <Form>
          <Form.Item name="custom">
            <CustomComponent />
          </Form.Item>
        </Form>,
      );
      wrapper.find(CustomComponent).simulate('change', { value: '123' });
    }).not.toThrow();
  });

  it('change `help` should not warning', () => {
    const Demo = () => {
      const [error, setError] = React.useState(null);

      return (
        <Form>
          <Form.Item
            help={error ? 'This is an error msg' : undefined}
            validateStatus={error ? 'error' : ''}
            label="Username"
            name="username"
          >
            <input />
          </Form.Item>

          <Form.Item>
            <button type="button" onClick={() => setError(!error)}>
              Trigger
            </button>
          </Form.Item>
        </Form>
      );
    };

    const wrapper = mount(<Demo />);
    wrapper.find('button').simulate('click');

    expect(errorSpy).not.toHaveBeenCalled();
  });

<<<<<<< HEAD
  it('`label` support template', async () => {
    const wrapper = mount(
      // eslint-disable-next-line no-template-curly-in-string
      <Form validateMessages={{ required: '${label} is good!' }}>
        <Form.Item name="test" label="Bamboo" rules={[{ required: true }]}>
          <input />
        </Form.Item>
      </Form>,
    );

    wrapper.find('form').simulate('submit');
    await delay(50);
    wrapper.update();

    expect(
      wrapper
        .find('.ant-form-item-explain')
        .first()
        .text(),
    ).toEqual('Bamboo is good!');
=======
  it('return same form instance', () => {
    const instances = new Set();

    const App = () => {
      const [form] = Form.useForm();
      instances.add(form);
      const [, forceUpdate] = React.useState({});
      return (
        <button
          type="button"
          onClick={() => {
            forceUpdate({});
          }}
        >
          Refresh
        </button>
      );
    };

    const wrapper = mount(<App />);
    for (let i = 0; i < 5; i += 1) {
      wrapper.find('button').simulate('click');
    }
    expect(instances.size).toEqual(1);
>>>>>>> c162bff8
  });
});<|MERGE_RESOLUTION|>--- conflicted
+++ resolved
@@ -596,7 +596,6 @@
     expect(errorSpy).not.toHaveBeenCalled();
   });
 
-<<<<<<< HEAD
   it('`label` support template', async () => {
     const wrapper = mount(
       // eslint-disable-next-line no-template-curly-in-string
@@ -617,7 +616,8 @@
         .first()
         .text(),
     ).toEqual('Bamboo is good!');
-=======
+  });
+
   it('return same form instance', () => {
     const instances = new Set();
 
@@ -642,6 +642,5 @@
       wrapper.find('button').simulate('click');
     }
     expect(instances.size).toEqual(1);
->>>>>>> c162bff8
   });
 });