// Jest Snapshot v1, https://goo.gl/fbAQLP

exports[`renders ./components/form/demo/advanced-search.md correctly 1`] = `
<div>
  <form
    class="ant-form ant-form-horizontal ant-advanced-search-form"
    id="advanced_search"
  >
    <div
      class="ant-row"
      style="margin-left:-12px;margin-right:-12px"
    >
      <div
        class="ant-col ant-col-8"
        style="padding-left:12px;padding-right:12px"
      >
        <div
          class="ant-row ant-form-item"
        >
          <div
            class="ant-col ant-form-item-label"
          >
            <label
              class="ant-form-item-required"
              for="advanced_search_field-0"
              title="Field 0"
            >
              Field 0
            </label>
          </div>
          <div
            class="ant-col ant-form-item-control"
          >
            <div
              class="ant-form-item-control-input"
            >
              <input
                class="ant-input"
                id="advanced_search_field-0"
                placeholder="placeholder"
                type="text"
                value=""
              />
            </div>
          </div>
        </div>
      </div>
      <div
        class="ant-col ant-col-8"
        style="padding-left:12px;padding-right:12px"
      >
        <div
          class="ant-row ant-form-item"
        >
          <div
            class="ant-col ant-form-item-label"
          >
            <label
              class="ant-form-item-required"
              for="advanced_search_field-1"
              title="Field 1"
            >
              Field 1
            </label>
          </div>
          <div
            class="ant-col ant-form-item-control"
          >
            <div
              class="ant-form-item-control-input"
            >
              <input
                class="ant-input"
                id="advanced_search_field-1"
                placeholder="placeholder"
                type="text"
                value=""
              />
            </div>
          </div>
        </div>
      </div>
      <div
        class="ant-col ant-col-8"
        style="padding-left:12px;padding-right:12px"
      >
        <div
          class="ant-row ant-form-item"
        >
          <div
            class="ant-col ant-form-item-label"
          >
            <label
              class="ant-form-item-required"
              for="advanced_search_field-2"
              title="Field 2"
            >
              Field 2
            </label>
          </div>
          <div
            class="ant-col ant-form-item-control"
          >
            <div
              class="ant-form-item-control-input"
            >
              <input
                class="ant-input"
                id="advanced_search_field-2"
                placeholder="placeholder"
                type="text"
                value=""
              />
            </div>
          </div>
        </div>
      </div>
      <div
        class="ant-col ant-col-8"
        style="padding-left:12px;padding-right:12px"
      >
        <div
          class="ant-row ant-form-item"
        >
          <div
            class="ant-col ant-form-item-label"
          >
            <label
              class="ant-form-item-required"
              for="advanced_search_field-3"
              title="Field 3"
            >
              Field 3
            </label>
          </div>
          <div
            class="ant-col ant-form-item-control"
          >
            <div
              class="ant-form-item-control-input"
            >
              <input
                class="ant-input"
                id="advanced_search_field-3"
                placeholder="placeholder"
                type="text"
                value=""
              />
            </div>
          </div>
        </div>
      </div>
      <div
        class="ant-col ant-col-8"
        style="padding-left:12px;padding-right:12px"
      >
        <div
          class="ant-row ant-form-item"
        >
          <div
            class="ant-col ant-form-item-label"
          >
            <label
              class="ant-form-item-required"
              for="advanced_search_field-4"
              title="Field 4"
            >
              Field 4
            </label>
          </div>
          <div
            class="ant-col ant-form-item-control"
          >
            <div
              class="ant-form-item-control-input"
            >
              <input
                class="ant-input"
                id="advanced_search_field-4"
                placeholder="placeholder"
                type="text"
                value=""
              />
            </div>
          </div>
        </div>
      </div>
      <div
        class="ant-col ant-col-8"
        style="padding-left:12px;padding-right:12px"
      >
        <div
          class="ant-row ant-form-item"
        >
          <div
            class="ant-col ant-form-item-label"
          >
            <label
              class="ant-form-item-required"
              for="advanced_search_field-5"
              title="Field 5"
            >
              Field 5
            </label>
          </div>
          <div
            class="ant-col ant-form-item-control"
          >
            <div
              class="ant-form-item-control-input"
            >
              <input
                class="ant-input"
                id="advanced_search_field-5"
                placeholder="placeholder"
                type="text"
                value=""
              />
            </div>
          </div>
        </div>
      </div>
    </div>
    <div
      class="ant-row"
    >
      <div
        class="ant-col ant-col-24"
        style="text-align:right"
      >
        <button
          class="ant-btn ant-btn-primary"
          type="submit"
        >
          <span>
            Search
          </span>
        </button>
        <button
          class="ant-btn"
          style="margin-left:8px"
          type="button"
        >
          <span>
            Clear
          </span>
        </button>
        <a
          style="margin-left:8px;font-size:12px"
        >
          <span
            aria-label="down"
            class="anticon anticon-down"
            role="img"
          >
            <svg
              aria-hidden="true"
              class=""
              data-icon="down"
              fill="currentColor"
              focusable="false"
              height="1em"
              viewBox="64 64 896 896"
              width="1em"
            >
              <path
                d="M884 256h-75c-5.1 0-9.9 2.5-12.9 6.6L512 654.2 227.9 262.6c-3-4.1-7.8-6.6-12.9-6.6h-75c-6.5 0-10.3 7.4-6.5 12.7l352.6 486.1c12.8 17.6 39 17.6 51.7 0l352.6-486.1c3.9-5.3.1-12.7-6.4-12.7z"
              />
            </svg>
          </span>
           Collapse
        </a>
      </div>
    </div>
  </form>
  <div
    class="search-result-list"
  >
    Search Result List
  </div>
</div>
`;

exports[`renders ./components/form/demo/basic.md correctly 1`] = `
<form
  class="ant-form ant-form-horizontal"
  id="basic"
>
  <div
    class="ant-row ant-form-item"
  >
    <div
      class="ant-col ant-col-8 ant-form-item-label"
    >
      <label
        class="ant-form-item-required"
        for="basic_username"
        title="Username"
      >
        Username
      </label>
    </div>
    <div
      class="ant-col ant-col-16 ant-form-item-control"
    >
      <div
        class="ant-form-item-control-input"
      >
        <input
          class="ant-input"
          id="basic_username"
          type="text"
          value=""
        />
      </div>
    </div>
  </div>
  <div
    class="ant-row ant-form-item"
  >
    <div
      class="ant-col ant-col-8 ant-form-item-label"
    >
      <label
        class="ant-form-item-required"
        for="basic_password"
        title="Password"
      >
        Password
      </label>
    </div>
    <div
      class="ant-col ant-col-16 ant-form-item-control"
    >
      <div
        class="ant-form-item-control-input"
      >
        <span
          class="ant-input-password ant-input-affix-wrapper"
        >
          <input
            action="click"
            class="ant-input"
            id="basic_password"
            type="password"
            value=""
          />
          <span
            class="ant-input-suffix"
          >
            <span
              aria-label="eye-invisible"
              class="anticon anticon-eye-invisible ant-input-password-icon"
              role="img"
              tabindex="-1"
            >
              <svg
                aria-hidden="true"
                class=""
                data-icon="eye-invisible"
                fill="currentColor"
                focusable="false"
                height="1em"
                viewBox="64 64 896 896"
                width="1em"
              >
                <path
                  d="M942.2 486.2Q889.47 375.11 816.7 305l-50.88 50.88C807.31 395.53 843.45 447.4 874.7 512 791.5 684.2 673.4 766 512 766q-72.67 0-133.87-22.38L323 798.75Q408 838 512 838q288.3 0 430.2-300.3a60.29 60.29 0 000-51.5zm-63.57-320.64L836 122.88a8 8 0 00-11.32 0L715.31 232.2Q624.86 186 512 186q-288.3 0-430.2 300.3a60.3 60.3 0 000 51.5q56.69 119.4 136.5 191.41L112.48 835a8 8 0 000 11.31L155.17 889a8 8 0 0011.31 0l712.15-712.12a8 8 0 000-11.32zM149.3 512C232.6 339.8 350.7 258 512 258c54.54 0 104.13 9.36 149.12 28.39l-70.3 70.3a176 176 0 00-238.13 238.13l-83.42 83.42C223.1 637.49 183.3 582.28 149.3 512zm246.7 0a112.11 112.11 0 01146.2-106.69L401.31 546.2A112 112 0 01396 512z"
                />
                <path
                  d="M508 624c-3.46 0-6.87-.16-10.25-.47l-52.82 52.82a176.09 176.09 0 00227.42-227.42l-52.82 52.82c.31 3.38.47 6.79.47 10.25a111.94 111.94 0 01-112 112z"
                />
              </svg>
            </span>
          </span>
        </span>
      </div>
    </div>
  </div>
  <div
    class="ant-row ant-form-item"
  >
    <div
      class="ant-col ant-col-16 ant-col-offset-8 ant-form-item-control"
    >
      <div
        class="ant-form-item-control-input"
      >
        <label
          class="ant-checkbox-wrapper ant-checkbox-wrapper-checked"
        >
          <span
            class="ant-checkbox ant-checkbox-checked"
          >
            <input
              checked=""
              class="ant-checkbox-input"
              id="basic_remember"
              type="checkbox"
            />
            <span
              class="ant-checkbox-inner"
            />
          </span>
          <span>
            Remember me
          </span>
        </label>
      </div>
    </div>
  </div>
  <div
    class="ant-row ant-form-item"
  >
    <div
      class="ant-col ant-col-16 ant-col-offset-8 ant-form-item-control"
    >
      <div
        class="ant-form-item-control-input"
      >
        <button
          class="ant-btn ant-btn-primary"
          type="submit"
        >
          <span>
            Submit
          </span>
        </button>
      </div>
    </div>
  </div>
</form>
`;

exports[`renders ./components/form/demo/control-hooks.md correctly 1`] = `
<form
  class="ant-form ant-form-horizontal"
  id="control-hooks"
>
  <div
    class="ant-row ant-form-item"
  >
    <div
      class="ant-col ant-col-8 ant-form-item-label"
    >
      <label
        class="ant-form-item-required"
        for="control-hooks_note"
        title="Note"
      >
        Note
      </label>
    </div>
    <div
      class="ant-col ant-col-16 ant-form-item-control"
    >
      <div
        class="ant-form-item-control-input"
      >
        <input
          class="ant-input"
          id="control-hooks_note"
          type="text"
          value=""
        />
      </div>
    </div>
  </div>
  <div
    class="ant-row ant-form-item"
  >
    <div
      class="ant-col ant-col-8 ant-form-item-label"
    >
      <label
        class="ant-form-item-required"
        for="control-hooks_gender"
        title="Gender"
      >
        Gender
      </label>
    </div>
    <div
      class="ant-col ant-col-16 ant-form-item-control"
    >
      <div
        class="ant-form-item-control-input"
      >
        <div
          class="ant-select ant-select-single ant-select-allow-clear ant-select-show-arrow"
        >
          <div
            class="ant-select-selector"
          >
            <span
              class="ant-select-selection-search"
            >
              <input
                aria-activedescendant="control-hooks_gender_list_0"
                aria-autocomplete="list"
                aria-controls="control-hooks_gender_list"
                aria-haspopup="listbox"
                aria-owns="control-hooks_gender_list"
                autocomplete="off"
                class="ant-select-selection-search-input"
                id="control-hooks_gender"
                role="combobox"
                style="opacity:0"
                value=""
              />
            </span>
            <span
              class="ant-select-selection-placeholder"
            >
              Select a option and change input text above
            </span>
          </div>
          <span
            aria-hidden="true"
            class="ant-select-arrow"
            style="user-select:none;-webkit-user-select:none"
            unselectable="on"
          >
            <span
              aria-label="down"
              class="anticon anticon-down"
              role="img"
            >
              <svg
                aria-hidden="true"
                class=""
                data-icon="down"
                fill="currentColor"
                focusable="false"
                height="1em"
                viewBox="64 64 896 896"
                width="1em"
              >
                <path
                  d="M884 256h-75c-5.1 0-9.9 2.5-12.9 6.6L512 654.2 227.9 262.6c-3-4.1-7.8-6.6-12.9-6.6h-75c-6.5 0-10.3 7.4-6.5 12.7l352.6 486.1c12.8 17.6 39 17.6 51.7 0l352.6-486.1c3.9-5.3.1-12.7-6.4-12.7z"
                />
              </svg>
            </span>
          </span>
        </div>
      </div>
    </div>
  </div>
  <div
    class="ant-row ant-form-item"
  >
    <div
      class="ant-col ant-col-16 ant-col-offset-8 ant-form-item-control"
    >
      <div
        class="ant-form-item-control-input"
      >
        <button
          class="ant-btn ant-btn-primary"
          type="submit"
        >
          <span>
            Submit
          </span>
        </button>
        <button
          class="ant-btn"
          type="button"
        >
          <span>
            Reset
          </span>
        </button>
        <button
          class="ant-btn ant-btn-link"
          type="button"
        >
          <span>
            Fill form
          </span>
        </button>
      </div>
    </div>
  </div>
</form>
`;

exports[`renders ./components/form/demo/control-ref.md correctly 1`] = `
<form
  class="ant-form ant-form-horizontal"
  id="control-ref"
>
  <div
    class="ant-row ant-form-item"
  >
    <div
      class="ant-col ant-col-8 ant-form-item-label"
    >
      <label
        class="ant-form-item-required"
        for="control-ref_note"
        title="Note"
      >
        Note
      </label>
    </div>
    <div
      class="ant-col ant-col-16 ant-form-item-control"
    >
      <div
        class="ant-form-item-control-input"
      >
        <input
          class="ant-input"
          id="control-ref_note"
          type="text"
          value=""
        />
      </div>
    </div>
  </div>
  <div
    class="ant-row ant-form-item"
  >
    <div
      class="ant-col ant-col-8 ant-form-item-label"
    >
      <label
        class="ant-form-item-required"
        for="control-ref_gender"
        title="Gender"
      >
        Gender
      </label>
    </div>
    <div
      class="ant-col ant-col-16 ant-form-item-control"
    >
      <div
        class="ant-form-item-control-input"
      >
        <div
          class="ant-select ant-select-single ant-select-allow-clear ant-select-show-arrow"
        >
          <div
            class="ant-select-selector"
          >
            <span
              class="ant-select-selection-search"
            >
              <input
                aria-activedescendant="control-ref_gender_list_0"
                aria-autocomplete="list"
                aria-controls="control-ref_gender_list"
                aria-haspopup="listbox"
                aria-owns="control-ref_gender_list"
                autocomplete="off"
                class="ant-select-selection-search-input"
                id="control-ref_gender"
                role="combobox"
                style="opacity:0"
                value=""
              />
            </span>
            <span
              class="ant-select-selection-placeholder"
            >
              Select a option and change input text above
            </span>
          </div>
          <span
            aria-hidden="true"
            class="ant-select-arrow"
            style="user-select:none;-webkit-user-select:none"
            unselectable="on"
          >
            <span
              aria-label="down"
              class="anticon anticon-down"
              role="img"
            >
              <svg
                aria-hidden="true"
                class=""
                data-icon="down"
                fill="currentColor"
                focusable="false"
                height="1em"
                viewBox="64 64 896 896"
                width="1em"
              >
                <path
                  d="M884 256h-75c-5.1 0-9.9 2.5-12.9 6.6L512 654.2 227.9 262.6c-3-4.1-7.8-6.6-12.9-6.6h-75c-6.5 0-10.3 7.4-6.5 12.7l352.6 486.1c12.8 17.6 39 17.6 51.7 0l352.6-486.1c3.9-5.3.1-12.7-6.4-12.7z"
                />
              </svg>
            </span>
          </span>
        </div>
      </div>
    </div>
  </div>
  <div
    class="ant-row ant-form-item"
  >
    <div
      class="ant-col ant-col-16 ant-col-offset-8 ant-form-item-control"
    >
      <div
        class="ant-form-item-control-input"
      >
        <button
          class="ant-btn ant-btn-primary"
          type="submit"
        >
          <span>
            Submit
          </span>
        </button>
        <button
          class="ant-btn"
          type="button"
        >
          <span>
            Reset
          </span>
        </button>
        <button
          class="ant-btn ant-btn-link"
          type="button"
        >
          <span>
            Fill form
          </span>
        </button>
      </div>
    </div>
  </div>
</form>
`;

exports[`renders ./components/form/demo/customized-form-controls.md correctly 1`] = `
<form
  class="ant-form ant-form-inline"
  id="customized_form_controls"
>
  <div
    class="ant-row ant-form-item"
  >
    <div
      class="ant-col ant-form-item-label"
    >
      <label
        class=""
        for="customized_form_controls_price"
        title="Price"
      >
        Price
      </label>
    </div>
    <div
      class="ant-col ant-form-item-control"
    >
      <div
        class="ant-form-item-control-input"
      >
        <span>
          <input
            class="ant-input"
            style="width:100px;margin-right:8px"
            type="text"
            value="0"
          />
          <div
            class="ant-select ant-select-single ant-select-show-arrow"
            style="width:80px"
          >
            <div
              class="ant-select-selector"
            >
              <span
                class="ant-select-selection-search"
              >
                <input
                  aria-activedescendant="undefined_list_0"
                  aria-autocomplete="list"
                  aria-controls="undefined_list"
                  aria-haspopup="listbox"
                  aria-owns="undefined_list"
                  autocomplete="off"
                  class="ant-select-selection-search-input"
                  role="combobox"
                  style="opacity:0"
                  value=""
                />
              </span>
              <span
                class="ant-select-selection-item"
              >
                RMB
              </span>
            </div>
            <span
              aria-hidden="true"
              class="ant-select-arrow"
              style="user-select:none;-webkit-user-select:none"
              unselectable="on"
            >
              <span
                aria-label="down"
                class="anticon anticon-down"
                role="img"
              >
                <svg
                  aria-hidden="true"
                  class=""
                  data-icon="down"
                  fill="currentColor"
                  focusable="false"
                  height="1em"
                  viewBox="64 64 896 896"
                  width="1em"
                >
                  <path
                    d="M884 256h-75c-5.1 0-9.9 2.5-12.9 6.6L512 654.2 227.9 262.6c-3-4.1-7.8-6.6-12.9-6.6h-75c-6.5 0-10.3 7.4-6.5 12.7l352.6 486.1c12.8 17.6 39 17.6 51.7 0l352.6-486.1c3.9-5.3.1-12.7-6.4-12.7z"
                  />
                </svg>
              </span>
            </span>
          </div>
        </span>
      </div>
    </div>
  </div>
  <div
    class="ant-row ant-form-item"
  >
    <div
      class="ant-col ant-form-item-control"
    >
      <div
        class="ant-form-item-control-input"
      >
        <button
          class="ant-btn ant-btn-primary"
          type="submit"
        >
          <span>
            Submit
          </span>
        </button>
      </div>
    </div>
  </div>
</form>
`;

exports[`renders ./components/form/demo/dynamic-form-item.md correctly 1`] = `
<form
  class="ant-form ant-form-horizontal"
  id="dynamic_form_item"
>
  <div>
    <div
      class="ant-row ant-form-item"
    >
      <div
        class="ant-col ant-form-item-control ant-col-xs-24 ant-col-xs-offset-0 ant-col-sm-20 ant-col-sm-offset-4"
      >
        <div
          class="ant-form-item-control-input"
        >
          <button
            class="ant-btn ant-btn-dashed"
            style="width:60%"
            type="button"
          >
            <span
              aria-label="plus"
              class="anticon anticon-plus"
              role="img"
            >
              <svg
                aria-hidden="true"
                class=""
                data-icon="plus"
                fill="currentColor"
                focusable="false"
                height="1em"
                viewBox="64 64 896 896"
                width="1em"
              >
                <defs />
                <path
                  d="M482 152h60q8 0 8 8v704q0 8-8 8h-60q-8 0-8-8V160q0-8 8-8z"
                />
                <path
                  d="M176 474h672q8 0 8 8v60q0 8-8 8H176q-8 0-8-8v-60q0-8 8-8z"
                />
              </svg>
            </span>
            <span>
               Add field
            </span>
          </button>
        </div>
      </div>
    </div>
  </div>
  <div
    class="ant-row ant-form-item"
  >
    <div
      class="ant-col ant-form-item-control ant-col-xs-24 ant-col-xs-offset-0 ant-col-sm-20 ant-col-sm-offset-4"
    >
      <div
        class="ant-form-item-control-input"
      >
        <button
          class="ant-btn ant-btn-primary"
          type="submit"
        >
          <span>
            Submit
          </span>
        </button>
      </div>
    </div>
  </div>
</form>
`;

exports[`renders ./components/form/demo/dynamic-rule.md correctly 1`] = `
<form
  class="ant-form ant-form-horizontal"
  id="dynamic_rule"
>
  <div
    class="ant-row ant-form-item"
  >
    <div
      class="ant-col ant-col-4 ant-form-item-label"
    >
      <label
        class="ant-form-item-required"
        for="dynamic_rule_username"
        title="Name"
      >
        Name
      </label>
    </div>
    <div
      class="ant-col ant-col-8 ant-form-item-control"
    >
      <div
        class="ant-form-item-control-input"
      >
        <input
          class="ant-input"
          id="dynamic_rule_username"
          placeholder="Please input your name"
          type="text"
          value=""
        />
      </div>
    </div>
  </div>
  <div
    class="ant-row ant-form-item"
  >
    <div
      class="ant-col ant-col-4 ant-form-item-label"
    >
      <label
        class=""
        for="dynamic_rule_nickname"
        title="Nickname"
      >
        Nickname
      </label>
    </div>
    <div
      class="ant-col ant-col-8 ant-form-item-control"
    >
      <div
        class="ant-form-item-control-input"
      >
        <input
          class="ant-input"
          id="dynamic_rule_nickname"
          placeholder="Please input your nickname"
          type="text"
          value=""
        />
      </div>
    </div>
  </div>
  <div
    class="ant-row ant-form-item"
  >
    <div
      class="ant-col ant-col-8 ant-col-offset-4 ant-form-item-control"
    >
      <div
        class="ant-form-item-control-input"
      >
        <label
          class="ant-checkbox-wrapper"
        >
          <span
            class="ant-checkbox"
          >
            <input
              class="ant-checkbox-input"
              type="checkbox"
            />
            <span
              class="ant-checkbox-inner"
            />
          </span>
          <span>
            Nickname is required
          </span>
        </label>
      </div>
    </div>
  </div>
  <div
    class="ant-row ant-form-item"
  >
    <div
      class="ant-col ant-col-8 ant-col-offset-4 ant-form-item-control"
    >
      <div
        class="ant-form-item-control-input"
      >
        <button
          class="ant-btn ant-btn-primary"
          type="button"
        >
          <span>
            Check
          </span>
        </button>
      </div>
    </div>
  </div>
</form>
`;

exports[`renders ./components/form/demo/form-context.md correctly 1`] = `
<div>
  <form
    class="ant-form ant-form-horizontal"
    id="basicForm"
  >
    <div
      class="ant-row ant-form-item"
    >
      <div
        class="ant-col ant-col-8 ant-form-item-label"
      >
        <label
          class="ant-form-item-required"
          for="basicForm_group"
          title="Group Name"
        >
          Group Name
        </label>
      </div>
      <div
        class="ant-col ant-col-16 ant-form-item-control"
      >
        <div
          class="ant-form-item-control-input"
        >
          <input
            class="ant-input"
            id="basicForm_group"
            type="text"
            value=""
          />
        </div>
      </div>
    </div>
    <div
      class="ant-row ant-form-item"
    >
      <div
        class="ant-col ant-col-8 ant-form-item-label"
      >
        <label
          class=""
          title="User List"
        >
          User List
        </label>
      </div>
      <div
        class="ant-col ant-col-16 ant-form-item-control"
      >
        <div
          class="ant-form-item-control-input"
        >
          <span
            class="ant-typography ant-form-text ant-typography-secondary"
          >
            ( 
            <span
              aria-label="smile"
              class="anticon anticon-smile"
              role="img"
            >
              <svg
                aria-hidden="true"
                class=""
                data-icon="smile"
                fill="currentColor"
                focusable="false"
                height="1em"
                viewBox="64 64 896 896"
                width="1em"
              >
                <path
                  d="M288 421a48 48 0 1096 0 48 48 0 10-96 0zm352 0a48 48 0 1096 0 48 48 0 10-96 0zM512 64C264.6 64 64 264.6 64 512s200.6 448 448 448 448-200.6 448-448S759.4 64 512 64zm263 711c-34.2 34.2-74 61-118.3 79.8C611 874.2 562.3 884 512 884c-50.3 0-99-9.8-144.8-29.2A370.4 370.4 0 01248.9 775c-34.2-34.2-61-74-79.8-118.3C149.8 611 140 562.3 140 512s9.8-99 29.2-144.8A370.4 370.4 0 01249 248.9c34.2-34.2 74-61 118.3-79.8C413 149.8 461.7 140 512 140c50.3 0 99 9.8 144.8 29.2A370.4 370.4 0 01775.1 249c34.2 34.2 61 74 79.8 118.3C874.2 413 884 461.7 884 512s-9.8 99-29.2 144.8A368.89 368.89 0 01775 775zM664 533h-48.1c-4.2 0-7.8 3.2-8.1 7.4C604 589.9 562.5 629 512 629s-92.1-39.1-95.8-88.6c-.3-4.2-3.9-7.4-8.1-7.4H360a8 8 0 00-8 8.4c4.4 84.3 74.5 151.6 160 151.6s155.6-67.3 160-151.6a8 8 0 00-8-8.4z"
                />
              </svg>
            </span>
             No user yet. )
          </span>
        </div>
      </div>
    </div>
    <div
      class="ant-row ant-form-item"
    >
      <div
        class="ant-col ant-col-16 ant-col-offset-8 ant-form-item-control"
      >
        <div
          class="ant-form-item-control-input"
        >
          <button
            class="ant-btn ant-btn-primary"
            type="submit"
          >
            <span>
              Submit
            </span>
          </button>
          <button
            class="ant-btn"
            style="margin-left:8px"
            type="button"
          >
            <span>
              Add User
            </span>
          </button>
        </div>
      </div>
    </div>
  </form>
</div>
`;

exports[`renders ./components/form/demo/form-in-modal.md correctly 1`] = `
<div>
  <button
    class="ant-btn ant-btn-primary"
    type="button"
  >
    <span>
      New Collection
    </span>
  </button>
</div>
`;

exports[`renders ./components/form/demo/global-state.md correctly 1`] = `
<div>
  <form
    class="ant-form ant-form-inline"
    id="global_state"
  >
    <div
      class="ant-row ant-form-item"
    >
      <div
        class="ant-col ant-form-item-label"
      >
        <label
          class="ant-form-item-required"
          for="global_state_username"
          title="Username"
        >
          Username
        </label>
      </div>
      <div
        class="ant-col ant-form-item-control"
      >
        <div
          class="ant-form-item-control-input"
        >
          <input
            class="ant-input"
            id="global_state_username"
            type="text"
            value=""
          />
        </div>
      </div>
    </div>
  </form>
  <pre
    class="language-bash"
  >
    [
  {
    "name": [
      "username"
    ],
    "value": "Ant Design"
  }
]
  </pre>
</div>
`;

exports[`renders ./components/form/demo/inline-login.md correctly 1`] = `
<form
  class="ant-form ant-form-inline"
  id="horizontal_login"
>
  <div
    class="ant-row ant-form-item"
  >
    <div
      class="ant-col ant-form-item-control"
    >
      <div
        class="ant-form-item-control-input"
      >
        <span
          class="ant-input-affix-wrapper"
        >
          <span
            class="ant-input-prefix"
          >
            <span
              aria-label="user"
              class="anticon anticon-user"
              role="img"
              style="color:rgba(0,0,0,.25)"
            >
              <svg
                aria-hidden="true"
                class=""
                data-icon="user"
                fill="currentColor"
                focusable="false"
                height="1em"
                viewBox="64 64 896 896"
                width="1em"
              >
                <path
                  d="M858.5 763.6a374 374 0 00-80.6-119.5 375.63 375.63 0 00-119.5-80.6c-.4-.2-.8-.3-1.2-.5C719.5 518 760 444.7 760 362c0-137-111-248-248-248S264 225 264 362c0 82.7 40.5 156 102.8 201.1-.4.2-.8.3-1.2.5-44.8 18.9-85 46-119.5 80.6a375.63 375.63 0 00-80.6 119.5A371.7 371.7 0 00136 901.8a8 8 0 008 8.2h60c4.4 0 7.9-3.5 8-7.8 2-77.2 33-149.5 87.8-204.3 56.7-56.7 132-87.9 212.2-87.9s155.5 31.2 212.2 87.9C779 752.7 810 825 812 902.2c.1 4.4 3.6 7.8 8 7.8h60a8 8 0 008-8.2c-1-47.8-10.9-94.3-29.5-138.2zM512 534c-45.9 0-89.1-17.9-121.6-50.4S340 407.9 340 362c0-45.9 17.9-89.1 50.4-121.6S466.1 190 512 190s89.1 17.9 121.6 50.4S684 316.1 684 362c0 45.9-17.9 89.1-50.4 121.6S557.9 534 512 534z"
                />
              </svg>
            </span>
          </span>
          <input
            class="ant-input"
            id="horizontal_login_username"
            placeholder="Username"
            type="text"
            value=""
          />
        </span>
      </div>
    </div>
  </div>
  <div
    class="ant-row ant-form-item"
  >
    <div
      class="ant-col ant-form-item-control"
    >
      <div
        class="ant-form-item-control-input"
      >
        <span
          class="ant-input-affix-wrapper"
        >
          <span
            class="ant-input-prefix"
          >
            <span
              aria-label="lock"
              class="anticon anticon-lock"
              role="img"
              style="color:rgba(0,0,0,.25)"
            >
              <svg
                aria-hidden="true"
                class=""
                data-icon="lock"
                fill="currentColor"
                focusable="false"
                height="1em"
                viewBox="64 64 896 896"
                width="1em"
              >
                <path
                  d="M832 464h-68V240c0-70.7-57.3-128-128-128H388c-70.7 0-128 57.3-128 128v224h-68c-17.7 0-32 14.3-32 32v384c0 17.7 14.3 32 32 32h640c17.7 0 32-14.3 32-32V496c0-17.7-14.3-32-32-32zM332 240c0-30.9 25.1-56 56-56h248c30.9 0 56 25.1 56 56v224H332V240zm460 600H232V536h560v304zM484 701v53c0 4.4 3.6 8 8 8h40c4.4 0 8-3.6 8-8v-53a48.01 48.01 0 10-56 0z"
                />
              </svg>
            </span>
          </span>
          <input
            class="ant-input"
            id="horizontal_login_password"
            placeholder="Password"
            type="password"
            value=""
          />
        </span>
      </div>
    </div>
  </div>
  <div
    class="ant-row ant-form-item"
  >
    <div
      class="ant-col ant-form-item-control"
    >
      <div
        class="ant-form-item-control-input"
      >
        <button
          class="ant-btn ant-btn-primary"
          type="submit"
        >
          <span>
            Log in
          </span>
        </button>
      </div>
    </div>
  </div>
</form>
`;

exports[`renders ./components/form/demo/layout.md correctly 1`] = `
<div>
  <form
    class="ant-form ant-form-horizontal"
  >
    <div
      class="ant-row ant-form-item"
    >
      <div
        class="ant-col ant-col-4 ant-form-item-label"
      >
        <label
          class=""
          title="Form Layout"
        >
          Form Layout
        </label>
      </div>
      <div
        class="ant-col ant-col-14 ant-form-item-control"
      >
        <div
          class="ant-form-item-control-input"
        >
          <div
            class="ant-radio-group ant-radio-group-outline"
          >
            <label
              class="ant-radio-button-wrapper ant-radio-button-wrapper-checked"
            >
              <span
                class="ant-radio-button ant-radio-button-checked"
              >
                <input
                  checked=""
                  class="ant-radio-button-input"
                  type="radio"
                  value="horizontal"
                />
                <span
                  class="ant-radio-button-inner"
                />
              </span>
              <span>
                Horizontal
              </span>
            </label>
            <label
              class="ant-radio-button-wrapper"
            >
              <span
                class="ant-radio-button"
              >
                <input
                  class="ant-radio-button-input"
                  type="radio"
                  value="vertical"
                />
                <span
                  class="ant-radio-button-inner"
                />
              </span>
              <span>
                Vertical
              </span>
            </label>
            <label
              class="ant-radio-button-wrapper"
            >
              <span
                class="ant-radio-button"
              >
                <input
                  class="ant-radio-button-input"
                  type="radio"
                  value="inline"
                />
                <span
                  class="ant-radio-button-inner"
                />
              </span>
              <span>
                Inline
              </span>
            </label>
          </div>
        </div>
      </div>
    </div>
    <div
      class="ant-row ant-form-item"
    >
      <div
        class="ant-col ant-col-4 ant-form-item-label"
      >
        <label
          class=""
          title="Field A"
        >
          Field A
        </label>
      </div>
      <div
        class="ant-col ant-col-14 ant-form-item-control"
      >
        <div
          class="ant-form-item-control-input"
        >
          <input
            class="ant-input"
            placeholder="input placeholder"
            type="text"
            value=""
          />
        </div>
      </div>
    </div>
    <div
      class="ant-row ant-form-item"
    >
      <div
        class="ant-col ant-col-4 ant-form-item-label"
      >
        <label
          class=""
          title="Field B"
        >
          Field B
        </label>
      </div>
      <div
        class="ant-col ant-col-14 ant-form-item-control"
      >
        <div
          class="ant-form-item-control-input"
        >
          <input
            class="ant-input"
            placeholder="input placeholder"
            type="text"
            value=""
          />
        </div>
      </div>
    </div>
    <div
      class="ant-row ant-form-item"
    >
      <div
        class="ant-col ant-col-14 ant-col-offset-4 ant-form-item-control"
      >
        <div
          class="ant-form-item-control-input"
        >
          <button
            class="ant-btn ant-btn-primary"
            type="button"
          >
            <span>
              Submit
            </span>
          </button>
        </div>
      </div>
    </div>
  </form>
</div>
`;

exports[`renders ./components/form/demo/nest-messages.md correctly 1`] = `
<form
  class="ant-form ant-form-horizontal"
  id="nest-messages"
>
  <div
    class="ant-row ant-form-item"
  >
    <div
      class="ant-col ant-col-8 ant-form-item-label"
    >
      <label
        class="ant-form-item-required"
        for="nest-messages_user_name"
        title="Name"
      >
        Name
      </label>
    </div>
    <div
      class="ant-col ant-col-16 ant-form-item-control"
    >
      <div
        class="ant-form-item-control-input"
      >
        <input
          class="ant-input"
          id="nest-messages_user_name"
          type="text"
          value=""
        />
      </div>
    </div>
  </div>
  <div
    class="ant-row ant-form-item"
  >
    <div
      class="ant-col ant-col-8 ant-form-item-label"
    >
      <label
        class=""
        for="nest-messages_user_email"
        title="Email"
      >
        Email
      </label>
    </div>
    <div
      class="ant-col ant-col-16 ant-form-item-control"
    >
      <div
        class="ant-form-item-control-input"
      >
        <input
          class="ant-input"
          id="nest-messages_user_email"
          type="text"
          value=""
        />
      </div>
    </div>
  </div>
  <div
    class="ant-row ant-form-item"
  >
    <div
      class="ant-col ant-col-8 ant-form-item-label"
    >
      <label
        class=""
        for="nest-messages_user_age"
        title="Age"
      >
        Age
      </label>
    </div>
    <div
      class="ant-col ant-col-16 ant-form-item-control"
    >
      <div
        class="ant-form-item-control-input"
      >
        <div
          class="ant-input-number"
        >
          <div
            class="ant-input-number-handler-wrap"
          >
            <span
              aria-disabled="false"
              aria-label="Increase Value"
              class="ant-input-number-handler ant-input-number-handler-up "
              role="button"
              unselectable="unselectable"
            >
              <span
                aria-label="up"
                class="anticon anticon-up ant-input-number-handler-up-inner"
                role="img"
              >
                <svg
                  aria-hidden="true"
                  class=""
                  data-icon="up"
                  fill="currentColor"
                  focusable="false"
                  height="1em"
                  viewBox="64 64 896 896"
                  width="1em"
                >
                  <path
                    d="M890.5 755.3L537.9 269.2c-12.8-17.6-39-17.6-51.7 0L133.5 755.3A8 8 0 00140 768h75c5.1 0 9.9-2.5 12.9-6.6L512 369.8l284.1 391.6c3 4.1 7.8 6.6 12.9 6.6h75c6.5 0 10.3-7.4 6.5-12.7z"
                  />
                </svg>
              </span>
            </span>
            <span
              aria-disabled="false"
              aria-label="Decrease Value"
              class="ant-input-number-handler ant-input-number-handler-down "
              role="button"
              unselectable="unselectable"
            >
              <span
                aria-label="down"
                class="anticon anticon-down ant-input-number-handler-down-inner"
                role="img"
              >
                <svg
                  aria-hidden="true"
                  class=""
                  data-icon="down"
                  fill="currentColor"
                  focusable="false"
                  height="1em"
                  viewBox="64 64 896 896"
                  width="1em"
                >
                  <path
                    d="M884 256h-75c-5.1 0-9.9 2.5-12.9 6.6L512 654.2 227.9 262.6c-3-4.1-7.8-6.6-12.9-6.6h-75c-6.5 0-10.3 7.4-6.5 12.7l352.6 486.1c12.8 17.6 39 17.6 51.7 0l352.6-486.1c3.9-5.3.1-12.7-6.4-12.7z"
                  />
                </svg>
              </span>
            </span>
          </div>
          <div
            class="ant-input-number-input-wrap"
          >
            <input
              aria-valuemin="-9007199254740991"
              autocomplete="off"
              class="ant-input-number-input"
              id="nest-messages_user_age"
              min="-9007199254740991"
              role="spinbutton"
              step="1"
              value=""
            />
          </div>
        </div>
      </div>
    </div>
  </div>
  <div
    class="ant-row ant-form-item"
  >
    <div
      class="ant-col ant-col-8 ant-form-item-label"
    >
      <label
        class=""
        for="nest-messages_user_website"
        title="Website"
      >
        Website
      </label>
    </div>
    <div
      class="ant-col ant-col-16 ant-form-item-control"
    >
      <div
        class="ant-form-item-control-input"
      >
        <input
          class="ant-input"
          id="nest-messages_user_website"
          type="text"
          value=""
        />
      </div>
    </div>
  </div>
  <div
    class="ant-row ant-form-item"
  >
    <div
      class="ant-col ant-col-8 ant-form-item-label"
    >
      <label
        class=""
        for="nest-messages_user_introduction"
        title="Introduction"
      >
        Introduction
      </label>
    </div>
    <div
      class="ant-col ant-col-16 ant-form-item-control"
    >
      <div
        class="ant-form-item-control-input"
      >
        <textarea
          class="ant-input"
          id="nest-messages_user_introduction"
        />
      </div>
    </div>
  </div>
  <div
    class="ant-row ant-form-item"
  >
    <div
      class="ant-col ant-col-16 ant-col-offset-8 ant-form-item-control"
    >
      <div
        class="ant-form-item-control-input"
      >
        <button
          class="ant-btn ant-btn-primary"
          type="submit"
        >
          <span>
            Submit
          </span>
        </button>
      </div>
    </div>
  </div>
</form>
`;

exports[`renders ./components/form/demo/normal-login.md correctly 1`] = `
<form
  class="ant-form ant-form-horizontal login-form"
  id="normal_login"
>
  <div
    class="ant-row ant-form-item"
  >
    <div
      class="ant-col ant-form-item-control"
    >
      <div
        class="ant-form-item-control-input"
      >
        <span
          class="ant-input-affix-wrapper"
        >
          <span
            class="ant-input-prefix"
          >
            <span
              aria-label="user"
              class="anticon anticon-user"
              role="img"
              style="color:rgba(0,0,0,.25)"
            >
              <svg
                aria-hidden="true"
                class=""
                data-icon="user"
                fill="currentColor"
                focusable="false"
                height="1em"
                viewBox="64 64 896 896"
                width="1em"
              >
                <path
                  d="M858.5 763.6a374 374 0 00-80.6-119.5 375.63 375.63 0 00-119.5-80.6c-.4-.2-.8-.3-1.2-.5C719.5 518 760 444.7 760 362c0-137-111-248-248-248S264 225 264 362c0 82.7 40.5 156 102.8 201.1-.4.2-.8.3-1.2.5-44.8 18.9-85 46-119.5 80.6a375.63 375.63 0 00-80.6 119.5A371.7 371.7 0 00136 901.8a8 8 0 008 8.2h60c4.4 0 7.9-3.5 8-7.8 2-77.2 33-149.5 87.8-204.3 56.7-56.7 132-87.9 212.2-87.9s155.5 31.2 212.2 87.9C779 752.7 810 825 812 902.2c.1 4.4 3.6 7.8 8 7.8h60a8 8 0 008-8.2c-1-47.8-10.9-94.3-29.5-138.2zM512 534c-45.9 0-89.1-17.9-121.6-50.4S340 407.9 340 362c0-45.9 17.9-89.1 50.4-121.6S466.1 190 512 190s89.1 17.9 121.6 50.4S684 316.1 684 362c0 45.9-17.9 89.1-50.4 121.6S557.9 534 512 534z"
                />
              </svg>
            </span>
          </span>
          <input
            class="ant-input"
            id="normal_login_username"
            placeholder="Username"
            type="text"
            value=""
          />
        </span>
      </div>
    </div>
  </div>
  <div
    class="ant-row ant-form-item"
  >
    <div
      class="ant-col ant-form-item-control"
    >
      <div
        class="ant-form-item-control-input"
      >
        <span
          class="ant-input-affix-wrapper"
        >
          <span
            class="ant-input-prefix"
          >
            <span
              aria-label="lock"
              class="anticon anticon-lock"
              role="img"
              style="color:rgba(0,0,0,.25)"
            >
              <svg
                aria-hidden="true"
                class=""
                data-icon="lock"
                fill="currentColor"
                focusable="false"
                height="1em"
                viewBox="64 64 896 896"
                width="1em"
              >
                <path
                  d="M832 464h-68V240c0-70.7-57.3-128-128-128H388c-70.7 0-128 57.3-128 128v224h-68c-17.7 0-32 14.3-32 32v384c0 17.7 14.3 32 32 32h640c17.7 0 32-14.3 32-32V496c0-17.7-14.3-32-32-32zM332 240c0-30.9 25.1-56 56-56h248c30.9 0 56 25.1 56 56v224H332V240zm460 600H232V536h560v304zM484 701v53c0 4.4 3.6 8 8 8h40c4.4 0 8-3.6 8-8v-53a48.01 48.01 0 10-56 0z"
                />
              </svg>
            </span>
          </span>
          <input
            class="ant-input"
            id="normal_login_password"
            placeholder="Password"
            type="password"
            value=""
          />
        </span>
      </div>
    </div>
  </div>
  <div
    class="ant-row ant-form-item"
  >
    <div
      class="ant-col ant-form-item-control"
    >
      <div
        class="ant-form-item-control-input"
      >
        <label
          class="ant-checkbox-wrapper ant-checkbox-wrapper-checked"
        >
          <span
            class="ant-checkbox ant-checkbox-checked"
          >
            <input
              checked=""
              class="ant-checkbox-input"
              id="normal_login_remember"
              type="checkbox"
            />
            <span
              class="ant-checkbox-inner"
            />
          </span>
          <span>
            Remember me
          </span>
        </label>
        <a
          class="login-form-forgot"
          href=""
        >
          Forgot password
        </a>
      </div>
    </div>
  </div>
  <div
    class="ant-row ant-form-item"
  >
    <div
      class="ant-col ant-form-item-control"
    >
      <div
        class="ant-form-item-control-input"
      >
        <button
          class="ant-btn login-form-button ant-btn-primary"
          type="submit"
        >
          <span>
            Log in
          </span>
        </button>
        Or 
        <a
          href=""
        >
          register now!
        </a>
      </div>
    </div>
  </div>
</form>
`;

exports[`renders ./components/form/demo/register.md correctly 1`] = `
<form
  class="ant-form ant-form-horizontal"
  id="register"
>
  <div
    class="ant-row ant-form-item"
  >
    <div
      class="ant-col ant-form-item-label ant-col-xs-24 ant-col-sm-8"
    >
      <label
        class="ant-form-item-required"
        for="register_email"
        title="E-mail"
      >
        E-mail
      </label>
    </div>
    <div
      class="ant-col ant-form-item-control ant-col-xs-24 ant-col-sm-16"
    >
      <div
        class="ant-form-item-control-input"
      >
        <input
          class="ant-input"
          id="register_email"
          type="text"
          value=""
        />
      </div>
    </div>
  </div>
  <div
    class="ant-row ant-form-item"
  >
    <div
      class="ant-col ant-form-item-label ant-col-xs-24 ant-col-sm-8"
    >
      <label
        class="ant-form-item-required"
        for="register_password"
        title="Password"
      >
        Password
      </label>
    </div>
    <div
      class="ant-col ant-form-item-control ant-col-xs-24 ant-col-sm-16"
    >
      <div
        class="ant-form-item-control-input"
      >
        <span
          class="ant-input-password ant-input-affix-wrapper"
        >
          <input
            action="click"
            class="ant-input"
            id="register_password"
            type="password"
            value=""
          />
          <span
            class="ant-input-suffix"
          >
            <span
              aria-label="eye-invisible"
              class="anticon anticon-eye-invisible ant-input-password-icon"
              role="img"
              tabindex="-1"
            >
              <svg
                aria-hidden="true"
                class=""
                data-icon="eye-invisible"
                fill="currentColor"
                focusable="false"
                height="1em"
                viewBox="64 64 896 896"
                width="1em"
              >
                <path
                  d="M942.2 486.2Q889.47 375.11 816.7 305l-50.88 50.88C807.31 395.53 843.45 447.4 874.7 512 791.5 684.2 673.4 766 512 766q-72.67 0-133.87-22.38L323 798.75Q408 838 512 838q288.3 0 430.2-300.3a60.29 60.29 0 000-51.5zm-63.57-320.64L836 122.88a8 8 0 00-11.32 0L715.31 232.2Q624.86 186 512 186q-288.3 0-430.2 300.3a60.3 60.3 0 000 51.5q56.69 119.4 136.5 191.41L112.48 835a8 8 0 000 11.31L155.17 889a8 8 0 0011.31 0l712.15-712.12a8 8 0 000-11.32zM149.3 512C232.6 339.8 350.7 258 512 258c54.54 0 104.13 9.36 149.12 28.39l-70.3 70.3a176 176 0 00-238.13 238.13l-83.42 83.42C223.1 637.49 183.3 582.28 149.3 512zm246.7 0a112.11 112.11 0 01146.2-106.69L401.31 546.2A112 112 0 01396 512z"
                />
                <path
                  d="M508 624c-3.46 0-6.87-.16-10.25-.47l-52.82 52.82a176.09 176.09 0 00227.42-227.42l-52.82 52.82c.31 3.38.47 6.79.47 10.25a111.94 111.94 0 01-112 112z"
                />
              </svg>
            </span>
          </span>
        </span>
      </div>
    </div>
  </div>
  <div
    class="ant-row ant-form-item"
  >
    <div
      class="ant-col ant-form-item-label ant-col-xs-24 ant-col-sm-8"
    >
      <label
        class="ant-form-item-required"
        for="register_confirm"
        title="Confirm Password"
      >
        Confirm Password
      </label>
    </div>
    <div
      class="ant-col ant-form-item-control ant-col-xs-24 ant-col-sm-16"
    >
      <div
        class="ant-form-item-control-input"
      >
        <span
          class="ant-input-password ant-input-affix-wrapper"
        >
          <input
            action="click"
            class="ant-input"
            id="register_confirm"
            type="password"
            value=""
          />
          <span
            class="ant-input-suffix"
          >
            <span
              aria-label="eye-invisible"
              class="anticon anticon-eye-invisible ant-input-password-icon"
              role="img"
              tabindex="-1"
            >
              <svg
                aria-hidden="true"
                class=""
                data-icon="eye-invisible"
                fill="currentColor"
                focusable="false"
                height="1em"
                viewBox="64 64 896 896"
                width="1em"
              >
                <path
                  d="M942.2 486.2Q889.47 375.11 816.7 305l-50.88 50.88C807.31 395.53 843.45 447.4 874.7 512 791.5 684.2 673.4 766 512 766q-72.67 0-133.87-22.38L323 798.75Q408 838 512 838q288.3 0 430.2-300.3a60.29 60.29 0 000-51.5zm-63.57-320.64L836 122.88a8 8 0 00-11.32 0L715.31 232.2Q624.86 186 512 186q-288.3 0-430.2 300.3a60.3 60.3 0 000 51.5q56.69 119.4 136.5 191.41L112.48 835a8 8 0 000 11.31L155.17 889a8 8 0 0011.31 0l712.15-712.12a8 8 0 000-11.32zM149.3 512C232.6 339.8 350.7 258 512 258c54.54 0 104.13 9.36 149.12 28.39l-70.3 70.3a176 176 0 00-238.13 238.13l-83.42 83.42C223.1 637.49 183.3 582.28 149.3 512zm246.7 0a112.11 112.11 0 01146.2-106.69L401.31 546.2A112 112 0 01396 512z"
                />
                <path
                  d="M508 624c-3.46 0-6.87-.16-10.25-.47l-52.82 52.82a176.09 176.09 0 00227.42-227.42l-52.82 52.82c.31 3.38.47 6.79.47 10.25a111.94 111.94 0 01-112 112z"
                />
              </svg>
            </span>
          </span>
        </span>
      </div>
    </div>
  </div>
  <div
    class="ant-row ant-form-item"
  >
    <div
      class="ant-col ant-form-item-label ant-col-xs-24 ant-col-sm-8"
    >
      <label
        class="ant-form-item-required"
        for="register_nickname"
        title=""
      >
        <span>
          Nickname 
          <span
            aria-label="question-circle"
            class="anticon anticon-question-circle"
            role="img"
          >
            <svg
              aria-hidden="true"
              class=""
              data-icon="question-circle"
              fill="currentColor"
              focusable="false"
              height="1em"
              viewBox="64 64 896 896"
              width="1em"
            >
              <path
                d="M512 64C264.6 64 64 264.6 64 512s200.6 448 448 448 448-200.6 448-448S759.4 64 512 64zm0 820c-205.4 0-372-166.6-372-372s166.6-372 372-372 372 166.6 372 372-166.6 372-372 372z"
              />
              <path
                d="M623.6 316.7C593.6 290.4 554 276 512 276s-81.6 14.5-111.6 40.7C369.2 344 352 380.7 352 420v7.6c0 4.4 3.6 8 8 8h48c4.4 0 8-3.6 8-8V420c0-44.1 43.1-80 96-80s96 35.9 96 80c0 31.1-22 59.6-56.1 72.7-21.2 8.1-39.2 22.3-52.1 40.9-13.1 19-19.9 41.8-19.9 64.9V620c0 4.4 3.6 8 8 8h48c4.4 0 8-3.6 8-8v-22.7a48.3 48.3 0 0130.9-44.8c59-22.7 97.1-74.7 97.1-132.5.1-39.3-17.1-76-48.3-103.3zM472 732a40 40 0 1080 0 40 40 0 10-80 0z"
              />
            </svg>
          </span>
        </span>
      </label>
    </div>
    <div
      class="ant-col ant-form-item-control ant-col-xs-24 ant-col-sm-16"
    >
      <div
        class="ant-form-item-control-input"
      >
        <input
          class="ant-input"
          id="register_nickname"
          type="text"
          value=""
        />
      </div>
    </div>
  </div>
  <div
    class="ant-row ant-form-item"
  >
    <div
      class="ant-col ant-form-item-label ant-col-xs-24 ant-col-sm-8"
    >
      <label
        class="ant-form-item-required"
        for="register_residence"
        title="Habitual Residence"
      >
        Habitual Residence
      </label>
    </div>
    <div
      class="ant-col ant-form-item-control ant-col-xs-24 ant-col-sm-16"
    >
      <div
        class="ant-form-item-control-input"
      >
        <span
          class="ant-cascader-picker"
          tabindex="0"
        >
          <span
            class="ant-cascader-picker-label"
          >
            Zhejiang / Hangzhou / West Lake
          </span>
          <input
            autocomplete="off"
            class="ant-input ant-cascader-input "
            id="register_residence"
            readonly=""
            tabindex="-1"
            type="text"
            value=""
          />
          <span
            aria-label="close-circle"
            class="anticon anticon-close-circle ant-cascader-picker-clear"
            role="img"
            tabindex="-1"
          >
            <svg
              aria-hidden="true"
              class=""
              data-icon="close-circle"
              fill="currentColor"
              focusable="false"
              height="1em"
              viewBox="64 64 896 896"
              width="1em"
            >
              <path
                d="M512 64C264.6 64 64 264.6 64 512s200.6 448 448 448 448-200.6 448-448S759.4 64 512 64zm165.4 618.2l-66-.3L512 563.4l-99.3 118.4-66.1.3c-4.4 0-8-3.5-8-8 0-1.9.7-3.7 1.9-5.2l130.1-155L340.5 359a8.32 8.32 0 01-1.9-5.2c0-4.4 3.6-8 8-8l66.1.3L512 464.6l99.3-118.4 66-.3c4.4 0 8 3.5 8 8 0 1.9-.7 3.7-1.9 5.2L553.5 514l130 155c1.2 1.5 1.9 3.3 1.9 5.2 0 4.4-3.6 8-8 8z"
              />
            </svg>
          </span>
          <span
            aria-label="down"
            class="anticon anticon-down ant-cascader-picker-arrow"
            role="img"
          >
            <svg
              aria-hidden="true"
              class=""
              data-icon="down"
              fill="currentColor"
              focusable="false"
              height="1em"
              viewBox="64 64 896 896"
              width="1em"
            >
              <path
                d="M884 256h-75c-5.1 0-9.9 2.5-12.9 6.6L512 654.2 227.9 262.6c-3-4.1-7.8-6.6-12.9-6.6h-75c-6.5 0-10.3 7.4-6.5 12.7l352.6 486.1c12.8 17.6 39 17.6 51.7 0l352.6-486.1c3.9-5.3.1-12.7-6.4-12.7z"
              />
            </svg>
          </span>
        </span>
      </div>
    </div>
  </div>
  <div
    class="ant-row ant-form-item"
  >
    <div
      class="ant-col ant-form-item-label ant-col-xs-24 ant-col-sm-8"
    >
      <label
        class="ant-form-item-required"
        for="register_phone"
        title="Phone Number"
      >
        Phone Number
      </label>
    </div>
    <div
      class="ant-col ant-form-item-control ant-col-xs-24 ant-col-sm-16"
    >
      <div
        class="ant-form-item-control-input"
      >
        <span
          class="ant-input-group-wrapper"
          style="width:100%"
        >
          <span
            class="ant-input-wrapper ant-input-group"
          >
            <span
              class="ant-input-group-addon"
            >
              <div
                class="ant-select ant-select-single ant-select-show-arrow"
                style="width:70px"
              >
                <div
                  class="ant-select-selector"
                >
                  <span
                    class="ant-select-selection-search"
                  >
                    <input
                      aria-activedescendant="register_prefix_list_0"
                      aria-autocomplete="list"
                      aria-controls="register_prefix_list"
                      aria-haspopup="listbox"
                      aria-owns="register_prefix_list"
                      autocomplete="off"
                      class="ant-select-selection-search-input"
                      id="register_prefix"
                      role="combobox"
                      style="opacity:0"
                      value=""
                    />
                  </span>
                  <span
                    class="ant-select-selection-item"
                  >
                    +86
                  </span>
                </div>
                <span
                  aria-hidden="true"
                  class="ant-select-arrow"
                  style="user-select:none;-webkit-user-select:none"
                  unselectable="on"
                >
                  <span
                    aria-label="down"
                    class="anticon anticon-down"
                    role="img"
                  >
                    <svg
                      aria-hidden="true"
                      class=""
                      data-icon="down"
                      fill="currentColor"
                      focusable="false"
                      height="1em"
                      viewBox="64 64 896 896"
                      width="1em"
                    >
                      <path
                        d="M884 256h-75c-5.1 0-9.9 2.5-12.9 6.6L512 654.2 227.9 262.6c-3-4.1-7.8-6.6-12.9-6.6h-75c-6.5 0-10.3 7.4-6.5 12.7l352.6 486.1c12.8 17.6 39 17.6 51.7 0l352.6-486.1c3.9-5.3.1-12.7-6.4-12.7z"
                      />
                    </svg>
                  </span>
                </span>
              </div>
            </span>
            <input
              class="ant-input"
              id="register_phone"
              type="text"
              value=""
            />
          </span>
        </span>
      </div>
    </div>
  </div>
  <div
    class="ant-row ant-form-item"
  >
    <div
      class="ant-col ant-form-item-label ant-col-xs-24 ant-col-sm-8"
    >
      <label
        class="ant-form-item-required"
        for="register_website"
        title="Website"
      >
        Website
      </label>
    </div>
    <div
      class="ant-col ant-form-item-control ant-col-xs-24 ant-col-sm-16"
    >
      <div
        class="ant-form-item-control-input"
      >
        <div
          class="ant-select ant-select-auto-complete ant-select-single ant-select-customize-input ant-select-show-search"
        >
          <div
            class="ant-select-selector"
          >
            <span
              class="ant-select-selection-search"
            >
              <input
                aria-activedescendant="register_website_list_0"
                aria-autocomplete="list"
                aria-controls="register_website_list"
                aria-haspopup="listbox"
                aria-owns="register_website_list"
                autocomplete="off"
                class="ant-input ant-select-selection-search-input"
                id="register_website"
                role="combobox"
                type="text"
                value=""
              />
            </span>
            <span
              class="ant-select-selection-placeholder"
            >
              website
            </span>
          </div>
        </div>
      </div>
    </div>
  </div>
  <div
    class="ant-row ant-form-item"
  >
    <div
      class="ant-col ant-form-item-label ant-col-xs-24 ant-col-sm-8"
    >
      <label
        class=""
        title="Captcha"
      >
        Captcha
      </label>
    </div>
    <div
      class="ant-col ant-form-item-control ant-col-xs-24 ant-col-sm-16"
    >
      <div
        class="ant-form-item-control-input"
      >
        <div
          class="ant-row"
          style="margin-left:-4px;margin-right:-4px"
        >
          <div
            class="ant-col ant-col-12"
            style="padding-left:4px;padding-right:4px"
          >
            <input
              class="ant-input"
              id="register_captcha"
              type="text"
              value=""
            />
          </div>
          <div
            class="ant-col ant-col-12"
            style="padding-left:4px;padding-right:4px"
          >
            <button
              class="ant-btn"
              type="button"
            >
              <span>
                Get captcha
              </span>
            </button>
          </div>
        </div>
      </div>
      <div
        class="ant-form-item-extra"
      >
        We must make sure that your are a human.
      </div>
    </div>
  </div>
  <div
    class="ant-row ant-form-item"
  >
    <div
      class="ant-col ant-form-item-control ant-col-xs-24 ant-col-xs-offset-0 ant-col-sm-16 ant-col-sm-offset-8"
    >
      <div
        class="ant-form-item-control-input"
      >
        <label
          class="ant-checkbox-wrapper"
        >
          <span
            class="ant-checkbox"
          >
            <input
              class="ant-checkbox-input"
              id="register_agreement"
              type="checkbox"
            />
            <span
              class="ant-checkbox-inner"
            />
          </span>
          <span>
            I have read the 
            <a
              href=""
            >
              agreement
            </a>
          </span>
        </label>
      </div>
    </div>
  </div>
  <div
    class="ant-row ant-form-item"
  >
    <div
      class="ant-col ant-form-item-control ant-col-xs-24 ant-col-xs-offset-0 ant-col-sm-16 ant-col-sm-offset-8"
    >
      <div
        class="ant-form-item-control-input"
      >
        <button
          class="ant-btn ant-btn-primary"
          type="submit"
        >
          <span>
            Register
          </span>
        </button>
      </div>
    </div>
  </div>
</form>
`;

exports[`renders ./components/form/demo/time-related-controls.md correctly 1`] = `
<form
  class="ant-form ant-form-horizontal"
  id="time_related_controls"
>
  <div
    class="ant-row ant-form-item"
  >
    <div
      class="ant-col ant-form-item-label ant-col-xs-24 ant-col-sm-8"
    >
      <label
        class="ant-form-item-required"
        for="time_related_controls_date-picker"
        title="DatePicker"
      >
        DatePicker
      </label>
    </div>
    <div
      class="ant-col ant-form-item-control ant-col-xs-24 ant-col-sm-16"
    >
      <div
        class="ant-form-item-control-input"
      >
        <span
          class="ant-calendar-picker"
          id="time_related_controls_date-picker"
        >
          <div>
            <input
              class="ant-calendar-picker-input ant-input"
              placeholder="Select date"
              readonly=""
              value=""
            />
            <span
              aria-label="calendar"
              class="anticon anticon-calendar ant-calendar-picker-icon"
              role="img"
            >
              <svg
                aria-hidden="true"
                class=""
                data-icon="calendar"
                fill="currentColor"
                focusable="false"
                height="1em"
                viewBox="64 64 896 896"
                width="1em"
              >
                <path
                  d="M880 184H712v-64c0-4.4-3.6-8-8-8h-56c-4.4 0-8 3.6-8 8v64H384v-64c0-4.4-3.6-8-8-8h-56c-4.4 0-8 3.6-8 8v64H144c-17.7 0-32 14.3-32 32v664c0 17.7 14.3 32 32 32h736c17.7 0 32-14.3 32-32V216c0-17.7-14.3-32-32-32zm-40 656H184V460h656v380zM184 392V256h128v48c0 4.4 3.6 8 8 8h56c4.4 0 8-3.6 8-8v-48h256v48c0 4.4 3.6 8 8 8h56c4.4 0 8-3.6 8-8v-48h128v136H184z"
                />
              </svg>
            </span>
          </div>
        </span>
      </div>
    </div>
  </div>
  <div
    class="ant-row ant-form-item"
  >
    <div
      class="ant-col ant-form-item-label ant-col-xs-24 ant-col-sm-8"
    >
      <label
        class="ant-form-item-required"
        for="time_related_controls_date-time-picker"
        title="DatePicker[showTime]"
      >
        DatePicker[showTime]
      </label>
    </div>
    <div
      class="ant-col ant-form-item-control ant-col-xs-24 ant-col-sm-16"
    >
      <div
        class="ant-form-item-control-input"
      >
        <span
          class="ant-calendar-picker"
          id="time_related_controls_date-time-picker"
          style="min-width:195px"
        >
          <div>
            <input
              class="ant-calendar-picker-input ant-input"
              placeholder="Select date"
              readonly=""
              value=""
            />
            <span
              aria-label="calendar"
              class="anticon anticon-calendar ant-calendar-picker-icon"
              role="img"
            >
              <svg
                aria-hidden="true"
                class=""
                data-icon="calendar"
                fill="currentColor"
                focusable="false"
                height="1em"
                viewBox="64 64 896 896"
                width="1em"
              >
                <path
                  d="M880 184H712v-64c0-4.4-3.6-8-8-8h-56c-4.4 0-8 3.6-8 8v64H384v-64c0-4.4-3.6-8-8-8h-56c-4.4 0-8 3.6-8 8v64H144c-17.7 0-32 14.3-32 32v664c0 17.7 14.3 32 32 32h736c17.7 0 32-14.3 32-32V216c0-17.7-14.3-32-32-32zm-40 656H184V460h656v380zM184 392V256h128v48c0 4.4 3.6 8 8 8h56c4.4 0 8-3.6 8-8v-48h256v48c0 4.4 3.6 8 8 8h56c4.4 0 8-3.6 8-8v-48h128v136H184z"
                />
              </svg>
            </span>
          </div>
        </span>
      </div>
    </div>
  </div>
  <div
    class="ant-row ant-form-item"
  >
    <div
      class="ant-col ant-form-item-label ant-col-xs-24 ant-col-sm-8"
    >
      <label
        class="ant-form-item-required"
        for="time_related_controls_month-picker"
        title="MonthPicker"
      >
        MonthPicker
      </label>
    </div>
    <div
      class="ant-col ant-form-item-control ant-col-xs-24 ant-col-sm-16"
    >
      <div
        class="ant-form-item-control-input"
      >
        <span
          class="ant-calendar-picker"
          id="time_related_controls_month-picker"
        >
          <div>
            <input
              class="ant-calendar-picker-input ant-input"
              placeholder="Select date"
              readonly=""
              value=""
            />
            <span
              aria-label="calendar"
              class="anticon anticon-calendar ant-calendar-picker-icon"
              role="img"
            >
              <svg
                aria-hidden="true"
                class=""
                data-icon="calendar"
                fill="currentColor"
                focusable="false"
                height="1em"
                viewBox="64 64 896 896"
                width="1em"
              >
                <path
                  d="M880 184H712v-64c0-4.4-3.6-8-8-8h-56c-4.4 0-8 3.6-8 8v64H384v-64c0-4.4-3.6-8-8-8h-56c-4.4 0-8 3.6-8 8v64H144c-17.7 0-32 14.3-32 32v664c0 17.7 14.3 32 32 32h736c17.7 0 32-14.3 32-32V216c0-17.7-14.3-32-32-32zm-40 656H184V460h656v380zM184 392V256h128v48c0 4.4 3.6 8 8 8h56c4.4 0 8-3.6 8-8v-48h256v48c0 4.4 3.6 8 8 8h56c4.4 0 8-3.6 8-8v-48h128v136H184z"
                />
              </svg>
            </span>
          </div>
        </span>
      </div>
    </div>
  </div>
  <div
    class="ant-row ant-form-item"
  >
    <div
      class="ant-col ant-form-item-label ant-col-xs-24 ant-col-sm-8"
    >
      <label
        class="ant-form-item-required"
        for="time_related_controls_range-picker"
        title="RangePicker"
      >
        RangePicker
      </label>
    </div>
    <div
      class="ant-col ant-form-item-control ant-col-xs-24 ant-col-sm-16"
    >
      <div
        class="ant-form-item-control-input"
      >
        <span
          class="ant-calendar-picker"
          id="time_related_controls_range-picker"
          tabindex="0"
        >
          <span
            class="ant-calendar-picker-input ant-input"
          >
            <input
              class="ant-calendar-range-picker-input"
              placeholder="Start date"
              readonly=""
              tabindex="-1"
              value=""
            />
            <span
              class="ant-calendar-range-picker-separator"
            >
               ~ 
            </span>
            <input
              class="ant-calendar-range-picker-input"
              placeholder="End date"
              readonly=""
              tabindex="-1"
              value=""
            />
            <span
              aria-label="calendar"
              class="anticon anticon-calendar ant-calendar-picker-icon"
              role="img"
            >
              <svg
                aria-hidden="true"
                class=""
                data-icon="calendar"
                fill="currentColor"
                focusable="false"
                height="1em"
                viewBox="64 64 896 896"
                width="1em"
              >
                <path
                  d="M880 184H712v-64c0-4.4-3.6-8-8-8h-56c-4.4 0-8 3.6-8 8v64H384v-64c0-4.4-3.6-8-8-8h-56c-4.4 0-8 3.6-8 8v64H144c-17.7 0-32 14.3-32 32v664c0 17.7 14.3 32 32 32h736c17.7 0 32-14.3 32-32V216c0-17.7-14.3-32-32-32zm-40 656H184V460h656v380zM184 392V256h128v48c0 4.4 3.6 8 8 8h56c4.4 0 8-3.6 8-8v-48h256v48c0 4.4 3.6 8 8 8h56c4.4 0 8-3.6 8-8v-48h128v136H184z"
                />
              </svg>
            </span>
          </span>
        </span>
      </div>
    </div>
  </div>
  <div
    class="ant-row ant-form-item"
  >
    <div
      class="ant-col ant-form-item-label ant-col-xs-24 ant-col-sm-8"
    >
      <label
        class="ant-form-item-required"
        for="time_related_controls_range-time-picker"
        title="RangePicker[showTime]"
      >
        RangePicker[showTime]
      </label>
    </div>
    <div
      class="ant-col ant-form-item-control ant-col-xs-24 ant-col-sm-16"
    >
      <div
        class="ant-form-item-control-input"
      >
        <span
          class="ant-calendar-picker"
          id="time_related_controls_range-time-picker"
          style="width:350px"
          tabindex="0"
        >
          <span
            class="ant-calendar-picker-input ant-input"
          >
            <input
              class="ant-calendar-range-picker-input"
              placeholder="Start date"
              readonly=""
              tabindex="-1"
              value=""
            />
            <span
              class="ant-calendar-range-picker-separator"
            >
               ~ 
            </span>
            <input
              class="ant-calendar-range-picker-input"
              placeholder="End date"
              readonly=""
              tabindex="-1"
              value=""
            />
            <span
              aria-label="calendar"
              class="anticon anticon-calendar ant-calendar-picker-icon"
              role="img"
            >
              <svg
                aria-hidden="true"
                class=""
                data-icon="calendar"
                fill="currentColor"
                focusable="false"
                height="1em"
                viewBox="64 64 896 896"
                width="1em"
              >
                <path
                  d="M880 184H712v-64c0-4.4-3.6-8-8-8h-56c-4.4 0-8 3.6-8 8v64H384v-64c0-4.4-3.6-8-8-8h-56c-4.4 0-8 3.6-8 8v64H144c-17.7 0-32 14.3-32 32v664c0 17.7 14.3 32 32 32h736c17.7 0 32-14.3 32-32V216c0-17.7-14.3-32-32-32zm-40 656H184V460h656v380zM184 392V256h128v48c0 4.4 3.6 8 8 8h56c4.4 0 8-3.6 8-8v-48h256v48c0 4.4 3.6 8 8 8h56c4.4 0 8-3.6 8-8v-48h128v136H184z"
                />
              </svg>
            </span>
          </span>
        </span>
      </div>
    </div>
  </div>
  <div
    class="ant-row ant-form-item"
  >
    <div
      class="ant-col ant-form-item-label ant-col-xs-24 ant-col-sm-8"
    >
      <label
        class="ant-form-item-required"
        for="time_related_controls_time-picker"
        title="TimePicker"
      >
        TimePicker
      </label>
    </div>
    <div
      class="ant-col ant-form-item-control ant-col-xs-24 ant-col-sm-16"
    >
      <div
        class="ant-form-item-control-input"
      >
        <span
          class="ant-time-picker"
        >
          <input
            class="ant-time-picker-input"
            id="time_related_controls_time-picker"
            placeholder="Select time"
            type="text"
            value=""
          />
          <span
            class="ant-time-picker-icon"
          >
            <span
              aria-label="clock-circle"
              class="anticon anticon-clock-circle ant-time-picker-clock-icon"
              role="img"
            >
              <svg
                aria-hidden="true"
                class=""
                data-icon="clock-circle"
                fill="currentColor"
                focusable="false"
                height="1em"
                viewBox="64 64 896 896"
                width="1em"
              >
                <path
                  d="M512 64C264.6 64 64 264.6 64 512s200.6 448 448 448 448-200.6 448-448S759.4 64 512 64zm0 820c-205.4 0-372-166.6-372-372s166.6-372 372-372 372 166.6 372 372-166.6 372-372 372z"
                />
                <path
                  d="M686.7 638.6L544.1 535.5V288c0-4.4-3.6-8-8-8H488c-4.4 0-8 3.6-8 8v275.4c0 2.6 1.2 5 3.3 6.5l165.4 120.6c3.6 2.6 8.6 1.8 11.2-1.7l28.6-39c2.6-3.7 1.8-8.7-1.8-11.2z"
                />
              </svg>
            </span>
          </span>
        </span>
      </div>
    </div>
  </div>
  <div
    class="ant-row ant-form-item"
  >
    <div
      class="ant-col ant-form-item-control ant-col-xs-24 ant-col-xs-offset-0 ant-col-sm-16 ant-col-sm-offset-8"
    >
      <div
        class="ant-form-item-control-input"
      >
        <button
          class="ant-btn ant-btn-primary"
          type="submit"
        >
          <span>
            Submit
          </span>
        </button>
      </div>
    </div>
  </div>
</form>
`;

exports[`renders ./components/form/demo/validate-other.md correctly 1`] = `
<form
  class="ant-form ant-form-horizontal"
  id="validate_other"
>
  <div
    class="ant-row ant-form-item"
  >
    <div
      class="ant-col ant-col-6 ant-form-item-label"
    >
      <label
        class=""
        title="Plain Text"
      >
        Plain Text
      </label>
    </div>
    <div
      class="ant-col ant-col-14 ant-form-item-control"
    >
      <div
        class="ant-form-item-control-input"
      >
        <span
          class="ant-form-text"
        >
          China
        </span>
      </div>
    </div>
  </div>
  <div
    class="ant-row ant-form-item"
  >
    <div
      class="ant-col ant-col-6 ant-form-item-label"
    >
      <label
        class="ant-form-item-required"
        for="validate_other_select"
        title="Select"
      >
        Select
      </label>
    </div>
    <div
      class="ant-col ant-col-14 ant-form-item-control"
    >
      <div
        class="ant-form-item-control-input"
      >
        <div
          class="ant-select ant-select-single ant-select-show-arrow"
        >
          <div
            class="ant-select-selector"
          >
            <span
              class="ant-select-selection-search"
            >
              <input
                aria-activedescendant="validate_other_select_list_0"
                aria-autocomplete="list"
                aria-controls="validate_other_select_list"
                aria-haspopup="listbox"
                aria-owns="validate_other_select_list"
                autocomplete="off"
                class="ant-select-selection-search-input"
                id="validate_other_select"
                role="combobox"
                style="opacity:0"
                value=""
              />
            </span>
            <span
              class="ant-select-selection-placeholder"
            >
              Please select a country
            </span>
          </div>
          <span
            aria-hidden="true"
            class="ant-select-arrow"
            style="user-select:none;-webkit-user-select:none"
            unselectable="on"
          >
            <span
              aria-label="down"
              class="anticon anticon-down"
              role="img"
            >
              <svg
                aria-hidden="true"
                class=""
                data-icon="down"
                fill="currentColor"
                focusable="false"
                height="1em"
                viewBox="64 64 896 896"
                width="1em"
              >
                <path
                  d="M884 256h-75c-5.1 0-9.9 2.5-12.9 6.6L512 654.2 227.9 262.6c-3-4.1-7.8-6.6-12.9-6.6h-75c-6.5 0-10.3 7.4-6.5 12.7l352.6 486.1c12.8 17.6 39 17.6 51.7 0l352.6-486.1c3.9-5.3.1-12.7-6.4-12.7z"
                />
              </svg>
            </span>
          </span>
        </div>
      </div>
    </div>
  </div>
  <div
    class="ant-row ant-form-item"
  >
    <div
      class="ant-col ant-col-6 ant-form-item-label"
    >
      <label
        class="ant-form-item-required"
        for="validate_other_select-multiple"
        title="Select[multiple]"
      >
        Select[multiple]
      </label>
    </div>
    <div
      class="ant-col ant-col-14 ant-form-item-control"
    >
      <div
        class="ant-form-item-control-input"
      >
        <div
          class="ant-select ant-select-multiple ant-select-show-search"
        >
          <div
            class="ant-select-selector"
          >
            <span
              class="ant-select-selection-search"
              style="width:0"
            >
              <input
                aria-activedescendant="validate_other_select-multiple_list_0"
                aria-autocomplete="list"
                aria-controls="validate_other_select-multiple_list"
                aria-haspopup="listbox"
                aria-owns="validate_other_select-multiple_list"
                autocomplete="off"
                class="ant-select-selection-search-input"
                id="validate_other_select-multiple"
                role="combobox"
                style="opacity:0"
                value=""
              />
              <span
                aria-hidden="true"
                class="ant-select-selection-search-mirror"
              >
                 
              </span>
            </span>
            <span
              class="ant-select-selection-placeholder"
            >
              Please select favourite colors
            </span>
          </div>
        </div>
      </div>
    </div>
  </div>
  <div
    class="ant-row ant-form-item"
  >
    <div
      class="ant-col ant-col-6 ant-form-item-label"
    >
      <label
        class=""
        title="InputNumber"
      >
        InputNumber
      </label>
    </div>
    <div
      class="ant-col ant-col-14 ant-form-item-control"
    >
      <div
        class="ant-form-item-control-input"
      >
        <div
          class="ant-input-number"
        >
          <div
            class="ant-input-number-handler-wrap"
          >
            <span
              aria-disabled="false"
              aria-label="Increase Value"
              class="ant-input-number-handler ant-input-number-handler-up "
              role="button"
              unselectable="unselectable"
            >
              <span
                aria-label="up"
                class="anticon anticon-up ant-input-number-handler-up-inner"
                role="img"
              >
                <svg
                  aria-hidden="true"
                  class=""
                  data-icon="up"
                  fill="currentColor"
                  focusable="false"
                  height="1em"
                  viewBox="64 64 896 896"
                  width="1em"
                >
                  <path
                    d="M890.5 755.3L537.9 269.2c-12.8-17.6-39-17.6-51.7 0L133.5 755.3A8 8 0 00140 768h75c5.1 0 9.9-2.5 12.9-6.6L512 369.8l284.1 391.6c3 4.1 7.8 6.6 12.9 6.6h75c6.5 0 10.3-7.4 6.5-12.7z"
                  />
                </svg>
              </span>
            </span>
            <span
              aria-disabled="false"
              aria-label="Decrease Value"
              class="ant-input-number-handler ant-input-number-handler-down "
              role="button"
              unselectable="unselectable"
            >
              <span
                aria-label="down"
                class="anticon anticon-down ant-input-number-handler-down-inner"
                role="img"
              >
                <svg
                  aria-hidden="true"
                  class=""
                  data-icon="down"
                  fill="currentColor"
                  focusable="false"
                  height="1em"
                  viewBox="64 64 896 896"
                  width="1em"
                >
                  <path
                    d="M884 256h-75c-5.1 0-9.9 2.5-12.9 6.6L512 654.2 227.9 262.6c-3-4.1-7.8-6.6-12.9-6.6h-75c-6.5 0-10.3 7.4-6.5 12.7l352.6 486.1c12.8 17.6 39 17.6 51.7 0l352.6-486.1c3.9-5.3.1-12.7-6.4-12.7z"
                  />
                </svg>
              </span>
            </span>
          </div>
          <div
            class="ant-input-number-input-wrap"
          >
            <input
              aria-valuemax="10"
              aria-valuemin="1"
              aria-valuenow="3"
              autocomplete="off"
              class="ant-input-number-input"
              id="validate_other_input-number"
              max="10"
              min="1"
              role="spinbutton"
              step="1"
              value="3"
            />
          </div>
        </div>
        <span
          class="ant-form-text"
        >
           machines
        </span>
      </div>
    </div>
  </div>
  <div
    class="ant-row ant-form-item"
  >
    <div
      class="ant-col ant-col-6 ant-form-item-label"
    >
      <label
        class=""
        for="validate_other_switch"
        title="Switch"
      >
        Switch
      </label>
    </div>
    <div
      class="ant-col ant-col-14 ant-form-item-control"
    >
      <div
        class="ant-form-item-control-input"
      >
        <button
          aria-checked="false"
          class="ant-switch"
          id="validate_other_switch"
          role="switch"
          type="button"
        >
          <span
            class="ant-switch-inner"
          />
        </button>
      </div>
    </div>
  </div>
  <div
    class="ant-row ant-form-item"
  >
    <div
      class="ant-col ant-col-6 ant-form-item-label"
    >
      <label
        class=""
        for="validate_other_slider"
        title="Slider"
      >
        Slider
      </label>
    </div>
    <div
      class="ant-col ant-col-14 ant-form-item-control"
    >
      <div
        class="ant-form-item-control-input"
      >
        <div
          class="ant-slider ant-slider-with-marks"
        >
          <div
            class="ant-slider-rail"
          />
          <div
            class="ant-slider-track"
            style="left:0%;right:auto;width:0%"
          />
          <div
            class="ant-slider-step"
          >
            <span
              class="ant-slider-dot ant-slider-dot-active"
              style="left:0%"
            />
            <span
              class="ant-slider-dot"
              style="left:20%"
            />
            <span
              class="ant-slider-dot"
              style="left:40%"
            />
            <span
              class="ant-slider-dot"
              style="left:60%"
            />
            <span
              class="ant-slider-dot"
              style="left:80%"
            />
            <span
              class="ant-slider-dot"
              style="left:100%"
            />
          </div>
          <div
            aria-disabled="false"
            aria-valuemax="100"
            aria-valuemin="0"
            aria-valuenow="0"
            class="ant-slider-handle"
            role="slider"
            style="left:0%;right:auto;transform:translateX(-50%)"
            tabindex="0"
          />
          <div
            class="ant-slider-mark"
          >
            <span
              class="ant-slider-mark-text ant-slider-mark-text-active"
              style="transform:translateX(-50%);-ms-transform:translateX(-50%);left:0%"
            >
              A
            </span>
            <span
              class="ant-slider-mark-text"
              style="transform:translateX(-50%);-ms-transform:translateX(-50%);left:20%"
            >
              B
            </span>
            <span
              class="ant-slider-mark-text"
              style="transform:translateX(-50%);-ms-transform:translateX(-50%);left:40%"
            >
              C
            </span>
            <span
              class="ant-slider-mark-text"
              style="transform:translateX(-50%);-ms-transform:translateX(-50%);left:60%"
            >
              D
            </span>
            <span
              class="ant-slider-mark-text"
              style="transform:translateX(-50%);-ms-transform:translateX(-50%);left:80%"
            >
              E
            </span>
            <span
              class="ant-slider-mark-text"
              style="transform:translateX(-50%);-ms-transform:translateX(-50%);left:100%"
            >
              F
            </span>
          </div>
        </div>
      </div>
    </div>
  </div>
  <div
    class="ant-row ant-form-item"
  >
    <div
      class="ant-col ant-col-6 ant-form-item-label"
    >
      <label
        class=""
        for="validate_other_radio-group"
        title="Radio.Group"
      >
        Radio.Group
      </label>
    </div>
    <div
      class="ant-col ant-col-14 ant-form-item-control"
    >
      <div
        class="ant-form-item-control-input"
      >
        <div
          class="ant-radio-group ant-radio-group-outline"
          id="validate_other_radio-group"
        >
          <label
            class="ant-radio-wrapper"
          >
            <span
              class="ant-radio"
            >
              <input
                class="ant-radio-input"
                type="radio"
                value="a"
              />
              <span
                class="ant-radio-inner"
              />
            </span>
            <span>
              item 1
            </span>
          </label>
          <label
            class="ant-radio-wrapper"
          >
            <span
              class="ant-radio"
            >
              <input
                class="ant-radio-input"
                type="radio"
                value="b"
              />
              <span
                class="ant-radio-inner"
              />
            </span>
            <span>
              item 2
            </span>
          </label>
          <label
            class="ant-radio-wrapper"
          >
            <span
              class="ant-radio"
            >
              <input
                class="ant-radio-input"
                type="radio"
                value="c"
              />
              <span
                class="ant-radio-inner"
              />
            </span>
            <span>
              item 3
            </span>
          </label>
        </div>
      </div>
    </div>
  </div>
  <div
    class="ant-row ant-form-item"
  >
    <div
      class="ant-col ant-col-6 ant-form-item-label"
    >
      <label
        class=""
        for="validate_other_radio-button"
        title="Radio.Button"
      >
        Radio.Button
      </label>
    </div>
    <div
      class="ant-col ant-col-14 ant-form-item-control"
    >
      <div
        class="ant-form-item-control-input"
      >
        <div
          class="ant-radio-group ant-radio-group-outline"
          id="validate_other_radio-button"
        >
          <label
            class="ant-radio-button-wrapper"
          >
            <span
              class="ant-radio-button"
            >
              <input
                class="ant-radio-button-input"
                type="radio"
                value="a"
              />
              <span
                class="ant-radio-button-inner"
              />
            </span>
            <span>
              item 1
            </span>
          </label>
          <label
            class="ant-radio-button-wrapper"
          >
            <span
              class="ant-radio-button"
            >
              <input
                class="ant-radio-button-input"
                type="radio"
                value="b"
              />
              <span
                class="ant-radio-button-inner"
              />
            </span>
            <span>
              item 2
            </span>
          </label>
          <label
            class="ant-radio-button-wrapper"
          >
            <span
              class="ant-radio-button"
            >
              <input
                class="ant-radio-button-input"
                type="radio"
                value="c"
              />
              <span
                class="ant-radio-button-inner"
              />
            </span>
            <span>
              item 3
            </span>
          </label>
        </div>
      </div>
    </div>
  </div>
  <div
    class="ant-row ant-form-item"
  >
    <div
      class="ant-col ant-col-6 ant-form-item-label"
    >
      <label
        class=""
        for="validate_other_checkbox-group"
        title="Checkbox.Group"
      >
        Checkbox.Group
      </label>
    </div>
    <div
      class="ant-col ant-col-14 ant-form-item-control"
    >
      <div
        class="ant-form-item-control-input"
      >
        <div
          class="ant-checkbox-group"
          id="validate_other_checkbox-group"
          style="width:100%"
        >
          <div
            class="ant-row"
          >
            <div
              class="ant-col ant-col-8"
            >
              <label
                class="ant-checkbox-wrapper ant-checkbox-wrapper-checked"
              >
                <span
                  class="ant-checkbox ant-checkbox-checked"
                >
                  <input
                    checked=""
                    class="ant-checkbox-input"
                    type="checkbox"
                    value="A"
                  />
                  <span
                    class="ant-checkbox-inner"
                  />
                </span>
                <span>
                  A
                </span>
              </label>
            </div>
            <div
              class="ant-col ant-col-8"
            >
              <label
                class="ant-checkbox-wrapper ant-checkbox-wrapper-checked ant-checkbox-wrapper-disabled"
              >
                <span
                  class="ant-checkbox ant-checkbox-checked ant-checkbox-disabled"
                >
                  <input
                    checked=""
                    class="ant-checkbox-input"
                    disabled=""
                    type="checkbox"
                    value="B"
                  />
                  <span
                    class="ant-checkbox-inner"
                  />
                </span>
                <span>
                  B
                </span>
              </label>
            </div>
            <div
              class="ant-col ant-col-8"
            >
              <label
                class="ant-checkbox-wrapper"
              >
                <span
                  class="ant-checkbox"
                >
                  <input
                    class="ant-checkbox-input"
                    type="checkbox"
                    value="C"
                  />
                  <span
                    class="ant-checkbox-inner"
                  />
                </span>
                <span>
                  C
                </span>
              </label>
            </div>
            <div
              class="ant-col ant-col-8"
            >
              <label
                class="ant-checkbox-wrapper"
              >
                <span
                  class="ant-checkbox"
                >
                  <input
                    class="ant-checkbox-input"
                    type="checkbox"
                    value="D"
                  />
                  <span
                    class="ant-checkbox-inner"
                  />
                </span>
                <span>
                  D
                </span>
              </label>
            </div>
            <div
              class="ant-col ant-col-8"
            >
              <label
                class="ant-checkbox-wrapper"
              >
                <span
                  class="ant-checkbox"
                >
                  <input
                    class="ant-checkbox-input"
                    type="checkbox"
                    value="E"
                  />
                  <span
                    class="ant-checkbox-inner"
                  />
                </span>
                <span>
                  E
                </span>
              </label>
            </div>
          </div>
        </div>
      </div>
    </div>
  </div>
  <div
    class="ant-row ant-form-item"
  >
    <div
      class="ant-col ant-col-6 ant-form-item-label"
    >
      <label
        class=""
        for="validate_other_rate"
        title="Rate"
      >
        Rate
      </label>
    </div>
    <div
      class="ant-col ant-col-14 ant-form-item-control"
    >
      <div
        class="ant-form-item-control-input"
      >
        <ul
          class="ant-rate"
          role="radiogroup"
          tabindex="0"
        >
          <li
            class="ant-rate-star ant-rate-star-full"
          >
            <div
              aria-checked="true"
              aria-posinset="1"
              aria-setsize="5"
              role="radio"
              tabindex="0"
            >
              <div
                class="ant-rate-star-first"
              >
                <span
                  aria-label="star"
                  class="anticon anticon-star"
                  role="img"
                >
                  <svg
                    aria-hidden="true"
                    class=""
                    data-icon="star"
                    fill="currentColor"
                    focusable="false"
                    height="1em"
                    viewBox="64 64 896 896"
                    width="1em"
                  >
                    <path
                      d="M908.1 353.1l-253.9-36.9L540.7 86.1c-3.1-6.3-8.2-11.4-14.5-14.5-15.8-7.8-35-1.3-42.9 14.5L369.8 316.2l-253.9 36.9c-7 1-13.4 4.3-18.3 9.3a32.05 32.05 0 00.6 45.3l183.7 179.1-43.4 252.9a31.95 31.95 0 0046.4 33.7L512 754l227.1 119.4c6.2 3.3 13.4 4.4 20.3 3.2 17.4-3 29.1-19.5 26.1-36.9l-43.4-252.9 183.7-179.1c5-4.9 8.3-11.3 9.3-18.3 2.7-17.5-9.5-33.7-27-36.3z"
                    />
                  </svg>
                </span>
              </div>
              <div
                class="ant-rate-star-second"
              >
                <span
                  aria-label="star"
                  class="anticon anticon-star"
                  role="img"
                >
                  <svg
                    aria-hidden="true"
                    class=""
                    data-icon="star"
                    fill="currentColor"
                    focusable="false"
                    height="1em"
                    viewBox="64 64 896 896"
                    width="1em"
                  >
                    <path
                      d="M908.1 353.1l-253.9-36.9L540.7 86.1c-3.1-6.3-8.2-11.4-14.5-14.5-15.8-7.8-35-1.3-42.9 14.5L369.8 316.2l-253.9 36.9c-7 1-13.4 4.3-18.3 9.3a32.05 32.05 0 00.6 45.3l183.7 179.1-43.4 252.9a31.95 31.95 0 0046.4 33.7L512 754l227.1 119.4c6.2 3.3 13.4 4.4 20.3 3.2 17.4-3 29.1-19.5 26.1-36.9l-43.4-252.9 183.7-179.1c5-4.9 8.3-11.3 9.3-18.3 2.7-17.5-9.5-33.7-27-36.3z"
                    />
                  </svg>
                </span>
              </div>
            </div>
          </li>
          <li
            class="ant-rate-star ant-rate-star-full"
          >
            <div
              aria-checked="true"
              aria-posinset="2"
              aria-setsize="5"
              role="radio"
              tabindex="0"
            >
              <div
                class="ant-rate-star-first"
              >
                <span
                  aria-label="star"
                  class="anticon anticon-star"
                  role="img"
                >
                  <svg
                    aria-hidden="true"
                    class=""
                    data-icon="star"
                    fill="currentColor"
                    focusable="false"
                    height="1em"
                    viewBox="64 64 896 896"
                    width="1em"
                  >
                    <path
                      d="M908.1 353.1l-253.9-36.9L540.7 86.1c-3.1-6.3-8.2-11.4-14.5-14.5-15.8-7.8-35-1.3-42.9 14.5L369.8 316.2l-253.9 36.9c-7 1-13.4 4.3-18.3 9.3a32.05 32.05 0 00.6 45.3l183.7 179.1-43.4 252.9a31.95 31.95 0 0046.4 33.7L512 754l227.1 119.4c6.2 3.3 13.4 4.4 20.3 3.2 17.4-3 29.1-19.5 26.1-36.9l-43.4-252.9 183.7-179.1c5-4.9 8.3-11.3 9.3-18.3 2.7-17.5-9.5-33.7-27-36.3z"
                    />
                  </svg>
                </span>
              </div>
              <div
                class="ant-rate-star-second"
              >
                <span
                  aria-label="star"
                  class="anticon anticon-star"
                  role="img"
                >
                  <svg
                    aria-hidden="true"
                    class=""
                    data-icon="star"
                    fill="currentColor"
                    focusable="false"
                    height="1em"
                    viewBox="64 64 896 896"
                    width="1em"
                  >
                    <path
                      d="M908.1 353.1l-253.9-36.9L540.7 86.1c-3.1-6.3-8.2-11.4-14.5-14.5-15.8-7.8-35-1.3-42.9 14.5L369.8 316.2l-253.9 36.9c-7 1-13.4 4.3-18.3 9.3a32.05 32.05 0 00.6 45.3l183.7 179.1-43.4 252.9a31.95 31.95 0 0046.4 33.7L512 754l227.1 119.4c6.2 3.3 13.4 4.4 20.3 3.2 17.4-3 29.1-19.5 26.1-36.9l-43.4-252.9 183.7-179.1c5-4.9 8.3-11.3 9.3-18.3 2.7-17.5-9.5-33.7-27-36.3z"
                    />
                  </svg>
                </span>
              </div>
            </div>
          </li>
          <li
            class="ant-rate-star ant-rate-star-full"
          >
            <div
              aria-checked="true"
              aria-posinset="3"
              aria-setsize="5"
              role="radio"
              tabindex="0"
            >
              <div
                class="ant-rate-star-first"
              >
                <span
                  aria-label="star"
                  class="anticon anticon-star"
                  role="img"
                >
                  <svg
                    aria-hidden="true"
                    class=""
                    data-icon="star"
                    fill="currentColor"
                    focusable="false"
                    height="1em"
                    viewBox="64 64 896 896"
                    width="1em"
                  >
                    <path
                      d="M908.1 353.1l-253.9-36.9L540.7 86.1c-3.1-6.3-8.2-11.4-14.5-14.5-15.8-7.8-35-1.3-42.9 14.5L369.8 316.2l-253.9 36.9c-7 1-13.4 4.3-18.3 9.3a32.05 32.05 0 00.6 45.3l183.7 179.1-43.4 252.9a31.95 31.95 0 0046.4 33.7L512 754l227.1 119.4c6.2 3.3 13.4 4.4 20.3 3.2 17.4-3 29.1-19.5 26.1-36.9l-43.4-252.9 183.7-179.1c5-4.9 8.3-11.3 9.3-18.3 2.7-17.5-9.5-33.7-27-36.3z"
                    />
                  </svg>
                </span>
              </div>
              <div
                class="ant-rate-star-second"
              >
                <span
                  aria-label="star"
                  class="anticon anticon-star"
                  role="img"
                >
                  <svg
                    aria-hidden="true"
                    class=""
                    data-icon="star"
                    fill="currentColor"
                    focusable="false"
                    height="1em"
                    viewBox="64 64 896 896"
                    width="1em"
                  >
                    <path
                      d="M908.1 353.1l-253.9-36.9L540.7 86.1c-3.1-6.3-8.2-11.4-14.5-14.5-15.8-7.8-35-1.3-42.9 14.5L369.8 316.2l-253.9 36.9c-7 1-13.4 4.3-18.3 9.3a32.05 32.05 0 00.6 45.3l183.7 179.1-43.4 252.9a31.95 31.95 0 0046.4 33.7L512 754l227.1 119.4c6.2 3.3 13.4 4.4 20.3 3.2 17.4-3 29.1-19.5 26.1-36.9l-43.4-252.9 183.7-179.1c5-4.9 8.3-11.3 9.3-18.3 2.7-17.5-9.5-33.7-27-36.3z"
                    />
                  </svg>
                </span>
              </div>
            </div>
          </li>
          <li
            class="ant-rate-star ant-rate-star-zero"
          >
            <div
              aria-checked="true"
              aria-posinset="4"
              aria-setsize="5"
              role="radio"
              tabindex="0"
            >
              <div
                class="ant-rate-star-first"
              >
                <span
                  aria-label="star"
                  class="anticon anticon-star"
                  role="img"
                >
                  <svg
                    aria-hidden="true"
                    class=""
                    data-icon="star"
                    fill="currentColor"
                    focusable="false"
                    height="1em"
                    viewBox="64 64 896 896"
                    width="1em"
                  >
                    <path
                      d="M908.1 353.1l-253.9-36.9L540.7 86.1c-3.1-6.3-8.2-11.4-14.5-14.5-15.8-7.8-35-1.3-42.9 14.5L369.8 316.2l-253.9 36.9c-7 1-13.4 4.3-18.3 9.3a32.05 32.05 0 00.6 45.3l183.7 179.1-43.4 252.9a31.95 31.95 0 0046.4 33.7L512 754l227.1 119.4c6.2 3.3 13.4 4.4 20.3 3.2 17.4-3 29.1-19.5 26.1-36.9l-43.4-252.9 183.7-179.1c5-4.9 8.3-11.3 9.3-18.3 2.7-17.5-9.5-33.7-27-36.3z"
                    />
                  </svg>
                </span>
              </div>
              <div
                class="ant-rate-star-second"
              >
                <span
                  aria-label="star"
                  class="anticon anticon-star"
                  role="img"
                >
                  <svg
                    aria-hidden="true"
                    class=""
                    data-icon="star"
                    fill="currentColor"
                    focusable="false"
                    height="1em"
                    viewBox="64 64 896 896"
                    width="1em"
                  >
                    <path
                      d="M908.1 353.1l-253.9-36.9L540.7 86.1c-3.1-6.3-8.2-11.4-14.5-14.5-15.8-7.8-35-1.3-42.9 14.5L369.8 316.2l-253.9 36.9c-7 1-13.4 4.3-18.3 9.3a32.05 32.05 0 00.6 45.3l183.7 179.1-43.4 252.9a31.95 31.95 0 0046.4 33.7L512 754l227.1 119.4c6.2 3.3 13.4 4.4 20.3 3.2 17.4-3 29.1-19.5 26.1-36.9l-43.4-252.9 183.7-179.1c5-4.9 8.3-11.3 9.3-18.3 2.7-17.5-9.5-33.7-27-36.3z"
                    />
                  </svg>
                </span>
              </div>
            </div>
          </li>
          <li
            class="ant-rate-star ant-rate-star-zero"
          >
            <div
              aria-checked="false"
              aria-posinset="5"
              aria-setsize="5"
              role="radio"
              tabindex="0"
            >
              <div
                class="ant-rate-star-first"
              >
                <span
                  aria-label="star"
                  class="anticon anticon-star"
                  role="img"
                >
                  <svg
                    aria-hidden="true"
                    class=""
                    data-icon="star"
                    fill="currentColor"
                    focusable="false"
                    height="1em"
                    viewBox="64 64 896 896"
                    width="1em"
                  >
                    <path
                      d="M908.1 353.1l-253.9-36.9L540.7 86.1c-3.1-6.3-8.2-11.4-14.5-14.5-15.8-7.8-35-1.3-42.9 14.5L369.8 316.2l-253.9 36.9c-7 1-13.4 4.3-18.3 9.3a32.05 32.05 0 00.6 45.3l183.7 179.1-43.4 252.9a31.95 31.95 0 0046.4 33.7L512 754l227.1 119.4c6.2 3.3 13.4 4.4 20.3 3.2 17.4-3 29.1-19.5 26.1-36.9l-43.4-252.9 183.7-179.1c5-4.9 8.3-11.3 9.3-18.3 2.7-17.5-9.5-33.7-27-36.3z"
                    />
                  </svg>
                </span>
              </div>
              <div
                class="ant-rate-star-second"
              >
                <span
                  aria-label="star"
                  class="anticon anticon-star"
                  role="img"
                >
                  <svg
                    aria-hidden="true"
                    class=""
                    data-icon="star"
                    fill="currentColor"
                    focusable="false"
                    height="1em"
                    viewBox="64 64 896 896"
                    width="1em"
                  >
                    <path
                      d="M908.1 353.1l-253.9-36.9L540.7 86.1c-3.1-6.3-8.2-11.4-14.5-14.5-15.8-7.8-35-1.3-42.9 14.5L369.8 316.2l-253.9 36.9c-7 1-13.4 4.3-18.3 9.3a32.05 32.05 0 00.6 45.3l183.7 179.1-43.4 252.9a31.95 31.95 0 0046.4 33.7L512 754l227.1 119.4c6.2 3.3 13.4 4.4 20.3 3.2 17.4-3 29.1-19.5 26.1-36.9l-43.4-252.9 183.7-179.1c5-4.9 8.3-11.3 9.3-18.3 2.7-17.5-9.5-33.7-27-36.3z"
                    />
                  </svg>
                </span>
              </div>
            </div>
          </li>
        </ul>
      </div>
    </div>
  </div>
  <div
    class="ant-row ant-form-item"
  >
    <div
      class="ant-col ant-col-6 ant-form-item-label"
    >
      <label
        class=""
        for="validate_other_upload"
        title="Upload"
      >
        Upload
      </label>
    </div>
    <div
      class="ant-col ant-col-14 ant-form-item-control"
    >
      <div
        class="ant-form-item-control-input"
      >
        <span
          class=""
        >
          <div
            class="ant-upload ant-upload-select ant-upload-select-picture"
          />
          <div
            class="ant-upload-list ant-upload-list-picture"
          />
        </span>
      </div>
      <div
        class="ant-form-item-extra"
      >
        longgggggggggggggggggggggggggggggggggg
      </div>
    </div>
  </div>
  <div
    class="ant-row ant-form-item"
  >
    <div
      class="ant-col ant-col-6 ant-form-item-label"
    >
      <label
        class=""
        title="Dragger"
      >
        Dragger
      </label>
    </div>
    <div
      class="ant-col ant-col-14 ant-form-item-control"
    >
      <div
        class="ant-form-item-control-input"
      >
        <span
          class=""
        >
<<<<<<< HEAD
          <div
            class="ant-upload ant-upload-drag"
          />
          <div
            class="ant-upload-list ant-upload-list-text"
          />
=======
          <span>
            <div
              class="ant-upload ant-upload-drag"
            />
            <div
              class="ant-upload-list ant-upload-list-text"
            />
          </span>
>>>>>>> 73db4547
        </span>
      </div>
    </div>
  </div>
  <div
    class="ant-row ant-form-item"
  >
    <div
      class="ant-col ant-col-12 ant-col-offset-6 ant-form-item-control"
    >
      <div
        class="ant-form-item-control-input"
      >
        <button
          class="ant-btn ant-btn-primary"
          type="submit"
        >
          <span>
            Submit
          </span>
        </button>
      </div>
    </div>
  </div>
</form>
`;

exports[`renders ./components/form/demo/validate-static.md correctly 1`] = `
<form
  class="ant-form ant-form-horizontal"
>
  <div
    class="ant-row ant-form-item ant-form-item-has-error"
  >
    <div
      class="ant-col ant-form-item-label ant-col-xs-24 ant-col-sm-5"
    >
      <label
        class=""
        title="Fail"
      >
        Fail
      </label>
    </div>
    <div
      class="ant-col ant-form-item-control ant-col-xs-24 ant-col-sm-12"
    >
      <div
        class="ant-form-item-control-input"
      >
        <input
          class="ant-input"
          id="error"
          placeholder="unavailable choice"
          type="text"
          value=""
        />
      </div>
    </div>
  </div>
  <div
    class="ant-row ant-form-item ant-form-item-has-warning"
  >
    <div
      class="ant-col ant-form-item-label ant-col-xs-24 ant-col-sm-5"
    >
      <label
        class=""
        title="Warning"
      >
        Warning
      </label>
    </div>
    <div
      class="ant-col ant-form-item-control ant-col-xs-24 ant-col-sm-12"
    >
      <div
        class="ant-form-item-control-input"
      >
        <input
          class="ant-input"
          id="warning"
          placeholder="Warning"
          type="text"
          value=""
        />
      </div>
    </div>
  </div>
  <div
    class="ant-row ant-form-item ant-form-item-has-feedback ant-form-item-is-validating"
  >
    <div
      class="ant-col ant-form-item-label ant-col-xs-24 ant-col-sm-5"
    >
      <label
        class=""
        title="Validating"
      >
        Validating
      </label>
    </div>
    <div
      class="ant-col ant-form-item-control ant-col-xs-24 ant-col-sm-12"
    >
      <div
        class="ant-form-item-control-input"
      >
        <input
          class="ant-input"
          id="validating"
          placeholder="I'm the content is being validated"
          type="text"
          value=""
        />
        <span
          class="ant-form-item-children-icon"
        >
          <span
            aria-label="loading"
            class="anticon anticon-loading"
            role="img"
          >
            <svg
              aria-hidden="true"
              class="anticon-spin"
              data-icon="loading"
              fill="currentColor"
              focusable="false"
              height="1em"
              viewBox="0 0 1024 1024"
              width="1em"
            >
              <path
                d="M988 548c-19.9 0-36-16.1-36-36 0-59.4-11.6-117-34.6-171.3a440.45 440.45 0 00-94.3-139.9 437.71 437.71 0 00-139.9-94.3C629 83.6 571.4 72 512 72c-19.9 0-36-16.1-36-36s16.1-36 36-36c69.1 0 136.2 13.5 199.3 40.3C772.3 66 827 103 874 150c47 47 83.9 101.8 109.7 162.7 26.7 63.1 40.2 130.2 40.2 199.3.1 19.9-16 36-35.9 36z"
              />
            </svg>
          </span>
        </span>
      </div>
    </div>
  </div>
  <div
    class="ant-row ant-form-item ant-form-item-has-feedback ant-form-item-has-success"
  >
    <div
      class="ant-col ant-form-item-label ant-col-xs-24 ant-col-sm-5"
    >
      <label
        class=""
        title="Success"
      >
        Success
      </label>
    </div>
    <div
      class="ant-col ant-form-item-control ant-col-xs-24 ant-col-sm-12"
    >
      <div
        class="ant-form-item-control-input"
      >
        <input
          class="ant-input"
          id="success"
          placeholder="I'm the content"
          type="text"
          value=""
        />
        <span
          class="ant-form-item-children-icon"
        >
          <span
            aria-label="check-circle"
            class="anticon anticon-check-circle"
            role="img"
          >
            <svg
              aria-hidden="true"
              class=""
              data-icon="check-circle"
              fill="currentColor"
              focusable="false"
              height="1em"
              viewBox="64 64 896 896"
              width="1em"
            >
              <path
                d="M512 64C264.6 64 64 264.6 64 512s200.6 448 448 448 448-200.6 448-448S759.4 64 512 64zm193.5 301.7l-210.6 292a31.8 31.8 0 01-51.7 0L318.5 484.9c-3.8-5.3 0-12.7 6.5-12.7h46.9c10.2 0 19.9 4.9 25.9 13.3l71.2 98.8 157.2-218c6-8.3 15.6-13.3 25.9-13.3H699c6.5 0 10.3 7.4 6.5 12.7z"
              />
            </svg>
          </span>
        </span>
      </div>
    </div>
  </div>
  <div
    class="ant-row ant-form-item ant-form-item-has-feedback ant-form-item-has-warning"
  >
    <div
      class="ant-col ant-form-item-label ant-col-xs-24 ant-col-sm-5"
    >
      <label
        class=""
        title="Warning"
      >
        Warning
      </label>
    </div>
    <div
      class="ant-col ant-form-item-control ant-col-xs-24 ant-col-sm-12"
    >
      <div
        class="ant-form-item-control-input"
      >
        <input
          class="ant-input"
          id="warning2"
          placeholder="Warning"
          type="text"
          value=""
        />
        <span
          class="ant-form-item-children-icon"
        >
          <span
            aria-label="exclamation-circle"
            class="anticon anticon-exclamation-circle"
            role="img"
          >
            <svg
              aria-hidden="true"
              class=""
              data-icon="exclamation-circle"
              fill="currentColor"
              focusable="false"
              height="1em"
              viewBox="64 64 896 896"
              width="1em"
            >
              <path
                d="M512 64C264.6 64 64 264.6 64 512s200.6 448 448 448 448-200.6 448-448S759.4 64 512 64zm-32 232c0-4.4 3.6-8 8-8h48c4.4 0 8 3.6 8 8v272c0 4.4-3.6 8-8 8h-48c-4.4 0-8-3.6-8-8V296zm32 440a48.01 48.01 0 010-96 48.01 48.01 0 010 96z"
              />
            </svg>
          </span>
        </span>
      </div>
    </div>
  </div>
  <div
    class="ant-row ant-form-item ant-form-item-has-feedback ant-form-item-has-error"
  >
    <div
      class="ant-col ant-form-item-label ant-col-xs-24 ant-col-sm-5"
    >
      <label
        class=""
        title="Fail"
      >
        Fail
      </label>
    </div>
    <div
      class="ant-col ant-form-item-control ant-col-xs-24 ant-col-sm-12"
    >
      <div
        class="ant-form-item-control-input"
      >
        <input
          class="ant-input"
          id="error2"
          placeholder="unavailable choice"
          type="text"
          value=""
        />
        <span
          class="ant-form-item-children-icon"
        >
          <span
            aria-label="close-circle"
            class="anticon anticon-close-circle"
            role="img"
          >
            <svg
              aria-hidden="true"
              class=""
              data-icon="close-circle"
              fill="currentColor"
              focusable="false"
              height="1em"
              viewBox="64 64 896 896"
              width="1em"
            >
              <path
                d="M512 64C264.6 64 64 264.6 64 512s200.6 448 448 448 448-200.6 448-448S759.4 64 512 64zm165.4 618.2l-66-.3L512 563.4l-99.3 118.4-66.1.3c-4.4 0-8-3.5-8-8 0-1.9.7-3.7 1.9-5.2l130.1-155L340.5 359a8.32 8.32 0 01-1.9-5.2c0-4.4 3.6-8 8-8l66.1.3L512 464.6l99.3-118.4 66-.3c4.4 0 8 3.5 8 8 0 1.9-.7 3.7-1.9 5.2L553.5 514l130 155c1.2 1.5 1.9 3.3 1.9 5.2 0 4.4-3.6 8-8 8z"
              />
            </svg>
          </span>
        </span>
      </div>
    </div>
  </div>
  <div
    class="ant-row ant-form-item ant-form-item-has-feedback ant-form-item-has-success"
  >
    <div
      class="ant-col ant-form-item-label ant-col-xs-24 ant-col-sm-5"
    >
      <label
        class=""
        title="Success"
      >
        Success
      </label>
    </div>
    <div
      class="ant-col ant-form-item-control ant-col-xs-24 ant-col-sm-12"
    >
      <div
        class="ant-form-item-control-input"
      >
        <span
          class="ant-calendar-picker"
          style="width:100%"
        >
          <div>
            <input
              class="ant-calendar-picker-input ant-input"
              placeholder="Select date"
              readonly=""
              value=""
            />
            <span
              aria-label="calendar"
              class="anticon anticon-calendar ant-calendar-picker-icon"
              role="img"
            >
              <svg
                aria-hidden="true"
                class=""
                data-icon="calendar"
                fill="currentColor"
                focusable="false"
                height="1em"
                viewBox="64 64 896 896"
                width="1em"
              >
                <path
                  d="M880 184H712v-64c0-4.4-3.6-8-8-8h-56c-4.4 0-8 3.6-8 8v64H384v-64c0-4.4-3.6-8-8-8h-56c-4.4 0-8 3.6-8 8v64H144c-17.7 0-32 14.3-32 32v664c0 17.7 14.3 32 32 32h736c17.7 0 32-14.3 32-32V216c0-17.7-14.3-32-32-32zm-40 656H184V460h656v380zM184 392V256h128v48c0 4.4 3.6 8 8 8h56c4.4 0 8-3.6 8-8v-48h256v48c0 4.4 3.6 8 8 8h56c4.4 0 8-3.6 8-8v-48h128v136H184z"
                />
              </svg>
            </span>
          </div>
        </span>
        <span
          class="ant-form-item-children-icon"
        >
          <span
            aria-label="check-circle"
            class="anticon anticon-check-circle"
            role="img"
          >
            <svg
              aria-hidden="true"
              class=""
              data-icon="check-circle"
              fill="currentColor"
              focusable="false"
              height="1em"
              viewBox="64 64 896 896"
              width="1em"
            >
              <path
                d="M512 64C264.6 64 64 264.6 64 512s200.6 448 448 448 448-200.6 448-448S759.4 64 512 64zm193.5 301.7l-210.6 292a31.8 31.8 0 01-51.7 0L318.5 484.9c-3.8-5.3 0-12.7 6.5-12.7h46.9c10.2 0 19.9 4.9 25.9 13.3l71.2 98.8 157.2-218c6-8.3 15.6-13.3 25.9-13.3H699c6.5 0 10.3 7.4 6.5 12.7z"
              />
            </svg>
          </span>
        </span>
      </div>
    </div>
  </div>
  <div
    class="ant-row ant-form-item ant-form-item-has-feedback ant-form-item-has-warning"
  >
    <div
      class="ant-col ant-form-item-label ant-col-xs-24 ant-col-sm-5"
    >
      <label
        class=""
        title="Warning"
      >
        Warning
      </label>
    </div>
    <div
      class="ant-col ant-form-item-control ant-col-xs-24 ant-col-sm-12"
    >
      <div
        class="ant-form-item-control-input"
      >
        <span
          class="ant-time-picker"
          style="width:100%"
        >
          <input
            class="ant-time-picker-input"
            id=""
            placeholder="Select time"
            type="text"
            value=""
          />
          <span
            class="ant-time-picker-icon"
          >
            <span
              aria-label="clock-circle"
              class="anticon anticon-clock-circle ant-time-picker-clock-icon"
              role="img"
            >
              <svg
                aria-hidden="true"
                class=""
                data-icon="clock-circle"
                fill="currentColor"
                focusable="false"
                height="1em"
                viewBox="64 64 896 896"
                width="1em"
              >
                <path
                  d="M512 64C264.6 64 64 264.6 64 512s200.6 448 448 448 448-200.6 448-448S759.4 64 512 64zm0 820c-205.4 0-372-166.6-372-372s166.6-372 372-372 372 166.6 372 372-166.6 372-372 372z"
                />
                <path
                  d="M686.7 638.6L544.1 535.5V288c0-4.4-3.6-8-8-8H488c-4.4 0-8 3.6-8 8v275.4c0 2.6 1.2 5 3.3 6.5l165.4 120.6c3.6 2.6 8.6 1.8 11.2-1.7l28.6-39c2.6-3.7 1.8-8.7-1.8-11.2z"
                />
              </svg>
            </span>
          </span>
        </span>
        <span
          class="ant-form-item-children-icon"
        >
          <span
            aria-label="exclamation-circle"
            class="anticon anticon-exclamation-circle"
            role="img"
          >
            <svg
              aria-hidden="true"
              class=""
              data-icon="exclamation-circle"
              fill="currentColor"
              focusable="false"
              height="1em"
              viewBox="64 64 896 896"
              width="1em"
            >
              <path
                d="M512 64C264.6 64 64 264.6 64 512s200.6 448 448 448 448-200.6 448-448S759.4 64 512 64zm-32 232c0-4.4 3.6-8 8-8h48c4.4 0 8 3.6 8 8v272c0 4.4-3.6 8-8 8h-48c-4.4 0-8-3.6-8-8V296zm32 440a48.01 48.01 0 010-96 48.01 48.01 0 010 96z"
              />
            </svg>
          </span>
        </span>
      </div>
    </div>
  </div>
  <div
    class="ant-row ant-form-item ant-form-item-has-feedback ant-form-item-has-error"
  >
    <div
      class="ant-col ant-form-item-label ant-col-xs-24 ant-col-sm-5"
    >
      <label
        class=""
        title="Error"
      >
        Error
      </label>
    </div>
    <div
      class="ant-col ant-form-item-control ant-col-xs-24 ant-col-sm-12"
    >
      <div
        class="ant-form-item-control-input"
      >
        <div
          class="ant-select ant-select-single ant-select-show-arrow"
        >
          <div
            class="ant-select-selector"
          >
            <span
              class="ant-select-selection-search"
            >
              <input
                aria-activedescendant="undefined_list_0"
                aria-autocomplete="list"
                aria-controls="undefined_list"
                aria-haspopup="listbox"
                aria-owns="undefined_list"
                autocomplete="off"
                class="ant-select-selection-search-input"
                role="combobox"
                style="opacity:0"
                value=""
              />
            </span>
            <span
              class="ant-select-selection-item"
            >
              Option 1
            </span>
          </div>
          <span
            aria-hidden="true"
            class="ant-select-arrow"
            style="user-select:none;-webkit-user-select:none"
            unselectable="on"
          >
            <span
              aria-label="down"
              class="anticon anticon-down"
              role="img"
            >
              <svg
                aria-hidden="true"
                class=""
                data-icon="down"
                fill="currentColor"
                focusable="false"
                height="1em"
                viewBox="64 64 896 896"
                width="1em"
              >
                <path
                  d="M884 256h-75c-5.1 0-9.9 2.5-12.9 6.6L512 654.2 227.9 262.6c-3-4.1-7.8-6.6-12.9-6.6h-75c-6.5 0-10.3 7.4-6.5 12.7l352.6 486.1c12.8 17.6 39 17.6 51.7 0l352.6-486.1c3.9-5.3.1-12.7-6.4-12.7z"
                />
              </svg>
            </span>
          </span>
        </div>
        <span
          class="ant-form-item-children-icon"
        >
          <span
            aria-label="close-circle"
            class="anticon anticon-close-circle"
            role="img"
          >
            <svg
              aria-hidden="true"
              class=""
              data-icon="close-circle"
              fill="currentColor"
              focusable="false"
              height="1em"
              viewBox="64 64 896 896"
              width="1em"
            >
              <path
                d="M512 64C264.6 64 64 264.6 64 512s200.6 448 448 448 448-200.6 448-448S759.4 64 512 64zm165.4 618.2l-66-.3L512 563.4l-99.3 118.4-66.1.3c-4.4 0-8-3.5-8-8 0-1.9.7-3.7 1.9-5.2l130.1-155L340.5 359a8.32 8.32 0 01-1.9-5.2c0-4.4 3.6-8 8-8l66.1.3L512 464.6l99.3-118.4 66-.3c4.4 0 8 3.5 8 8 0 1.9-.7 3.7-1.9 5.2L553.5 514l130 155c1.2 1.5 1.9 3.3 1.9 5.2 0 4.4-3.6 8-8 8z"
              />
            </svg>
          </span>
        </span>
      </div>
    </div>
  </div>
  <div
    class="ant-row ant-form-item ant-form-item-has-feedback ant-form-item-is-validating"
  >
    <div
      class="ant-col ant-form-item-label ant-col-xs-24 ant-col-sm-5"
    >
      <label
        class=""
        title="Validating"
      >
        Validating
      </label>
    </div>
    <div
      class="ant-col ant-form-item-control ant-col-xs-24 ant-col-sm-12"
    >
      <div
        class="ant-form-item-control-input"
      >
        <span
          class="ant-cascader-picker"
          tabindex="0"
        >
          <span
            class="ant-cascader-picker-label"
          />
          <input
            autocomplete="off"
            class="ant-input ant-cascader-input "
            readonly=""
            tabindex="-1"
            type="text"
            value=""
          />
          <span
            aria-label="close-circle"
            class="anticon anticon-close-circle ant-cascader-picker-clear"
            role="img"
            tabindex="-1"
          >
            <svg
              aria-hidden="true"
              class=""
              data-icon="close-circle"
              fill="currentColor"
              focusable="false"
              height="1em"
              viewBox="64 64 896 896"
              width="1em"
            >
              <path
                d="M512 64C264.6 64 64 264.6 64 512s200.6 448 448 448 448-200.6 448-448S759.4 64 512 64zm165.4 618.2l-66-.3L512 563.4l-99.3 118.4-66.1.3c-4.4 0-8-3.5-8-8 0-1.9.7-3.7 1.9-5.2l130.1-155L340.5 359a8.32 8.32 0 01-1.9-5.2c0-4.4 3.6-8 8-8l66.1.3L512 464.6l99.3-118.4 66-.3c4.4 0 8 3.5 8 8 0 1.9-.7 3.7-1.9 5.2L553.5 514l130 155c1.2 1.5 1.9 3.3 1.9 5.2 0 4.4-3.6 8-8 8z"
              />
            </svg>
          </span>
          <span
            aria-label="down"
            class="anticon anticon-down ant-cascader-picker-arrow"
            role="img"
          >
            <svg
              aria-hidden="true"
              class=""
              data-icon="down"
              fill="currentColor"
              focusable="false"
              height="1em"
              viewBox="64 64 896 896"
              width="1em"
            >
              <path
                d="M884 256h-75c-5.1 0-9.9 2.5-12.9 6.6L512 654.2 227.9 262.6c-3-4.1-7.8-6.6-12.9-6.6h-75c-6.5 0-10.3 7.4-6.5 12.7l352.6 486.1c12.8 17.6 39 17.6 51.7 0l352.6-486.1c3.9-5.3.1-12.7-6.4-12.7z"
              />
            </svg>
          </span>
        </span>
        <span
          class="ant-form-item-children-icon"
        >
          <span
            aria-label="loading"
            class="anticon anticon-loading"
            role="img"
          >
            <svg
              aria-hidden="true"
              class="anticon-spin"
              data-icon="loading"
              fill="currentColor"
              focusable="false"
              height="1em"
              viewBox="0 0 1024 1024"
              width="1em"
            >
              <path
                d="M988 548c-19.9 0-36-16.1-36-36 0-59.4-11.6-117-34.6-171.3a440.45 440.45 0 00-94.3-139.9 437.71 437.71 0 00-139.9-94.3C629 83.6 571.4 72 512 72c-19.9 0-36-16.1-36-36s16.1-36 36-36c69.1 0 136.2 13.5 199.3 40.3C772.3 66 827 103 874 150c47 47 83.9 101.8 109.7 162.7 26.7 63.1 40.2 130.2 40.2 199.3.1 19.9-16 36-35.9 36z"
              />
            </svg>
          </span>
        </span>
      </div>
    </div>
  </div>
  <div
    class="ant-row ant-form-item"
    style="margin-bottom:0"
  >
    <div
      class="ant-col ant-form-item-label ant-col-xs-24 ant-col-sm-5"
    >
      <label
        class=""
        title="inline"
      >
        inline
      </label>
    </div>
    <div
      class="ant-col ant-form-item-control ant-col-xs-24 ant-col-sm-12"
    >
      <div
        class="ant-form-item-control-input"
      >
        <div
          class="ant-row ant-form-item ant-form-item-has-error"
          style="display:inline-block;width:calc(50% - 12px)"
        >
          <div
            class="ant-col ant-form-item-control"
          >
            <div
              class="ant-form-item-control-input"
            >
              <span
                class="ant-calendar-picker"
              >
                <div>
                  <input
                    class="ant-calendar-picker-input ant-input"
                    placeholder="Select date"
                    readonly=""
                    value=""
                  />
                  <span
                    aria-label="calendar"
                    class="anticon anticon-calendar ant-calendar-picker-icon"
                    role="img"
                  >
                    <svg
                      aria-hidden="true"
                      class=""
                      data-icon="calendar"
                      fill="currentColor"
                      focusable="false"
                      height="1em"
                      viewBox="64 64 896 896"
                      width="1em"
                    >
                      <path
                        d="M880 184H712v-64c0-4.4-3.6-8-8-8h-56c-4.4 0-8 3.6-8 8v64H384v-64c0-4.4-3.6-8-8-8h-56c-4.4 0-8 3.6-8 8v64H144c-17.7 0-32 14.3-32 32v664c0 17.7 14.3 32 32 32h736c17.7 0 32-14.3 32-32V216c0-17.7-14.3-32-32-32zm-40 656H184V460h656v380zM184 392V256h128v48c0 4.4 3.6 8 8 8h56c4.4 0 8-3.6 8-8v-48h256v48c0 4.4 3.6 8 8 8h56c4.4 0 8-3.6 8-8v-48h128v136H184z"
                      />
                    </svg>
                  </span>
                </div>
              </span>
            </div>
          </div>
        </div>
        <span
          style="display:inline-block;width:24px;text-align:center"
        >
          -
        </span>
        <div
          class="ant-row ant-form-item"
          style="display:inline-block;width:calc(50% - 12px)"
        >
          <div
            class="ant-col ant-form-item-control"
          >
            <div
              class="ant-form-item-control-input"
            >
              <span
                class="ant-calendar-picker"
              >
                <div>
                  <input
                    class="ant-calendar-picker-input ant-input"
                    placeholder="Select date"
                    readonly=""
                    value=""
                  />
                  <span
                    aria-label="calendar"
                    class="anticon anticon-calendar ant-calendar-picker-icon"
                    role="img"
                  >
                    <svg
                      aria-hidden="true"
                      class=""
                      data-icon="calendar"
                      fill="currentColor"
                      focusable="false"
                      height="1em"
                      viewBox="64 64 896 896"
                      width="1em"
                    >
                      <path
                        d="M880 184H712v-64c0-4.4-3.6-8-8-8h-56c-4.4 0-8 3.6-8 8v64H384v-64c0-4.4-3.6-8-8-8h-56c-4.4 0-8 3.6-8 8v64H144c-17.7 0-32 14.3-32 32v664c0 17.7 14.3 32 32 32h736c17.7 0 32-14.3 32-32V216c0-17.7-14.3-32-32-32zm-40 656H184V460h656v380zM184 392V256h128v48c0 4.4 3.6 8 8 8h56c4.4 0 8-3.6 8-8v-48h256v48c0 4.4 3.6 8 8 8h56c4.4 0 8-3.6 8-8v-48h128v136H184z"
                      />
                    </svg>
                  </span>
                </div>
              </span>
            </div>
          </div>
        </div>
      </div>
    </div>
  </div>
  <div
    class="ant-row ant-form-item ant-form-item-has-feedback ant-form-item-has-success"
  >
    <div
      class="ant-col ant-form-item-label ant-col-xs-24 ant-col-sm-5"
    >
      <label
        class=""
        title="Success"
      >
        Success
      </label>
    </div>
    <div
      class="ant-col ant-form-item-control ant-col-xs-24 ant-col-sm-12"
    >
      <div
        class="ant-form-item-control-input"
      >
        <div
          class="ant-input-number"
          style="width:100%"
        >
          <div
            class="ant-input-number-handler-wrap"
          >
            <span
              aria-disabled="false"
              aria-label="Increase Value"
              class="ant-input-number-handler ant-input-number-handler-up "
              role="button"
              unselectable="unselectable"
            >
              <span
                aria-label="up"
                class="anticon anticon-up ant-input-number-handler-up-inner"
                role="img"
              >
                <svg
                  aria-hidden="true"
                  class=""
                  data-icon="up"
                  fill="currentColor"
                  focusable="false"
                  height="1em"
                  viewBox="64 64 896 896"
                  width="1em"
                >
                  <path
                    d="M890.5 755.3L537.9 269.2c-12.8-17.6-39-17.6-51.7 0L133.5 755.3A8 8 0 00140 768h75c5.1 0 9.9-2.5 12.9-6.6L512 369.8l284.1 391.6c3 4.1 7.8 6.6 12.9 6.6h75c6.5 0 10.3-7.4 6.5-12.7z"
                  />
                </svg>
              </span>
            </span>
            <span
              aria-disabled="false"
              aria-label="Decrease Value"
              class="ant-input-number-handler ant-input-number-handler-down "
              role="button"
              unselectable="unselectable"
            >
              <span
                aria-label="down"
                class="anticon anticon-down ant-input-number-handler-down-inner"
                role="img"
              >
                <svg
                  aria-hidden="true"
                  class=""
                  data-icon="down"
                  fill="currentColor"
                  focusable="false"
                  height="1em"
                  viewBox="64 64 896 896"
                  width="1em"
                >
                  <path
                    d="M884 256h-75c-5.1 0-9.9 2.5-12.9 6.6L512 654.2 227.9 262.6c-3-4.1-7.8-6.6-12.9-6.6h-75c-6.5 0-10.3 7.4-6.5 12.7l352.6 486.1c12.8 17.6 39 17.6 51.7 0l352.6-486.1c3.9-5.3.1-12.7-6.4-12.7z"
                  />
                </svg>
              </span>
            </span>
          </div>
          <div
            class="ant-input-number-input-wrap"
          >
            <input
              aria-valuemin="-9007199254740991"
              autocomplete="off"
              class="ant-input-number-input"
              min="-9007199254740991"
              role="spinbutton"
              step="1"
              value=""
            />
          </div>
        </div>
        <span
          class="ant-form-item-children-icon"
        >
          <span
            aria-label="check-circle"
            class="anticon anticon-check-circle"
            role="img"
          >
            <svg
              aria-hidden="true"
              class=""
              data-icon="check-circle"
              fill="currentColor"
              focusable="false"
              height="1em"
              viewBox="64 64 896 896"
              width="1em"
            >
              <path
                d="M512 64C264.6 64 64 264.6 64 512s200.6 448 448 448 448-200.6 448-448S759.4 64 512 64zm193.5 301.7l-210.6 292a31.8 31.8 0 01-51.7 0L318.5 484.9c-3.8-5.3 0-12.7 6.5-12.7h46.9c10.2 0 19.9 4.9 25.9 13.3l71.2 98.8 157.2-218c6-8.3 15.6-13.3 25.9-13.3H699c6.5 0 10.3 7.4 6.5 12.7z"
              />
            </svg>
          </span>
        </span>
      </div>
    </div>
  </div>
</form>
`;

exports[`renders ./components/form/demo/without-form-create.md correctly 1`] = `
<form
  class="ant-form ant-form-horizontal"
>
  <div
    class="ant-row ant-form-item"
  >
    <div
      class="ant-col ant-col-7 ant-form-item-label"
    >
      <label
        class=""
        title="Prime between 8 & 12"
      >
        Prime between 8 & 12
      </label>
    </div>
    <div
      class="ant-col ant-col-12 ant-form-item-control"
    >
      <div
        class="ant-form-item-control-input"
      >
        <div
          class="ant-input-number"
        >
          <div
            class="ant-input-number-handler-wrap"
          >
            <span
              aria-disabled="false"
              aria-label="Increase Value"
              class="ant-input-number-handler ant-input-number-handler-up "
              role="button"
              unselectable="unselectable"
            >
              <span
                aria-label="up"
                class="anticon anticon-up ant-input-number-handler-up-inner"
                role="img"
              >
                <svg
                  aria-hidden="true"
                  class=""
                  data-icon="up"
                  fill="currentColor"
                  focusable="false"
                  height="1em"
                  viewBox="64 64 896 896"
                  width="1em"
                >
                  <path
                    d="M890.5 755.3L537.9 269.2c-12.8-17.6-39-17.6-51.7 0L133.5 755.3A8 8 0 00140 768h75c5.1 0 9.9-2.5 12.9-6.6L512 369.8l284.1 391.6c3 4.1 7.8 6.6 12.9 6.6h75c6.5 0 10.3-7.4 6.5-12.7z"
                  />
                </svg>
              </span>
            </span>
            <span
              aria-disabled="false"
              aria-label="Decrease Value"
              class="ant-input-number-handler ant-input-number-handler-down "
              role="button"
              unselectable="unselectable"
            >
              <span
                aria-label="down"
                class="anticon anticon-down ant-input-number-handler-down-inner"
                role="img"
              >
                <svg
                  aria-hidden="true"
                  class=""
                  data-icon="down"
                  fill="currentColor"
                  focusable="false"
                  height="1em"
                  viewBox="64 64 896 896"
                  width="1em"
                >
                  <path
                    d="M884 256h-75c-5.1 0-9.9 2.5-12.9 6.6L512 654.2 227.9 262.6c-3-4.1-7.8-6.6-12.9-6.6h-75c-6.5 0-10.3 7.4-6.5 12.7l352.6 486.1c12.8 17.6 39 17.6 51.7 0l352.6-486.1c3.9-5.3.1-12.7-6.4-12.7z"
                  />
                </svg>
              </span>
            </span>
          </div>
          <div
            class="ant-input-number-input-wrap"
          >
            <input
              aria-valuemax="12"
              aria-valuemin="8"
              aria-valuenow="11"
              autocomplete="off"
              class="ant-input-number-input"
              max="12"
              min="8"
              role="spinbutton"
              step="1"
              value="11"
            />
          </div>
        </div>
      </div>
    </div>
  </div>
</form>
`;<|MERGE_RESOLUTION|>--- conflicted
+++ resolved
@@ -4030,26 +4030,13 @@
       <div
         class="ant-form-item-control-input"
       >
-        <span
-          class=""
-        >
-<<<<<<< HEAD
+        <span>
           <div
             class="ant-upload ant-upload-drag"
           />
           <div
             class="ant-upload-list ant-upload-list-text"
           />
-=======
-          <span>
-            <div
-              class="ant-upload ant-upload-drag"
-            />
-            <div
-              class="ant-upload-list ant-upload-list-text"
-            />
-          </span>
->>>>>>> 73db4547
         </span>
       </div>
     </div>
