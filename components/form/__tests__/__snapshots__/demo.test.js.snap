--- conflicted
+++ resolved
@@ -1667,15 +1667,15 @@
             </span>
           </div>
           <div
-            aria-valuemin="-9007199254740991"
             class="ant-input-number-input-wrap"
-            role="spinbutton"
           >
             <input
+              aria-valuemin="-9007199254740991"
               autocomplete="off"
               class="ant-input-number-input"
               id="nest-messages_user_age"
               min="-9007199254740991"
+              role="spinbutton"
               step="1"
               value=""
             />
@@ -2263,7 +2263,6 @@
                 <div
                   class="ant-select-selector"
                 >
-<<<<<<< HEAD
                   <span
                     class="ant-select-selection-search"
                   >
@@ -2278,76 +2277,6 @@
                       id="register_prefix"
                       role="combobox"
                       style="opacity:0"
-=======
-                  <div
-                    class="ant-input-number-handler-wrap"
-                  >
-                    <span
-                      aria-disabled="false"
-                      aria-label="Increase Value"
-                      class="ant-input-number-handler ant-input-number-handler-up "
-                      role="button"
-                      unselectable="unselectable"
-                    >
-                      <i
-                        aria-label="icon: up"
-                        class="anticon anticon-up ant-input-number-handler-up-inner"
-                      >
-                        <svg
-                          aria-hidden="true"
-                          class=""
-                          data-icon="up"
-                          fill="currentColor"
-                          focusable="false"
-                          height="1em"
-                          viewBox="64 64 896 896"
-                          width="1em"
-                        >
-                          <path
-                            d="M890.5 755.3L537.9 269.2c-12.8-17.6-39-17.6-51.7 0L133.5 755.3A8 8 0 0 0 140 768h75c5.1 0 9.9-2.5 12.9-6.6L512 369.8l284.1 391.6c3 4.1 7.8 6.6 12.9 6.6h75c6.5 0 10.3-7.4 6.5-12.7z"
-                          />
-                        </svg>
-                      </i>
-                    </span>
-                    <span
-                      aria-disabled="false"
-                      aria-label="Decrease Value"
-                      class="ant-input-number-handler ant-input-number-handler-down "
-                      role="button"
-                      unselectable="unselectable"
-                    >
-                      <i
-                        aria-label="icon: down"
-                        class="anticon anticon-down ant-input-number-handler-down-inner"
-                      >
-                        <svg
-                          aria-hidden="true"
-                          class=""
-                          data-icon="down"
-                          fill="currentColor"
-                          focusable="false"
-                          height="1em"
-                          viewBox="64 64 896 896"
-                          width="1em"
-                        >
-                          <path
-                            d="M884 256h-75c-5.1 0-9.9 2.5-12.9 6.6L512 654.2 227.9 262.6c-3-4.1-7.8-6.6-12.9-6.6h-75c-6.5 0-10.3 7.4-6.5 12.7l352.6 486.1c12.8 17.6 39 17.6 51.7 0l352.6-486.1c3.9-5.3.1-12.7-6.4-12.7z"
-                          />
-                        </svg>
-                      </i>
-                    </span>
-                  </div>
-                  <div
-                    class="ant-input-number-input-wrap"
-                  >
-                    <input
-                      aria-valuemin="-9007199254740991"
-                      autocomplete="off"
-                      class="ant-input-number-input"
-                      min="-9007199254740991"
-                      role="spinbutton"
-                      step="1"
->>>>>>> ab349700
                       value=""
                     />
                   </span>
@@ -3220,44 +3149,21 @@
                   />
                 </svg>
               </span>
-<<<<<<< HEAD
-            </span>
-=======
-            </div>
-            <div
-              class="ant-input-number-input-wrap"
-            >
-              <input
-                aria-valuemax="10"
-                aria-valuemin="1"
-                aria-valuenow="3"
-                autocomplete="off"
-                class="ant-input-number-input"
-                data-__field="[object Object]"
-                data-__meta="[object Object]"
-                id="validate_other_input-number"
-                max="10"
-                min="1"
-                role="spinbutton"
-                step="1"
-                value="3"
-              />
-            </div>
->>>>>>> ab349700
+            </span>
           </div>
           <div
-            aria-valuemax="10"
-            aria-valuemin="1"
-            aria-valuenow="3"
             class="ant-input-number-input-wrap"
-            role="spinbutton"
           >
             <input
+              aria-valuemax="10"
+              aria-valuemin="1"
+              aria-valuenow="3"
               autocomplete="off"
               class="ant-input-number-input"
               id="validate_other_input-number"
               max="10"
               min="1"
+              role="spinbutton"
               step="1"
               value="3"
             />
@@ -3333,7 +3239,7 @@
           />
           <div
             class="ant-slider-track"
-            style="left:0%;width:0%"
+            style="left:0%;right:auto;width:0%"
           />
           <div
             class="ant-slider-step"
@@ -3342,7 +3248,6 @@
               class="ant-slider-dot ant-slider-dot-active"
               style="left:0%"
             />
-<<<<<<< HEAD
             <span
               class="ant-slider-dot"
               style="left:20%"
@@ -3350,49 +3255,6 @@
             <span
               class="ant-slider-dot"
               style="left:40%"
-=======
-            <div
-              class="ant-slider-track"
-              style="left:0%;right:auto;width:0%"
-            />
-            <div
-              class="ant-slider-step"
-            >
-              <span
-                class="ant-slider-dot ant-slider-dot-active"
-                style="left:0%"
-              />
-              <span
-                class="ant-slider-dot"
-                style="left:20%"
-              />
-              <span
-                class="ant-slider-dot"
-                style="left:40%"
-              />
-              <span
-                class="ant-slider-dot"
-                style="left:60%"
-              />
-              <span
-                class="ant-slider-dot"
-                style="left:80%"
-              />
-              <span
-                class="ant-slider-dot"
-                style="left:100%"
-              />
-            </div>
-            <div
-              aria-disabled="false"
-              aria-valuemax="100"
-              aria-valuemin="0"
-              aria-valuenow="0"
-              class="ant-slider-handle"
-              role="slider"
-              style="left:0%;right:auto;transform:translateX(-50%)"
-              tabindex="0"
->>>>>>> ab349700
             />
             <span
               class="ant-slider-dot"
@@ -3414,7 +3276,7 @@
             aria-valuenow="0"
             class="ant-slider-handle"
             role="slider"
-            style="left:0%"
+            style="left:0%;right:auto;transform:translateX(-50%)"
             tabindex="0"
           />
           <div
@@ -3422,80 +3284,40 @@
           >
             <span
               class="ant-slider-mark-text ant-slider-mark-text-active"
-              style="left:0%;transform:translateX(-50%);-ms-transform:translateX(-50%)"
-            >
-<<<<<<< HEAD
+              style="transform:translateX(-50%);-ms-transform:translateX(-50%);left:0%"
+            >
               A
             </span>
             <span
               class="ant-slider-mark-text"
-              style="left:20%;transform:translateX(-50%);-ms-transform:translateX(-50%)"
+              style="transform:translateX(-50%);-ms-transform:translateX(-50%);left:20%"
             >
               B
             </span>
             <span
               class="ant-slider-mark-text"
-              style="left:40%;transform:translateX(-50%);-ms-transform:translateX(-50%)"
+              style="transform:translateX(-50%);-ms-transform:translateX(-50%);left:40%"
             >
               C
             </span>
             <span
               class="ant-slider-mark-text"
-              style="left:60%;transform:translateX(-50%);-ms-transform:translateX(-50%)"
+              style="transform:translateX(-50%);-ms-transform:translateX(-50%);left:60%"
             >
               D
             </span>
             <span
               class="ant-slider-mark-text"
-              style="left:80%;transform:translateX(-50%);-ms-transform:translateX(-50%)"
+              style="transform:translateX(-50%);-ms-transform:translateX(-50%);left:80%"
             >
               E
             </span>
             <span
               class="ant-slider-mark-text"
-              style="left:100%;transform:translateX(-50%);-ms-transform:translateX(-50%)"
+              style="transform:translateX(-50%);-ms-transform:translateX(-50%);left:100%"
             >
               F
             </span>
-=======
-              <span
-                class="ant-slider-mark-text ant-slider-mark-text-active"
-                style="transform:translateX(-50%);-ms-transform:translateX(-50%);left:0%"
-              >
-                A
-              </span>
-              <span
-                class="ant-slider-mark-text"
-                style="transform:translateX(-50%);-ms-transform:translateX(-50%);left:20%"
-              >
-                B
-              </span>
-              <span
-                class="ant-slider-mark-text"
-                style="transform:translateX(-50%);-ms-transform:translateX(-50%);left:40%"
-              >
-                C
-              </span>
-              <span
-                class="ant-slider-mark-text"
-                style="transform:translateX(-50%);-ms-transform:translateX(-50%);left:60%"
-              >
-                D
-              </span>
-              <span
-                class="ant-slider-mark-text"
-                style="transform:translateX(-50%);-ms-transform:translateX(-50%);left:80%"
-              >
-                E
-              </span>
-              <span
-                class="ant-slider-mark-text"
-                style="transform:translateX(-50%);-ms-transform:translateX(-50%);left:100%"
-              >
-                F
-              </span>
-            </div>
->>>>>>> ab349700
           </div>
         </div>
       </div>
@@ -4918,34 +4740,17 @@
                   />
                 </svg>
               </span>
-<<<<<<< HEAD
-            </span>
-=======
-            </div>
-            <div
-              class="ant-input-number-input-wrap"
-            >
-              <input
-                aria-valuemin="-9007199254740991"
-                autocomplete="off"
-                class="ant-input-number-input"
-                min="-9007199254740991"
-                role="spinbutton"
-                step="1"
-                value=""
-              />
-            </div>
->>>>>>> ab349700
+            </span>
           </div>
           <div
-            aria-valuemin="-9007199254740991"
             class="ant-input-number-input-wrap"
-            role="spinbutton"
           >
             <input
+              aria-valuemin="-9007199254740991"
               autocomplete="off"
               class="ant-input-number-input"
               min="-9007199254740991"
+              role="spinbutton"
               step="1"
               value=""
             />
@@ -5044,43 +4849,23 @@
                   />
                 </svg>
               </span>
-<<<<<<< HEAD
             </span>
           </div>
           <div
-            aria-valuemax="12"
-            aria-valuemin="8"
-            aria-valuenow="11"
             class="ant-input-number-input-wrap"
-            role="spinbutton"
           >
             <input
+              aria-valuemax="12"
+              aria-valuemin="8"
+              aria-valuenow="11"
               autocomplete="off"
               class="ant-input-number-input"
               max="12"
               min="8"
+              role="spinbutton"
               step="1"
               value="11"
             />
-=======
-            </div>
-            <div
-              class="ant-input-number-input-wrap"
-            >
-              <input
-                aria-valuemax="12"
-                aria-valuemin="8"
-                aria-valuenow="11"
-                autocomplete="off"
-                class="ant-input-number-input"
-                max="12"
-                min="8"
-                role="spinbutton"
-                step="1"
-                value="11"
-              />
-            </div>
->>>>>>> ab349700
           </div>
         </div>
       </div>
