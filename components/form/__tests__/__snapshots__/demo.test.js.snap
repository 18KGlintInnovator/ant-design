// Jest Snapshot v1, https://goo.gl/fbAQLP

exports[`renders ./components/form/demo/advanced-search.md correctly 1`] = `
<div>
  <form
    class="ant-form ant-form-horizontal ant-advanced-search-form"
    id="advanced_search"
  >
    <div
      class="ant-row"
      role="row"
      style="margin-left:-12px;margin-right:-12px"
    >
      <div
        class="ant-col ant-col-8"
        role="cell"
        style="padding-left:12px;padding-right:12px"
      >
        <div
          class="ant-row ant-form-item"
          role="row"
        >
          <div
            class="ant-col ant-form-item-label"
            role="cell"
          >
            <label
              class="ant-form-item-required"
              for="advanced_search_field-0"
              title="Field 0"
            >
              Field 0
            </label>
          </div>
          <div
            class="ant-col ant-form-item-control"
            role="cell"
          >
            <div
              class="ant-form-item-control-input"
            >
              <div
                class="ant-form-item-control-input-content"
              >
                <input
                  class="ant-input"
                  id="advanced_search_field-0"
                  placeholder="placeholder"
                  type="text"
                  value=""
                />
              </div>
            </div>
          </div>
        </div>
      </div>
      <div
        class="ant-col ant-col-8"
        role="cell"
        style="padding-left:12px;padding-right:12px"
      >
        <div
          class="ant-row ant-form-item"
          role="row"
        >
          <div
            class="ant-col ant-form-item-label"
            role="cell"
          >
            <label
              class="ant-form-item-required"
              for="advanced_search_field-1"
              title="Field 1"
            >
              Field 1
            </label>
          </div>
          <div
            class="ant-col ant-form-item-control"
            role="cell"
          >
            <div
              class="ant-form-item-control-input"
            >
              <div
                class="ant-form-item-control-input-content"
              >
                <div
                  class="ant-select ant-select-in-form-item ant-select-single ant-select-show-arrow"
                >
                  <div
                    class="ant-select-selector"
                  >
                    <span
                      class="ant-select-selection-search"
                    >
                      <input
                        aria-activedescendant="advanced_search_field-1_list_0"
                        aria-autocomplete="list"
                        aria-controls="advanced_search_field-1_list"
                        aria-haspopup="listbox"
                        aria-owns="advanced_search_field-1_list"
                        autocomplete="off"
                        class="ant-select-selection-search-input"
                        id="advanced_search_field-1"
                        readonly=""
                        role="combobox"
                        style="opacity:0"
                        type="search"
                        unselectable="on"
                        value=""
                      />
                    </span>
                    <span
                      class="ant-select-selection-item"
                      title="longlonglonglonglonglonglonglonglonglonglonglonglonglonglonglonglonglonglonglonglonglonglonglonglonglonglonglonglonglonglonglonglonglonglonglonglonglonglonglonglonglonglonglonglonglonglonglonglonglonglonglonglonglonglonglonglonglonglonglonglonglonglonglonglonglonglonglonglonglonglonglonglonglonglonglonglonglonglonglonglong"
                    >
                      longlonglonglonglonglonglonglonglonglonglonglonglonglonglonglonglonglonglonglonglonglonglonglonglonglonglonglonglonglonglonglonglonglonglonglonglonglonglonglonglonglonglonglonglonglonglonglonglonglonglonglonglonglonglonglonglonglonglonglonglonglonglonglonglonglonglonglonglonglonglonglonglonglonglonglonglonglonglonglonglong
                    </span>
                  </div>
                  <span
                    aria-hidden="true"
                    class="ant-select-arrow"
                    style="user-select:none;-webkit-user-select:none"
                    unselectable="on"
                  >
                    <span
                      aria-label="down"
                      class="anticon anticon-down ant-select-suffix"
                      role="img"
                    >
                      <svg
                        aria-hidden="true"
                        data-icon="down"
                        fill="currentColor"
                        focusable="false"
                        height="1em"
                        viewBox="64 64 896 896"
                        width="1em"
                      >
                        <path
                          d="M884 256h-75c-5.1 0-9.9 2.5-12.9 6.6L512 654.2 227.9 262.6c-3-4.1-7.8-6.6-12.9-6.6h-75c-6.5 0-10.3 7.4-6.5 12.7l352.6 486.1c12.8 17.6 39 17.6 51.7 0l352.6-486.1c3.9-5.3.1-12.7-6.4-12.7z"
                        />
                      </svg>
                    </span>
                  </span>
                </div>
              </div>
            </div>
          </div>
        </div>
      </div>
      <div
        class="ant-col ant-col-8"
        role="cell"
        style="padding-left:12px;padding-right:12px"
      >
        <div
          class="ant-row ant-form-item"
          role="row"
        >
          <div
            class="ant-col ant-form-item-label"
            role="cell"
          >
            <label
              class="ant-form-item-required"
              for="advanced_search_field-2"
              title="Field 2"
            >
              Field 2
            </label>
          </div>
          <div
            class="ant-col ant-form-item-control"
            role="cell"
          >
            <div
              class="ant-form-item-control-input"
            >
              <div
                class="ant-form-item-control-input-content"
              >
                <input
                  class="ant-input"
                  id="advanced_search_field-2"
                  placeholder="placeholder"
                  type="text"
                  value=""
                />
              </div>
            </div>
          </div>
        </div>
      </div>
      <div
        class="ant-col ant-col-8"
        role="cell"
        style="padding-left:12px;padding-right:12px"
      >
        <div
          class="ant-row ant-form-item"
          role="row"
        >
          <div
            class="ant-col ant-form-item-label"
            role="cell"
          >
            <label
              class="ant-form-item-required"
              for="advanced_search_field-3"
              title="Field 3"
            >
              Field 3
            </label>
          </div>
          <div
            class="ant-col ant-form-item-control"
            role="cell"
          >
            <div
              class="ant-form-item-control-input"
            >
              <div
                class="ant-form-item-control-input-content"
              >
                <input
                  class="ant-input"
                  id="advanced_search_field-3"
                  placeholder="placeholder"
                  type="text"
                  value=""
                />
              </div>
            </div>
          </div>
        </div>
      </div>
      <div
        class="ant-col ant-col-8"
        role="cell"
        style="padding-left:12px;padding-right:12px"
      >
        <div
          class="ant-row ant-form-item"
          role="row"
        >
          <div
            class="ant-col ant-form-item-label"
            role="cell"
          >
            <label
              class="ant-form-item-required"
              for="advanced_search_field-4"
              title="Field 4"
            >
              Field 4
            </label>
          </div>
          <div
            class="ant-col ant-form-item-control"
            role="cell"
          >
            <div
              class="ant-form-item-control-input"
            >
              <div
                class="ant-form-item-control-input-content"
              >
                <div
                  class="ant-select ant-select-in-form-item ant-select-single ant-select-show-arrow"
                >
                  <div
                    class="ant-select-selector"
                  >
                    <span
                      class="ant-select-selection-search"
                    >
                      <input
                        aria-activedescendant="advanced_search_field-4_list_0"
                        aria-autocomplete="list"
                        aria-controls="advanced_search_field-4_list"
                        aria-haspopup="listbox"
                        aria-owns="advanced_search_field-4_list"
                        autocomplete="off"
                        class="ant-select-selection-search-input"
                        id="advanced_search_field-4"
                        readonly=""
                        role="combobox"
                        style="opacity:0"
                        type="search"
                        unselectable="on"
                        value=""
                      />
                    </span>
                    <span
                      class="ant-select-selection-item"
                      title="longlonglonglonglonglonglonglonglonglonglonglonglonglonglonglonglonglonglonglonglonglonglonglonglonglonglonglonglonglonglonglonglonglonglonglonglonglonglonglonglonglonglonglonglonglonglonglonglonglonglonglonglonglonglonglonglonglonglonglonglonglonglonglonglonglonglonglonglonglonglonglonglonglonglonglonglonglonglonglonglong"
                    >
                      longlonglonglonglonglonglonglonglonglonglonglonglonglonglonglonglonglonglonglonglonglonglonglonglonglonglonglonglonglonglonglonglonglonglonglonglonglonglonglonglonglonglonglonglonglonglonglonglonglonglonglonglonglonglonglonglonglonglonglonglonglonglonglonglonglonglonglonglonglonglonglonglonglonglonglonglonglonglonglonglong
                    </span>
                  </div>
                  <span
                    aria-hidden="true"
                    class="ant-select-arrow"
                    style="user-select:none;-webkit-user-select:none"
                    unselectable="on"
                  >
                    <span
                      aria-label="down"
                      class="anticon anticon-down ant-select-suffix"
                      role="img"
                    >
                      <svg
                        aria-hidden="true"
                        data-icon="down"
                        fill="currentColor"
                        focusable="false"
                        height="1em"
                        viewBox="64 64 896 896"
                        width="1em"
                      >
                        <path
                          d="M884 256h-75c-5.1 0-9.9 2.5-12.9 6.6L512 654.2 227.9 262.6c-3-4.1-7.8-6.6-12.9-6.6h-75c-6.5 0-10.3 7.4-6.5 12.7l352.6 486.1c12.8 17.6 39 17.6 51.7 0l352.6-486.1c3.9-5.3.1-12.7-6.4-12.7z"
                        />
                      </svg>
                    </span>
                  </span>
                </div>
              </div>
            </div>
          </div>
        </div>
      </div>
      <div
        class="ant-col ant-col-8"
        role="cell"
        style="padding-left:12px;padding-right:12px"
      >
        <div
          class="ant-row ant-form-item"
          role="row"
        >
          <div
            class="ant-col ant-form-item-label"
            role="cell"
          >
            <label
              class="ant-form-item-required"
              for="advanced_search_field-5"
              title="Field 5"
            >
              Field 5
            </label>
          </div>
          <div
            class="ant-col ant-form-item-control"
            role="cell"
          >
            <div
              class="ant-form-item-control-input"
            >
              <div
                class="ant-form-item-control-input-content"
              >
                <input
                  class="ant-input"
                  id="advanced_search_field-5"
                  placeholder="placeholder"
                  type="text"
                  value=""
                />
              </div>
            </div>
          </div>
        </div>
      </div>
    </div>
    <div
      class="ant-row"
      role="row"
    >
      <div
        class="ant-col ant-col-24"
        role="cell"
        style="text-align:right"
      >
        <button
          class="ant-btn ant-btn-primary"
          type="submit"
        >
          <span>
            Search
          </span>
        </button>
        <button
          class="ant-btn ant-btn-default"
          style="margin:0 8px"
          type="button"
        >
          <span>
            Clear
          </span>
        </button>
        <a
          style="font-size:12px"
        >
          <span
            aria-label="down"
            class="anticon anticon-down"
            role="img"
          >
            <svg
              aria-hidden="true"
              data-icon="down"
              fill="currentColor"
              focusable="false"
              height="1em"
              viewBox="64 64 896 896"
              width="1em"
            >
              <path
                d="M884 256h-75c-5.1 0-9.9 2.5-12.9 6.6L512 654.2 227.9 262.6c-3-4.1-7.8-6.6-12.9-6.6h-75c-6.5 0-10.3 7.4-6.5 12.7l352.6 486.1c12.8 17.6 39 17.6 51.7 0l352.6-486.1c3.9-5.3.1-12.7-6.4-12.7z"
              />
            </svg>
          </span>
           Collapse
        </a>
      </div>
    </div>
  </form>
  <div
    class="search-result-list"
  >
    Search Result List
  </div>
</div>
`;

exports[`renders ./components/form/demo/basic.md correctly 1`] = `
<form
  autocomplete="off"
  class="ant-form ant-form-horizontal"
  id="basic"
>
  <div
    class="ant-row ant-form-item"
    role="row"
  >
    <div
      class="ant-col ant-col-8 ant-form-item-label"
      role="cell"
    >
      <label
        class="ant-form-item-required"
        for="basic_username"
        title="Username"
      >
        Username
      </label>
    </div>
    <div
      class="ant-col ant-col-16 ant-form-item-control"
      role="cell"
    >
      <div
        class="ant-form-item-control-input"
      >
        <div
          class="ant-form-item-control-input-content"
        >
          <input
            class="ant-input"
            id="basic_username"
            type="text"
            value=""
          />
        </div>
      </div>
    </div>
  </div>
  <div
    class="ant-row ant-form-item"
    role="row"
  >
    <div
      class="ant-col ant-col-8 ant-form-item-label"
      role="cell"
    >
      <label
        class="ant-form-item-required"
        for="basic_password"
        title="Password"
      >
        Password
      </label>
    </div>
    <div
      class="ant-col ant-col-16 ant-form-item-control"
      role="cell"
    >
      <div
        class="ant-form-item-control-input"
      >
        <div
          class="ant-form-item-control-input-content"
        >
          <span
            class="ant-input-affix-wrapper ant-input-password"
          >
            <input
              action="click"
              class="ant-input"
              id="basic_password"
              type="password"
              value=""
            />
            <span
              class="ant-input-suffix"
            >
              <span
                aria-label="eye-invisible"
                class="anticon anticon-eye-invisible ant-input-password-icon"
                role="img"
                tabindex="-1"
              >
                <svg
                  aria-hidden="true"
                  data-icon="eye-invisible"
                  fill="currentColor"
                  focusable="false"
                  height="1em"
                  viewBox="64 64 896 896"
                  width="1em"
                >
                  <path
                    d="M942.2 486.2Q889.47 375.11 816.7 305l-50.88 50.88C807.31 395.53 843.45 447.4 874.7 512 791.5 684.2 673.4 766 512 766q-72.67 0-133.87-22.38L323 798.75Q408 838 512 838q288.3 0 430.2-300.3a60.29 60.29 0 000-51.5zm-63.57-320.64L836 122.88a8 8 0 00-11.32 0L715.31 232.2Q624.86 186 512 186q-288.3 0-430.2 300.3a60.3 60.3 0 000 51.5q56.69 119.4 136.5 191.41L112.48 835a8 8 0 000 11.31L155.17 889a8 8 0 0011.31 0l712.15-712.12a8 8 0 000-11.32zM149.3 512C232.6 339.8 350.7 258 512 258c54.54 0 104.13 9.36 149.12 28.39l-70.3 70.3a176 176 0 00-238.13 238.13l-83.42 83.42C223.1 637.49 183.3 582.28 149.3 512zm246.7 0a112.11 112.11 0 01146.2-106.69L401.31 546.2A112 112 0 01396 512z"
                  />
                  <path
                    d="M508 624c-3.46 0-6.87-.16-10.25-.47l-52.82 52.82a176.09 176.09 0 00227.42-227.42l-52.82 52.82c.31 3.38.47 6.79.47 10.25a111.94 111.94 0 01-112 112z"
                  />
                </svg>
              </span>
            </span>
          </span>
        </div>
      </div>
    </div>
  </div>
  <div
    class="ant-row ant-form-item"
    role="row"
  >
    <div
      class="ant-col ant-col-16 ant-col-offset-8 ant-form-item-control"
      role="cell"
    >
      <div
        class="ant-form-item-control-input"
      >
        <div
          class="ant-form-item-control-input-content"
        >
          <label
            class="ant-checkbox-wrapper ant-checkbox-wrapper-checked ant-checkbox-wrapper-in-form-item"
          >
            <span
              class="ant-checkbox ant-checkbox-checked"
            >
              <input
                checked=""
                class="ant-checkbox-input"
                id="basic_remember"
                type="checkbox"
              />
              <span
                class="ant-checkbox-inner"
              />
            </span>
            <span>
              Remember me
            </span>
          </label>
        </div>
      </div>
    </div>
  </div>
  <div
    class="ant-row ant-form-item"
    role="row"
  >
    <div
      class="ant-col ant-col-16 ant-col-offset-8 ant-form-item-control"
      role="cell"
    >
      <div
        class="ant-form-item-control-input"
      >
        <div
          class="ant-form-item-control-input-content"
        >
          <button
            class="ant-btn ant-btn-primary"
            type="submit"
          >
            <span>
              Submit
            </span>
          </button>
        </div>
      </div>
    </div>
  </div>
</form>
`;

exports[`renders ./components/form/demo/col-24-debug.md correctly 1`] = `
Array [
  <form
    autocomplete="off"
    class="ant-form ant-form-horizontal"
    id="basic"
  >
    <div
      class="ant-row ant-form-item"
      role="row"
    >
      <div
        class="ant-col ant-col-24 ant-form-item-label"
        role="cell"
      >
        <label
          class="ant-form-item-required"
          for="basic_username"
          title="Username"
        >
          Username
        </label>
      </div>
      <div
        class="ant-col ant-col-24 ant-form-item-control"
        role="cell"
      >
        <div
          class="ant-form-item-control-input"
        >
          <div
            class="ant-form-item-control-input-content"
          >
            <input
              class="ant-input"
              id="basic_username"
              type="text"
              value=""
            />
          </div>
        </div>
      </div>
    </div>
    <div
      class="ant-row ant-form-item"
      role="row"
    >
      <div
        class="ant-col ant-col-24 ant-form-item-label"
        role="cell"
      >
        <label
          class="ant-form-item-required"
          for="basic_password"
          title="Password"
        >
          Password
        </label>
      </div>
      <div
        class="ant-col ant-col-24 ant-form-item-control"
        role="cell"
      >
        <div
          class="ant-form-item-control-input"
        >
          <div
            class="ant-form-item-control-input-content"
          >
            <span
              class="ant-input-affix-wrapper ant-input-password"
            >
              <input
                action="click"
                class="ant-input"
                id="basic_password"
                type="password"
                value=""
              />
              <span
                class="ant-input-suffix"
              >
                <span
                  aria-label="eye-invisible"
                  class="anticon anticon-eye-invisible ant-input-password-icon"
                  role="img"
                  tabindex="-1"
                >
                  <svg
                    aria-hidden="true"
                    data-icon="eye-invisible"
                    fill="currentColor"
                    focusable="false"
                    height="1em"
                    viewBox="64 64 896 896"
                    width="1em"
                  >
                    <path
                      d="M942.2 486.2Q889.47 375.11 816.7 305l-50.88 50.88C807.31 395.53 843.45 447.4 874.7 512 791.5 684.2 673.4 766 512 766q-72.67 0-133.87-22.38L323 798.75Q408 838 512 838q288.3 0 430.2-300.3a60.29 60.29 0 000-51.5zm-63.57-320.64L836 122.88a8 8 0 00-11.32 0L715.31 232.2Q624.86 186 512 186q-288.3 0-430.2 300.3a60.3 60.3 0 000 51.5q56.69 119.4 136.5 191.41L112.48 835a8 8 0 000 11.31L155.17 889a8 8 0 0011.31 0l712.15-712.12a8 8 0 000-11.32zM149.3 512C232.6 339.8 350.7 258 512 258c54.54 0 104.13 9.36 149.12 28.39l-70.3 70.3a176 176 0 00-238.13 238.13l-83.42 83.42C223.1 637.49 183.3 582.28 149.3 512zm246.7 0a112.11 112.11 0 01146.2-106.69L401.31 546.2A112 112 0 01396 512z"
                    />
                    <path
                      d="M508 624c-3.46 0-6.87-.16-10.25-.47l-52.82 52.82a176.09 176.09 0 00227.42-227.42l-52.82 52.82c.31 3.38.47 6.79.47 10.25a111.94 111.94 0 01-112 112z"
                    />
                  </svg>
                </span>
              </span>
            </span>
          </div>
        </div>
      </div>
    </div>
    <div
      class="ant-row ant-form-item"
      role="row"
    >
      <div
        class="ant-col ant-col-24 ant-form-item-control"
        role="cell"
      >
        <div
          class="ant-form-item-control-input"
        >
          <div
            class="ant-form-item-control-input-content"
          >
            <button
              class="ant-btn ant-btn-primary"
              type="submit"
            >
              <span>
                Submit
              </span>
            </button>
          </div>
        </div>
      </div>
    </div>
  </form>,
  <form
    autocomplete="off"
    class="ant-form ant-form-horizontal"
    id="responsive"
  >
    <div
      class="ant-row ant-form-item"
      role="row"
    >
      <div
        class="ant-col ant-form-item-label ant-col-sm-24 ant-col-xl-24"
        role="cell"
      >
        <label
          class="ant-form-item-required"
          for="responsive_username"
          title="Username"
        >
          Username
        </label>
      </div>
      <div
        class="ant-col ant-form-item-control ant-col-sm-24 ant-col-xl-24"
        role="cell"
      >
        <div
          class="ant-form-item-control-input"
        >
          <div
            class="ant-form-item-control-input-content"
          >
            <input
              class="ant-input"
              id="responsive_username"
              type="text"
              value=""
            />
          </div>
        </div>
      </div>
    </div>
    <div
      class="ant-row ant-form-item"
      role="row"
    >
      <div
        class="ant-col ant-form-item-label ant-col-sm-24 ant-col-xl-24"
        role="cell"
      >
        <label
          class="ant-form-item-required"
          for="responsive_password"
          title="Password"
        >
          Password
        </label>
      </div>
      <div
        class="ant-col ant-form-item-control ant-col-sm-24 ant-col-xl-24"
        role="cell"
      >
        <div
          class="ant-form-item-control-input"
        >
          <div
            class="ant-form-item-control-input-content"
          >
            <span
              class="ant-input-affix-wrapper ant-input-password"
            >
              <input
                action="click"
                class="ant-input"
                id="responsive_password"
                type="password"
                value=""
              />
              <span
                class="ant-input-suffix"
              >
                <span
                  aria-label="eye-invisible"
                  class="anticon anticon-eye-invisible ant-input-password-icon"
                  role="img"
                  tabindex="-1"
                >
                  <svg
                    aria-hidden="true"
                    data-icon="eye-invisible"
                    fill="currentColor"
                    focusable="false"
                    height="1em"
                    viewBox="64 64 896 896"
                    width="1em"
                  >
                    <path
                      d="M942.2 486.2Q889.47 375.11 816.7 305l-50.88 50.88C807.31 395.53 843.45 447.4 874.7 512 791.5 684.2 673.4 766 512 766q-72.67 0-133.87-22.38L323 798.75Q408 838 512 838q288.3 0 430.2-300.3a60.29 60.29 0 000-51.5zm-63.57-320.64L836 122.88a8 8 0 00-11.32 0L715.31 232.2Q624.86 186 512 186q-288.3 0-430.2 300.3a60.3 60.3 0 000 51.5q56.69 119.4 136.5 191.41L112.48 835a8 8 0 000 11.31L155.17 889a8 8 0 0011.31 0l712.15-712.12a8 8 0 000-11.32zM149.3 512C232.6 339.8 350.7 258 512 258c54.54 0 104.13 9.36 149.12 28.39l-70.3 70.3a176 176 0 00-238.13 238.13l-83.42 83.42C223.1 637.49 183.3 582.28 149.3 512zm246.7 0a112.11 112.11 0 01146.2-106.69L401.31 546.2A112 112 0 01396 512z"
                    />
                    <path
                      d="M508 624c-3.46 0-6.87-.16-10.25-.47l-52.82 52.82a176.09 176.09 0 00227.42-227.42l-52.82 52.82c.31 3.38.47 6.79.47 10.25a111.94 111.94 0 01-112 112z"
                    />
                  </svg>
                </span>
              </span>
            </span>
          </div>
        </div>
      </div>
    </div>
    <div
      class="ant-row ant-form-item"
      role="row"
    >
      <div
        class="ant-col ant-form-item-control ant-col-sm-24 ant-col-xl-24"
        role="cell"
      >
        <div
          class="ant-form-item-control-input"
        >
          <div
            class="ant-form-item-control-input-content"
          >
            <button
              class="ant-btn ant-btn-primary"
              type="submit"
            >
              <span>
                Submit
              </span>
            </button>
          </div>
        </div>
      </div>
    </div>
  </form>,
]
`;

exports[`renders ./components/form/demo/control-hooks.md correctly 1`] = `
<form
  class="ant-form ant-form-horizontal"
  id="control-hooks"
>
  <div
    class="ant-row ant-form-item"
    role="row"
  >
    <div
      class="ant-col ant-col-8 ant-form-item-label"
      role="cell"
    >
      <label
        class="ant-form-item-required"
        for="control-hooks_note"
        title="Note"
      >
        Note
      </label>
    </div>
    <div
      class="ant-col ant-col-16 ant-form-item-control"
      role="cell"
    >
      <div
        class="ant-form-item-control-input"
      >
        <div
          class="ant-form-item-control-input-content"
        >
          <input
            class="ant-input"
            id="control-hooks_note"
            type="text"
            value=""
          />
        </div>
      </div>
    </div>
  </div>
  <div
    class="ant-row ant-form-item"
    role="row"
  >
    <div
      class="ant-col ant-col-8 ant-form-item-label"
      role="cell"
    >
      <label
        class="ant-form-item-required"
        for="control-hooks_gender"
        title="Gender"
      >
        Gender
      </label>
    </div>
    <div
      class="ant-col ant-col-16 ant-form-item-control"
      role="cell"
    >
      <div
        class="ant-form-item-control-input"
      >
        <div
          class="ant-form-item-control-input-content"
        >
          <div
            class="ant-select ant-select-in-form-item ant-select-single ant-select-allow-clear ant-select-show-arrow"
          >
            <div
              class="ant-select-selector"
            >
              <span
                class="ant-select-selection-search"
              >
                <input
                  aria-activedescendant="control-hooks_gender_list_0"
                  aria-autocomplete="list"
                  aria-controls="control-hooks_gender_list"
                  aria-haspopup="listbox"
                  aria-owns="control-hooks_gender_list"
                  autocomplete="off"
                  class="ant-select-selection-search-input"
                  id="control-hooks_gender"
                  readonly=""
                  role="combobox"
                  style="opacity:0"
                  type="search"
                  unselectable="on"
                  value=""
                />
              </span>
              <span
                class="ant-select-selection-placeholder"
              >
                Select a option and change input text above
              </span>
            </div>
            <span
              aria-hidden="true"
              class="ant-select-arrow"
              style="user-select:none;-webkit-user-select:none"
              unselectable="on"
            >
              <span
                aria-label="down"
                class="anticon anticon-down ant-select-suffix"
                role="img"
              >
                <svg
                  aria-hidden="true"
                  data-icon="down"
                  fill="currentColor"
                  focusable="false"
                  height="1em"
                  viewBox="64 64 896 896"
                  width="1em"
                >
                  <path
                    d="M884 256h-75c-5.1 0-9.9 2.5-12.9 6.6L512 654.2 227.9 262.6c-3-4.1-7.8-6.6-12.9-6.6h-75c-6.5 0-10.3 7.4-6.5 12.7l352.6 486.1c12.8 17.6 39 17.6 51.7 0l352.6-486.1c3.9-5.3.1-12.7-6.4-12.7z"
                  />
                </svg>
              </span>
            </span>
          </div>
        </div>
      </div>
    </div>
  </div>
  <div
    class="ant-row ant-form-item"
    role="row"
  >
    <div
      class="ant-col ant-col-16 ant-col-offset-8 ant-form-item-control"
      role="cell"
    >
      <div
        class="ant-form-item-control-input"
      >
        <div
          class="ant-form-item-control-input-content"
        >
          <button
            class="ant-btn ant-btn-primary"
            type="submit"
          >
            <span>
              Submit
            </span>
          </button>
          <button
            class="ant-btn ant-btn-default"
            type="button"
          >
            <span>
              Reset
            </span>
          </button>
          <button
            class="ant-btn ant-btn-link"
            type="button"
          >
            <span>
              Fill form
            </span>
          </button>
        </div>
      </div>
    </div>
  </div>
</form>
`;

exports[`renders ./components/form/demo/control-ref.md correctly 1`] = `
<form
  class="ant-form ant-form-horizontal"
  id="control-ref"
>
  <div
    class="ant-row ant-form-item"
    role="row"
  >
    <div
      class="ant-col ant-col-8 ant-form-item-label"
      role="cell"
    >
      <label
        class="ant-form-item-required"
        for="control-ref_note"
        title="Note"
      >
        Note
      </label>
    </div>
    <div
      class="ant-col ant-col-16 ant-form-item-control"
      role="cell"
    >
      <div
        class="ant-form-item-control-input"
      >
        <div
          class="ant-form-item-control-input-content"
        >
          <input
            class="ant-input"
            id="control-ref_note"
            type="text"
            value=""
          />
        </div>
      </div>
    </div>
  </div>
  <div
    class="ant-row ant-form-item"
    role="row"
  >
    <div
      class="ant-col ant-col-8 ant-form-item-label"
      role="cell"
    >
      <label
        class="ant-form-item-required"
        for="control-ref_gender"
        title="Gender"
      >
        Gender
      </label>
    </div>
    <div
      class="ant-col ant-col-16 ant-form-item-control"
      role="cell"
    >
      <div
        class="ant-form-item-control-input"
      >
        <div
          class="ant-form-item-control-input-content"
        >
          <div
            class="ant-select ant-select-in-form-item ant-select-single ant-select-allow-clear ant-select-show-arrow"
          >
            <div
              class="ant-select-selector"
            >
              <span
                class="ant-select-selection-search"
              >
                <input
                  aria-activedescendant="control-ref_gender_list_0"
                  aria-autocomplete="list"
                  aria-controls="control-ref_gender_list"
                  aria-haspopup="listbox"
                  aria-owns="control-ref_gender_list"
                  autocomplete="off"
                  class="ant-select-selection-search-input"
                  id="control-ref_gender"
                  readonly=""
                  role="combobox"
                  style="opacity:0"
                  type="search"
                  unselectable="on"
                  value=""
                />
              </span>
              <span
                class="ant-select-selection-placeholder"
              >
                Select a option and change input text above
              </span>
            </div>
            <span
              aria-hidden="true"
              class="ant-select-arrow"
              style="user-select:none;-webkit-user-select:none"
              unselectable="on"
            >
              <span
                aria-label="down"
                class="anticon anticon-down ant-select-suffix"
                role="img"
              >
                <svg
                  aria-hidden="true"
                  data-icon="down"
                  fill="currentColor"
                  focusable="false"
                  height="1em"
                  viewBox="64 64 896 896"
                  width="1em"
                >
                  <path
                    d="M884 256h-75c-5.1 0-9.9 2.5-12.9 6.6L512 654.2 227.9 262.6c-3-4.1-7.8-6.6-12.9-6.6h-75c-6.5 0-10.3 7.4-6.5 12.7l352.6 486.1c12.8 17.6 39 17.6 51.7 0l352.6-486.1c3.9-5.3.1-12.7-6.4-12.7z"
                  />
                </svg>
              </span>
            </span>
          </div>
        </div>
      </div>
    </div>
  </div>
  <div
    class="ant-row ant-form-item"
    role="row"
  >
    <div
      class="ant-col ant-col-16 ant-col-offset-8 ant-form-item-control"
      role="cell"
    >
      <div
        class="ant-form-item-control-input"
      >
        <div
          class="ant-form-item-control-input-content"
        >
          <button
            class="ant-btn ant-btn-primary"
            type="submit"
          >
            <span>
              Submit
            </span>
          </button>
          <button
            class="ant-btn ant-btn-default"
            type="button"
          >
            <span>
              Reset
            </span>
          </button>
          <button
            class="ant-btn ant-btn-link"
            type="button"
          >
            <span>
              Fill form
            </span>
          </button>
        </div>
      </div>
    </div>
  </div>
</form>
`;

exports[`renders ./components/form/demo/customized-form-controls.md correctly 1`] = `
<form
  class="ant-form ant-form-inline"
  id="customized_form_controls"
>
  <div
    class="ant-row ant-form-item"
    role="row"
  >
    <div
      class="ant-col ant-form-item-label"
      role="cell"
    >
      <label
        class=""
        for="customized_form_controls_price"
        title="Price"
      >
        Price
      </label>
    </div>
    <div
      class="ant-col ant-form-item-control"
      role="cell"
    >
      <div
        class="ant-form-item-control-input"
      >
        <div
          class="ant-form-item-control-input-content"
        >
          <span>
            <input
              class="ant-input"
              style="width:100px"
              type="text"
              value="0"
            />
            <div
              class="ant-select ant-select-in-form-item ant-select-single ant-select-show-arrow"
              style="width:80px;margin:0 8px"
            >
              <div
                class="ant-select-selector"
              >
                <span
                  class="ant-select-selection-search"
                >
                  <input
                    aria-activedescendant="undefined_list_0"
                    aria-autocomplete="list"
                    aria-controls="undefined_list"
                    aria-haspopup="listbox"
                    aria-owns="undefined_list"
                    autocomplete="off"
                    class="ant-select-selection-search-input"
                    readonly=""
                    role="combobox"
                    style="opacity:0"
                    type="search"
                    unselectable="on"
                    value=""
                  />
                </span>
                <span
                  class="ant-select-selection-item"
                  title="RMB"
                >
                  RMB
                </span>
              </div>
              <span
                aria-hidden="true"
                class="ant-select-arrow"
                style="user-select:none;-webkit-user-select:none"
                unselectable="on"
              >
                <span
                  aria-label="down"
                  class="anticon anticon-down ant-select-suffix"
                  role="img"
                >
                  <svg
                    aria-hidden="true"
                    data-icon="down"
                    fill="currentColor"
                    focusable="false"
                    height="1em"
                    viewBox="64 64 896 896"
                    width="1em"
                  >
                    <path
                      d="M884 256h-75c-5.1 0-9.9 2.5-12.9 6.6L512 654.2 227.9 262.6c-3-4.1-7.8-6.6-12.9-6.6h-75c-6.5 0-10.3 7.4-6.5 12.7l352.6 486.1c12.8 17.6 39 17.6 51.7 0l352.6-486.1c3.9-5.3.1-12.7-6.4-12.7z"
                    />
                  </svg>
                </span>
              </span>
            </div>
          </span>
        </div>
      </div>
    </div>
  </div>
  <div
    class="ant-row ant-form-item"
    role="row"
  >
    <div
      class="ant-col ant-form-item-control"
      role="cell"
    >
      <div
        class="ant-form-item-control-input"
      >
        <div
          class="ant-form-item-control-input-content"
        >
          <button
            class="ant-btn ant-btn-primary"
            type="submit"
          >
            <span>
              Submit
            </span>
          </button>
        </div>
      </div>
    </div>
  </div>
</form>
`;

exports[`renders ./components/form/demo/dep-debug.md correctly 1`] = `
<form
  class="ant-form ant-form-horizontal"
  id="debug"
>
  1
  <div
    class="ant-row ant-form-item"
    role="row"
  >
    <div
      class="ant-col ant-form-item-label"
      role="cell"
    >
      <label
        class=""
        for="debug_debug1"
        title="debug1"
      >
        debug1
      </label>
    </div>
    <div
      class="ant-col ant-form-item-control"
      role="cell"
    >
      <div
        class="ant-form-item-control-input"
      >
        <div
          class="ant-form-item-control-input-content"
        >
          <input
            class="ant-input"
            id="debug_debug1"
            type="text"
            value="debug1"
          />
        </div>
      </div>
    </div>
  </div>
  <div
    class="ant-row ant-form-item"
    role="row"
  >
    <div
      class="ant-col ant-form-item-label"
      role="cell"
    >
      <label
        class=""
        for="debug_debug2"
        title="debug2"
      >
        debug2
      </label>
    </div>
    <div
      class="ant-col ant-form-item-control"
      role="cell"
    >
      <div
        class="ant-form-item-control-input"
      >
        <div
          class="ant-form-item-control-input-content"
        >
          <input
            class="ant-input"
            id="debug_debug2"
            type="text"
            value="debug2"
          />
        </div>
      </div>
    </div>
  </div>
</form>
`;

exports[`renders ./components/form/demo/disabled.md correctly 1`] = `
<form
  class="ant-form ant-form-horizontal"
>
  <div
    class="ant-row ant-form-item"
<<<<<<< HEAD
  >
    <div
      class="ant-col ant-col-4 ant-form-item-label"
=======
    role="row"
  >
    <div
      class="ant-col ant-col-4 ant-form-item-label"
      role="cell"
>>>>>>> 079ab977
    >
      <label
        class=""
        for="disabled"
        title="Form disabled"
      >
        Form disabled
      </label>
    </div>
    <div
      class="ant-col ant-col-14 ant-form-item-control"
<<<<<<< HEAD
=======
      role="cell"
>>>>>>> 079ab977
    >
      <div
        class="ant-form-item-control-input"
      >
        <div
          class="ant-form-item-control-input-content"
        >
          <label
            class="ant-checkbox-wrapper ant-checkbox-wrapper-checked ant-checkbox-wrapper-in-form-item"
          >
            <span
              class="ant-checkbox ant-checkbox-checked"
            >
              <input
                checked=""
                class="ant-checkbox-input"
                id="disabled"
                type="checkbox"
              />
              <span
                class="ant-checkbox-inner"
              />
            </span>
            <span>
              disabled
            </span>
          </label>
        </div>
      </div>
    </div>
  </div>
  <div
    class="ant-row ant-form-item"
<<<<<<< HEAD
  >
    <div
      class="ant-col ant-col-4 ant-form-item-label"
=======
    role="row"
  >
    <div
      class="ant-col ant-col-4 ant-form-item-label"
      role="cell"
>>>>>>> 079ab977
    >
      <label
        class=""
        title="Radio"
      >
        Radio
      </label>
    </div>
    <div
      class="ant-col ant-col-14 ant-form-item-control"
<<<<<<< HEAD
=======
      role="cell"
>>>>>>> 079ab977
    >
      <div
        class="ant-form-item-control-input"
      >
        <div
          class="ant-form-item-control-input-content"
        >
          <div
            class="ant-radio-group ant-radio-group-outline"
          >
            <label
              class="ant-radio-wrapper ant-radio-wrapper-disabled ant-radio-wrapper-in-form-item"
            >
              <span
                class="ant-radio ant-radio-disabled"
              >
                <input
                  class="ant-radio-input"
                  disabled=""
                  type="radio"
                  value="apple"
                />
                <span
                  class="ant-radio-inner"
                />
              </span>
              <span>
                 Apple 
              </span>
            </label>
            <label
              class="ant-radio-wrapper ant-radio-wrapper-disabled ant-radio-wrapper-in-form-item"
            >
              <span
                class="ant-radio ant-radio-disabled"
              >
                <input
                  class="ant-radio-input"
                  disabled=""
                  type="radio"
                  value="pear"
                />
                <span
                  class="ant-radio-inner"
                />
              </span>
              <span>
                 Pear 
              </span>
            </label>
          </div>
        </div>
      </div>
    </div>
  </div>
  <div
    class="ant-row ant-form-item"
<<<<<<< HEAD
  >
    <div
      class="ant-col ant-col-4 ant-form-item-label"
=======
    role="row"
  >
    <div
      class="ant-col ant-col-4 ant-form-item-label"
      role="cell"
>>>>>>> 079ab977
    >
      <label
        class=""
        title="Input"
      >
        Input
      </label>
    </div>
    <div
      class="ant-col ant-col-14 ant-form-item-control"
<<<<<<< HEAD
=======
      role="cell"
>>>>>>> 079ab977
    >
      <div
        class="ant-form-item-control-input"
      >
        <div
          class="ant-form-item-control-input-content"
        >
          <input
            class="ant-input ant-input-disabled"
            disabled=""
            type="text"
            value=""
          />
        </div>
      </div>
    </div>
  </div>
  <div
    class="ant-row ant-form-item"
<<<<<<< HEAD
  >
    <div
      class="ant-col ant-col-4 ant-form-item-label"
=======
    role="row"
  >
    <div
      class="ant-col ant-col-4 ant-form-item-label"
      role="cell"
>>>>>>> 079ab977
    >
      <label
        class=""
        title="Select"
      >
        Select
      </label>
    </div>
    <div
      class="ant-col ant-col-14 ant-form-item-control"
<<<<<<< HEAD
=======
      role="cell"
>>>>>>> 079ab977
    >
      <div
        class="ant-form-item-control-input"
      >
        <div
          class="ant-form-item-control-input-content"
        >
          <div
            class="ant-select ant-select-in-form-item ant-select-single ant-select-show-arrow ant-select-disabled"
          >
            <div
              class="ant-select-selector"
            >
              <span
                class="ant-select-selection-search"
              >
                <input
                  aria-activedescendant="undefined_list_0"
                  aria-autocomplete="list"
                  aria-controls="undefined_list"
                  aria-expanded="false"
                  aria-haspopup="listbox"
                  aria-owns="undefined_list"
                  autocomplete="off"
                  class="ant-select-selection-search-input"
                  disabled=""
                  readonly=""
                  role="combobox"
                  style="opacity:0"
                  type="search"
                  unselectable="on"
                  value=""
                />
              </span>
              <span
                class="ant-select-selection-placeholder"
              />
            </div>
            <span
              aria-hidden="true"
              class="ant-select-arrow"
              style="user-select:none;-webkit-user-select:none"
              unselectable="on"
            >
              <span
                aria-label="down"
                class="anticon anticon-down ant-select-suffix"
                role="img"
              >
                <svg
                  aria-hidden="true"
                  data-icon="down"
                  fill="currentColor"
                  focusable="false"
                  height="1em"
                  viewBox="64 64 896 896"
                  width="1em"
                >
                  <path
                    d="M884 256h-75c-5.1 0-9.9 2.5-12.9 6.6L512 654.2 227.9 262.6c-3-4.1-7.8-6.6-12.9-6.6h-75c-6.5 0-10.3 7.4-6.5 12.7l352.6 486.1c12.8 17.6 39 17.6 51.7 0l352.6-486.1c3.9-5.3.1-12.7-6.4-12.7z"
                  />
                </svg>
              </span>
            </span>
          </div>
        </div>
      </div>
    </div>
  </div>
  <div
    class="ant-row ant-form-item"
<<<<<<< HEAD
  >
    <div
      class="ant-col ant-col-4 ant-form-item-label"
=======
    role="row"
  >
    <div
      class="ant-col ant-col-4 ant-form-item-label"
      role="cell"
>>>>>>> 079ab977
    >
      <label
        class=""
        title="TreeSelect"
      >
        TreeSelect
      </label>
    </div>
    <div
      class="ant-col ant-col-14 ant-form-item-control"
<<<<<<< HEAD
=======
      role="cell"
>>>>>>> 079ab977
    >
      <div
        class="ant-form-item-control-input"
      >
        <div
          class="ant-form-item-control-input-content"
        >
          <div
            class="ant-select ant-tree-select ant-select-in-form-item ant-select-single ant-select-show-arrow ant-select-disabled"
          >
            <div
              class="ant-select-selector"
            >
              <span
                class="ant-select-selection-search"
              >
                <input
                  aria-autocomplete="list"
                  aria-controls="undefined_list"
                  aria-expanded="false"
                  aria-haspopup="listbox"
                  aria-owns="undefined_list"
                  autocomplete="off"
                  class="ant-select-selection-search-input"
                  disabled=""
                  readonly=""
                  role="combobox"
                  style="opacity:0"
                  type="search"
                  unselectable="on"
                  value=""
                />
              </span>
              <span
                class="ant-select-selection-placeholder"
              />
            </div>
            <span
              aria-hidden="true"
              class="ant-select-arrow"
              style="user-select:none;-webkit-user-select:none"
              unselectable="on"
            >
              <span
                aria-label="down"
                class="anticon anticon-down ant-select-suffix"
                role="img"
              >
                <svg
                  aria-hidden="true"
                  data-icon="down"
                  fill="currentColor"
                  focusable="false"
                  height="1em"
                  viewBox="64 64 896 896"
                  width="1em"
                >
                  <path
                    d="M884 256h-75c-5.1 0-9.9 2.5-12.9 6.6L512 654.2 227.9 262.6c-3-4.1-7.8-6.6-12.9-6.6h-75c-6.5 0-10.3 7.4-6.5 12.7l352.6 486.1c12.8 17.6 39 17.6 51.7 0l352.6-486.1c3.9-5.3.1-12.7-6.4-12.7z"
                  />
                </svg>
              </span>
            </span>
          </div>
        </div>
      </div>
    </div>
  </div>
  <div
    class="ant-row ant-form-item"
<<<<<<< HEAD
  >
    <div
      class="ant-col ant-col-4 ant-form-item-label"
=======
    role="row"
  >
    <div
      class="ant-col ant-col-4 ant-form-item-label"
      role="cell"
>>>>>>> 079ab977
    >
      <label
        class=""
        title="Cascader"
      >
        Cascader
      </label>
    </div>
    <div
      class="ant-col ant-col-14 ant-form-item-control"
<<<<<<< HEAD
=======
      role="cell"
>>>>>>> 079ab977
    >
      <div
        class="ant-form-item-control-input"
      >
        <div
          class="ant-form-item-control-input-content"
        >
          <div
            class="ant-select ant-cascader ant-select-in-form-item ant-select-single ant-select-allow-clear ant-select-show-arrow ant-select-disabled"
          >
            <div
              class="ant-select-selector"
            >
              <span
                class="ant-select-selection-search"
              >
                <input
                  aria-autocomplete="list"
                  aria-controls="undefined_list"
                  aria-expanded="false"
                  aria-haspopup="listbox"
                  aria-owns="undefined_list"
                  autocomplete="off"
                  class="ant-select-selection-search-input"
                  disabled=""
                  readonly=""
                  role="combobox"
                  style="opacity:0"
                  type="search"
                  unselectable="on"
                  value=""
                />
              </span>
              <span
                class="ant-select-selection-placeholder"
              />
            </div>
            <span
              aria-hidden="true"
              class="ant-select-arrow"
              style="user-select:none;-webkit-user-select:none"
              unselectable="on"
            >
              <span
                aria-label="down"
                class="anticon anticon-down ant-select-suffix"
                role="img"
              >
                <svg
                  aria-hidden="true"
                  data-icon="down"
                  fill="currentColor"
                  focusable="false"
                  height="1em"
                  viewBox="64 64 896 896"
                  width="1em"
                >
                  <path
                    d="M884 256h-75c-5.1 0-9.9 2.5-12.9 6.6L512 654.2 227.9 262.6c-3-4.1-7.8-6.6-12.9-6.6h-75c-6.5 0-10.3 7.4-6.5 12.7l352.6 486.1c12.8 17.6 39 17.6 51.7 0l352.6-486.1c3.9-5.3.1-12.7-6.4-12.7z"
                  />
                </svg>
              </span>
            </span>
          </div>
        </div>
      </div>
    </div>
  </div>
  <div
    class="ant-row ant-form-item"
<<<<<<< HEAD
  >
    <div
      class="ant-col ant-col-4 ant-form-item-label"
=======
    role="row"
  >
    <div
      class="ant-col ant-col-4 ant-form-item-label"
      role="cell"
>>>>>>> 079ab977
    >
      <label
        class=""
        title="DatePicker"
      >
        DatePicker
      </label>
    </div>
    <div
      class="ant-col ant-col-14 ant-form-item-control"
<<<<<<< HEAD
=======
      role="cell"
>>>>>>> 079ab977
    >
      <div
        class="ant-form-item-control-input"
      >
        <div
          class="ant-form-item-control-input-content"
        >
          <div
            class="ant-picker ant-picker-disabled"
          >
            <div
              class="ant-picker-input"
            >
              <input
                autocomplete="off"
                disabled=""
                placeholder="Select date"
                readonly=""
                size="12"
                title=""
                value=""
              />
              <span
                class="ant-picker-suffix"
              >
                <span
                  aria-label="calendar"
                  class="anticon anticon-calendar"
                  role="img"
                >
                  <svg
                    aria-hidden="true"
                    data-icon="calendar"
                    fill="currentColor"
                    focusable="false"
                    height="1em"
                    viewBox="64 64 896 896"
                    width="1em"
                  >
                    <path
                      d="M880 184H712v-64c0-4.4-3.6-8-8-8h-56c-4.4 0-8 3.6-8 8v64H384v-64c0-4.4-3.6-8-8-8h-56c-4.4 0-8 3.6-8 8v64H144c-17.7 0-32 14.3-32 32v664c0 17.7 14.3 32 32 32h736c17.7 0 32-14.3 32-32V216c0-17.7-14.3-32-32-32zm-40 656H184V460h656v380zM184 392V256h128v48c0 4.4 3.6 8 8 8h56c4.4 0 8-3.6 8-8v-48h256v48c0 4.4 3.6 8 8 8h56c4.4 0 8-3.6 8-8v-48h128v136H184z"
                    />
                  </svg>
                </span>
              </span>
            </div>
          </div>
        </div>
      </div>
    </div>
  </div>
  <div
    class="ant-row ant-form-item"
<<<<<<< HEAD
  >
    <div
      class="ant-col ant-col-4 ant-form-item-label"
=======
    role="row"
  >
    <div
      class="ant-col ant-col-4 ant-form-item-label"
      role="cell"
>>>>>>> 079ab977
    >
      <label
        class=""
        title="RangePicker"
      >
        RangePicker
      </label>
    </div>
    <div
      class="ant-col ant-col-14 ant-form-item-control"
<<<<<<< HEAD
=======
      role="cell"
>>>>>>> 079ab977
    >
      <div
        class="ant-form-item-control-input"
      >
        <div
          class="ant-form-item-control-input-content"
        >
          <div
            class="ant-picker ant-picker-range ant-picker-disabled"
          >
            <div
              class="ant-picker-input ant-picker-input-active"
            >
              <input
                autocomplete="off"
                disabled=""
                placeholder="Start date"
                readonly=""
                size="12"
                value=""
              />
            </div>
            <div
              class="ant-picker-range-separator"
            >
              <span
                aria-label="to"
                class="ant-picker-separator"
              >
                <span
                  aria-label="swap-right"
                  class="anticon anticon-swap-right"
                  role="img"
                >
                  <svg
                    aria-hidden="true"
                    data-icon="swap-right"
                    fill="currentColor"
                    focusable="false"
                    height="1em"
                    viewBox="0 0 1024 1024"
                    width="1em"
                  >
                    <path
                      d="M873.1 596.2l-164-208A32 32 0 00684 376h-64.8c-6.7 0-10.4 7.7-6.3 13l144.3 183H152c-4.4 0-8 3.6-8 8v60c0 4.4 3.6 8 8 8h695.9c26.8 0 41.7-30.8 25.2-51.8z"
                    />
                  </svg>
                </span>
              </span>
            </div>
            <div
              class="ant-picker-input"
            >
              <input
                autocomplete="off"
                disabled=""
                placeholder="End date"
                readonly=""
                size="12"
                value=""
              />
            </div>
            <div
              class="ant-picker-active-bar"
              style="left:0;width:0;position:absolute"
            />
            <span
              class="ant-picker-suffix"
            >
              <span
                aria-label="calendar"
                class="anticon anticon-calendar"
                role="img"
              >
                <svg
                  aria-hidden="true"
                  data-icon="calendar"
                  fill="currentColor"
                  focusable="false"
                  height="1em"
                  viewBox="64 64 896 896"
                  width="1em"
                >
                  <path
                    d="M880 184H712v-64c0-4.4-3.6-8-8-8h-56c-4.4 0-8 3.6-8 8v64H384v-64c0-4.4-3.6-8-8-8h-56c-4.4 0-8 3.6-8 8v64H144c-17.7 0-32 14.3-32 32v664c0 17.7 14.3 32 32 32h736c17.7 0 32-14.3 32-32V216c0-17.7-14.3-32-32-32zm-40 656H184V460h656v380zM184 392V256h128v48c0 4.4 3.6 8 8 8h56c4.4 0 8-3.6 8-8v-48h256v48c0 4.4 3.6 8 8 8h56c4.4 0 8-3.6 8-8v-48h128v136H184z"
                  />
                </svg>
              </span>
            </span>
          </div>
        </div>
      </div>
    </div>
  </div>
  <div
    class="ant-row ant-form-item"
<<<<<<< HEAD
  >
    <div
      class="ant-col ant-col-4 ant-form-item-label"
=======
    role="row"
  >
    <div
      class="ant-col ant-col-4 ant-form-item-label"
      role="cell"
>>>>>>> 079ab977
    >
      <label
        class=""
        title="InputNumber"
      >
        InputNumber
      </label>
    </div>
    <div
      class="ant-col ant-col-14 ant-form-item-control"
<<<<<<< HEAD
=======
      role="cell"
>>>>>>> 079ab977
    >
      <div
        class="ant-form-item-control-input"
      >
        <div
          class="ant-form-item-control-input-content"
        >
          <div
            class="ant-input-number ant-input-number-in-form-item ant-input-number-disabled"
          >
            <div
              class="ant-input-number-handler-wrap"
            >
              <span
                aria-disabled="false"
                aria-label="Increase Value"
                class="ant-input-number-handler ant-input-number-handler-up"
                role="button"
                unselectable="on"
              >
                <span
                  aria-label="up"
                  class="anticon anticon-up ant-input-number-handler-up-inner"
                  role="img"
                >
                  <svg
                    aria-hidden="true"
                    data-icon="up"
                    fill="currentColor"
                    focusable="false"
                    height="1em"
                    viewBox="64 64 896 896"
                    width="1em"
                  >
                    <path
                      d="M890.5 755.3L537.9 269.2c-12.8-17.6-39-17.6-51.7 0L133.5 755.3A8 8 0 00140 768h75c5.1 0 9.9-2.5 12.9-6.6L512 369.8l284.1 391.6c3 4.1 7.8 6.6 12.9 6.6h75c6.5 0 10.3-7.4 6.5-12.7z"
                    />
                  </svg>
                </span>
              </span>
              <span
                aria-disabled="false"
                aria-label="Decrease Value"
                class="ant-input-number-handler ant-input-number-handler-down"
                role="button"
                unselectable="on"
              >
                <span
                  aria-label="down"
                  class="anticon anticon-down ant-input-number-handler-down-inner"
                  role="img"
                >
                  <svg
                    aria-hidden="true"
                    data-icon="down"
                    fill="currentColor"
                    focusable="false"
                    height="1em"
                    viewBox="64 64 896 896"
                    width="1em"
                  >
                    <path
                      d="M884 256h-75c-5.1 0-9.9 2.5-12.9 6.6L512 654.2 227.9 262.6c-3-4.1-7.8-6.6-12.9-6.6h-75c-6.5 0-10.3 7.4-6.5 12.7l352.6 486.1c12.8 17.6 39 17.6 51.7 0l352.6-486.1c3.9-5.3.1-12.7-6.4-12.7z"
                    />
                  </svg>
                </span>
              </span>
            </div>
            <div
              class="ant-input-number-input-wrap"
            >
              <input
                autocomplete="off"
                class="ant-input-number-input"
                disabled=""
                role="spinbutton"
                step="1"
                value=""
              />
            </div>
          </div>
        </div>
      </div>
    </div>
  </div>
  <div
    class="ant-row ant-form-item"
<<<<<<< HEAD
  >
    <div
      class="ant-col ant-col-4 ant-form-item-label"
=======
    role="row"
  >
    <div
      class="ant-col ant-col-4 ant-form-item-label"
      role="cell"
>>>>>>> 079ab977
    >
      <label
        class=""
        title="TextArea"
      >
        TextArea
      </label>
    </div>
    <div
      class="ant-col ant-col-14 ant-form-item-control"
<<<<<<< HEAD
=======
      role="cell"
>>>>>>> 079ab977
    >
      <div
        class="ant-form-item-control-input"
      >
        <div
          class="ant-form-item-control-input-content"
        >
          <textarea
            class="ant-input ant-input-disabled"
            disabled=""
            rows="4"
          />
        </div>
      </div>
    </div>
  </div>
  <div
    class="ant-row ant-form-item"
<<<<<<< HEAD
  >
    <div
      class="ant-col ant-col-4 ant-form-item-label"
=======
    role="row"
  >
    <div
      class="ant-col ant-col-4 ant-form-item-label"
      role="cell"
>>>>>>> 079ab977
    >
      <label
        class=""
        title="Switch"
      >
        Switch
      </label>
    </div>
    <div
      class="ant-col ant-col-14 ant-form-item-control"
<<<<<<< HEAD
=======
      role="cell"
>>>>>>> 079ab977
    >
      <div
        class="ant-form-item-control-input"
      >
        <div
          class="ant-form-item-control-input-content"
        >
          <button
            aria-checked="false"
            class="ant-switch ant-switch-disabled"
            disabled=""
            role="switch"
            type="button"
          >
            <div
              class="ant-switch-handle"
            />
            <span
              class="ant-switch-inner"
            />
          </button>
        </div>
      </div>
    </div>
  </div>
  <div
    class="ant-row ant-form-item"
<<<<<<< HEAD
  >
    <div
      class="ant-col ant-col-4 ant-form-item-label"
=======
    role="row"
  >
    <div
      class="ant-col ant-col-4 ant-form-item-label"
      role="cell"
>>>>>>> 079ab977
    >
      <label
        class=""
        title="Button"
      >
        Button
      </label>
    </div>
    <div
      class="ant-col ant-col-14 ant-form-item-control"
<<<<<<< HEAD
=======
      role="cell"
>>>>>>> 079ab977
    >
      <div
        class="ant-form-item-control-input"
      >
        <div
          class="ant-form-item-control-input-content"
        >
          <button
            class="ant-btn ant-btn-default"
            disabled=""
            type="button"
          >
            <span>
              Button
            </span>
          </button>
        </div>
      </div>
    </div>
  </div>
</form>
`;

exports[`renders ./components/form/demo/disabled-input-debug.md correctly 1`] = `
<form
  class="ant-form ant-form-horizontal"
>
  <div
    class="ant-row ant-form-item"
    role="row"
  >
    <div
      class="ant-col ant-form-item-label"
      role="cell"
    >
      <label
        class=""
        title="Normal0"
      >
        Normal0
      </label>
    </div>
    <div
      class="ant-col ant-form-item-control"
      role="cell"
    >
      <div
        class="ant-form-item-control-input"
      >
        <div
          class="ant-form-item-control-input-content"
        >
          <input
            class="ant-input"
            placeholder="unavailable choice"
            type="text"
            value="Buggy!"
          />
        </div>
      </div>
    </div>
  </div>
  <div
    class="ant-row ant-form-item ant-form-item-with-help ant-form-item-has-error"
    role="row"
  >
    <div
      class="ant-col ant-form-item-label"
      role="cell"
    >
      <label
        class=""
        title="Fail0"
      >
        Fail0
      </label>
    </div>
    <div
      class="ant-col ant-form-item-control"
      role="cell"
    >
      <div
        class="ant-form-item-control-input"
      >
        <div
          class="ant-form-item-control-input-content"
        >
          <input
            class="ant-input ant-input-status-error"
            placeholder="unavailable choice"
            type="text"
            value="Buggy!"
          />
        </div>
      </div>
      <div
        class="ant-form-item-explain ant-form-item-explain-connected"
      >
        <div
          class="ant-form-item-explain-error"
          role="alert"
        >
          Buggy!
        </div>
      </div>
    </div>
  </div>
  <div
    class="ant-row ant-form-item ant-form-item-with-help ant-form-item-has-error"
    role="row"
  >
    <div
      class="ant-col ant-form-item-label"
      role="cell"
    >
      <label
        class=""
        title="FailDisabled0"
      >
        FailDisabled0
      </label>
    </div>
    <div
      class="ant-col ant-form-item-control"
      role="cell"
    >
      <div
        class="ant-form-item-control-input"
      >
        <div
          class="ant-form-item-control-input-content"
        >
          <input
            class="ant-input ant-input-disabled ant-input-status-error"
            disabled=""
            placeholder="unavailable choice"
            type="text"
            value="Buggy!"
          />
        </div>
      </div>
      <div
        class="ant-form-item-explain ant-form-item-explain-connected"
      >
        <div
          class="ant-form-item-explain-error"
          role="alert"
        >
          Buggy!
        </div>
      </div>
    </div>
  </div>
  <div
    class="ant-row ant-form-item"
    role="row"
  >
    <div
      class="ant-col ant-form-item-label"
      role="cell"
    >
      <label
        class=""
        title="Normal1"
      >
        Normal1
      </label>
    </div>
    <div
      class="ant-col ant-form-item-control"
      role="cell"
    >
      <div
        class="ant-form-item-control-input"
      >
        <div
          class="ant-form-item-control-input-content"
        >
          <input
            class="ant-input"
            placeholder="unavailable choice"
            type="text"
            value="Buggy!"
          />
        </div>
      </div>
    </div>
  </div>
  <div
    class="ant-row ant-form-item ant-form-item-with-help ant-form-item-has-error"
    role="row"
  >
    <div
      class="ant-col ant-form-item-label"
      role="cell"
    >
      <label
        class=""
        title="Fail1"
      >
        Fail1
      </label>
    </div>
    <div
      class="ant-col ant-form-item-control"
      role="cell"
    >
      <div
        class="ant-form-item-control-input"
      >
        <div
          class="ant-form-item-control-input-content"
        >
          <input
            class="ant-input ant-input-status-error"
            placeholder="unavailable choice"
            type="text"
            value="Buggy!"
          />
        </div>
      </div>
      <div
        class="ant-form-item-explain ant-form-item-explain-connected"
      >
        <div
          class="ant-form-item-explain-error"
          role="alert"
        >
          Buggy!
        </div>
      </div>
    </div>
  </div>
  <div
    class="ant-row ant-form-item ant-form-item-with-help ant-form-item-has-error"
    role="row"
  >
    <div
      class="ant-col ant-form-item-label"
      role="cell"
    >
      <label
        class=""
        title="FailDisabled1"
      >
        FailDisabled1
      </label>
    </div>
    <div
      class="ant-col ant-form-item-control"
      role="cell"
    >
      <div
        class="ant-form-item-control-input"
      >
        <div
          class="ant-form-item-control-input-content"
        >
          <input
            class="ant-input ant-input-disabled ant-input-status-error"
            disabled=""
            placeholder="unavailable choice"
            type="text"
            value="Buggy!"
          />
        </div>
      </div>
      <div
        class="ant-form-item-explain ant-form-item-explain-connected"
      >
        <div
          class="ant-form-item-explain-error"
          role="alert"
        >
          Buggy!
        </div>
      </div>
    </div>
  </div>
  <div
    class="ant-row ant-form-item"
    role="row"
  >
    <div
      class="ant-col ant-form-item-label"
      role="cell"
    >
      <label
        class=""
        title="Normal2"
      >
        Normal2
      </label>
    </div>
    <div
      class="ant-col ant-form-item-control"
      role="cell"
    >
      <div
        class="ant-form-item-control-input"
      >
        <div
          class="ant-form-item-control-input-content"
        >
          <span
            class="ant-input-group-wrapper"
          >
            <span
              class="ant-input-wrapper ant-input-group"
            >
              <span
                class="ant-input-group-addon"
              >
                Buggy!
              </span>
              <input
                class="ant-input"
                placeholder="unavailable choice"
                type="text"
                value=""
              />
            </span>
          </span>
        </div>
      </div>
    </div>
  </div>
  <div
    class="ant-row ant-form-item ant-form-item-with-help ant-form-item-has-error"
    role="row"
  >
    <div
      class="ant-col ant-form-item-label"
      role="cell"
    >
      <label
        class=""
        title="Fail2"
      >
        Fail2
      </label>
    </div>
    <div
      class="ant-col ant-form-item-control"
      role="cell"
    >
      <div
        class="ant-form-item-control-input"
      >
        <div
          class="ant-form-item-control-input-content"
        >
          <span
            class="ant-input-group-wrapper ant-input-group-wrapper-status-error"
          >
            <span
              class="ant-input-wrapper ant-input-group"
            >
              <span
                class="ant-input-group-addon"
              >
                Buggy!
              </span>
              <input
                class="ant-input ant-input-status-error"
                placeholder="unavailable choice"
                type="text"
                value=""
              />
            </span>
          </span>
        </div>
      </div>
      <div
        class="ant-form-item-explain ant-form-item-explain-connected"
      >
        <div
          class="ant-form-item-explain-error"
          role="alert"
        >
          Buggy!
        </div>
      </div>
    </div>
  </div>
  <div
    class="ant-row ant-form-item ant-form-item-with-help ant-form-item-has-error"
    role="row"
  >
    <div
      class="ant-col ant-form-item-label"
      role="cell"
    >
      <label
        class=""
        title="FailDisabled2"
      >
        FailDisabled2
      </label>
    </div>
    <div
      class="ant-col ant-form-item-control"
      role="cell"
    >
      <div
        class="ant-form-item-control-input"
      >
        <div
          class="ant-form-item-control-input-content"
        >
          <span
            class="ant-input-group-wrapper ant-input-group-wrapper-status-error"
          >
            <span
              class="ant-input-wrapper ant-input-group"
            >
              <span
                class="ant-input-group-addon"
              >
                Buggy!
              </span>
              <input
                class="ant-input ant-input-disabled ant-input-status-error"
                disabled=""
                placeholder="unavailable choice"
                type="text"
                value=""
              />
            </span>
          </span>
        </div>
      </div>
      <div
        class="ant-form-item-explain ant-form-item-explain-connected"
      >
        <div
          class="ant-form-item-explain-error"
          role="alert"
        >
          Buggy!
        </div>
      </div>
    </div>
  </div>
  <div
    class="ant-row ant-form-item"
    role="row"
  >
    <div
      class="ant-col ant-form-item-label"
      role="cell"
    >
      <label
        class=""
        title="Normal3"
      >
        Normal3
      </label>
    </div>
    <div
      class="ant-col ant-form-item-control"
      role="cell"
    >
      <div
        class="ant-form-item-control-input"
      >
        <div
          class="ant-form-item-control-input-content"
        >
          <span
            class="ant-input-affix-wrapper"
          >
            <span
              class="ant-input-prefix"
            >
              人民币
            </span>
            <input
              class="ant-input"
              placeholder="unavailable choice"
              type="text"
              value="50"
            />
          </span>
        </div>
      </div>
    </div>
  </div>
  <div
    class="ant-row ant-form-item ant-form-item-with-help ant-form-item-has-error"
    role="row"
  >
    <div
      class="ant-col ant-form-item-label"
      role="cell"
    >
      <label
        class=""
        title="Fail3"
      >
        Fail3
      </label>
    </div>
    <div
      class="ant-col ant-form-item-control"
      role="cell"
    >
      <div
        class="ant-form-item-control-input"
      >
        <div
          class="ant-form-item-control-input-content"
        >
          <span
            class="ant-input-affix-wrapper ant-input-affix-wrapper-status-error"
          >
            <span
              class="ant-input-prefix"
            >
              人民币
            </span>
            <input
              class="ant-input"
              placeholder="unavailable choice"
              type="text"
              value="50"
            />
          </span>
        </div>
      </div>
      <div
        class="ant-form-item-explain ant-form-item-explain-connected"
      >
        <div
          class="ant-form-item-explain-error"
          role="alert"
        >
          Buggy!
        </div>
      </div>
    </div>
  </div>
  <div
    class="ant-row ant-form-item ant-form-item-with-help ant-form-item-has-error"
    role="row"
  >
    <div
      class="ant-col ant-form-item-label"
      role="cell"
    >
      <label
        class=""
        title="FailDisabled3"
      >
        FailDisabled3
      </label>
    </div>
    <div
      class="ant-col ant-form-item-control"
      role="cell"
    >
      <div
        class="ant-form-item-control-input"
      >
        <div
          class="ant-form-item-control-input-content"
        >
          <span
            class="ant-input-affix-wrapper ant-input-affix-wrapper-disabled ant-input-affix-wrapper-status-error"
          >
            <span
              class="ant-input-prefix"
            >
              人民币
            </span>
            <input
              class="ant-input ant-input-disabled"
              disabled=""
              placeholder="unavailable choice"
              type="text"
              value="50"
            />
          </span>
        </div>
      </div>
      <div
        class="ant-form-item-explain ant-form-item-explain-connected"
      >
        <div
          class="ant-form-item-explain-error"
          role="alert"
        >
          Buggy!
        </div>
      </div>
    </div>
  </div>
</form>
`;

exports[`renders ./components/form/demo/dynamic-form-item.md correctly 1`] = `
<form
  class="ant-form ant-form-horizontal"
  id="dynamic_form_item"
>
  <div
    class="ant-row ant-form-item"
    role="row"
  >
    <div
      class="ant-col ant-form-item-control ant-col-xs-24 ant-col-xs-offset-0 ant-col-sm-20 ant-col-sm-offset-4"
      role="cell"
    >
      <div
        class="ant-form-item-control-input"
      >
        <div
          class="ant-form-item-control-input-content"
        >
          <button
            class="ant-btn ant-btn-dashed"
            style="width:60%"
            type="button"
          >
            <span
              aria-label="plus"
              class="anticon anticon-plus"
              role="img"
            >
              <svg
                aria-hidden="true"
                data-icon="plus"
                fill="currentColor"
                focusable="false"
                height="1em"
                viewBox="64 64 896 896"
                width="1em"
              >
                <defs />
                <path
                  d="M482 152h60q8 0 8 8v704q0 8-8 8h-60q-8 0-8-8V160q0-8 8-8z"
                />
                <path
                  d="M176 474h672q8 0 8 8v60q0 8-8 8H176q-8 0-8-8v-60q0-8 8-8z"
                />
              </svg>
            </span>
            <span>
              Add field
            </span>
          </button>
          <button
            class="ant-btn ant-btn-dashed"
            style="width:60%;margin-top:20px"
            type="button"
          >
            <span
              aria-label="plus"
              class="anticon anticon-plus"
              role="img"
            >
              <svg
                aria-hidden="true"
                data-icon="plus"
                fill="currentColor"
                focusable="false"
                height="1em"
                viewBox="64 64 896 896"
                width="1em"
              >
                <defs />
                <path
                  d="M482 152h60q8 0 8 8v704q0 8-8 8h-60q-8 0-8-8V160q0-8 8-8z"
                />
                <path
                  d="M176 474h672q8 0 8 8v60q0 8-8 8H176q-8 0-8-8v-60q0-8 8-8z"
                />
              </svg>
            </span>
            <span>
              Add field at head
            </span>
          </button>
        </div>
      </div>
    </div>
  </div>
  <div
    class="ant-row ant-form-item"
    role="row"
  >
    <div
      class="ant-col ant-form-item-control ant-col-xs-24 ant-col-xs-offset-0 ant-col-sm-20 ant-col-sm-offset-4"
      role="cell"
    >
      <div
        class="ant-form-item-control-input"
      >
        <div
          class="ant-form-item-control-input-content"
        >
          <button
            class="ant-btn ant-btn-primary"
            type="submit"
          >
            <span>
              Submit
            </span>
          </button>
        </div>
      </div>
    </div>
  </div>
</form>
`;

exports[`renders ./components/form/demo/dynamic-form-items.md correctly 1`] = `
<form
  autocomplete="off"
  class="ant-form ant-form-horizontal"
  id="dynamic_form_nest_item"
>
  <div
    class="ant-row ant-form-item"
    role="row"
  >
    <div
      class="ant-col ant-form-item-control"
      role="cell"
    >
      <div
        class="ant-form-item-control-input"
      >
        <div
          class="ant-form-item-control-input-content"
        >
          <button
            class="ant-btn ant-btn-dashed ant-btn-block"
            type="button"
          >
            <span
              aria-label="plus"
              class="anticon anticon-plus"
              role="img"
            >
              <svg
                aria-hidden="true"
                data-icon="plus"
                fill="currentColor"
                focusable="false"
                height="1em"
                viewBox="64 64 896 896"
                width="1em"
              >
                <defs />
                <path
                  d="M482 152h60q8 0 8 8v704q0 8-8 8h-60q-8 0-8-8V160q0-8 8-8z"
                />
                <path
                  d="M176 474h672q8 0 8 8v60q0 8-8 8H176q-8 0-8-8v-60q0-8 8-8z"
                />
              </svg>
            </span>
            <span>
              Add field
            </span>
          </button>
        </div>
      </div>
    </div>
  </div>
  <div
    class="ant-row ant-form-item"
    role="row"
  >
    <div
      class="ant-col ant-form-item-control"
      role="cell"
    >
      <div
        class="ant-form-item-control-input"
      >
        <div
          class="ant-form-item-control-input-content"
        >
          <button
            class="ant-btn ant-btn-primary"
            type="submit"
          >
            <span>
              Submit
            </span>
          </button>
        </div>
      </div>
    </div>
  </div>
</form>
`;

exports[`renders ./components/form/demo/dynamic-form-items-complex.md correctly 1`] = `
<form
  autocomplete="off"
  class="ant-form ant-form-horizontal"
  id="dynamic_form_nest_item"
>
  <div
    class="ant-row ant-form-item"
    role="row"
  >
    <div
      class="ant-col ant-form-item-label"
      role="cell"
    >
      <label
        class="ant-form-item-required"
        for="dynamic_form_nest_item_area"
        title="Area"
      >
        Area
      </label>
    </div>
    <div
      class="ant-col ant-form-item-control"
      role="cell"
    >
      <div
        class="ant-form-item-control-input"
      >
        <div
          class="ant-form-item-control-input-content"
        >
          <div
            class="ant-select ant-select-in-form-item ant-select-single ant-select-show-arrow"
          >
            <div
              class="ant-select-selector"
            >
              <span
                class="ant-select-selection-search"
              >
                <input
                  aria-activedescendant="dynamic_form_nest_item_area_list_0"
                  aria-autocomplete="list"
                  aria-controls="dynamic_form_nest_item_area_list"
                  aria-haspopup="listbox"
                  aria-owns="dynamic_form_nest_item_area_list"
                  autocomplete="off"
                  class="ant-select-selection-search-input"
                  id="dynamic_form_nest_item_area"
                  readonly=""
                  role="combobox"
                  style="opacity:0"
                  type="search"
                  unselectable="on"
                  value=""
                />
              </span>
              <span
                class="ant-select-selection-placeholder"
              />
            </div>
            <span
              aria-hidden="true"
              class="ant-select-arrow"
              style="user-select:none;-webkit-user-select:none"
              unselectable="on"
            >
              <span
                aria-label="down"
                class="anticon anticon-down ant-select-suffix"
                role="img"
              >
                <svg
                  aria-hidden="true"
                  data-icon="down"
                  fill="currentColor"
                  focusable="false"
                  height="1em"
                  viewBox="64 64 896 896"
                  width="1em"
                >
                  <path
                    d="M884 256h-75c-5.1 0-9.9 2.5-12.9 6.6L512 654.2 227.9 262.6c-3-4.1-7.8-6.6-12.9-6.6h-75c-6.5 0-10.3 7.4-6.5 12.7l352.6 486.1c12.8 17.6 39 17.6 51.7 0l352.6-486.1c3.9-5.3.1-12.7-6.4-12.7z"
                  />
                </svg>
              </span>
            </span>
          </div>
        </div>
      </div>
    </div>
  </div>
  <div
    class="ant-row ant-form-item"
    role="row"
  >
    <div
      class="ant-col ant-form-item-control"
      role="cell"
    >
      <div
        class="ant-form-item-control-input"
      >
        <div
          class="ant-form-item-control-input-content"
        >
          <button
            class="ant-btn ant-btn-dashed ant-btn-block"
            type="button"
          >
            <span
              aria-label="plus"
              class="anticon anticon-plus"
              role="img"
            >
              <svg
                aria-hidden="true"
                data-icon="plus"
                fill="currentColor"
                focusable="false"
                height="1em"
                viewBox="64 64 896 896"
                width="1em"
              >
                <defs />
                <path
                  d="M482 152h60q8 0 8 8v704q0 8-8 8h-60q-8 0-8-8V160q0-8 8-8z"
                />
                <path
                  d="M176 474h672q8 0 8 8v60q0 8-8 8H176q-8 0-8-8v-60q0-8 8-8z"
                />
              </svg>
            </span>
            <span>
              Add sights
            </span>
          </button>
        </div>
      </div>
    </div>
  </div>
  <div
    class="ant-row ant-form-item"
    role="row"
  >
    <div
      class="ant-col ant-form-item-control"
      role="cell"
    >
      <div
        class="ant-form-item-control-input"
      >
        <div
          class="ant-form-item-control-input-content"
        >
          <button
            class="ant-btn ant-btn-primary"
            type="submit"
          >
            <span>
              Submit
            </span>
          </button>
        </div>
      </div>
    </div>
  </div>
</form>
`;

exports[`renders ./components/form/demo/dynamic-form-items-no-style.md correctly 1`] = `
<form
  autocomplete="off"
  class="ant-form ant-form-horizontal"
  id="dynamic_form_nest_item"
>
  <div
    class="ant-row ant-form-item"
    role="row"
  >
    <div
      class="ant-col ant-form-item-label"
      role="cell"
    >
      <label
        class=""
        title="Users"
      >
        Users
      </label>
    </div>
    <div
      class="ant-col ant-form-item-control"
      role="cell"
    >
      <div
        class="ant-form-item-control-input"
      >
        <div
          class="ant-form-item-control-input-content"
        >
          <div
            class="ant-row ant-form-item"
            role="row"
          >
            <div
              class="ant-col ant-form-item-control"
              role="cell"
            >
              <div
                class="ant-form-item-control-input"
              >
                <div
                  class="ant-form-item-control-input-content"
                >
                  <button
                    class="ant-btn ant-btn-dashed ant-btn-block"
                    type="button"
                  >
                    <span
                      aria-label="plus"
                      class="anticon anticon-plus"
                      role="img"
                    >
                      <svg
                        aria-hidden="true"
                        data-icon="plus"
                        fill="currentColor"
                        focusable="false"
                        height="1em"
                        viewBox="64 64 896 896"
                        width="1em"
                      >
                        <defs />
                        <path
                          d="M482 152h60q8 0 8 8v704q0 8-8 8h-60q-8 0-8-8V160q0-8 8-8z"
                        />
                        <path
                          d="M176 474h672q8 0 8 8v60q0 8-8 8H176q-8 0-8-8v-60q0-8 8-8z"
                        />
                      </svg>
                    </span>
                    <span>
                      Add field
                    </span>
                  </button>
                </div>
              </div>
            </div>
          </div>
        </div>
      </div>
    </div>
  </div>
  <div
    class="ant-row ant-form-item"
    role="row"
  >
    <div
      class="ant-col ant-form-item-control"
      role="cell"
    >
      <div
        class="ant-form-item-control-input"
      >
        <div
          class="ant-form-item-control-input-content"
        >
          <button
            class="ant-btn ant-btn-primary"
            type="submit"
          >
            <span>
              Submit
            </span>
          </button>
        </div>
      </div>
    </div>
  </div>
</form>
`;

exports[`renders ./components/form/demo/dynamic-rule.md correctly 1`] = `
<form
  class="ant-form ant-form-horizontal"
  id="dynamic_rule"
>
  <div
    class="ant-row ant-form-item"
    role="row"
  >
    <div
      class="ant-col ant-col-4 ant-form-item-label"
      role="cell"
    >
      <label
        class="ant-form-item-required"
        for="dynamic_rule_username"
        title="Name"
      >
        Name
      </label>
    </div>
    <div
      class="ant-col ant-col-8 ant-form-item-control"
      role="cell"
    >
      <div
        class="ant-form-item-control-input"
      >
        <div
          class="ant-form-item-control-input-content"
        >
          <input
            class="ant-input"
            id="dynamic_rule_username"
            placeholder="Please input your name"
            type="text"
            value=""
          />
        </div>
      </div>
    </div>
  </div>
  <div
    class="ant-row ant-form-item"
    role="row"
  >
    <div
      class="ant-col ant-col-4 ant-form-item-label"
      role="cell"
    >
      <label
        class=""
        for="dynamic_rule_nickname"
        title="Nickname"
      >
        Nickname
      </label>
    </div>
    <div
      class="ant-col ant-col-8 ant-form-item-control"
      role="cell"
    >
      <div
        class="ant-form-item-control-input"
      >
        <div
          class="ant-form-item-control-input-content"
        >
          <input
            class="ant-input"
            id="dynamic_rule_nickname"
            placeholder="Please input your nickname"
            type="text"
            value=""
          />
        </div>
      </div>
    </div>
  </div>
  <div
    class="ant-row ant-form-item"
    role="row"
  >
    <div
      class="ant-col ant-col-8 ant-col-offset-4 ant-form-item-control"
      role="cell"
    >
      <div
        class="ant-form-item-control-input"
      >
        <div
          class="ant-form-item-control-input-content"
        >
          <label
            class="ant-checkbox-wrapper ant-checkbox-wrapper-in-form-item"
          >
            <span
              class="ant-checkbox"
            >
              <input
                class="ant-checkbox-input"
                type="checkbox"
              />
              <span
                class="ant-checkbox-inner"
              />
            </span>
            <span>
              Nickname is required
            </span>
          </label>
        </div>
      </div>
    </div>
  </div>
  <div
    class="ant-row ant-form-item"
    role="row"
  >
    <div
      class="ant-col ant-col-8 ant-col-offset-4 ant-form-item-control"
      role="cell"
    >
      <div
        class="ant-form-item-control-input"
      >
        <div
          class="ant-form-item-control-input-content"
        >
          <button
            class="ant-btn ant-btn-primary"
            type="button"
          >
            <span>
              Check
            </span>
          </button>
        </div>
      </div>
    </div>
  </div>
</form>
`;

exports[`renders ./components/form/demo/form-context.md correctly 1`] = `
<form
  class="ant-form ant-form-horizontal"
  id="basicForm"
>
  <div
    class="ant-row ant-form-item"
    role="row"
  >
    <div
      class="ant-col ant-col-8 ant-form-item-label"
      role="cell"
    >
      <label
        class="ant-form-item-required"
        for="basicForm_group"
        title="Group Name"
      >
        Group Name
      </label>
    </div>
    <div
      class="ant-col ant-col-16 ant-form-item-control"
      role="cell"
    >
      <div
        class="ant-form-item-control-input"
      >
        <div
          class="ant-form-item-control-input-content"
        >
          <input
            class="ant-input"
            id="basicForm_group"
            type="text"
            value=""
          />
        </div>
      </div>
    </div>
  </div>
  <div
    class="ant-row ant-form-item"
    role="row"
  >
    <div
      class="ant-col ant-col-8 ant-form-item-label"
      role="cell"
    >
      <label
        class=""
        title="User List"
      >
        User List
      </label>
    </div>
    <div
      class="ant-col ant-col-16 ant-form-item-control"
      role="cell"
    >
      <div
        class="ant-form-item-control-input"
      >
        <div
          class="ant-form-item-control-input-content"
        >
          <span
            class="ant-typography ant-typography-secondary ant-form-text"
          >
            ( 
            <span
              aria-label="smile"
              class="anticon anticon-smile"
              role="img"
            >
              <svg
                aria-hidden="true"
                data-icon="smile"
                fill="currentColor"
                focusable="false"
                height="1em"
                viewBox="64 64 896 896"
                width="1em"
              >
                <path
                  d="M288 421a48 48 0 1096 0 48 48 0 10-96 0zm352 0a48 48 0 1096 0 48 48 0 10-96 0zM512 64C264.6 64 64 264.6 64 512s200.6 448 448 448 448-200.6 448-448S759.4 64 512 64zm263 711c-34.2 34.2-74 61-118.3 79.8C611 874.2 562.3 884 512 884c-50.3 0-99-9.8-144.8-29.2A370.4 370.4 0 01248.9 775c-34.2-34.2-61-74-79.8-118.3C149.8 611 140 562.3 140 512s9.8-99 29.2-144.8A370.4 370.4 0 01249 248.9c34.2-34.2 74-61 118.3-79.8C413 149.8 461.7 140 512 140c50.3 0 99 9.8 144.8 29.2A370.4 370.4 0 01775.1 249c34.2 34.2 61 74 79.8 118.3C874.2 413 884 461.7 884 512s-9.8 99-29.2 144.8A368.89 368.89 0 01775 775zM664 533h-48.1c-4.2 0-7.8 3.2-8.1 7.4C604 589.9 562.5 629 512 629s-92.1-39.1-95.8-88.6c-.3-4.2-3.9-7.4-8.1-7.4H360a8 8 0 00-8 8.4c4.4 84.3 74.5 151.6 160 151.6s155.6-67.3 160-151.6a8 8 0 00-8-8.4z"
                />
              </svg>
            </span>
             No user yet. )
          </span>
        </div>
      </div>
    </div>
  </div>
  <div
    class="ant-row ant-form-item"
    role="row"
  >
    <div
      class="ant-col ant-col-16 ant-col-offset-8 ant-form-item-control"
      role="cell"
    >
      <div
        class="ant-form-item-control-input"
      >
        <div
          class="ant-form-item-control-input-content"
        >
          <button
            class="ant-btn ant-btn-primary"
            type="submit"
          >
            <span>
              Submit
            </span>
          </button>
          <button
            class="ant-btn ant-btn-default"
            style="margin:0 8px"
            type="button"
          >
            <span>
              Add User
            </span>
          </button>
        </div>
      </div>
    </div>
  </div>
</form>
`;

exports[`renders ./components/form/demo/form-in-modal.md correctly 1`] = `
<div>
  <button
    class="ant-btn ant-btn-primary"
    type="button"
  >
    <span>
      New Collection
    </span>
  </button>
</div>
`;

exports[`renders ./components/form/demo/global-state.md correctly 1`] = `
Array [
  <form
    class="ant-form ant-form-inline"
    id="global_state"
  >
    <div
      class="ant-row ant-form-item"
      role="row"
    >
      <div
        class="ant-col ant-form-item-label"
        role="cell"
      >
        <label
          class="ant-form-item-required"
          for="global_state_username"
          title="Username"
        >
          Username
        </label>
      </div>
      <div
        class="ant-col ant-form-item-control"
        role="cell"
      >
        <div
          class="ant-form-item-control-input"
        >
          <div
            class="ant-form-item-control-input-content"
          >
            <input
              class="ant-input"
              id="global_state_username"
              type="text"
              value=""
            />
          </div>
        </div>
      </div>
    </div>
  </form>,
  <pre
    class="language-bash"
  >
    [
  {
    "name": [
      "username"
    ],
    "value": "Ant Design"
  }
]
  </pre>,
]
`;

exports[`renders ./components/form/demo/inline-login.md correctly 1`] = `
<form
  class="ant-form ant-form-inline"
  id="horizontal_login"
>
  <div
    class="ant-row ant-form-item"
    role="row"
  >
    <div
      class="ant-col ant-form-item-control"
      role="cell"
    >
      <div
        class="ant-form-item-control-input"
      >
        <div
          class="ant-form-item-control-input-content"
        >
          <span
            class="ant-input-affix-wrapper"
          >
            <span
              class="ant-input-prefix"
            >
              <span
                aria-label="user"
                class="anticon anticon-user site-form-item-icon"
                role="img"
              >
                <svg
                  aria-hidden="true"
                  data-icon="user"
                  fill="currentColor"
                  focusable="false"
                  height="1em"
                  viewBox="64 64 896 896"
                  width="1em"
                >
                  <path
                    d="M858.5 763.6a374 374 0 00-80.6-119.5 375.63 375.63 0 00-119.5-80.6c-.4-.2-.8-.3-1.2-.5C719.5 518 760 444.7 760 362c0-137-111-248-248-248S264 225 264 362c0 82.7 40.5 156 102.8 201.1-.4.2-.8.3-1.2.5-44.8 18.9-85 46-119.5 80.6a375.63 375.63 0 00-80.6 119.5A371.7 371.7 0 00136 901.8a8 8 0 008 8.2h60c4.4 0 7.9-3.5 8-7.8 2-77.2 33-149.5 87.8-204.3 56.7-56.7 132-87.9 212.2-87.9s155.5 31.2 212.2 87.9C779 752.7 810 825 812 902.2c.1 4.4 3.6 7.8 8 7.8h60a8 8 0 008-8.2c-1-47.8-10.9-94.3-29.5-138.2zM512 534c-45.9 0-89.1-17.9-121.6-50.4S340 407.9 340 362c0-45.9 17.9-89.1 50.4-121.6S466.1 190 512 190s89.1 17.9 121.6 50.4S684 316.1 684 362c0 45.9-17.9 89.1-50.4 121.6S557.9 534 512 534z"
                  />
                </svg>
              </span>
            </span>
            <input
              class="ant-input"
              id="horizontal_login_username"
              placeholder="Username"
              type="text"
              value=""
            />
          </span>
        </div>
      </div>
    </div>
  </div>
  <div
    class="ant-row ant-form-item"
    role="row"
  >
    <div
      class="ant-col ant-form-item-control"
      role="cell"
    >
      <div
        class="ant-form-item-control-input"
      >
        <div
          class="ant-form-item-control-input-content"
        >
          <span
            class="ant-input-affix-wrapper"
          >
            <span
              class="ant-input-prefix"
            >
              <span
                aria-label="lock"
                class="anticon anticon-lock site-form-item-icon"
                role="img"
              >
                <svg
                  aria-hidden="true"
                  data-icon="lock"
                  fill="currentColor"
                  focusable="false"
                  height="1em"
                  viewBox="64 64 896 896"
                  width="1em"
                >
                  <path
                    d="M832 464h-68V240c0-70.7-57.3-128-128-128H388c-70.7 0-128 57.3-128 128v224h-68c-17.7 0-32 14.3-32 32v384c0 17.7 14.3 32 32 32h640c17.7 0 32-14.3 32-32V496c0-17.7-14.3-32-32-32zM332 240c0-30.9 25.1-56 56-56h248c30.9 0 56 25.1 56 56v224H332V240zm460 600H232V536h560v304zM484 701v53c0 4.4 3.6 8 8 8h40c4.4 0 8-3.6 8-8v-53a48.01 48.01 0 10-56 0z"
                  />
                </svg>
              </span>
            </span>
            <input
              class="ant-input"
              id="horizontal_login_password"
              placeholder="Password"
              type="password"
              value=""
            />
          </span>
        </div>
      </div>
    </div>
  </div>
  <div
    class="ant-row ant-form-item"
    role="row"
  >
    <div
      class="ant-col ant-form-item-control"
      role="cell"
    >
      <div
        class="ant-form-item-control-input"
      >
        <div
          class="ant-form-item-control-input-content"
        >
          <button
            class="ant-btn ant-btn-primary"
            type="submit"
          >
            <span>
              Log in
            </span>
          </button>
        </div>
      </div>
    </div>
  </div>
</form>
`;

exports[`renders ./components/form/demo/label-debug.md correctly 1`] = `
<form
  class="ant-form ant-form-horizontal"
  id="label-ellipsis"
>
  <div
    class="ant-row ant-form-item"
    role="row"
  >
    <div
      class="ant-col ant-col-8 ant-form-item-label"
      role="cell"
    >
      <label
        class=""
        for="label-ellipsis_username"
        title=""
      >
        <span
          aria-label="longtextlongtextlongtextlongtextlongtextlongtextlongtext"
          class="ant-typography ant-typography-ellipsis ant-typography-single-line"
        >
          longtextlongtextlongtextlongtextlongtextlongtextlongtext
          <span
            aria-hidden="true"
            style="position:fixed;display:block;left:0;top:0;z-index:-9999;visibility:hidden;pointer-events:none;word-break:keep-all;white-space:nowrap"
          >
            lg
          </span>
          <span
            aria-hidden="true"
            style="position:fixed;display:block;left:0;top:0;z-index:-9999;visibility:hidden;pointer-events:none;width:0;white-space:normal;margin:0;padding:0"
          >
            <span
              aria-hidden="true"
            >
              ...
            </span>
          </span>
        </span>
      </label>
    </div>
    <div
      class="ant-col ant-col-16 ant-form-item-control"
      role="cell"
    >
      <div
        class="ant-form-item-control-input"
      >
        <div
          class="ant-form-item-control-input-content"
        >
          <input
            class="ant-input"
            id="label-ellipsis_username"
            type="text"
            value=""
          />
        </div>
      </div>
    </div>
  </div>
  <div
    class="ant-row ant-form-item"
    role="row"
  >
    <div
      class="ant-col ant-col-8 ant-form-item-label"
      role="cell"
    >
      <label
        class=""
        for="label-ellipsis_password"
        title=""
      >
        <span
          aria-label="longtext longtext longtext longtext longtext longtext longtext"
          class="ant-typography ant-typography-ellipsis ant-typography-single-line"
        >
          longtext longtext longtext longtext longtext longtext longtext
          <span
            aria-hidden="true"
            style="position:fixed;display:block;left:0;top:0;z-index:-9999;visibility:hidden;pointer-events:none;word-break:keep-all;white-space:nowrap"
          >
            lg
          </span>
          <span
            aria-hidden="true"
            style="position:fixed;display:block;left:0;top:0;z-index:-9999;visibility:hidden;pointer-events:none;width:0;white-space:normal;margin:0;padding:0"
          >
            <span
              aria-hidden="true"
            >
              ...
            </span>
          </span>
        </span>
      </label>
    </div>
    <div
      class="ant-col ant-col-16 ant-form-item-control"
      role="cell"
    >
      <div
        class="ant-form-item-control-input"
      >
        <div
          class="ant-form-item-control-input-content"
        >
          <span
            class="ant-input-affix-wrapper ant-input-password"
          >
            <input
              action="click"
              class="ant-input"
              id="label-ellipsis_password"
              type="password"
              value=""
            />
            <span
              class="ant-input-suffix"
            >
              <span
                aria-label="eye-invisible"
                class="anticon anticon-eye-invisible ant-input-password-icon"
                role="img"
                tabindex="-1"
              >
                <svg
                  aria-hidden="true"
                  data-icon="eye-invisible"
                  fill="currentColor"
                  focusable="false"
                  height="1em"
                  viewBox="64 64 896 896"
                  width="1em"
                >
                  <path
                    d="M942.2 486.2Q889.47 375.11 816.7 305l-50.88 50.88C807.31 395.53 843.45 447.4 874.7 512 791.5 684.2 673.4 766 512 766q-72.67 0-133.87-22.38L323 798.75Q408 838 512 838q288.3 0 430.2-300.3a60.29 60.29 0 000-51.5zm-63.57-320.64L836 122.88a8 8 0 00-11.32 0L715.31 232.2Q624.86 186 512 186q-288.3 0-430.2 300.3a60.3 60.3 0 000 51.5q56.69 119.4 136.5 191.41L112.48 835a8 8 0 000 11.31L155.17 889a8 8 0 0011.31 0l712.15-712.12a8 8 0 000-11.32zM149.3 512C232.6 339.8 350.7 258 512 258c54.54 0 104.13 9.36 149.12 28.39l-70.3 70.3a176 176 0 00-238.13 238.13l-83.42 83.42C223.1 637.49 183.3 582.28 149.3 512zm246.7 0a112.11 112.11 0 01146.2-106.69L401.31 546.2A112 112 0 01396 512z"
                  />
                  <path
                    d="M508 624c-3.46 0-6.87-.16-10.25-.47l-52.82 52.82a176.09 176.09 0 00227.42-227.42l-52.82 52.82c.31 3.38.47 6.79.47 10.25a111.94 111.94 0 01-112 112z"
                  />
                </svg>
              </span>
            </span>
          </span>
        </div>
      </div>
    </div>
  </div>
</form>
`;

exports[`renders ./components/form/demo/layout.md correctly 1`] = `
<form
  class="ant-form ant-form-horizontal"
>
  <div
    class="ant-row ant-form-item"
    role="row"
  >
    <div
      class="ant-col ant-col-4 ant-form-item-label"
      role="cell"
    >
      <label
        class=""
        for="layout"
        title="Form Layout"
      >
        Form Layout
      </label>
    </div>
    <div
      class="ant-col ant-col-14 ant-form-item-control"
      role="cell"
    >
      <div
        class="ant-form-item-control-input"
      >
        <div
          class="ant-form-item-control-input-content"
        >
          <div
            class="ant-radio-group ant-radio-group-outline"
            id="layout"
          >
            <label
              class="ant-radio-button-wrapper ant-radio-button-wrapper-checked ant-radio-button-wrapper-in-form-item"
            >
              <span
                class="ant-radio-button ant-radio-button-checked"
              >
                <input
                  checked=""
                  class="ant-radio-button-input"
                  type="radio"
                  value="horizontal"
                />
                <span
                  class="ant-radio-button-inner"
                />
              </span>
              <span>
                Horizontal
              </span>
            </label>
            <label
              class="ant-radio-button-wrapper ant-radio-button-wrapper-in-form-item"
            >
              <span
                class="ant-radio-button"
              >
                <input
                  class="ant-radio-button-input"
                  type="radio"
                  value="vertical"
                />
                <span
                  class="ant-radio-button-inner"
                />
              </span>
              <span>
                Vertical
              </span>
            </label>
            <label
              class="ant-radio-button-wrapper ant-radio-button-wrapper-in-form-item"
            >
              <span
                class="ant-radio-button"
              >
                <input
                  class="ant-radio-button-input"
                  type="radio"
                  value="inline"
                />
                <span
                  class="ant-radio-button-inner"
                />
              </span>
              <span>
                Inline
              </span>
            </label>
          </div>
        </div>
      </div>
    </div>
  </div>
  <div
    class="ant-row ant-form-item"
    role="row"
  >
    <div
      class="ant-col ant-col-4 ant-form-item-label"
      role="cell"
    >
      <label
        class=""
        title="Field A"
      >
        Field A
      </label>
    </div>
    <div
      class="ant-col ant-col-14 ant-form-item-control"
      role="cell"
    >
      <div
        class="ant-form-item-control-input"
      >
        <div
          class="ant-form-item-control-input-content"
        >
          <input
            class="ant-input"
            placeholder="input placeholder"
            type="text"
            value=""
          />
        </div>
      </div>
    </div>
  </div>
  <div
    class="ant-row ant-form-item"
    role="row"
  >
    <div
      class="ant-col ant-col-4 ant-form-item-label"
      role="cell"
    >
      <label
        class=""
        title="Field B"
      >
        Field B
      </label>
    </div>
    <div
      class="ant-col ant-col-14 ant-form-item-control"
      role="cell"
    >
      <div
        class="ant-form-item-control-input"
      >
        <div
          class="ant-form-item-control-input-content"
        >
          <input
            class="ant-input"
            placeholder="input placeholder"
            type="text"
            value=""
          />
        </div>
      </div>
    </div>
  </div>
  <div
    class="ant-row ant-form-item"
    role="row"
  >
    <div
      class="ant-col ant-col-14 ant-col-offset-4 ant-form-item-control"
      role="cell"
    >
      <div
        class="ant-form-item-control-input"
      >
        <div
          class="ant-form-item-control-input-content"
        >
          <button
            class="ant-btn ant-btn-primary"
            type="button"
          >
            <span>
              Submit
            </span>
          </button>
        </div>
      </div>
    </div>
  </div>
</form>
`;

exports[`renders ./components/form/demo/layout-can-wrap.md correctly 1`] = `
<form
  class="ant-form ant-form-horizontal"
  id="wrap"
>
  <div
    class="ant-row ant-form-item"
    role="row"
  >
    <div
      class="ant-col ant-form-item-label ant-form-item-label-left ant-form-item-label-wrap"
      role="cell"
      style="flex:0 0 110px"
    >
      <label
        class="ant-form-item-required ant-form-item-no-colon"
        for="wrap_username"
        title="正常标签文案"
      >
        正常标签文案
      </label>
    </div>
    <div
      class="ant-col ant-form-item-control"
      role="cell"
      style="flex:1 1 auto"
    >
      <div
        class="ant-form-item-control-input"
      >
        <div
          class="ant-form-item-control-input-content"
        >
          <input
            class="ant-input"
            id="wrap_username"
            type="text"
            value=""
          />
        </div>
      </div>
    </div>
  </div>
  <div
    class="ant-row ant-form-item"
    role="row"
  >
    <div
      class="ant-col ant-form-item-label ant-form-item-label-left ant-form-item-label-wrap"
      role="cell"
      style="flex:0 0 110px"
    >
      <label
        class="ant-form-item-required ant-form-item-no-colon"
        for="wrap_password"
        title="超长标签文案超长标签文案"
      >
        超长标签文案超长标签文案
      </label>
    </div>
    <div
      class="ant-col ant-form-item-control"
      role="cell"
      style="flex:1 1 auto"
    >
      <div
        class="ant-form-item-control-input"
      >
        <div
          class="ant-form-item-control-input-content"
        >
          <input
            class="ant-input"
            id="wrap_password"
            type="text"
            value=""
          />
        </div>
      </div>
    </div>
  </div>
  <div
    class="ant-row ant-form-item"
    role="row"
  >
    <div
      class="ant-col ant-form-item-label ant-form-item-label-left ant-form-item-label-wrap"
      role="cell"
      style="flex:0 0 110px"
    >
      <label
        class="ant-form-item-no-colon"
        title=" "
      >
         
      </label>
    </div>
    <div
      class="ant-col ant-form-item-control"
      role="cell"
      style="flex:1 1 auto"
    >
      <div
        class="ant-form-item-control-input"
      >
        <div
          class="ant-form-item-control-input-content"
        >
          <button
            class="ant-btn ant-btn-primary"
            type="submit"
          >
            <span>
              Submit
            </span>
          </button>
        </div>
      </div>
    </div>
  </div>
</form>
`;

exports[`renders ./components/form/demo/nest-messages.md correctly 1`] = `
<form
  class="ant-form ant-form-horizontal"
  id="nest-messages"
>
  <div
    class="ant-row ant-form-item"
    role="row"
  >
    <div
      class="ant-col ant-col-8 ant-form-item-label"
      role="cell"
    >
      <label
        class="ant-form-item-required"
        for="nest-messages_user_name"
        title="Name"
      >
        Name
      </label>
    </div>
    <div
      class="ant-col ant-col-16 ant-form-item-control"
      role="cell"
    >
      <div
        class="ant-form-item-control-input"
      >
        <div
          class="ant-form-item-control-input-content"
        >
          <input
            class="ant-input"
            id="nest-messages_user_name"
            type="text"
            value=""
          />
        </div>
      </div>
    </div>
  </div>
  <div
    class="ant-row ant-form-item"
    role="row"
  >
    <div
      class="ant-col ant-col-8 ant-form-item-label"
      role="cell"
    >
      <label
        class=""
        for="nest-messages_user_email"
        title="Email"
      >
        Email
      </label>
    </div>
    <div
      class="ant-col ant-col-16 ant-form-item-control"
      role="cell"
    >
      <div
        class="ant-form-item-control-input"
      >
        <div
          class="ant-form-item-control-input-content"
        >
          <input
            class="ant-input"
            id="nest-messages_user_email"
            type="text"
            value=""
          />
        </div>
      </div>
    </div>
  </div>
  <div
    class="ant-row ant-form-item"
    role="row"
  >
    <div
      class="ant-col ant-col-8 ant-form-item-label"
      role="cell"
    >
      <label
        class=""
        for="nest-messages_user_age"
        title="Age"
      >
        Age
      </label>
    </div>
    <div
      class="ant-col ant-col-16 ant-form-item-control"
      role="cell"
    >
      <div
        class="ant-form-item-control-input"
      >
        <div
          class="ant-form-item-control-input-content"
        >
          <div
            class="ant-input-number ant-input-number-in-form-item"
          >
            <div
              class="ant-input-number-handler-wrap"
            >
              <span
                aria-disabled="false"
                aria-label="Increase Value"
                class="ant-input-number-handler ant-input-number-handler-up"
                role="button"
                unselectable="on"
              >
                <span
                  aria-label="up"
                  class="anticon anticon-up ant-input-number-handler-up-inner"
                  role="img"
                >
                  <svg
                    aria-hidden="true"
                    data-icon="up"
                    fill="currentColor"
                    focusable="false"
                    height="1em"
                    viewBox="64 64 896 896"
                    width="1em"
                  >
                    <path
                      d="M890.5 755.3L537.9 269.2c-12.8-17.6-39-17.6-51.7 0L133.5 755.3A8 8 0 00140 768h75c5.1 0 9.9-2.5 12.9-6.6L512 369.8l284.1 391.6c3 4.1 7.8 6.6 12.9 6.6h75c6.5 0 10.3-7.4 6.5-12.7z"
                    />
                  </svg>
                </span>
              </span>
              <span
                aria-disabled="false"
                aria-label="Decrease Value"
                class="ant-input-number-handler ant-input-number-handler-down"
                role="button"
                unselectable="on"
              >
                <span
                  aria-label="down"
                  class="anticon anticon-down ant-input-number-handler-down-inner"
                  role="img"
                >
                  <svg
                    aria-hidden="true"
                    data-icon="down"
                    fill="currentColor"
                    focusable="false"
                    height="1em"
                    viewBox="64 64 896 896"
                    width="1em"
                  >
                    <path
                      d="M884 256h-75c-5.1 0-9.9 2.5-12.9 6.6L512 654.2 227.9 262.6c-3-4.1-7.8-6.6-12.9-6.6h-75c-6.5 0-10.3 7.4-6.5 12.7l352.6 486.1c12.8 17.6 39 17.6 51.7 0l352.6-486.1c3.9-5.3.1-12.7-6.4-12.7z"
                    />
                  </svg>
                </span>
              </span>
            </div>
            <div
              class="ant-input-number-input-wrap"
            >
              <input
                autocomplete="off"
                class="ant-input-number-input"
                id="nest-messages_user_age"
                role="spinbutton"
                step="1"
                value=""
              />
            </div>
          </div>
        </div>
      </div>
    </div>
  </div>
  <div
    class="ant-row ant-form-item"
    role="row"
  >
    <div
      class="ant-col ant-col-8 ant-form-item-label"
      role="cell"
    >
      <label
        class=""
        for="nest-messages_user_website"
        title="Website"
      >
        Website
      </label>
    </div>
    <div
      class="ant-col ant-col-16 ant-form-item-control"
      role="cell"
    >
      <div
        class="ant-form-item-control-input"
      >
        <div
          class="ant-form-item-control-input-content"
        >
          <input
            class="ant-input"
            id="nest-messages_user_website"
            type="text"
            value=""
          />
        </div>
      </div>
    </div>
  </div>
  <div
    class="ant-row ant-form-item"
    role="row"
  >
    <div
      class="ant-col ant-col-8 ant-form-item-label"
      role="cell"
    >
      <label
        class=""
        for="nest-messages_user_introduction"
        title="Introduction"
      >
        Introduction
      </label>
    </div>
    <div
      class="ant-col ant-col-16 ant-form-item-control"
      role="cell"
    >
      <div
        class="ant-form-item-control-input"
      >
        <div
          class="ant-form-item-control-input-content"
        >
          <textarea
            class="ant-input"
            id="nest-messages_user_introduction"
          />
        </div>
      </div>
    </div>
  </div>
  <div
    class="ant-row ant-form-item"
    role="row"
  >
    <div
      class="ant-col ant-col-16 ant-col-offset-8 ant-form-item-control"
      role="cell"
    >
      <div
        class="ant-form-item-control-input"
      >
        <div
          class="ant-form-item-control-input-content"
        >
          <button
            class="ant-btn ant-btn-primary"
            type="submit"
          >
            <span>
              Submit
            </span>
          </button>
        </div>
      </div>
    </div>
  </div>
</form>
`;

exports[`renders ./components/form/demo/normal-login.md correctly 1`] = `
<form
  class="ant-form ant-form-horizontal login-form"
  id="normal_login"
>
  <div
    class="ant-row ant-form-item"
    role="row"
  >
    <div
      class="ant-col ant-form-item-control"
      role="cell"
    >
      <div
        class="ant-form-item-control-input"
      >
        <div
          class="ant-form-item-control-input-content"
        >
          <span
            class="ant-input-affix-wrapper"
          >
            <span
              class="ant-input-prefix"
            >
              <span
                aria-label="user"
                class="anticon anticon-user site-form-item-icon"
                role="img"
              >
                <svg
                  aria-hidden="true"
                  data-icon="user"
                  fill="currentColor"
                  focusable="false"
                  height="1em"
                  viewBox="64 64 896 896"
                  width="1em"
                >
                  <path
                    d="M858.5 763.6a374 374 0 00-80.6-119.5 375.63 375.63 0 00-119.5-80.6c-.4-.2-.8-.3-1.2-.5C719.5 518 760 444.7 760 362c0-137-111-248-248-248S264 225 264 362c0 82.7 40.5 156 102.8 201.1-.4.2-.8.3-1.2.5-44.8 18.9-85 46-119.5 80.6a375.63 375.63 0 00-80.6 119.5A371.7 371.7 0 00136 901.8a8 8 0 008 8.2h60c4.4 0 7.9-3.5 8-7.8 2-77.2 33-149.5 87.8-204.3 56.7-56.7 132-87.9 212.2-87.9s155.5 31.2 212.2 87.9C779 752.7 810 825 812 902.2c.1 4.4 3.6 7.8 8 7.8h60a8 8 0 008-8.2c-1-47.8-10.9-94.3-29.5-138.2zM512 534c-45.9 0-89.1-17.9-121.6-50.4S340 407.9 340 362c0-45.9 17.9-89.1 50.4-121.6S466.1 190 512 190s89.1 17.9 121.6 50.4S684 316.1 684 362c0 45.9-17.9 89.1-50.4 121.6S557.9 534 512 534z"
                  />
                </svg>
              </span>
            </span>
            <input
              class="ant-input"
              id="normal_login_username"
              placeholder="Username"
              type="text"
              value=""
            />
          </span>
        </div>
      </div>
    </div>
  </div>
  <div
    class="ant-row ant-form-item"
    role="row"
  >
    <div
      class="ant-col ant-form-item-control"
      role="cell"
    >
      <div
        class="ant-form-item-control-input"
      >
        <div
          class="ant-form-item-control-input-content"
        >
          <span
            class="ant-input-affix-wrapper"
          >
            <span
              class="ant-input-prefix"
            >
              <span
                aria-label="lock"
                class="anticon anticon-lock site-form-item-icon"
                role="img"
              >
                <svg
                  aria-hidden="true"
                  data-icon="lock"
                  fill="currentColor"
                  focusable="false"
                  height="1em"
                  viewBox="64 64 896 896"
                  width="1em"
                >
                  <path
                    d="M832 464h-68V240c0-70.7-57.3-128-128-128H388c-70.7 0-128 57.3-128 128v224h-68c-17.7 0-32 14.3-32 32v384c0 17.7 14.3 32 32 32h640c17.7 0 32-14.3 32-32V496c0-17.7-14.3-32-32-32zM332 240c0-30.9 25.1-56 56-56h248c30.9 0 56 25.1 56 56v224H332V240zm460 600H232V536h560v304zM484 701v53c0 4.4 3.6 8 8 8h40c4.4 0 8-3.6 8-8v-53a48.01 48.01 0 10-56 0z"
                  />
                </svg>
              </span>
            </span>
            <input
              class="ant-input"
              id="normal_login_password"
              placeholder="Password"
              type="password"
              value=""
            />
          </span>
        </div>
      </div>
    </div>
  </div>
  <div
    class="ant-row ant-form-item"
    role="row"
  >
    <div
      class="ant-col ant-form-item-control"
      role="cell"
    >
      <div
        class="ant-form-item-control-input"
      >
        <div
          class="ant-form-item-control-input-content"
        >
          <label
            class="ant-checkbox-wrapper ant-checkbox-wrapper-checked ant-checkbox-wrapper-in-form-item"
          >
            <span
              class="ant-checkbox ant-checkbox-checked"
            >
              <input
                checked=""
                class="ant-checkbox-input"
                id="normal_login_remember"
                type="checkbox"
              />
              <span
                class="ant-checkbox-inner"
              />
            </span>
            <span>
              Remember me
            </span>
          </label>
          <a
            class="login-form-forgot"
            href=""
          >
            Forgot password
          </a>
        </div>
      </div>
    </div>
  </div>
  <div
    class="ant-row ant-form-item"
    role="row"
  >
    <div
      class="ant-col ant-form-item-control"
      role="cell"
    >
      <div
        class="ant-form-item-control-input"
      >
        <div
          class="ant-form-item-control-input-content"
        >
          <button
            class="ant-btn ant-btn-primary login-form-button"
            type="submit"
          >
            <span>
              Log in
            </span>
          </button>
          Or 
          <a
            href=""
          >
            register now!
          </a>
        </div>
      </div>
    </div>
  </div>
</form>
`;

exports[`renders ./components/form/demo/ref-item.md correctly 1`] = `
<form
  class="ant-form ant-form-horizontal"
>
  <div
    class="ant-row ant-form-item"
    role="row"
  >
    <div
      class="ant-col ant-form-item-label"
      role="cell"
    >
      <label
        class=""
        for="test"
        title="test"
      >
        test
      </label>
    </div>
    <div
      class="ant-col ant-form-item-control"
      role="cell"
    >
      <div
        class="ant-form-item-control-input"
      >
        <div
          class="ant-form-item-control-input-content"
        >
          <input
            class="ant-input"
            id="test"
            type="text"
            value=""
          />
        </div>
      </div>
    </div>
  </div>
  <div
    class="ant-row ant-form-item"
    role="row"
  >
    <div
      class="ant-col ant-form-item-control"
      role="cell"
    >
      <div
        class="ant-form-item-control-input"
      >
        <div
          class="ant-form-item-control-input-content"
        >
          <input
            class="ant-input"
            id="list_0"
            type="text"
            value="light"
          />
        </div>
      </div>
    </div>
  </div>
  <button
    class="ant-btn ant-btn-button"
    type="button"
  >
    <span>
      Focus Form.Item
    </span>
  </button>
  <button
    class="ant-btn ant-btn-default"
    type="button"
  >
    <span>
      Focus Form.List
    </span>
  </button>
</form>
`;

exports[`renders ./components/form/demo/register.md correctly 1`] = `
<form
  class="ant-form ant-form-horizontal"
  id="register"
>
  <div
    class="ant-row ant-form-item"
    role="row"
  >
    <div
      class="ant-col ant-form-item-label ant-col-xs-24 ant-col-sm-8"
      role="cell"
    >
      <label
        class="ant-form-item-required"
        for="register_email"
        title="E-mail"
      >
        E-mail
      </label>
    </div>
    <div
      class="ant-col ant-form-item-control ant-col-xs-24 ant-col-sm-16"
      role="cell"
    >
      <div
        class="ant-form-item-control-input"
      >
        <div
          class="ant-form-item-control-input-content"
        >
          <input
            class="ant-input"
            id="register_email"
            type="text"
            value=""
          />
        </div>
      </div>
    </div>
  </div>
  <div
    class="ant-row ant-form-item"
    role="row"
  >
    <div
      class="ant-col ant-form-item-label ant-col-xs-24 ant-col-sm-8"
      role="cell"
    >
      <label
        class="ant-form-item-required"
        for="register_password"
        title="Password"
      >
        Password
      </label>
    </div>
    <div
      class="ant-col ant-form-item-control ant-col-xs-24 ant-col-sm-16"
      role="cell"
    >
      <div
        class="ant-form-item-control-input"
      >
        <div
          class="ant-form-item-control-input-content"
        >
          <span
            class="ant-input-affix-wrapper ant-input-password ant-input-affix-wrapper-has-feedback"
          >
            <input
              action="click"
              class="ant-input"
              id="register_password"
              type="password"
              value=""
            />
            <span
              class="ant-input-suffix"
            >
              <span
                aria-label="eye-invisible"
                class="anticon anticon-eye-invisible ant-input-password-icon"
                role="img"
                tabindex="-1"
              >
                <svg
                  aria-hidden="true"
                  data-icon="eye-invisible"
                  fill="currentColor"
                  focusable="false"
                  height="1em"
                  viewBox="64 64 896 896"
                  width="1em"
                >
                  <path
                    d="M942.2 486.2Q889.47 375.11 816.7 305l-50.88 50.88C807.31 395.53 843.45 447.4 874.7 512 791.5 684.2 673.4 766 512 766q-72.67 0-133.87-22.38L323 798.75Q408 838 512 838q288.3 0 430.2-300.3a60.29 60.29 0 000-51.5zm-63.57-320.64L836 122.88a8 8 0 00-11.32 0L715.31 232.2Q624.86 186 512 186q-288.3 0-430.2 300.3a60.3 60.3 0 000 51.5q56.69 119.4 136.5 191.41L112.48 835a8 8 0 000 11.31L155.17 889a8 8 0 0011.31 0l712.15-712.12a8 8 0 000-11.32zM149.3 512C232.6 339.8 350.7 258 512 258c54.54 0 104.13 9.36 149.12 28.39l-70.3 70.3a176 176 0 00-238.13 238.13l-83.42 83.42C223.1 637.49 183.3 582.28 149.3 512zm246.7 0a112.11 112.11 0 01146.2-106.69L401.31 546.2A112 112 0 01396 512z"
                  />
                  <path
                    d="M508 624c-3.46 0-6.87-.16-10.25-.47l-52.82 52.82a176.09 176.09 0 00227.42-227.42l-52.82 52.82c.31 3.38.47 6.79.47 10.25a111.94 111.94 0 01-112 112z"
                  />
                </svg>
              </span>
            </span>
          </span>
        </div>
      </div>
    </div>
  </div>
  <div
    class="ant-row ant-form-item"
    role="row"
  >
    <div
      class="ant-col ant-form-item-label ant-col-xs-24 ant-col-sm-8"
      role="cell"
    >
      <label
        class="ant-form-item-required"
        for="register_confirm"
        title="Confirm Password"
      >
        Confirm Password
      </label>
    </div>
    <div
      class="ant-col ant-form-item-control ant-col-xs-24 ant-col-sm-16"
      role="cell"
    >
      <div
        class="ant-form-item-control-input"
      >
        <div
          class="ant-form-item-control-input-content"
        >
          <span
            class="ant-input-affix-wrapper ant-input-password ant-input-affix-wrapper-has-feedback"
          >
            <input
              action="click"
              class="ant-input"
              id="register_confirm"
              type="password"
              value=""
            />
            <span
              class="ant-input-suffix"
            >
              <span
                aria-label="eye-invisible"
                class="anticon anticon-eye-invisible ant-input-password-icon"
                role="img"
                tabindex="-1"
              >
                <svg
                  aria-hidden="true"
                  data-icon="eye-invisible"
                  fill="currentColor"
                  focusable="false"
                  height="1em"
                  viewBox="64 64 896 896"
                  width="1em"
                >
                  <path
                    d="M942.2 486.2Q889.47 375.11 816.7 305l-50.88 50.88C807.31 395.53 843.45 447.4 874.7 512 791.5 684.2 673.4 766 512 766q-72.67 0-133.87-22.38L323 798.75Q408 838 512 838q288.3 0 430.2-300.3a60.29 60.29 0 000-51.5zm-63.57-320.64L836 122.88a8 8 0 00-11.32 0L715.31 232.2Q624.86 186 512 186q-288.3 0-430.2 300.3a60.3 60.3 0 000 51.5q56.69 119.4 136.5 191.41L112.48 835a8 8 0 000 11.31L155.17 889a8 8 0 0011.31 0l712.15-712.12a8 8 0 000-11.32zM149.3 512C232.6 339.8 350.7 258 512 258c54.54 0 104.13 9.36 149.12 28.39l-70.3 70.3a176 176 0 00-238.13 238.13l-83.42 83.42C223.1 637.49 183.3 582.28 149.3 512zm246.7 0a112.11 112.11 0 01146.2-106.69L401.31 546.2A112 112 0 01396 512z"
                  />
                  <path
                    d="M508 624c-3.46 0-6.87-.16-10.25-.47l-52.82 52.82a176.09 176.09 0 00227.42-227.42l-52.82 52.82c.31 3.38.47 6.79.47 10.25a111.94 111.94 0 01-112 112z"
                  />
                </svg>
              </span>
            </span>
          </span>
        </div>
      </div>
    </div>
  </div>
  <div
    class="ant-row ant-form-item"
    role="row"
  >
    <div
      class="ant-col ant-form-item-label ant-col-xs-24 ant-col-sm-8"
      role="cell"
    >
      <label
        class="ant-form-item-required"
        for="register_nickname"
        title="Nickname"
      >
        Nickname
        <span
          aria-label="question-circle"
          class="anticon anticon-question-circle ant-form-item-tooltip"
          role="img"
          title=""
        >
          <svg
            aria-hidden="true"
            data-icon="question-circle"
            fill="currentColor"
            focusable="false"
            height="1em"
            viewBox="64 64 896 896"
            width="1em"
          >
            <path
              d="M512 64C264.6 64 64 264.6 64 512s200.6 448 448 448 448-200.6 448-448S759.4 64 512 64zm0 820c-205.4 0-372-166.6-372-372s166.6-372 372-372 372 166.6 372 372-166.6 372-372 372z"
            />
            <path
              d="M623.6 316.7C593.6 290.4 554 276 512 276s-81.6 14.5-111.6 40.7C369.2 344 352 380.7 352 420v7.6c0 4.4 3.6 8 8 8h48c4.4 0 8-3.6 8-8V420c0-44.1 43.1-80 96-80s96 35.9 96 80c0 31.1-22 59.6-56.1 72.7-21.2 8.1-39.2 22.3-52.1 40.9-13.1 19-19.9 41.8-19.9 64.9V620c0 4.4 3.6 8 8 8h48c4.4 0 8-3.6 8-8v-22.7a48.3 48.3 0 0130.9-44.8c59-22.7 97.1-74.7 97.1-132.5.1-39.3-17.1-76-48.3-103.3zM472 732a40 40 0 1080 0 40 40 0 10-80 0z"
            />
          </svg>
        </span>
      </label>
    </div>
    <div
      class="ant-col ant-form-item-control ant-col-xs-24 ant-col-sm-16"
      role="cell"
    >
      <div
        class="ant-form-item-control-input"
      >
        <div
          class="ant-form-item-control-input-content"
        >
          <input
            class="ant-input"
            id="register_nickname"
            type="text"
            value=""
          />
        </div>
      </div>
    </div>
  </div>
  <div
    class="ant-row ant-form-item"
    role="row"
  >
    <div
      class="ant-col ant-form-item-label ant-col-xs-24 ant-col-sm-8"
      role="cell"
    >
      <label
        class="ant-form-item-required"
        for="register_residence"
        title="Habitual Residence"
      >
        Habitual Residence
      </label>
    </div>
    <div
      class="ant-col ant-form-item-control ant-col-xs-24 ant-col-sm-16"
      role="cell"
    >
      <div
        class="ant-form-item-control-input"
      >
        <div
          class="ant-form-item-control-input-content"
        >
          <div
            class="ant-select ant-cascader ant-select-in-form-item ant-select-single ant-select-allow-clear ant-select-show-arrow"
          >
            <div
              class="ant-select-selector"
            >
              <span
                class="ant-select-selection-search"
              >
                <input
                  aria-autocomplete="list"
                  aria-controls="register_residence_list"
                  aria-haspopup="listbox"
                  aria-owns="register_residence_list"
                  autocomplete="off"
                  class="ant-select-selection-search-input"
                  id="register_residence"
                  readonly=""
                  role="combobox"
                  style="opacity:0"
                  type="search"
                  unselectable="on"
                  value=""
                />
              </span>
              <span
                class="ant-select-selection-item"
                title="Zhejiang / Hangzhou / West Lake"
              >
                Zhejiang / Hangzhou / West Lake
              </span>
            </div>
            <span
              aria-hidden="true"
              class="ant-select-arrow"
              style="user-select:none;-webkit-user-select:none"
              unselectable="on"
            >
              <span
                aria-label="down"
                class="anticon anticon-down ant-select-suffix"
                role="img"
              >
                <svg
                  aria-hidden="true"
                  data-icon="down"
                  fill="currentColor"
                  focusable="false"
                  height="1em"
                  viewBox="64 64 896 896"
                  width="1em"
                >
                  <path
                    d="M884 256h-75c-5.1 0-9.9 2.5-12.9 6.6L512 654.2 227.9 262.6c-3-4.1-7.8-6.6-12.9-6.6h-75c-6.5 0-10.3 7.4-6.5 12.7l352.6 486.1c12.8 17.6 39 17.6 51.7 0l352.6-486.1c3.9-5.3.1-12.7-6.4-12.7z"
                  />
                </svg>
              </span>
            </span>
            <span
              aria-hidden="true"
              class="ant-select-clear"
              style="user-select:none;-webkit-user-select:none"
              unselectable="on"
            >
              <span
                aria-label="close-circle"
                class="anticon anticon-close-circle"
                role="img"
              >
                <svg
                  aria-hidden="true"
                  data-icon="close-circle"
                  fill="currentColor"
                  focusable="false"
                  height="1em"
                  viewBox="64 64 896 896"
                  width="1em"
                >
                  <path
                    d="M512 64C264.6 64 64 264.6 64 512s200.6 448 448 448 448-200.6 448-448S759.4 64 512 64zm165.4 618.2l-66-.3L512 563.4l-99.3 118.4-66.1.3c-4.4 0-8-3.5-8-8 0-1.9.7-3.7 1.9-5.2l130.1-155L340.5 359a8.32 8.32 0 01-1.9-5.2c0-4.4 3.6-8 8-8l66.1.3L512 464.6l99.3-118.4 66-.3c4.4 0 8 3.5 8 8 0 1.9-.7 3.7-1.9 5.2L553.5 514l130 155c1.2 1.5 1.9 3.3 1.9 5.2 0 4.4-3.6 8-8 8z"
                  />
                </svg>
              </span>
            </span>
          </div>
        </div>
      </div>
    </div>
  </div>
  <div
    class="ant-row ant-form-item"
    role="row"
  >
    <div
      class="ant-col ant-form-item-label ant-col-xs-24 ant-col-sm-8"
      role="cell"
    >
      <label
        class="ant-form-item-required"
        for="register_phone"
        title="Phone Number"
      >
        Phone Number
      </label>
    </div>
    <div
      class="ant-col ant-form-item-control ant-col-xs-24 ant-col-sm-16"
      role="cell"
    >
      <div
        class="ant-form-item-control-input"
      >
        <div
          class="ant-form-item-control-input-content"
        >
          <span
            class="ant-input-group-wrapper"
            style="width:100%"
          >
            <span
              class="ant-input-wrapper ant-input-group"
            >
              <span
                class="ant-input-group-addon"
              >
                <div
                  class="ant-select ant-select-single ant-select-show-arrow"
                  style="width:70px"
                >
                  <div
                    class="ant-select-selector"
                  >
                    <span
                      class="ant-select-selection-search"
                    >
                      <input
                        aria-activedescendant="register_prefix_list_0"
                        aria-autocomplete="list"
                        aria-controls="register_prefix_list"
                        aria-haspopup="listbox"
                        aria-owns="register_prefix_list"
                        autocomplete="off"
                        class="ant-select-selection-search-input"
                        id="register_prefix"
                        readonly=""
                        role="combobox"
                        style="opacity:0"
                        type="search"
                        unselectable="on"
                        value=""
                      />
                    </span>
                    <span
                      class="ant-select-selection-item"
                      title="+86"
                    >
                      +86
                    </span>
                  </div>
                  <span
                    aria-hidden="true"
                    class="ant-select-arrow"
                    style="user-select:none;-webkit-user-select:none"
                    unselectable="on"
                  >
                    <span
                      aria-label="down"
                      class="anticon anticon-down ant-select-suffix"
                      role="img"
                    >
                      <svg
                        aria-hidden="true"
                        data-icon="down"
                        fill="currentColor"
                        focusable="false"
                        height="1em"
                        viewBox="64 64 896 896"
                        width="1em"
                      >
                        <path
                          d="M884 256h-75c-5.1 0-9.9 2.5-12.9 6.6L512 654.2 227.9 262.6c-3-4.1-7.8-6.6-12.9-6.6h-75c-6.5 0-10.3 7.4-6.5 12.7l352.6 486.1c12.8 17.6 39 17.6 51.7 0l352.6-486.1c3.9-5.3.1-12.7-6.4-12.7z"
                        />
                      </svg>
                    </span>
                  </span>
                </div>
              </span>
              <input
                class="ant-input"
                id="register_phone"
                type="text"
                value=""
              />
            </span>
          </span>
        </div>
      </div>
    </div>
  </div>
  <div
    class="ant-row ant-form-item"
    role="row"
  >
    <div
      class="ant-col ant-form-item-label ant-col-xs-24 ant-col-sm-8"
      role="cell"
    >
      <label
        class="ant-form-item-required"
        for="register_donation"
        title="Donation"
      >
        Donation
      </label>
    </div>
    <div
      class="ant-col ant-form-item-control ant-col-xs-24 ant-col-sm-16"
      role="cell"
    >
      <div
        class="ant-form-item-control-input"
      >
        <div
          class="ant-form-item-control-input-content"
        >
          <div
            class="ant-input-number-group-wrapper"
            style="width:100%"
          >
            <div
              class="ant-input-number-wrapper ant-input-number-group"
            >
              <div
                class="ant-input-number ant-input-number-in-form-item"
              >
                <div
                  class="ant-input-number-handler-wrap"
                >
                  <span
                    aria-disabled="false"
                    aria-label="Increase Value"
                    class="ant-input-number-handler ant-input-number-handler-up"
                    role="button"
                    unselectable="on"
                  >
                    <span
                      aria-label="up"
                      class="anticon anticon-up ant-input-number-handler-up-inner"
                      role="img"
                    >
                      <svg
                        aria-hidden="true"
                        data-icon="up"
                        fill="currentColor"
                        focusable="false"
                        height="1em"
                        viewBox="64 64 896 896"
                        width="1em"
                      >
                        <path
                          d="M890.5 755.3L537.9 269.2c-12.8-17.6-39-17.6-51.7 0L133.5 755.3A8 8 0 00140 768h75c5.1 0 9.9-2.5 12.9-6.6L512 369.8l284.1 391.6c3 4.1 7.8 6.6 12.9 6.6h75c6.5 0 10.3-7.4 6.5-12.7z"
                        />
                      </svg>
                    </span>
                  </span>
                  <span
                    aria-disabled="false"
                    aria-label="Decrease Value"
                    class="ant-input-number-handler ant-input-number-handler-down"
                    role="button"
                    unselectable="on"
                  >
                    <span
                      aria-label="down"
                      class="anticon anticon-down ant-input-number-handler-down-inner"
                      role="img"
                    >
                      <svg
                        aria-hidden="true"
                        data-icon="down"
                        fill="currentColor"
                        focusable="false"
                        height="1em"
                        viewBox="64 64 896 896"
                        width="1em"
                      >
                        <path
                          d="M884 256h-75c-5.1 0-9.9 2.5-12.9 6.6L512 654.2 227.9 262.6c-3-4.1-7.8-6.6-12.9-6.6h-75c-6.5 0-10.3 7.4-6.5 12.7l352.6 486.1c12.8 17.6 39 17.6 51.7 0l352.6-486.1c3.9-5.3.1-12.7-6.4-12.7z"
                        />
                      </svg>
                    </span>
                  </span>
                </div>
                <div
                  class="ant-input-number-input-wrap"
                >
                  <input
                    autocomplete="off"
                    class="ant-input-number-input"
                    id="register_donation"
                    role="spinbutton"
                    step="1"
                    value=""
                  />
                </div>
              </div>
              <div
                class="ant-input-number-group-addon"
              >
                <div
                  class="ant-select ant-select-single ant-select-show-arrow"
                  style="width:70px"
                >
                  <div
                    class="ant-select-selector"
                  >
                    <span
                      class="ant-select-selection-search"
                    >
                      <input
                        aria-activedescendant="register_suffix_list_0"
                        aria-autocomplete="list"
                        aria-controls="register_suffix_list"
                        aria-haspopup="listbox"
                        aria-owns="register_suffix_list"
                        autocomplete="off"
                        class="ant-select-selection-search-input"
                        id="register_suffix"
                        readonly=""
                        role="combobox"
                        style="opacity:0"
                        type="search"
                        unselectable="on"
                        value=""
                      />
                    </span>
                    <span
                      class="ant-select-selection-placeholder"
                    />
                  </div>
                  <span
                    aria-hidden="true"
                    class="ant-select-arrow"
                    style="user-select:none;-webkit-user-select:none"
                    unselectable="on"
                  >
                    <span
                      aria-label="down"
                      class="anticon anticon-down ant-select-suffix"
                      role="img"
                    >
                      <svg
                        aria-hidden="true"
                        data-icon="down"
                        fill="currentColor"
                        focusable="false"
                        height="1em"
                        viewBox="64 64 896 896"
                        width="1em"
                      >
                        <path
                          d="M884 256h-75c-5.1 0-9.9 2.5-12.9 6.6L512 654.2 227.9 262.6c-3-4.1-7.8-6.6-12.9-6.6h-75c-6.5 0-10.3 7.4-6.5 12.7l352.6 486.1c12.8 17.6 39 17.6 51.7 0l352.6-486.1c3.9-5.3.1-12.7-6.4-12.7z"
                        />
                      </svg>
                    </span>
                  </span>
                </div>
              </div>
            </div>
          </div>
        </div>
      </div>
    </div>
  </div>
  <div
    class="ant-row ant-form-item"
    role="row"
  >
    <div
      class="ant-col ant-form-item-label ant-col-xs-24 ant-col-sm-8"
      role="cell"
    >
      <label
        class="ant-form-item-required"
        for="register_website"
        title="Website"
      >
        Website
      </label>
    </div>
    <div
      class="ant-col ant-form-item-control ant-col-xs-24 ant-col-sm-16"
      role="cell"
    >
      <div
        class="ant-form-item-control-input"
      >
        <div
          class="ant-form-item-control-input-content"
        >
          <div
            class="ant-select ant-select-in-form-item ant-select-auto-complete ant-select-single ant-select-customize-input ant-select-show-search"
          >
            <div
              class="ant-select-selector"
            >
              <span
                class="ant-select-selection-search"
              >
                <input
                  aria-activedescendant="register_website_list_0"
                  aria-autocomplete="list"
                  aria-controls="register_website_list"
                  aria-haspopup="listbox"
                  aria-owns="register_website_list"
                  autocomplete="off"
                  class="ant-input ant-select-selection-search-input"
                  id="register_website"
                  role="combobox"
                  type="search"
                  value=""
                />
              </span>
              <span
                class="ant-select-selection-placeholder"
              >
                website
              </span>
            </div>
          </div>
        </div>
      </div>
    </div>
  </div>
  <div
    class="ant-row ant-form-item"
    role="row"
  >
    <div
      class="ant-col ant-form-item-label ant-col-xs-24 ant-col-sm-8"
      role="cell"
    >
      <label
        class="ant-form-item-required"
        for="register_intro"
        title="Intro"
      >
        Intro
      </label>
    </div>
    <div
      class="ant-col ant-form-item-control ant-col-xs-24 ant-col-sm-16"
      role="cell"
    >
      <div
        class="ant-form-item-control-input"
      >
        <div
          class="ant-form-item-control-input-content"
        >
          <div
            class="ant-input-textarea ant-input-textarea-show-count"
            data-count="0 / 100"
          >
            <textarea
              class="ant-input"
              id="register_intro"
            />
          </div>
        </div>
      </div>
    </div>
  </div>
  <div
    class="ant-row ant-form-item"
    role="row"
  >
    <div
      class="ant-col ant-form-item-label ant-col-xs-24 ant-col-sm-8"
      role="cell"
    >
      <label
        class="ant-form-item-required"
        for="register_gender"
        title="Gender"
      >
        Gender
      </label>
    </div>
    <div
      class="ant-col ant-form-item-control ant-col-xs-24 ant-col-sm-16"
      role="cell"
    >
      <div
        class="ant-form-item-control-input"
      >
        <div
          class="ant-form-item-control-input-content"
        >
          <div
            class="ant-select ant-select-in-form-item ant-select-single ant-select-show-arrow"
          >
            <div
              class="ant-select-selector"
            >
              <span
                class="ant-select-selection-search"
              >
                <input
                  aria-activedescendant="register_gender_list_0"
                  aria-autocomplete="list"
                  aria-controls="register_gender_list"
                  aria-haspopup="listbox"
                  aria-owns="register_gender_list"
                  autocomplete="off"
                  class="ant-select-selection-search-input"
                  id="register_gender"
                  readonly=""
                  role="combobox"
                  style="opacity:0"
                  type="search"
                  unselectable="on"
                  value=""
                />
              </span>
              <span
                class="ant-select-selection-placeholder"
              >
                select your gender
              </span>
            </div>
            <span
              aria-hidden="true"
              class="ant-select-arrow"
              style="user-select:none;-webkit-user-select:none"
              unselectable="on"
            >
              <span
                aria-label="down"
                class="anticon anticon-down ant-select-suffix"
                role="img"
              >
                <svg
                  aria-hidden="true"
                  data-icon="down"
                  fill="currentColor"
                  focusable="false"
                  height="1em"
                  viewBox="64 64 896 896"
                  width="1em"
                >
                  <path
                    d="M884 256h-75c-5.1 0-9.9 2.5-12.9 6.6L512 654.2 227.9 262.6c-3-4.1-7.8-6.6-12.9-6.6h-75c-6.5 0-10.3 7.4-6.5 12.7l352.6 486.1c12.8 17.6 39 17.6 51.7 0l352.6-486.1c3.9-5.3.1-12.7-6.4-12.7z"
                  />
                </svg>
              </span>
            </span>
          </div>
        </div>
      </div>
    </div>
  </div>
  <div
    class="ant-row ant-form-item"
    role="row"
  >
    <div
      class="ant-col ant-form-item-label ant-col-xs-24 ant-col-sm-8"
      role="cell"
    >
      <label
        class=""
        title="Captcha"
      >
        Captcha
      </label>
    </div>
    <div
      class="ant-col ant-form-item-control ant-col-xs-24 ant-col-sm-16"
      role="cell"
    >
      <div
        class="ant-form-item-control-input"
      >
        <div
          class="ant-form-item-control-input-content"
        >
          <div
            class="ant-row"
            role="row"
            style="margin-left:-4px;margin-right:-4px"
          >
            <div
              class="ant-col ant-col-12"
              role="cell"
              style="padding-left:4px;padding-right:4px"
            >
              <input
                class="ant-input"
                id="register_captcha"
                type="text"
                value=""
              />
            </div>
            <div
              class="ant-col ant-col-12"
              role="cell"
              style="padding-left:4px;padding-right:4px"
            >
              <button
                class="ant-btn ant-btn-default"
                type="button"
              >
                <span>
                  Get captcha
                </span>
              </button>
            </div>
          </div>
        </div>
      </div>
      <div
        class="ant-form-item-extra"
      >
        We must make sure that your are a human.
      </div>
    </div>
  </div>
  <div
    class="ant-row ant-form-item"
    role="row"
  >
    <div
      class="ant-col ant-form-item-control ant-col-xs-24 ant-col-xs-offset-0 ant-col-sm-16 ant-col-sm-offset-8"
      role="cell"
    >
      <div
        class="ant-form-item-control-input"
      >
        <div
          class="ant-form-item-control-input-content"
        >
          <label
            class="ant-checkbox-wrapper ant-checkbox-wrapper-in-form-item"
          >
            <span
              class="ant-checkbox"
            >
              <input
                class="ant-checkbox-input"
                id="register_agreement"
                type="checkbox"
              />
              <span
                class="ant-checkbox-inner"
              />
            </span>
            <span>
              I have read the 
              <a
                href=""
              >
                agreement
              </a>
            </span>
          </label>
        </div>
      </div>
    </div>
  </div>
  <div
    class="ant-row ant-form-item"
    role="row"
  >
    <div
      class="ant-col ant-form-item-control ant-col-xs-24 ant-col-xs-offset-0 ant-col-sm-16 ant-col-sm-offset-8"
      role="cell"
    >
      <div
        class="ant-form-item-control-input"
      >
        <div
          class="ant-form-item-control-input-content"
        >
          <button
            class="ant-btn ant-btn-primary"
            type="submit"
          >
            <span>
              Register
            </span>
          </button>
        </div>
      </div>
    </div>
  </div>
</form>
`;

exports[`renders ./components/form/demo/required-mark.md correctly 1`] = `
<form
  class="ant-form ant-form-vertical"
>
  <div
    class="ant-row ant-form-item"
    role="row"
  >
    <div
      class="ant-col ant-form-item-label"
      role="cell"
    >
      <label
        class="ant-form-item-required-mark-optional"
        for="requiredMarkValue"
        title="Required Mark"
      >
        Required Mark
        <span
          class="ant-form-item-optional"
          title=""
        >
          (optional)
        </span>
      </label>
    </div>
    <div
      class="ant-col ant-form-item-control"
      role="cell"
    >
      <div
        class="ant-form-item-control-input"
      >
        <div
          class="ant-form-item-control-input-content"
        >
          <div
            class="ant-radio-group ant-radio-group-outline"
            id="requiredMarkValue"
          >
            <label
              class="ant-radio-button-wrapper ant-radio-button-wrapper-checked ant-radio-button-wrapper-in-form-item"
            >
              <span
                class="ant-radio-button ant-radio-button-checked"
              >
                <input
                  checked=""
                  class="ant-radio-button-input"
                  type="radio"
                  value="optional"
                />
                <span
                  class="ant-radio-button-inner"
                />
              </span>
              <span>
                Optional
              </span>
            </label>
            <label
              class="ant-radio-button-wrapper ant-radio-button-wrapper-in-form-item"
            >
              <span
                class="ant-radio-button"
              >
                <input
                  class="ant-radio-button-input"
                  type="radio"
                  value="true"
                />
                <span
                  class="ant-radio-button-inner"
                />
              </span>
              <span>
                Required
              </span>
            </label>
            <label
              class="ant-radio-button-wrapper ant-radio-button-wrapper-in-form-item"
            >
              <span
                class="ant-radio-button"
              >
                <input
                  class="ant-radio-button-input"
                  type="radio"
                  value="false"
                />
                <span
                  class="ant-radio-button-inner"
                />
              </span>
              <span>
                Hidden
              </span>
            </label>
          </div>
        </div>
      </div>
    </div>
  </div>
  <div
    class="ant-row ant-form-item"
    role="row"
  >
    <div
      class="ant-col ant-form-item-label"
      role="cell"
    >
      <label
        class="ant-form-item-required ant-form-item-required-mark-optional"
        title="Field A"
      >
        Field A
        <span
          aria-label="question-circle"
          class="anticon anticon-question-circle ant-form-item-tooltip"
          role="img"
          title=""
        >
          <svg
            aria-hidden="true"
            data-icon="question-circle"
            fill="currentColor"
            focusable="false"
            height="1em"
            viewBox="64 64 896 896"
            width="1em"
          >
            <path
              d="M512 64C264.6 64 64 264.6 64 512s200.6 448 448 448 448-200.6 448-448S759.4 64 512 64zm0 820c-205.4 0-372-166.6-372-372s166.6-372 372-372 372 166.6 372 372-166.6 372-372 372z"
            />
            <path
              d="M623.6 316.7C593.6 290.4 554 276 512 276s-81.6 14.5-111.6 40.7C369.2 344 352 380.7 352 420v7.6c0 4.4 3.6 8 8 8h48c4.4 0 8-3.6 8-8V420c0-44.1 43.1-80 96-80s96 35.9 96 80c0 31.1-22 59.6-56.1 72.7-21.2 8.1-39.2 22.3-52.1 40.9-13.1 19-19.9 41.8-19.9 64.9V620c0 4.4 3.6 8 8 8h48c4.4 0 8-3.6 8-8v-22.7a48.3 48.3 0 0130.9-44.8c59-22.7 97.1-74.7 97.1-132.5.1-39.3-17.1-76-48.3-103.3zM472 732a40 40 0 1080 0 40 40 0 10-80 0z"
            />
          </svg>
        </span>
      </label>
    </div>
    <div
      class="ant-col ant-form-item-control"
      role="cell"
    >
      <div
        class="ant-form-item-control-input"
      >
        <div
          class="ant-form-item-control-input-content"
        >
          <input
            class="ant-input"
            placeholder="input placeholder"
            type="text"
            value=""
          />
        </div>
      </div>
    </div>
  </div>
  <div
    class="ant-row ant-form-item"
    role="row"
  >
    <div
      class="ant-col ant-form-item-label"
      role="cell"
    >
      <label
        class="ant-form-item-required-mark-optional"
        title="Field B"
      >
        Field B
        <span
          aria-label="info-circle"
          class="anticon anticon-info-circle ant-form-item-tooltip"
          role="img"
          title=""
        >
          <svg
            aria-hidden="true"
            data-icon="info-circle"
            fill="currentColor"
            focusable="false"
            height="1em"
            viewBox="64 64 896 896"
            width="1em"
          >
            <path
              d="M512 64C264.6 64 64 264.6 64 512s200.6 448 448 448 448-200.6 448-448S759.4 64 512 64zm0 820c-205.4 0-372-166.6-372-372s166.6-372 372-372 372 166.6 372 372-166.6 372-372 372z"
            />
            <path
              d="M464 336a48 48 0 1096 0 48 48 0 10-96 0zm72 112h-48c-4.4 0-8 3.6-8 8v272c0 4.4 3.6 8 8 8h48c4.4 0 8-3.6 8-8V456c0-4.4-3.6-8-8-8z"
            />
          </svg>
        </span>
        <span
          class="ant-form-item-optional"
          title=""
        >
          (optional)
        </span>
      </label>
    </div>
    <div
      class="ant-col ant-form-item-control"
      role="cell"
    >
      <div
        class="ant-form-item-control-input"
      >
        <div
          class="ant-form-item-control-input-content"
        >
          <input
            class="ant-input"
            placeholder="input placeholder"
            type="text"
            value=""
          />
        </div>
      </div>
    </div>
  </div>
  <div
    class="ant-row ant-form-item"
    role="row"
  >
    <div
      class="ant-col ant-form-item-control"
      role="cell"
    >
      <div
        class="ant-form-item-control-input"
      >
        <div
          class="ant-form-item-control-input-content"
        >
          <button
            class="ant-btn ant-btn-primary"
            type="button"
          >
            <span>
              Submit
            </span>
          </button>
        </div>
      </div>
    </div>
  </div>
</form>
`;

exports[`renders ./components/form/demo/size.md correctly 1`] = `
<form
  class="ant-form ant-form-horizontal ant-form-default"
>
  <div
    class="ant-row ant-form-item"
    role="row"
  >
    <div
      class="ant-col ant-col-4 ant-form-item-label"
      role="cell"
    >
      <label
        class=""
        for="size"
        title="Form Size"
      >
        Form Size
      </label>
    </div>
    <div
      class="ant-col ant-col-14 ant-form-item-control"
      role="cell"
    >
      <div
        class="ant-form-item-control-input"
      >
        <div
          class="ant-form-item-control-input-content"
        >
          <div
            class="ant-radio-group ant-radio-group-outline ant-radio-group-default"
            id="size"
          >
            <label
              class="ant-radio-button-wrapper ant-radio-button-wrapper-in-form-item"
            >
              <span
                class="ant-radio-button"
              >
                <input
                  class="ant-radio-button-input"
                  type="radio"
                  value="small"
                />
                <span
                  class="ant-radio-button-inner"
                />
              </span>
              <span>
                Small
              </span>
            </label>
            <label
              class="ant-radio-button-wrapper ant-radio-button-wrapper-checked ant-radio-button-wrapper-in-form-item"
            >
              <span
                class="ant-radio-button ant-radio-button-checked"
              >
                <input
                  checked=""
                  class="ant-radio-button-input"
                  type="radio"
                  value="default"
                />
                <span
                  class="ant-radio-button-inner"
                />
              </span>
              <span>
                Default
              </span>
            </label>
            <label
              class="ant-radio-button-wrapper ant-radio-button-wrapper-in-form-item"
            >
              <span
                class="ant-radio-button"
              >
                <input
                  class="ant-radio-button-input"
                  type="radio"
                  value="large"
                />
                <span
                  class="ant-radio-button-inner"
                />
              </span>
              <span>
                Large
              </span>
            </label>
          </div>
        </div>
      </div>
    </div>
  </div>
  <div
    class="ant-row ant-form-item"
    role="row"
  >
    <div
      class="ant-col ant-col-4 ant-form-item-label"
      role="cell"
    >
      <label
        class=""
        title="Input"
      >
        Input
      </label>
    </div>
    <div
      class="ant-col ant-col-14 ant-form-item-control"
      role="cell"
    >
      <div
        class="ant-form-item-control-input"
      >
        <div
          class="ant-form-item-control-input-content"
        >
          <input
            class="ant-input"
            type="text"
            value=""
          />
        </div>
      </div>
    </div>
  </div>
  <div
    class="ant-row ant-form-item"
    role="row"
  >
    <div
      class="ant-col ant-col-4 ant-form-item-label"
      role="cell"
    >
      <label
        class=""
        title="Select"
      >
        Select
      </label>
    </div>
    <div
      class="ant-col ant-col-14 ant-form-item-control"
      role="cell"
    >
      <div
        class="ant-form-item-control-input"
      >
        <div
          class="ant-form-item-control-input-content"
        >
          <div
            class="ant-select ant-select-in-form-item ant-select-single ant-select-show-arrow"
          >
            <div
              class="ant-select-selector"
            >
              <span
                class="ant-select-selection-search"
              >
                <input
                  aria-activedescendant="undefined_list_0"
                  aria-autocomplete="list"
                  aria-controls="undefined_list"
                  aria-haspopup="listbox"
                  aria-owns="undefined_list"
                  autocomplete="off"
                  class="ant-select-selection-search-input"
                  readonly=""
                  role="combobox"
                  style="opacity:0"
                  type="search"
                  unselectable="on"
                  value=""
                />
              </span>
              <span
                class="ant-select-selection-placeholder"
              />
            </div>
            <span
              aria-hidden="true"
              class="ant-select-arrow"
              style="user-select:none;-webkit-user-select:none"
              unselectable="on"
            >
              <span
                aria-label="down"
                class="anticon anticon-down ant-select-suffix"
                role="img"
              >
                <svg
                  aria-hidden="true"
                  data-icon="down"
                  fill="currentColor"
                  focusable="false"
                  height="1em"
                  viewBox="64 64 896 896"
                  width="1em"
                >
                  <path
                    d="M884 256h-75c-5.1 0-9.9 2.5-12.9 6.6L512 654.2 227.9 262.6c-3-4.1-7.8-6.6-12.9-6.6h-75c-6.5 0-10.3 7.4-6.5 12.7l352.6 486.1c12.8 17.6 39 17.6 51.7 0l352.6-486.1c3.9-5.3.1-12.7-6.4-12.7z"
                  />
                </svg>
              </span>
            </span>
          </div>
        </div>
      </div>
    </div>
  </div>
  <div
    class="ant-row ant-form-item"
    role="row"
  >
    <div
      class="ant-col ant-col-4 ant-form-item-label"
      role="cell"
    >
      <label
        class=""
        title="TreeSelect"
      >
        TreeSelect
      </label>
    </div>
    <div
      class="ant-col ant-col-14 ant-form-item-control"
      role="cell"
    >
      <div
        class="ant-form-item-control-input"
      >
        <div
          class="ant-form-item-control-input-content"
        >
          <div
            class="ant-select ant-tree-select ant-select-in-form-item ant-select-single ant-select-show-arrow"
          >
            <div
              class="ant-select-selector"
            >
              <span
                class="ant-select-selection-search"
              >
                <input
                  aria-autocomplete="list"
                  aria-controls="undefined_list"
                  aria-haspopup="listbox"
                  aria-owns="undefined_list"
                  autocomplete="off"
                  class="ant-select-selection-search-input"
                  readonly=""
                  role="combobox"
                  style="opacity:0"
                  type="search"
                  unselectable="on"
                  value=""
                />
              </span>
              <span
                class="ant-select-selection-placeholder"
              />
            </div>
            <span
              aria-hidden="true"
              class="ant-select-arrow"
              style="user-select:none;-webkit-user-select:none"
              unselectable="on"
            >
              <span
                aria-label="down"
                class="anticon anticon-down ant-select-suffix"
                role="img"
              >
                <svg
                  aria-hidden="true"
                  data-icon="down"
                  fill="currentColor"
                  focusable="false"
                  height="1em"
                  viewBox="64 64 896 896"
                  width="1em"
                >
                  <path
                    d="M884 256h-75c-5.1 0-9.9 2.5-12.9 6.6L512 654.2 227.9 262.6c-3-4.1-7.8-6.6-12.9-6.6h-75c-6.5 0-10.3 7.4-6.5 12.7l352.6 486.1c12.8 17.6 39 17.6 51.7 0l352.6-486.1c3.9-5.3.1-12.7-6.4-12.7z"
                  />
                </svg>
              </span>
            </span>
          </div>
        </div>
      </div>
    </div>
  </div>
  <div
    class="ant-row ant-form-item"
    role="row"
  >
    <div
      class="ant-col ant-col-4 ant-form-item-label"
      role="cell"
    >
      <label
        class=""
        title="Cascader"
      >
        Cascader
      </label>
    </div>
    <div
      class="ant-col ant-col-14 ant-form-item-control"
      role="cell"
    >
      <div
        class="ant-form-item-control-input"
      >
        <div
          class="ant-form-item-control-input-content"
        >
          <div
            class="ant-select ant-cascader ant-select-in-form-item ant-select-single ant-select-allow-clear ant-select-show-arrow"
          >
            <div
              class="ant-select-selector"
            >
              <span
                class="ant-select-selection-search"
              >
                <input
                  aria-autocomplete="list"
                  aria-controls="undefined_list"
                  aria-haspopup="listbox"
                  aria-owns="undefined_list"
                  autocomplete="off"
                  class="ant-select-selection-search-input"
                  readonly=""
                  role="combobox"
                  style="opacity:0"
                  type="search"
                  unselectable="on"
                  value=""
                />
              </span>
              <span
                class="ant-select-selection-placeholder"
              />
            </div>
            <span
              aria-hidden="true"
              class="ant-select-arrow"
              style="user-select:none;-webkit-user-select:none"
              unselectable="on"
            >
              <span
                aria-label="down"
                class="anticon anticon-down ant-select-suffix"
                role="img"
              >
                <svg
                  aria-hidden="true"
                  data-icon="down"
                  fill="currentColor"
                  focusable="false"
                  height="1em"
                  viewBox="64 64 896 896"
                  width="1em"
                >
                  <path
                    d="M884 256h-75c-5.1 0-9.9 2.5-12.9 6.6L512 654.2 227.9 262.6c-3-4.1-7.8-6.6-12.9-6.6h-75c-6.5 0-10.3 7.4-6.5 12.7l352.6 486.1c12.8 17.6 39 17.6 51.7 0l352.6-486.1c3.9-5.3.1-12.7-6.4-12.7z"
                  />
                </svg>
              </span>
            </span>
          </div>
        </div>
      </div>
    </div>
  </div>
  <div
    class="ant-row ant-form-item"
    role="row"
  >
    <div
      class="ant-col ant-col-4 ant-form-item-label"
      role="cell"
    >
      <label
        class=""
        title="DatePicker"
      >
        DatePicker
      </label>
    </div>
    <div
      class="ant-col ant-col-14 ant-form-item-control"
      role="cell"
    >
      <div
        class="ant-form-item-control-input"
      >
        <div
          class="ant-form-item-control-input-content"
        >
          <div
            class="ant-picker ant-picker-default"
          >
            <div
              class="ant-picker-input"
            >
              <input
                autocomplete="off"
                placeholder="Select date"
                readonly=""
                size="12"
                title=""
                value=""
              />
              <span
                class="ant-picker-suffix"
              >
                <span
                  aria-label="calendar"
                  class="anticon anticon-calendar"
                  role="img"
                >
                  <svg
                    aria-hidden="true"
                    data-icon="calendar"
                    fill="currentColor"
                    focusable="false"
                    height="1em"
                    viewBox="64 64 896 896"
                    width="1em"
                  >
                    <path
                      d="M880 184H712v-64c0-4.4-3.6-8-8-8h-56c-4.4 0-8 3.6-8 8v64H384v-64c0-4.4-3.6-8-8-8h-56c-4.4 0-8 3.6-8 8v64H144c-17.7 0-32 14.3-32 32v664c0 17.7 14.3 32 32 32h736c17.7 0 32-14.3 32-32V216c0-17.7-14.3-32-32-32zm-40 656H184V460h656v380zM184 392V256h128v48c0 4.4 3.6 8 8 8h56c4.4 0 8-3.6 8-8v-48h256v48c0 4.4 3.6 8 8 8h56c4.4 0 8-3.6 8-8v-48h128v136H184z"
                    />
                  </svg>
                </span>
              </span>
            </div>
          </div>
        </div>
      </div>
    </div>
  </div>
  <div
    class="ant-row ant-form-item"
    role="row"
  >
    <div
      class="ant-col ant-col-4 ant-form-item-label"
      role="cell"
    >
      <label
        class=""
        title="InputNumber"
      >
        InputNumber
      </label>
    </div>
    <div
      class="ant-col ant-col-14 ant-form-item-control"
      role="cell"
    >
      <div
        class="ant-form-item-control-input"
      >
        <div
          class="ant-form-item-control-input-content"
        >
          <div
            class="ant-input-number ant-input-number-in-form-item"
          >
            <div
              class="ant-input-number-handler-wrap"
            >
              <span
                aria-disabled="false"
                aria-label="Increase Value"
                class="ant-input-number-handler ant-input-number-handler-up"
                role="button"
                unselectable="on"
              >
                <span
                  aria-label="up"
                  class="anticon anticon-up ant-input-number-handler-up-inner"
                  role="img"
                >
                  <svg
                    aria-hidden="true"
                    data-icon="up"
                    fill="currentColor"
                    focusable="false"
                    height="1em"
                    viewBox="64 64 896 896"
                    width="1em"
                  >
                    <path
                      d="M890.5 755.3L537.9 269.2c-12.8-17.6-39-17.6-51.7 0L133.5 755.3A8 8 0 00140 768h75c5.1 0 9.9-2.5 12.9-6.6L512 369.8l284.1 391.6c3 4.1 7.8 6.6 12.9 6.6h75c6.5 0 10.3-7.4 6.5-12.7z"
                    />
                  </svg>
                </span>
              </span>
              <span
                aria-disabled="false"
                aria-label="Decrease Value"
                class="ant-input-number-handler ant-input-number-handler-down"
                role="button"
                unselectable="on"
              >
                <span
                  aria-label="down"
                  class="anticon anticon-down ant-input-number-handler-down-inner"
                  role="img"
                >
                  <svg
                    aria-hidden="true"
                    data-icon="down"
                    fill="currentColor"
                    focusable="false"
                    height="1em"
                    viewBox="64 64 896 896"
                    width="1em"
                  >
                    <path
                      d="M884 256h-75c-5.1 0-9.9 2.5-12.9 6.6L512 654.2 227.9 262.6c-3-4.1-7.8-6.6-12.9-6.6h-75c-6.5 0-10.3 7.4-6.5 12.7l352.6 486.1c12.8 17.6 39 17.6 51.7 0l352.6-486.1c3.9-5.3.1-12.7-6.4-12.7z"
                    />
                  </svg>
                </span>
              </span>
            </div>
            <div
              class="ant-input-number-input-wrap"
            >
              <input
                autocomplete="off"
                class="ant-input-number-input"
                role="spinbutton"
                step="1"
                value=""
              />
            </div>
          </div>
        </div>
      </div>
    </div>
  </div>
  <div
    class="ant-row ant-form-item"
    role="row"
  >
    <div
      class="ant-col ant-col-4 ant-form-item-label"
      role="cell"
    >
      <label
        class=""
        title="Switch"
      >
        Switch
      </label>
    </div>
    <div
      class="ant-col ant-col-14 ant-form-item-control"
      role="cell"
    >
      <div
        class="ant-form-item-control-input"
      >
        <div
          class="ant-form-item-control-input-content"
        >
          <button
            aria-checked="false"
            class="ant-switch"
            role="switch"
            type="button"
          >
            <div
              class="ant-switch-handle"
            />
            <span
              class="ant-switch-inner"
            />
          </button>
        </div>
      </div>
    </div>
  </div>
  <div
    class="ant-row ant-form-item"
    role="row"
  >
    <div
      class="ant-col ant-col-4 ant-form-item-label"
      role="cell"
    >
      <label
        class=""
        title="Button"
      >
        Button
      </label>
    </div>
    <div
      class="ant-col ant-col-14 ant-form-item-control"
      role="cell"
    >
      <div
        class="ant-form-item-control-input"
      >
        <div
          class="ant-form-item-control-input-content"
        >
          <button
            class="ant-btn ant-btn-default"
            type="button"
          >
            <span>
              Button
            </span>
          </button>
        </div>
      </div>
    </div>
  </div>
</form>
`;

exports[`renders ./components/form/demo/time-related-controls.md correctly 1`] = `
<form
  class="ant-form ant-form-horizontal"
  id="time_related_controls"
>
  <div
    class="ant-row ant-form-item"
    role="row"
  >
    <div
      class="ant-col ant-form-item-label ant-col-xs-24 ant-col-sm-8"
      role="cell"
    >
      <label
        class="ant-form-item-required"
        for="time_related_controls_date-picker"
        title="DatePicker"
      >
        DatePicker
      </label>
    </div>
    <div
      class="ant-col ant-form-item-control ant-col-xs-24 ant-col-sm-16"
      role="cell"
    >
      <div
        class="ant-form-item-control-input"
      >
        <div
          class="ant-form-item-control-input-content"
        >
          <div
            class="ant-picker"
          >
            <div
              class="ant-picker-input"
            >
              <input
                autocomplete="off"
                id="time_related_controls_date-picker"
                placeholder="Select date"
                readonly=""
                size="12"
                title=""
                value=""
              />
              <span
                class="ant-picker-suffix"
              >
                <span
                  aria-label="calendar"
                  class="anticon anticon-calendar"
                  role="img"
                >
                  <svg
                    aria-hidden="true"
                    data-icon="calendar"
                    fill="currentColor"
                    focusable="false"
                    height="1em"
                    viewBox="64 64 896 896"
                    width="1em"
                  >
                    <path
                      d="M880 184H712v-64c0-4.4-3.6-8-8-8h-56c-4.4 0-8 3.6-8 8v64H384v-64c0-4.4-3.6-8-8-8h-56c-4.4 0-8 3.6-8 8v64H144c-17.7 0-32 14.3-32 32v664c0 17.7 14.3 32 32 32h736c17.7 0 32-14.3 32-32V216c0-17.7-14.3-32-32-32zm-40 656H184V460h656v380zM184 392V256h128v48c0 4.4 3.6 8 8 8h56c4.4 0 8-3.6 8-8v-48h256v48c0 4.4 3.6 8 8 8h56c4.4 0 8-3.6 8-8v-48h128v136H184z"
                    />
                  </svg>
                </span>
              </span>
            </div>
          </div>
        </div>
      </div>
    </div>
  </div>
  <div
    class="ant-row ant-form-item"
    role="row"
  >
    <div
      class="ant-col ant-form-item-label ant-col-xs-24 ant-col-sm-8"
      role="cell"
    >
      <label
        class="ant-form-item-required"
        for="time_related_controls_date-time-picker"
        title="DatePicker[showTime]"
      >
        DatePicker[showTime]
      </label>
    </div>
    <div
      class="ant-col ant-form-item-control ant-col-xs-24 ant-col-sm-16"
      role="cell"
    >
      <div
        class="ant-form-item-control-input"
      >
        <div
          class="ant-form-item-control-input-content"
        >
          <div
            class="ant-picker"
          >
            <div
              class="ant-picker-input"
            >
              <input
                autocomplete="off"
                id="time_related_controls_date-time-picker"
                placeholder="Select date"
                readonly=""
                size="21"
                title=""
                value=""
              />
              <span
                class="ant-picker-suffix"
              >
                <span
                  aria-label="calendar"
                  class="anticon anticon-calendar"
                  role="img"
                >
                  <svg
                    aria-hidden="true"
                    data-icon="calendar"
                    fill="currentColor"
                    focusable="false"
                    height="1em"
                    viewBox="64 64 896 896"
                    width="1em"
                  >
                    <path
                      d="M880 184H712v-64c0-4.4-3.6-8-8-8h-56c-4.4 0-8 3.6-8 8v64H384v-64c0-4.4-3.6-8-8-8h-56c-4.4 0-8 3.6-8 8v64H144c-17.7 0-32 14.3-32 32v664c0 17.7 14.3 32 32 32h736c17.7 0 32-14.3 32-32V216c0-17.7-14.3-32-32-32zm-40 656H184V460h656v380zM184 392V256h128v48c0 4.4 3.6 8 8 8h56c4.4 0 8-3.6 8-8v-48h256v48c0 4.4 3.6 8 8 8h56c4.4 0 8-3.6 8-8v-48h128v136H184z"
                    />
                  </svg>
                </span>
              </span>
            </div>
          </div>
        </div>
      </div>
    </div>
  </div>
  <div
    class="ant-row ant-form-item"
    role="row"
  >
    <div
      class="ant-col ant-form-item-label ant-col-xs-24 ant-col-sm-8"
      role="cell"
    >
      <label
        class="ant-form-item-required"
        for="time_related_controls_month-picker"
        title="MonthPicker"
      >
        MonthPicker
      </label>
    </div>
    <div
      class="ant-col ant-form-item-control ant-col-xs-24 ant-col-sm-16"
      role="cell"
    >
      <div
        class="ant-form-item-control-input"
      >
        <div
          class="ant-form-item-control-input-content"
        >
          <div
            class="ant-picker"
          >
            <div
              class="ant-picker-input"
            >
              <input
                autocomplete="off"
                id="time_related_controls_month-picker"
                placeholder="Select month"
                readonly=""
                size="12"
                title=""
                value=""
              />
              <span
                class="ant-picker-suffix"
              >
                <span
                  aria-label="calendar"
                  class="anticon anticon-calendar"
                  role="img"
                >
                  <svg
                    aria-hidden="true"
                    data-icon="calendar"
                    fill="currentColor"
                    focusable="false"
                    height="1em"
                    viewBox="64 64 896 896"
                    width="1em"
                  >
                    <path
                      d="M880 184H712v-64c0-4.4-3.6-8-8-8h-56c-4.4 0-8 3.6-8 8v64H384v-64c0-4.4-3.6-8-8-8h-56c-4.4 0-8 3.6-8 8v64H144c-17.7 0-32 14.3-32 32v664c0 17.7 14.3 32 32 32h736c17.7 0 32-14.3 32-32V216c0-17.7-14.3-32-32-32zm-40 656H184V460h656v380zM184 392V256h128v48c0 4.4 3.6 8 8 8h56c4.4 0 8-3.6 8-8v-48h256v48c0 4.4 3.6 8 8 8h56c4.4 0 8-3.6 8-8v-48h128v136H184z"
                    />
                  </svg>
                </span>
              </span>
            </div>
          </div>
        </div>
      </div>
    </div>
  </div>
  <div
    class="ant-row ant-form-item"
    role="row"
  >
    <div
      class="ant-col ant-form-item-label ant-col-xs-24 ant-col-sm-8"
      role="cell"
    >
      <label
        class="ant-form-item-required"
        for="time_related_controls_range-picker"
        title="RangePicker"
      >
        RangePicker
      </label>
    </div>
    <div
      class="ant-col ant-form-item-control ant-col-xs-24 ant-col-sm-16"
      role="cell"
    >
      <div
        class="ant-form-item-control-input"
      >
        <div
          class="ant-form-item-control-input-content"
        >
          <div
            class="ant-picker ant-picker-range"
          >
            <div
              class="ant-picker-input ant-picker-input-active"
            >
              <input
                autocomplete="off"
                id="time_related_controls_range-picker"
                placeholder="Start date"
                readonly=""
                size="12"
                value=""
              />
            </div>
            <div
              class="ant-picker-range-separator"
            >
              <span
                aria-label="to"
                class="ant-picker-separator"
              >
                <span
                  aria-label="swap-right"
                  class="anticon anticon-swap-right"
                  role="img"
                >
                  <svg
                    aria-hidden="true"
                    data-icon="swap-right"
                    fill="currentColor"
                    focusable="false"
                    height="1em"
                    viewBox="0 0 1024 1024"
                    width="1em"
                  >
                    <path
                      d="M873.1 596.2l-164-208A32 32 0 00684 376h-64.8c-6.7 0-10.4 7.7-6.3 13l144.3 183H152c-4.4 0-8 3.6-8 8v60c0 4.4 3.6 8 8 8h695.9c26.8 0 41.7-30.8 25.2-51.8z"
                    />
                  </svg>
                </span>
              </span>
            </div>
            <div
              class="ant-picker-input"
            >
              <input
                autocomplete="off"
                placeholder="End date"
                readonly=""
                size="12"
                value=""
              />
            </div>
            <div
              class="ant-picker-active-bar"
              style="left:0;width:0;position:absolute"
            />
            <span
              class="ant-picker-suffix"
            >
              <span
                aria-label="calendar"
                class="anticon anticon-calendar"
                role="img"
              >
                <svg
                  aria-hidden="true"
                  data-icon="calendar"
                  fill="currentColor"
                  focusable="false"
                  height="1em"
                  viewBox="64 64 896 896"
                  width="1em"
                >
                  <path
                    d="M880 184H712v-64c0-4.4-3.6-8-8-8h-56c-4.4 0-8 3.6-8 8v64H384v-64c0-4.4-3.6-8-8-8h-56c-4.4 0-8 3.6-8 8v64H144c-17.7 0-32 14.3-32 32v664c0 17.7 14.3 32 32 32h736c17.7 0 32-14.3 32-32V216c0-17.7-14.3-32-32-32zm-40 656H184V460h656v380zM184 392V256h128v48c0 4.4 3.6 8 8 8h56c4.4 0 8-3.6 8-8v-48h256v48c0 4.4 3.6 8 8 8h56c4.4 0 8-3.6 8-8v-48h128v136H184z"
                  />
                </svg>
              </span>
            </span>
          </div>
        </div>
      </div>
    </div>
  </div>
  <div
    class="ant-row ant-form-item"
    role="row"
  >
    <div
      class="ant-col ant-form-item-label ant-col-xs-24 ant-col-sm-8"
      role="cell"
    >
      <label
        class="ant-form-item-required"
        for="time_related_controls_range-time-picker"
        title="RangePicker[showTime]"
      >
        RangePicker[showTime]
      </label>
    </div>
    <div
      class="ant-col ant-form-item-control ant-col-xs-24 ant-col-sm-16"
      role="cell"
    >
      <div
        class="ant-form-item-control-input"
      >
        <div
          class="ant-form-item-control-input-content"
        >
          <div
            class="ant-picker ant-picker-range"
          >
            <div
              class="ant-picker-input ant-picker-input-active"
            >
              <input
                autocomplete="off"
                id="time_related_controls_range-time-picker"
                placeholder="Start date"
                readonly=""
                size="21"
                value=""
              />
            </div>
            <div
              class="ant-picker-range-separator"
            >
              <span
                aria-label="to"
                class="ant-picker-separator"
              >
                <span
                  aria-label="swap-right"
                  class="anticon anticon-swap-right"
                  role="img"
                >
                  <svg
                    aria-hidden="true"
                    data-icon="swap-right"
                    fill="currentColor"
                    focusable="false"
                    height="1em"
                    viewBox="0 0 1024 1024"
                    width="1em"
                  >
                    <path
                      d="M873.1 596.2l-164-208A32 32 0 00684 376h-64.8c-6.7 0-10.4 7.7-6.3 13l144.3 183H152c-4.4 0-8 3.6-8 8v60c0 4.4 3.6 8 8 8h695.9c26.8 0 41.7-30.8 25.2-51.8z"
                    />
                  </svg>
                </span>
              </span>
            </div>
            <div
              class="ant-picker-input"
            >
              <input
                autocomplete="off"
                placeholder="End date"
                readonly=""
                size="21"
                value=""
              />
            </div>
            <div
              class="ant-picker-active-bar"
              style="left:0;width:0;position:absolute"
            />
            <span
              class="ant-picker-suffix"
            >
              <span
                aria-label="calendar"
                class="anticon anticon-calendar"
                role="img"
              >
                <svg
                  aria-hidden="true"
                  data-icon="calendar"
                  fill="currentColor"
                  focusable="false"
                  height="1em"
                  viewBox="64 64 896 896"
                  width="1em"
                >
                  <path
                    d="M880 184H712v-64c0-4.4-3.6-8-8-8h-56c-4.4 0-8 3.6-8 8v64H384v-64c0-4.4-3.6-8-8-8h-56c-4.4 0-8 3.6-8 8v64H144c-17.7 0-32 14.3-32 32v664c0 17.7 14.3 32 32 32h736c17.7 0 32-14.3 32-32V216c0-17.7-14.3-32-32-32zm-40 656H184V460h656v380zM184 392V256h128v48c0 4.4 3.6 8 8 8h56c4.4 0 8-3.6 8-8v-48h256v48c0 4.4 3.6 8 8 8h56c4.4 0 8-3.6 8-8v-48h128v136H184z"
                  />
                </svg>
              </span>
            </span>
          </div>
        </div>
      </div>
    </div>
  </div>
  <div
    class="ant-row ant-form-item"
    role="row"
  >
    <div
      class="ant-col ant-form-item-label ant-col-xs-24 ant-col-sm-8"
      role="cell"
    >
      <label
        class="ant-form-item-required"
        for="time_related_controls_time-picker"
        title="TimePicker"
      >
        TimePicker
      </label>
    </div>
    <div
      class="ant-col ant-form-item-control ant-col-xs-24 ant-col-sm-16"
      role="cell"
    >
      <div
        class="ant-form-item-control-input"
      >
        <div
          class="ant-form-item-control-input-content"
        >
          <div
            class="ant-picker"
          >
            <div
              class="ant-picker-input"
            >
              <input
                autocomplete="off"
                id="time_related_controls_time-picker"
                placeholder="Select time"
                readonly=""
                size="10"
                title=""
                value=""
              />
              <span
                class="ant-picker-suffix"
              >
                <span
                  aria-label="clock-circle"
                  class="anticon anticon-clock-circle"
                  role="img"
                >
                  <svg
                    aria-hidden="true"
                    data-icon="clock-circle"
                    fill="currentColor"
                    focusable="false"
                    height="1em"
                    viewBox="64 64 896 896"
                    width="1em"
                  >
                    <path
                      d="M512 64C264.6 64 64 264.6 64 512s200.6 448 448 448 448-200.6 448-448S759.4 64 512 64zm0 820c-205.4 0-372-166.6-372-372s166.6-372 372-372 372 166.6 372 372-166.6 372-372 372z"
                    />
                    <path
                      d="M686.7 638.6L544.1 535.5V288c0-4.4-3.6-8-8-8H488c-4.4 0-8 3.6-8 8v275.4c0 2.6 1.2 5 3.3 6.5l165.4 120.6c3.6 2.6 8.6 1.8 11.2-1.7l28.6-39c2.6-3.7 1.8-8.7-1.8-11.2z"
                    />
                  </svg>
                </span>
              </span>
            </div>
          </div>
        </div>
      </div>
    </div>
  </div>
  <div
    class="ant-row ant-form-item"
    role="row"
  >
    <div
      class="ant-col ant-form-item-control ant-col-xs-24 ant-col-xs-offset-0 ant-col-sm-16 ant-col-sm-offset-8"
      role="cell"
    >
      <div
        class="ant-form-item-control-input"
      >
        <div
          class="ant-form-item-control-input-content"
        >
          <button
            class="ant-btn ant-btn-primary"
            type="submit"
          >
            <span>
              Submit
            </span>
          </button>
        </div>
      </div>
    </div>
  </div>
</form>
`;

exports[`renders ./components/form/demo/useWatch.md correctly 1`] = `
Array [
  <form
    autocomplete="off"
    class="ant-form ant-form-vertical"
  >
    <div
      class="ant-row ant-form-item"
      role="row"
    >
      <div
        class="ant-col ant-form-item-label"
        role="cell"
      >
        <label
          class=""
          for="name"
          title="Name (Watch to trigger rerender)"
        >
          Name (Watch to trigger rerender)
        </label>
      </div>
      <div
        class="ant-col ant-form-item-control"
        role="cell"
      >
        <div
          class="ant-form-item-control-input"
        >
          <div
            class="ant-form-item-control-input-content"
          >
            <input
              class="ant-input"
              id="name"
              type="text"
              value=""
            />
          </div>
        </div>
      </div>
    </div>
    <div
      class="ant-row ant-form-item"
      role="row"
    >
      <div
        class="ant-col ant-form-item-label"
        role="cell"
      >
        <label
          class=""
          for="age"
          title="Age (Not Watch)"
        >
          Age (Not Watch)
        </label>
      </div>
      <div
        class="ant-col ant-form-item-control"
        role="cell"
      >
        <div
          class="ant-form-item-control-input"
        >
          <div
            class="ant-form-item-control-input-content"
          >
            <div
              class="ant-input-number ant-input-number-in-form-item"
            >
              <div
                class="ant-input-number-handler-wrap"
              >
                <span
                  aria-disabled="false"
                  aria-label="Increase Value"
                  class="ant-input-number-handler ant-input-number-handler-up"
                  role="button"
                  unselectable="on"
                >
                  <span
                    aria-label="up"
                    class="anticon anticon-up ant-input-number-handler-up-inner"
                    role="img"
                  >
                    <svg
                      aria-hidden="true"
                      data-icon="up"
                      fill="currentColor"
                      focusable="false"
                      height="1em"
                      viewBox="64 64 896 896"
                      width="1em"
                    >
                      <path
                        d="M890.5 755.3L537.9 269.2c-12.8-17.6-39-17.6-51.7 0L133.5 755.3A8 8 0 00140 768h75c5.1 0 9.9-2.5 12.9-6.6L512 369.8l284.1 391.6c3 4.1 7.8 6.6 12.9 6.6h75c6.5 0 10.3-7.4 6.5-12.7z"
                      />
                    </svg>
                  </span>
                </span>
                <span
                  aria-disabled="false"
                  aria-label="Decrease Value"
                  class="ant-input-number-handler ant-input-number-handler-down"
                  role="button"
                  unselectable="on"
                >
                  <span
                    aria-label="down"
                    class="anticon anticon-down ant-input-number-handler-down-inner"
                    role="img"
                  >
                    <svg
                      aria-hidden="true"
                      data-icon="down"
                      fill="currentColor"
                      focusable="false"
                      height="1em"
                      viewBox="64 64 896 896"
                      width="1em"
                    >
                      <path
                        d="M884 256h-75c-5.1 0-9.9 2.5-12.9 6.6L512 654.2 227.9 262.6c-3-4.1-7.8-6.6-12.9-6.6h-75c-6.5 0-10.3 7.4-6.5 12.7l352.6 486.1c12.8 17.6 39 17.6 51.7 0l352.6-486.1c3.9-5.3.1-12.7-6.4-12.7z"
                      />
                    </svg>
                  </span>
                </span>
              </div>
              <div
                class="ant-input-number-input-wrap"
              >
                <input
                  autocomplete="off"
                  class="ant-input-number-input"
                  id="age"
                  role="spinbutton"
                  step="1"
                  value=""
                />
              </div>
            </div>
          </div>
        </div>
      </div>
    </div>
  </form>,
  <article
    class="ant-typography"
  >
    <pre>
      Name Value: 
    </pre>
  </article>,
]
`;

exports[`renders ./components/form/demo/validate-other.md correctly 1`] = `
<form
  class="ant-form ant-form-horizontal"
  id="validate_other"
>
  <div
    class="ant-row ant-form-item"
    role="row"
  >
    <div
      class="ant-col ant-col-6 ant-form-item-label"
      role="cell"
    >
      <label
        class=""
        title="Plain Text"
      >
        Plain Text
      </label>
    </div>
    <div
      class="ant-col ant-col-14 ant-form-item-control"
      role="cell"
    >
      <div
        class="ant-form-item-control-input"
      >
        <div
          class="ant-form-item-control-input-content"
        >
          <span
            class="ant-form-text"
          >
            China
          </span>
        </div>
      </div>
    </div>
  </div>
  <div
    class="ant-row ant-form-item"
    role="row"
  >
    <div
      class="ant-col ant-col-6 ant-form-item-label"
      role="cell"
    >
      <label
        class="ant-form-item-required"
        for="validate_other_select"
        title="Select"
      >
        Select
      </label>
    </div>
    <div
      class="ant-col ant-col-14 ant-form-item-control"
      role="cell"
    >
      <div
        class="ant-form-item-control-input"
      >
        <div
          class="ant-form-item-control-input-content"
        >
          <div
            class="ant-select ant-select-in-form-item ant-select-has-feedback ant-select-single ant-select-show-arrow"
          >
            <div
              class="ant-select-selector"
            >
              <span
                class="ant-select-selection-search"
              >
                <input
                  aria-activedescendant="validate_other_select_list_0"
                  aria-autocomplete="list"
                  aria-controls="validate_other_select_list"
                  aria-haspopup="listbox"
                  aria-owns="validate_other_select_list"
                  autocomplete="off"
                  class="ant-select-selection-search-input"
                  id="validate_other_select"
                  readonly=""
                  role="combobox"
                  style="opacity:0"
                  type="search"
                  unselectable="on"
                  value=""
                />
              </span>
              <span
                class="ant-select-selection-placeholder"
              >
                Please select a country
              </span>
            </div>
            <span
              aria-hidden="true"
              class="ant-select-arrow"
              style="user-select:none;-webkit-user-select:none"
              unselectable="on"
            >
              <span
                aria-label="down"
                class="anticon anticon-down ant-select-suffix"
                role="img"
              >
                <svg
                  aria-hidden="true"
                  data-icon="down"
                  fill="currentColor"
                  focusable="false"
                  height="1em"
                  viewBox="64 64 896 896"
                  width="1em"
                >
                  <path
                    d="M884 256h-75c-5.1 0-9.9 2.5-12.9 6.6L512 654.2 227.9 262.6c-3-4.1-7.8-6.6-12.9-6.6h-75c-6.5 0-10.3 7.4-6.5 12.7l352.6 486.1c12.8 17.6 39 17.6 51.7 0l352.6-486.1c3.9-5.3.1-12.7-6.4-12.7z"
                  />
                </svg>
              </span>
            </span>
          </div>
        </div>
      </div>
    </div>
  </div>
  <div
    class="ant-row ant-form-item"
    role="row"
  >
    <div
      class="ant-col ant-col-6 ant-form-item-label"
      role="cell"
    >
      <label
        class="ant-form-item-required"
        for="validate_other_select-multiple"
        title="Select[multiple]"
      >
        Select[multiple]
      </label>
    </div>
    <div
      class="ant-col ant-col-14 ant-form-item-control"
      role="cell"
    >
      <div
        class="ant-form-item-control-input"
      >
        <div
          class="ant-form-item-control-input-content"
        >
          <div
            class="ant-select ant-select-in-form-item ant-select-multiple ant-select-show-search"
          >
            <div
              class="ant-select-selector"
            >
              <div
                class="ant-select-selection-overflow"
              >
                <div
                  class="ant-select-selection-overflow-item ant-select-selection-overflow-item-suffix"
                  style="opacity:1"
                >
                  <div
                    class="ant-select-selection-search"
                    style="width:0"
                  >
                    <input
                      aria-activedescendant="validate_other_select-multiple_list_0"
                      aria-autocomplete="list"
                      aria-controls="validate_other_select-multiple_list"
                      aria-haspopup="listbox"
                      aria-owns="validate_other_select-multiple_list"
                      autocomplete="off"
                      class="ant-select-selection-search-input"
                      id="validate_other_select-multiple"
                      readonly=""
                      role="combobox"
                      style="opacity:0"
                      type="search"
                      unselectable="on"
                      value=""
                    />
                    <span
                      aria-hidden="true"
                      class="ant-select-selection-search-mirror"
                    >
                       
                    </span>
                  </div>
                </div>
              </div>
              <span
                class="ant-select-selection-placeholder"
              >
                Please select favourite colors
              </span>
            </div>
          </div>
        </div>
      </div>
    </div>
  </div>
  <div
    class="ant-row ant-form-item"
    role="row"
  >
    <div
      class="ant-col ant-col-6 ant-form-item-label"
      role="cell"
    >
      <label
        class=""
        title="InputNumber"
      >
        InputNumber
      </label>
    </div>
    <div
      class="ant-col ant-col-14 ant-form-item-control"
      role="cell"
    >
      <div
        class="ant-form-item-control-input"
      >
        <div
          class="ant-form-item-control-input-content"
        >
          <div
            class="ant-input-number ant-input-number-in-form-item"
          >
            <div
              class="ant-input-number-handler-wrap"
            >
              <span
                aria-disabled="false"
                aria-label="Increase Value"
                class="ant-input-number-handler ant-input-number-handler-up"
                role="button"
                unselectable="on"
              >
                <span
                  aria-label="up"
                  class="anticon anticon-up ant-input-number-handler-up-inner"
                  role="img"
                >
                  <svg
                    aria-hidden="true"
                    data-icon="up"
                    fill="currentColor"
                    focusable="false"
                    height="1em"
                    viewBox="64 64 896 896"
                    width="1em"
                  >
                    <path
                      d="M890.5 755.3L537.9 269.2c-12.8-17.6-39-17.6-51.7 0L133.5 755.3A8 8 0 00140 768h75c5.1 0 9.9-2.5 12.9-6.6L512 369.8l284.1 391.6c3 4.1 7.8 6.6 12.9 6.6h75c6.5 0 10.3-7.4 6.5-12.7z"
                    />
                  </svg>
                </span>
              </span>
              <span
                aria-disabled="false"
                aria-label="Decrease Value"
                class="ant-input-number-handler ant-input-number-handler-down"
                role="button"
                unselectable="on"
              >
                <span
                  aria-label="down"
                  class="anticon anticon-down ant-input-number-handler-down-inner"
                  role="img"
                >
                  <svg
                    aria-hidden="true"
                    data-icon="down"
                    fill="currentColor"
                    focusable="false"
                    height="1em"
                    viewBox="64 64 896 896"
                    width="1em"
                  >
                    <path
                      d="M884 256h-75c-5.1 0-9.9 2.5-12.9 6.6L512 654.2 227.9 262.6c-3-4.1-7.8-6.6-12.9-6.6h-75c-6.5 0-10.3 7.4-6.5 12.7l352.6 486.1c12.8 17.6 39 17.6 51.7 0l352.6-486.1c3.9-5.3.1-12.7-6.4-12.7z"
                    />
                  </svg>
                </span>
              </span>
            </div>
            <div
              class="ant-input-number-input-wrap"
            >
              <input
                aria-valuemax="10"
                aria-valuemin="1"
                aria-valuenow="3"
                autocomplete="off"
                class="ant-input-number-input"
                id="validate_other_input-number"
                role="spinbutton"
                step="1"
                value="3"
              />
            </div>
          </div>
          <span
            class="ant-form-text"
            style="margin-left:8px"
          >
            machines
          </span>
        </div>
      </div>
    </div>
  </div>
  <div
    class="ant-row ant-form-item"
    role="row"
  >
    <div
      class="ant-col ant-col-6 ant-form-item-label"
      role="cell"
    >
      <label
        class=""
        for="validate_other_switch"
        title="Switch"
      >
        Switch
      </label>
    </div>
    <div
      class="ant-col ant-col-14 ant-form-item-control"
      role="cell"
    >
      <div
        class="ant-form-item-control-input"
      >
        <div
          class="ant-form-item-control-input-content"
        >
          <button
            aria-checked="false"
            class="ant-switch"
            id="validate_other_switch"
            role="switch"
            type="button"
          >
            <div
              class="ant-switch-handle"
            />
            <span
              class="ant-switch-inner"
            />
          </button>
        </div>
      </div>
    </div>
  </div>
  <div
    class="ant-row ant-form-item"
    role="row"
  >
    <div
      class="ant-col ant-col-6 ant-form-item-label"
      role="cell"
    >
      <label
        class=""
        for="validate_other_slider"
        title="Slider"
      >
        Slider
      </label>
    </div>
    <div
      class="ant-col ant-col-14 ant-form-item-control"
      role="cell"
    >
      <div
        class="ant-form-item-control-input"
      >
        <div
          class="ant-form-item-control-input-content"
        >
          <div
            class="ant-slider ant-slider-horizontal ant-slider-with-marks"
          >
            <div
              class="ant-slider-rail"
            />
            <div
              class="ant-slider-track"
              style="left:0%;width:0%"
            />
            <div
              class="ant-slider-step"
            >
              <span
                class="ant-slider-dot ant-slider-dot-active"
                style="left:0%;transform:translateX(-50%)"
              />
              <span
                class="ant-slider-dot"
                style="left:20%;transform:translateX(-50%)"
              />
              <span
                class="ant-slider-dot"
                style="left:40%;transform:translateX(-50%)"
              />
              <span
                class="ant-slider-dot"
                style="left:60%;transform:translateX(-50%)"
              />
              <span
                class="ant-slider-dot"
                style="left:80%;transform:translateX(-50%)"
              />
              <span
                class="ant-slider-dot"
                style="left:100%;transform:translateX(-50%)"
              />
            </div>
            <div
              aria-disabled="false"
              aria-valuemax="100"
              aria-valuemin="0"
              aria-valuenow="0"
              class="ant-slider-handle"
              role="slider"
              style="left:0%;transform:translateX(-50%)"
              tabindex="0"
            />
            <div
              class="ant-slider-mark"
            >
              <span
                class="ant-slider-mark-text ant-slider-mark-text-active"
                style="left:0%;transform:translateX(-50%)"
              >
                A
              </span>
              <span
                class="ant-slider-mark-text"
                style="left:20%;transform:translateX(-50%)"
              >
                B
              </span>
              <span
                class="ant-slider-mark-text"
                style="left:40%;transform:translateX(-50%)"
              >
                C
              </span>
              <span
                class="ant-slider-mark-text"
                style="left:60%;transform:translateX(-50%)"
              >
                D
              </span>
              <span
                class="ant-slider-mark-text"
                style="left:80%;transform:translateX(-50%)"
              >
                E
              </span>
              <span
                class="ant-slider-mark-text"
                style="left:100%;transform:translateX(-50%)"
              >
                F
              </span>
            </div>
          </div>
        </div>
      </div>
    </div>
  </div>
  <div
    class="ant-row ant-form-item"
    role="row"
  >
    <div
      class="ant-col ant-col-6 ant-form-item-label"
      role="cell"
    >
      <label
        class=""
        for="validate_other_radio-group"
        title="Radio.Group"
      >
        Radio.Group
      </label>
    </div>
    <div
      class="ant-col ant-col-14 ant-form-item-control"
      role="cell"
    >
      <div
        class="ant-form-item-control-input"
      >
        <div
          class="ant-form-item-control-input-content"
        >
          <div
            class="ant-radio-group ant-radio-group-outline"
            id="validate_other_radio-group"
          >
            <label
              class="ant-radio-wrapper ant-radio-wrapper-in-form-item"
            >
              <span
                class="ant-radio"
              >
                <input
                  class="ant-radio-input"
                  type="radio"
                  value="a"
                />
                <span
                  class="ant-radio-inner"
                />
              </span>
              <span>
                item 1
              </span>
            </label>
            <label
              class="ant-radio-wrapper ant-radio-wrapper-in-form-item"
            >
              <span
                class="ant-radio"
              >
                <input
                  class="ant-radio-input"
                  type="radio"
                  value="b"
                />
                <span
                  class="ant-radio-inner"
                />
              </span>
              <span>
                item 2
              </span>
            </label>
            <label
              class="ant-radio-wrapper ant-radio-wrapper-in-form-item"
            >
              <span
                class="ant-radio"
              >
                <input
                  class="ant-radio-input"
                  type="radio"
                  value="c"
                />
                <span
                  class="ant-radio-inner"
                />
              </span>
              <span>
                item 3
              </span>
            </label>
          </div>
        </div>
      </div>
    </div>
  </div>
  <div
    class="ant-row ant-form-item"
    role="row"
  >
    <div
      class="ant-col ant-col-6 ant-form-item-label"
      role="cell"
    >
      <label
        class="ant-form-item-required"
        for="validate_other_radio-button"
        title="Radio.Button"
      >
        Radio.Button
      </label>
    </div>
    <div
      class="ant-col ant-col-14 ant-form-item-control"
      role="cell"
    >
      <div
        class="ant-form-item-control-input"
      >
        <div
          class="ant-form-item-control-input-content"
        >
          <div
            class="ant-radio-group ant-radio-group-outline"
            id="validate_other_radio-button"
          >
            <label
              class="ant-radio-button-wrapper ant-radio-button-wrapper-in-form-item"
            >
              <span
                class="ant-radio-button"
              >
                <input
                  class="ant-radio-button-input"
                  type="radio"
                  value="a"
                />
                <span
                  class="ant-radio-button-inner"
                />
              </span>
              <span>
                item 1
              </span>
            </label>
            <label
              class="ant-radio-button-wrapper ant-radio-button-wrapper-in-form-item"
            >
              <span
                class="ant-radio-button"
              >
                <input
                  class="ant-radio-button-input"
                  type="radio"
                  value="b"
                />
                <span
                  class="ant-radio-button-inner"
                />
              </span>
              <span>
                item 2
              </span>
            </label>
            <label
              class="ant-radio-button-wrapper ant-radio-button-wrapper-in-form-item"
            >
              <span
                class="ant-radio-button"
              >
                <input
                  class="ant-radio-button-input"
                  type="radio"
                  value="c"
                />
                <span
                  class="ant-radio-button-inner"
                />
              </span>
              <span>
                item 3
              </span>
            </label>
          </div>
        </div>
      </div>
    </div>
  </div>
  <div
    class="ant-row ant-form-item"
    role="row"
  >
    <div
      class="ant-col ant-col-6 ant-form-item-label"
      role="cell"
    >
      <label
        class=""
        for="validate_other_checkbox-group"
        title="Checkbox.Group"
      >
        Checkbox.Group
      </label>
    </div>
    <div
      class="ant-col ant-col-14 ant-form-item-control"
      role="cell"
    >
      <div
        class="ant-form-item-control-input"
      >
        <div
          class="ant-form-item-control-input-content"
        >
          <div
            class="ant-checkbox-group"
            id="validate_other_checkbox-group"
          >
            <div
              class="ant-row"
              role="row"
            >
              <div
                class="ant-col ant-col-8"
                role="cell"
              >
                <label
                  class="ant-checkbox-wrapper ant-checkbox-wrapper-checked ant-checkbox-wrapper-in-form-item"
                  style="line-height:32px"
                >
                  <span
                    class="ant-checkbox ant-checkbox-checked"
                  >
                    <input
                      checked=""
                      class="ant-checkbox-input"
                      type="checkbox"
                      value="A"
                    />
                    <span
                      class="ant-checkbox-inner"
                    />
                  </span>
                  <span>
                    A
                  </span>
                </label>
              </div>
              <div
                class="ant-col ant-col-8"
                role="cell"
              >
                <label
                  class="ant-checkbox-wrapper ant-checkbox-wrapper-checked ant-checkbox-wrapper-disabled ant-checkbox-wrapper-in-form-item"
                  style="line-height:32px"
                >
                  <span
                    class="ant-checkbox ant-checkbox-checked ant-checkbox-disabled"
                  >
                    <input
                      checked=""
                      class="ant-checkbox-input"
                      disabled=""
                      type="checkbox"
                      value="B"
                    />
                    <span
                      class="ant-checkbox-inner"
                    />
                  </span>
                  <span>
                    B
                  </span>
                </label>
              </div>
              <div
                class="ant-col ant-col-8"
                role="cell"
              >
                <label
                  class="ant-checkbox-wrapper ant-checkbox-wrapper-in-form-item"
                  style="line-height:32px"
                >
                  <span
                    class="ant-checkbox"
                  >
                    <input
                      class="ant-checkbox-input"
                      type="checkbox"
                      value="C"
                    />
                    <span
                      class="ant-checkbox-inner"
                    />
                  </span>
                  <span>
                    C
                  </span>
                </label>
              </div>
              <div
                class="ant-col ant-col-8"
                role="cell"
              >
                <label
                  class="ant-checkbox-wrapper ant-checkbox-wrapper-in-form-item"
                  style="line-height:32px"
                >
                  <span
                    class="ant-checkbox"
                  >
                    <input
                      class="ant-checkbox-input"
                      type="checkbox"
                      value="D"
                    />
                    <span
                      class="ant-checkbox-inner"
                    />
                  </span>
                  <span>
                    D
                  </span>
                </label>
              </div>
              <div
                class="ant-col ant-col-8"
                role="cell"
              >
                <label
                  class="ant-checkbox-wrapper ant-checkbox-wrapper-in-form-item"
                  style="line-height:32px"
                >
                  <span
                    class="ant-checkbox"
                  >
                    <input
                      class="ant-checkbox-input"
                      type="checkbox"
                      value="E"
                    />
                    <span
                      class="ant-checkbox-inner"
                    />
                  </span>
                  <span>
                    E
                  </span>
                </label>
              </div>
              <div
                class="ant-col ant-col-8"
                role="cell"
              >
                <label
                  class="ant-checkbox-wrapper ant-checkbox-wrapper-in-form-item"
                  style="line-height:32px"
                >
                  <span
                    class="ant-checkbox"
                  >
                    <input
                      class="ant-checkbox-input"
                      type="checkbox"
                      value="F"
                    />
                    <span
                      class="ant-checkbox-inner"
                    />
                  </span>
                  <span>
                    F
                  </span>
                </label>
              </div>
            </div>
          </div>
        </div>
      </div>
    </div>
  </div>
  <div
    class="ant-row ant-form-item"
    role="row"
  >
    <div
      class="ant-col ant-col-6 ant-form-item-label"
      role="cell"
    >
      <label
        class=""
        for="validate_other_rate"
        title="Rate"
      >
        Rate
      </label>
    </div>
    <div
      class="ant-col ant-col-14 ant-form-item-control"
      role="cell"
    >
      <div
        class="ant-form-item-control-input"
      >
        <div
          class="ant-form-item-control-input-content"
        >
          <ul
            class="ant-rate"
            role="radiogroup"
            tabindex="0"
          >
            <li
              class="ant-rate-star ant-rate-star-full"
            >
              <div
                aria-checked="true"
                aria-posinset="1"
                aria-setsize="5"
                role="radio"
                tabindex="0"
              >
                <div
                  class="ant-rate-star-first"
                >
                  <span
                    aria-label="star"
                    class="anticon anticon-star"
                    role="img"
                  >
                    <svg
                      aria-hidden="true"
                      data-icon="star"
                      fill="currentColor"
                      focusable="false"
                      height="1em"
                      viewBox="64 64 896 896"
                      width="1em"
                    >
                      <path
                        d="M908.1 353.1l-253.9-36.9L540.7 86.1c-3.1-6.3-8.2-11.4-14.5-14.5-15.8-7.8-35-1.3-42.9 14.5L369.8 316.2l-253.9 36.9c-7 1-13.4 4.3-18.3 9.3a32.05 32.05 0 00.6 45.3l183.7 179.1-43.4 252.9a31.95 31.95 0 0046.4 33.7L512 754l227.1 119.4c6.2 3.3 13.4 4.4 20.3 3.2 17.4-3 29.1-19.5 26.1-36.9l-43.4-252.9 183.7-179.1c5-4.9 8.3-11.3 9.3-18.3 2.7-17.5-9.5-33.7-27-36.3z"
                      />
                    </svg>
                  </span>
                </div>
                <div
                  class="ant-rate-star-second"
                >
                  <span
                    aria-label="star"
                    class="anticon anticon-star"
                    role="img"
                  >
                    <svg
                      aria-hidden="true"
                      data-icon="star"
                      fill="currentColor"
                      focusable="false"
                      height="1em"
                      viewBox="64 64 896 896"
                      width="1em"
                    >
                      <path
                        d="M908.1 353.1l-253.9-36.9L540.7 86.1c-3.1-6.3-8.2-11.4-14.5-14.5-15.8-7.8-35-1.3-42.9 14.5L369.8 316.2l-253.9 36.9c-7 1-13.4 4.3-18.3 9.3a32.05 32.05 0 00.6 45.3l183.7 179.1-43.4 252.9a31.95 31.95 0 0046.4 33.7L512 754l227.1 119.4c6.2 3.3 13.4 4.4 20.3 3.2 17.4-3 29.1-19.5 26.1-36.9l-43.4-252.9 183.7-179.1c5-4.9 8.3-11.3 9.3-18.3 2.7-17.5-9.5-33.7-27-36.3z"
                      />
                    </svg>
                  </span>
                </div>
              </div>
            </li>
            <li
              class="ant-rate-star ant-rate-star-full"
            >
              <div
                aria-checked="true"
                aria-posinset="2"
                aria-setsize="5"
                role="radio"
                tabindex="0"
              >
                <div
                  class="ant-rate-star-first"
                >
                  <span
                    aria-label="star"
                    class="anticon anticon-star"
                    role="img"
                  >
                    <svg
                      aria-hidden="true"
                      data-icon="star"
                      fill="currentColor"
                      focusable="false"
                      height="1em"
                      viewBox="64 64 896 896"
                      width="1em"
                    >
                      <path
                        d="M908.1 353.1l-253.9-36.9L540.7 86.1c-3.1-6.3-8.2-11.4-14.5-14.5-15.8-7.8-35-1.3-42.9 14.5L369.8 316.2l-253.9 36.9c-7 1-13.4 4.3-18.3 9.3a32.05 32.05 0 00.6 45.3l183.7 179.1-43.4 252.9a31.95 31.95 0 0046.4 33.7L512 754l227.1 119.4c6.2 3.3 13.4 4.4 20.3 3.2 17.4-3 29.1-19.5 26.1-36.9l-43.4-252.9 183.7-179.1c5-4.9 8.3-11.3 9.3-18.3 2.7-17.5-9.5-33.7-27-36.3z"
                      />
                    </svg>
                  </span>
                </div>
                <div
                  class="ant-rate-star-second"
                >
                  <span
                    aria-label="star"
                    class="anticon anticon-star"
                    role="img"
                  >
                    <svg
                      aria-hidden="true"
                      data-icon="star"
                      fill="currentColor"
                      focusable="false"
                      height="1em"
                      viewBox="64 64 896 896"
                      width="1em"
                    >
                      <path
                        d="M908.1 353.1l-253.9-36.9L540.7 86.1c-3.1-6.3-8.2-11.4-14.5-14.5-15.8-7.8-35-1.3-42.9 14.5L369.8 316.2l-253.9 36.9c-7 1-13.4 4.3-18.3 9.3a32.05 32.05 0 00.6 45.3l183.7 179.1-43.4 252.9a31.95 31.95 0 0046.4 33.7L512 754l227.1 119.4c6.2 3.3 13.4 4.4 20.3 3.2 17.4-3 29.1-19.5 26.1-36.9l-43.4-252.9 183.7-179.1c5-4.9 8.3-11.3 9.3-18.3 2.7-17.5-9.5-33.7-27-36.3z"
                      />
                    </svg>
                  </span>
                </div>
              </div>
            </li>
            <li
              class="ant-rate-star ant-rate-star-full"
            >
              <div
                aria-checked="true"
                aria-posinset="3"
                aria-setsize="5"
                role="radio"
                tabindex="0"
              >
                <div
                  class="ant-rate-star-first"
                >
                  <span
                    aria-label="star"
                    class="anticon anticon-star"
                    role="img"
                  >
                    <svg
                      aria-hidden="true"
                      data-icon="star"
                      fill="currentColor"
                      focusable="false"
                      height="1em"
                      viewBox="64 64 896 896"
                      width="1em"
                    >
                      <path
                        d="M908.1 353.1l-253.9-36.9L540.7 86.1c-3.1-6.3-8.2-11.4-14.5-14.5-15.8-7.8-35-1.3-42.9 14.5L369.8 316.2l-253.9 36.9c-7 1-13.4 4.3-18.3 9.3a32.05 32.05 0 00.6 45.3l183.7 179.1-43.4 252.9a31.95 31.95 0 0046.4 33.7L512 754l227.1 119.4c6.2 3.3 13.4 4.4 20.3 3.2 17.4-3 29.1-19.5 26.1-36.9l-43.4-252.9 183.7-179.1c5-4.9 8.3-11.3 9.3-18.3 2.7-17.5-9.5-33.7-27-36.3z"
                      />
                    </svg>
                  </span>
                </div>
                <div
                  class="ant-rate-star-second"
                >
                  <span
                    aria-label="star"
                    class="anticon anticon-star"
                    role="img"
                  >
                    <svg
                      aria-hidden="true"
                      data-icon="star"
                      fill="currentColor"
                      focusable="false"
                      height="1em"
                      viewBox="64 64 896 896"
                      width="1em"
                    >
                      <path
                        d="M908.1 353.1l-253.9-36.9L540.7 86.1c-3.1-6.3-8.2-11.4-14.5-14.5-15.8-7.8-35-1.3-42.9 14.5L369.8 316.2l-253.9 36.9c-7 1-13.4 4.3-18.3 9.3a32.05 32.05 0 00.6 45.3l183.7 179.1-43.4 252.9a31.95 31.95 0 0046.4 33.7L512 754l227.1 119.4c6.2 3.3 13.4 4.4 20.3 3.2 17.4-3 29.1-19.5 26.1-36.9l-43.4-252.9 183.7-179.1c5-4.9 8.3-11.3 9.3-18.3 2.7-17.5-9.5-33.7-27-36.3z"
                      />
                    </svg>
                  </span>
                </div>
              </div>
            </li>
            <li
              class="ant-rate-star ant-rate-star-zero"
            >
              <div
                aria-checked="true"
                aria-posinset="4"
                aria-setsize="5"
                role="radio"
                tabindex="0"
              >
                <div
                  class="ant-rate-star-first"
                >
                  <span
                    aria-label="star"
                    class="anticon anticon-star"
                    role="img"
                  >
                    <svg
                      aria-hidden="true"
                      data-icon="star"
                      fill="currentColor"
                      focusable="false"
                      height="1em"
                      viewBox="64 64 896 896"
                      width="1em"
                    >
                      <path
                        d="M908.1 353.1l-253.9-36.9L540.7 86.1c-3.1-6.3-8.2-11.4-14.5-14.5-15.8-7.8-35-1.3-42.9 14.5L369.8 316.2l-253.9 36.9c-7 1-13.4 4.3-18.3 9.3a32.05 32.05 0 00.6 45.3l183.7 179.1-43.4 252.9a31.95 31.95 0 0046.4 33.7L512 754l227.1 119.4c6.2 3.3 13.4 4.4 20.3 3.2 17.4-3 29.1-19.5 26.1-36.9l-43.4-252.9 183.7-179.1c5-4.9 8.3-11.3 9.3-18.3 2.7-17.5-9.5-33.7-27-36.3z"
                      />
                    </svg>
                  </span>
                </div>
                <div
                  class="ant-rate-star-second"
                >
                  <span
                    aria-label="star"
                    class="anticon anticon-star"
                    role="img"
                  >
                    <svg
                      aria-hidden="true"
                      data-icon="star"
                      fill="currentColor"
                      focusable="false"
                      height="1em"
                      viewBox="64 64 896 896"
                      width="1em"
                    >
                      <path
                        d="M908.1 353.1l-253.9-36.9L540.7 86.1c-3.1-6.3-8.2-11.4-14.5-14.5-15.8-7.8-35-1.3-42.9 14.5L369.8 316.2l-253.9 36.9c-7 1-13.4 4.3-18.3 9.3a32.05 32.05 0 00.6 45.3l183.7 179.1-43.4 252.9a31.95 31.95 0 0046.4 33.7L512 754l227.1 119.4c6.2 3.3 13.4 4.4 20.3 3.2 17.4-3 29.1-19.5 26.1-36.9l-43.4-252.9 183.7-179.1c5-4.9 8.3-11.3 9.3-18.3 2.7-17.5-9.5-33.7-27-36.3z"
                      />
                    </svg>
                  </span>
                </div>
              </div>
            </li>
            <li
              class="ant-rate-star ant-rate-star-zero"
            >
              <div
                aria-checked="false"
                aria-posinset="5"
                aria-setsize="5"
                role="radio"
                tabindex="0"
              >
                <div
                  class="ant-rate-star-first"
                >
                  <span
                    aria-label="star"
                    class="anticon anticon-star"
                    role="img"
                  >
                    <svg
                      aria-hidden="true"
                      data-icon="star"
                      fill="currentColor"
                      focusable="false"
                      height="1em"
                      viewBox="64 64 896 896"
                      width="1em"
                    >
                      <path
                        d="M908.1 353.1l-253.9-36.9L540.7 86.1c-3.1-6.3-8.2-11.4-14.5-14.5-15.8-7.8-35-1.3-42.9 14.5L369.8 316.2l-253.9 36.9c-7 1-13.4 4.3-18.3 9.3a32.05 32.05 0 00.6 45.3l183.7 179.1-43.4 252.9a31.95 31.95 0 0046.4 33.7L512 754l227.1 119.4c6.2 3.3 13.4 4.4 20.3 3.2 17.4-3 29.1-19.5 26.1-36.9l-43.4-252.9 183.7-179.1c5-4.9 8.3-11.3 9.3-18.3 2.7-17.5-9.5-33.7-27-36.3z"
                      />
                    </svg>
                  </span>
                </div>
                <div
                  class="ant-rate-star-second"
                >
                  <span
                    aria-label="star"
                    class="anticon anticon-star"
                    role="img"
                  >
                    <svg
                      aria-hidden="true"
                      data-icon="star"
                      fill="currentColor"
                      focusable="false"
                      height="1em"
                      viewBox="64 64 896 896"
                      width="1em"
                    >
                      <path
                        d="M908.1 353.1l-253.9-36.9L540.7 86.1c-3.1-6.3-8.2-11.4-14.5-14.5-15.8-7.8-35-1.3-42.9 14.5L369.8 316.2l-253.9 36.9c-7 1-13.4 4.3-18.3 9.3a32.05 32.05 0 00.6 45.3l183.7 179.1-43.4 252.9a31.95 31.95 0 0046.4 33.7L512 754l227.1 119.4c6.2 3.3 13.4 4.4 20.3 3.2 17.4-3 29.1-19.5 26.1-36.9l-43.4-252.9 183.7-179.1c5-4.9 8.3-11.3 9.3-18.3 2.7-17.5-9.5-33.7-27-36.3z"
                      />
                    </svg>
                  </span>
                </div>
              </div>
            </li>
          </ul>
        </div>
      </div>
    </div>
  </div>
  <div
    class="ant-row ant-form-item"
    role="row"
  >
    <div
      class="ant-col ant-col-6 ant-form-item-label"
      role="cell"
    >
      <label
        class=""
        for="validate_other_upload"
        title="Upload"
      >
        Upload
      </label>
    </div>
    <div
      class="ant-col ant-col-14 ant-form-item-control"
      role="cell"
    >
      <div
        class="ant-form-item-control-input"
      >
        <div
          class="ant-form-item-control-input-content"
        >
          <span
            class="ant-upload-wrapper"
          >
            <div
              class="ant-upload ant-upload-select"
            >
              <span
                class="ant-upload"
                role="button"
                tabindex="0"
              >
                <input
                  accept=""
                  id="validate_other_upload"
                  style="display:none"
                  type="file"
                />
                <button
                  class="ant-btn ant-btn-default"
                  type="button"
                >
                  <span
                    aria-label="upload"
                    class="anticon anticon-upload"
                    role="img"
                  >
                    <svg
                      aria-hidden="true"
                      data-icon="upload"
                      fill="currentColor"
                      focusable="false"
                      height="1em"
                      viewBox="64 64 896 896"
                      width="1em"
                    >
                      <path
                        d="M400 317.7h73.9V656c0 4.4 3.6 8 8 8h60c4.4 0 8-3.6 8-8V317.7H624c6.7 0 10.4-7.7 6.3-12.9L518.3 163a8 8 0 00-12.6 0l-112 141.7c-4.1 5.3-.4 13 6.3 13zM878 626h-60c-4.4 0-8 3.6-8 8v154H214V634c0-4.4-3.6-8-8-8h-60c-4.4 0-8 3.6-8 8v198c0 17.7 14.3 32 32 32h684c17.7 0 32-14.3 32-32V634c0-4.4-3.6-8-8-8z"
                      />
                    </svg>
                  </span>
                  <span>
                    Click to upload
                  </span>
                </button>
              </span>
            </div>
            <div
              class="ant-upload-list ant-upload-list-picture"
            />
          </span>
        </div>
      </div>
      <div
        class="ant-form-item-extra"
      >
        longgggggggggggggggggggggggggggggggggg
      </div>
    </div>
  </div>
  <div
    class="ant-row ant-form-item"
    role="row"
  >
    <div
      class="ant-col ant-col-6 ant-form-item-label"
      role="cell"
    >
      <label
        class=""
        title="Dragger"
      >
        Dragger
      </label>
    </div>
    <div
      class="ant-col ant-col-14 ant-form-item-control"
      role="cell"
    >
      <div
        class="ant-form-item-control-input"
      >
        <div
          class="ant-form-item-control-input-content"
        >
          <span
            class="ant-upload-wrapper"
          >
            <div
              class="ant-upload ant-upload-drag"
            >
              <span
                class="ant-upload ant-upload-btn"
                role="button"
                tabindex="0"
              >
                <input
                  accept=""
                  id="validate_other_dragger"
                  style="display:none"
                  type="file"
                />
                <div
                  class="ant-upload-drag-container"
                >
                  <p
                    class="ant-upload-drag-icon"
                  >
                    <span
                      aria-label="inbox"
                      class="anticon anticon-inbox"
                      role="img"
                    >
                      <svg
                        aria-hidden="true"
                        data-icon="inbox"
                        fill="currentColor"
                        focusable="false"
                        height="1em"
                        viewBox="0 0 1024 1024"
                        width="1em"
                      >
                        <path
                          d="M885.2 446.3l-.2-.8-112.2-285.1c-5-16.1-19.9-27.2-36.8-27.2H281.2c-17 0-32.1 11.3-36.9 27.6L139.4 443l-.3.7-.2.8c-1.3 4.9-1.7 9.9-1 14.8-.1 1.6-.2 3.2-.2 4.8V830a60.9 60.9 0 0060.8 60.8h627.2c33.5 0 60.8-27.3 60.9-60.8V464.1c0-1.3 0-2.6-.1-3.7.4-4.9 0-9.6-1.3-14.1zm-295.8-43l-.3 15.7c-.8 44.9-31.8 75.1-77.1 75.1-22.1 0-41.1-7.1-54.8-20.6S436 441.2 435.6 419l-.3-15.7H229.5L309 210h399.2l81.7 193.3H589.4zm-375 76.8h157.3c24.3 57.1 76 90.8 140.4 90.8 33.7 0 65-9.4 90.3-27.2 22.2-15.6 39.5-37.4 50.7-63.6h156.5V814H214.4V480.1z"
                        />
                      </svg>
                    </span>
                  </p>
                  <p
                    class="ant-upload-text"
                  >
                    Click or drag file to this area to upload
                  </p>
                  <p
                    class="ant-upload-hint"
                  >
                    Support for a single or bulk upload.
                  </p>
                </div>
              </span>
            </div>
            <div
              class="ant-upload-list ant-upload-list-text"
            />
          </span>
        </div>
      </div>
    </div>
  </div>
  <div
    class="ant-row ant-form-item"
    role="row"
  >
    <div
      class="ant-col ant-col-12 ant-col-offset-6 ant-form-item-control"
      role="cell"
    >
      <div
        class="ant-form-item-control-input"
      >
        <div
          class="ant-form-item-control-input-content"
        >
          <button
            class="ant-btn ant-btn-primary"
            type="submit"
          >
            <span>
              Submit
            </span>
          </button>
        </div>
      </div>
    </div>
  </div>
</form>
`;

exports[`renders ./components/form/demo/validate-static.md correctly 1`] = `
<form
  class="ant-form ant-form-horizontal"
>
  <div
    class="ant-row ant-form-item ant-form-item-with-help ant-form-item-has-error"
    role="row"
  >
    <div
      class="ant-col ant-form-item-label ant-col-xs-24 ant-col-sm-6"
      role="cell"
    >
      <label
        class=""
        title="Fail"
      >
        Fail
      </label>
    </div>
    <div
      class="ant-col ant-form-item-control ant-col-xs-24 ant-col-sm-14"
      role="cell"
    >
      <div
        class="ant-form-item-control-input"
      >
        <div
          class="ant-form-item-control-input-content"
        >
          <input
            class="ant-input ant-input-status-error"
            id="error"
            placeholder="unavailable choice"
            type="text"
            value=""
          />
        </div>
      </div>
      <div
        class="ant-form-item-explain ant-form-item-explain-connected"
      >
        <div
          class="ant-form-item-explain-error"
          role="alert"
        >
          Should be combination of numbers & alphabets
        </div>
      </div>
    </div>
  </div>
  <div
    class="ant-row ant-form-item ant-form-item-has-warning"
    role="row"
  >
    <div
      class="ant-col ant-form-item-label ant-col-xs-24 ant-col-sm-6"
      role="cell"
    >
      <label
        class=""
        title="Warning"
      >
        Warning
      </label>
    </div>
    <div
      class="ant-col ant-form-item-control ant-col-xs-24 ant-col-sm-14"
      role="cell"
    >
      <div
        class="ant-form-item-control-input"
      >
        <div
          class="ant-form-item-control-input-content"
        >
          <span
            class="ant-input-affix-wrapper ant-input-affix-wrapper-status-warning"
          >
            <span
              class="ant-input-prefix"
            >
              <span
                aria-label="smile"
                class="anticon anticon-smile"
                role="img"
              >
                <svg
                  aria-hidden="true"
                  data-icon="smile"
                  fill="currentColor"
                  focusable="false"
                  height="1em"
                  viewBox="64 64 896 896"
                  width="1em"
                >
                  <path
                    d="M288 421a48 48 0 1096 0 48 48 0 10-96 0zm352 0a48 48 0 1096 0 48 48 0 10-96 0zM512 64C264.6 64 64 264.6 64 512s200.6 448 448 448 448-200.6 448-448S759.4 64 512 64zm263 711c-34.2 34.2-74 61-118.3 79.8C611 874.2 562.3 884 512 884c-50.3 0-99-9.8-144.8-29.2A370.4 370.4 0 01248.9 775c-34.2-34.2-61-74-79.8-118.3C149.8 611 140 562.3 140 512s9.8-99 29.2-144.8A370.4 370.4 0 01249 248.9c34.2-34.2 74-61 118.3-79.8C413 149.8 461.7 140 512 140c50.3 0 99 9.8 144.8 29.2A370.4 370.4 0 01775.1 249c34.2 34.2 61 74 79.8 118.3C874.2 413 884 461.7 884 512s-9.8 99-29.2 144.8A368.89 368.89 0 01775 775zM664 533h-48.1c-4.2 0-7.8 3.2-8.1 7.4C604 589.9 562.5 629 512 629s-92.1-39.1-95.8-88.6c-.3-4.2-3.9-7.4-8.1-7.4H360a8 8 0 00-8 8.4c4.4 84.3 74.5 151.6 160 151.6s155.6-67.3 160-151.6a8 8 0 00-8-8.4z"
                  />
                </svg>
              </span>
            </span>
            <input
              class="ant-input"
              id="warning"
              placeholder="Warning"
              type="text"
              value=""
            />
          </span>
        </div>
      </div>
    </div>
  </div>
  <div
    class="ant-row ant-form-item ant-form-item-with-help ant-form-item-has-feedback ant-form-item-is-validating"
    role="row"
  >
    <div
      class="ant-col ant-form-item-label ant-col-xs-24 ant-col-sm-6"
      role="cell"
    >
      <label
        class=""
        title="Validating"
      >
        Validating
      </label>
    </div>
    <div
      class="ant-col ant-form-item-control ant-col-xs-24 ant-col-sm-14"
      role="cell"
    >
      <div
        class="ant-form-item-control-input"
      >
        <div
          class="ant-form-item-control-input-content"
        >
          <span
            class="ant-input-affix-wrapper ant-input-affix-wrapper-status-validating ant-input-affix-wrapper-has-feedback"
          >
            <input
              class="ant-input"
              id="validating"
              placeholder="I'm the content is being validated"
              type="text"
              value=""
            />
            <span
              class="ant-input-suffix"
            >
              <span
                class="ant-form-item-feedback-icon ant-form-item-feedback-icon-validating"
              >
                <span
                  aria-label="loading"
                  class="anticon anticon-loading anticon-spin"
                  role="img"
                >
                  <svg
                    aria-hidden="true"
                    data-icon="loading"
                    fill="currentColor"
                    focusable="false"
                    height="1em"
                    viewBox="0 0 1024 1024"
                    width="1em"
                  >
                    <path
                      d="M988 548c-19.9 0-36-16.1-36-36 0-59.4-11.6-117-34.6-171.3a440.45 440.45 0 00-94.3-139.9 437.71 437.71 0 00-139.9-94.3C629 83.6 571.4 72 512 72c-19.9 0-36-16.1-36-36s16.1-36 36-36c69.1 0 136.2 13.5 199.3 40.3C772.3 66 827 103 874 150c47 47 83.9 101.8 109.7 162.7 26.7 63.1 40.2 130.2 40.2 199.3.1 19.9-16 36-35.9 36z"
                    />
                  </svg>
                </span>
              </span>
            </span>
          </span>
        </div>
      </div>
      <div
        class="ant-form-item-explain ant-form-item-explain-connected"
      >
        <div
          class="ant-form-item-explain-validating"
          role="alert"
        >
          The information is being validated...
        </div>
      </div>
    </div>
  </div>
  <div
    class="ant-row ant-form-item ant-form-item-has-feedback ant-form-item-has-success"
    role="row"
  >
    <div
      class="ant-col ant-form-item-label ant-col-xs-24 ant-col-sm-6"
      role="cell"
    >
      <label
        class=""
        title="Success"
      >
        Success
      </label>
    </div>
    <div
      class="ant-col ant-form-item-control ant-col-xs-24 ant-col-sm-14"
      role="cell"
    >
      <div
        class="ant-form-item-control-input"
      >
        <div
          class="ant-form-item-control-input-content"
        >
          <span
            class="ant-input-affix-wrapper ant-input-affix-wrapper-status-success ant-input-affix-wrapper-has-feedback"
          >
            <input
              class="ant-input"
              id="success"
              placeholder="I'm the content"
              type="text"
              value=""
            />
            <span
              class="ant-input-suffix"
            >
              <span
                class="ant-form-item-feedback-icon ant-form-item-feedback-icon-success"
              >
                <span
                  aria-label="check-circle"
                  class="anticon anticon-check-circle"
                  role="img"
                >
                  <svg
                    aria-hidden="true"
                    data-icon="check-circle"
                    fill="currentColor"
                    focusable="false"
                    height="1em"
                    viewBox="64 64 896 896"
                    width="1em"
                  >
                    <path
                      d="M512 64C264.6 64 64 264.6 64 512s200.6 448 448 448 448-200.6 448-448S759.4 64 512 64zm193.5 301.7l-210.6 292a31.8 31.8 0 01-51.7 0L318.5 484.9c-3.8-5.3 0-12.7 6.5-12.7h46.9c10.2 0 19.9 4.9 25.9 13.3l71.2 98.8 157.2-218c6-8.3 15.6-13.3 25.9-13.3H699c6.5 0 10.3 7.4 6.5 12.7z"
                    />
                  </svg>
                </span>
              </span>
            </span>
          </span>
        </div>
      </div>
    </div>
  </div>
  <div
    class="ant-row ant-form-item ant-form-item-has-feedback ant-form-item-has-warning"
    role="row"
  >
    <div
      class="ant-col ant-form-item-label ant-col-xs-24 ant-col-sm-6"
      role="cell"
    >
      <label
        class=""
        title="Warning"
      >
        Warning
      </label>
    </div>
    <div
      class="ant-col ant-form-item-control ant-col-xs-24 ant-col-sm-14"
      role="cell"
    >
      <div
        class="ant-form-item-control-input"
      >
        <div
          class="ant-form-item-control-input-content"
        >
          <span
            class="ant-input-affix-wrapper ant-input-affix-wrapper-status-warning ant-input-affix-wrapper-has-feedback"
          >
            <input
              class="ant-input"
              id="warning2"
              placeholder="Warning"
              type="text"
              value=""
            />
            <span
              class="ant-input-suffix"
            >
              <span
                class="ant-form-item-feedback-icon ant-form-item-feedback-icon-warning"
              >
                <span
                  aria-label="exclamation-circle"
                  class="anticon anticon-exclamation-circle"
                  role="img"
                >
                  <svg
                    aria-hidden="true"
                    data-icon="exclamation-circle"
                    fill="currentColor"
                    focusable="false"
                    height="1em"
                    viewBox="64 64 896 896"
                    width="1em"
                  >
                    <path
                      d="M512 64C264.6 64 64 264.6 64 512s200.6 448 448 448 448-200.6 448-448S759.4 64 512 64zm-32 232c0-4.4 3.6-8 8-8h48c4.4 0 8 3.6 8 8v272c0 4.4-3.6 8-8 8h-48c-4.4 0-8-3.6-8-8V296zm32 440a48.01 48.01 0 010-96 48.01 48.01 0 010 96z"
                    />
                  </svg>
                </span>
              </span>
            </span>
          </span>
        </div>
      </div>
    </div>
  </div>
  <div
    class="ant-row ant-form-item ant-form-item-with-help ant-form-item-has-feedback ant-form-item-has-error"
    role="row"
  >
    <div
      class="ant-col ant-form-item-label ant-col-xs-24 ant-col-sm-6"
      role="cell"
    >
      <label
        class=""
        title="Fail"
      >
        Fail
      </label>
    </div>
    <div
      class="ant-col ant-form-item-control ant-col-xs-24 ant-col-sm-14"
      role="cell"
    >
      <div
        class="ant-form-item-control-input"
      >
        <div
          class="ant-form-item-control-input-content"
        >
          <span
            class="ant-input-affix-wrapper ant-input-affix-wrapper-status-error ant-input-affix-wrapper-has-feedback"
          >
            <input
              class="ant-input"
              id="error2"
              placeholder="unavailable choice"
              type="text"
              value=""
            />
            <span
              class="ant-input-suffix"
            >
              <span
                class="ant-form-item-feedback-icon ant-form-item-feedback-icon-error"
              >
                <span
                  aria-label="close-circle"
                  class="anticon anticon-close-circle"
                  role="img"
                >
                  <svg
                    aria-hidden="true"
                    data-icon="close-circle"
                    fill="currentColor"
                    focusable="false"
                    height="1em"
                    viewBox="64 64 896 896"
                    width="1em"
                  >
                    <path
                      d="M512 64C264.6 64 64 264.6 64 512s200.6 448 448 448 448-200.6 448-448S759.4 64 512 64zm165.4 618.2l-66-.3L512 563.4l-99.3 118.4-66.1.3c-4.4 0-8-3.5-8-8 0-1.9.7-3.7 1.9-5.2l130.1-155L340.5 359a8.32 8.32 0 01-1.9-5.2c0-4.4 3.6-8 8-8l66.1.3L512 464.6l99.3-118.4 66-.3c4.4 0 8 3.5 8 8 0 1.9-.7 3.7-1.9 5.2L553.5 514l130 155c1.2 1.5 1.9 3.3 1.9 5.2 0 4.4-3.6 8-8 8z"
                    />
                  </svg>
                </span>
              </span>
            </span>
          </span>
        </div>
      </div>
      <div
        class="ant-form-item-explain ant-form-item-explain-connected"
      >
        <div
          class="ant-form-item-explain-error"
          role="alert"
        >
          Should be combination of numbers & alphabets
        </div>
      </div>
    </div>
  </div>
  <div
    class="ant-row ant-form-item ant-form-item-has-feedback ant-form-item-has-success"
    role="row"
  >
    <div
      class="ant-col ant-form-item-label ant-col-xs-24 ant-col-sm-6"
      role="cell"
    >
      <label
        class=""
        title="Success"
      >
        Success
      </label>
    </div>
    <div
      class="ant-col ant-form-item-control ant-col-xs-24 ant-col-sm-14"
      role="cell"
    >
      <div
        class="ant-form-item-control-input"
      >
        <div
          class="ant-form-item-control-input-content"
        >
          <div
            class="ant-picker ant-picker-status-success ant-picker-has-feedback"
            style="width:100%"
          >
            <div
              class="ant-picker-input"
            >
              <input
                autocomplete="off"
                placeholder="Select date"
                readonly=""
                size="12"
                title=""
                value=""
              />
              <span
                class="ant-picker-suffix"
              >
                <span
                  aria-label="calendar"
                  class="anticon anticon-calendar"
                  role="img"
                >
                  <svg
                    aria-hidden="true"
                    data-icon="calendar"
                    fill="currentColor"
                    focusable="false"
                    height="1em"
                    viewBox="64 64 896 896"
                    width="1em"
                  >
                    <path
                      d="M880 184H712v-64c0-4.4-3.6-8-8-8h-56c-4.4 0-8 3.6-8 8v64H384v-64c0-4.4-3.6-8-8-8h-56c-4.4 0-8 3.6-8 8v64H144c-17.7 0-32 14.3-32 32v664c0 17.7 14.3 32 32 32h736c17.7 0 32-14.3 32-32V216c0-17.7-14.3-32-32-32zm-40 656H184V460h656v380zM184 392V256h128v48c0 4.4 3.6 8 8 8h56c4.4 0 8-3.6 8-8v-48h256v48c0 4.4 3.6 8 8 8h56c4.4 0 8-3.6 8-8v-48h128v136H184z"
                    />
                  </svg>
                </span>
                <span
                  class="ant-form-item-feedback-icon ant-form-item-feedback-icon-success"
                >
                  <span
                    aria-label="check-circle"
                    class="anticon anticon-check-circle"
                    role="img"
                  >
                    <svg
                      aria-hidden="true"
                      data-icon="check-circle"
                      fill="currentColor"
                      focusable="false"
                      height="1em"
                      viewBox="64 64 896 896"
                      width="1em"
                    >
                      <path
                        d="M512 64C264.6 64 64 264.6 64 512s200.6 448 448 448 448-200.6 448-448S759.4 64 512 64zm193.5 301.7l-210.6 292a31.8 31.8 0 01-51.7 0L318.5 484.9c-3.8-5.3 0-12.7 6.5-12.7h46.9c10.2 0 19.9 4.9 25.9 13.3l71.2 98.8 157.2-218c6-8.3 15.6-13.3 25.9-13.3H699c6.5 0 10.3 7.4 6.5 12.7z"
                      />
                    </svg>
                  </span>
                </span>
              </span>
            </div>
          </div>
        </div>
      </div>
    </div>
  </div>
  <div
    class="ant-row ant-form-item ant-form-item-has-feedback ant-form-item-has-warning"
    role="row"
  >
    <div
      class="ant-col ant-form-item-label ant-col-xs-24 ant-col-sm-6"
      role="cell"
    >
      <label
        class=""
        title="Warning"
      >
        Warning
      </label>
    </div>
    <div
      class="ant-col ant-form-item-control ant-col-xs-24 ant-col-sm-14"
      role="cell"
    >
      <div
        class="ant-form-item-control-input"
      >
        <div
          class="ant-form-item-control-input-content"
        >
          <div
            class="ant-picker ant-picker-status-warning ant-picker-has-feedback"
            style="width:100%"
          >
            <div
              class="ant-picker-input"
            >
              <input
                autocomplete="off"
                placeholder="Select time"
                readonly=""
                size="10"
                title=""
                value=""
              />
              <span
                class="ant-picker-suffix"
              >
                <span
                  aria-label="clock-circle"
                  class="anticon anticon-clock-circle"
                  role="img"
                >
                  <svg
                    aria-hidden="true"
                    data-icon="clock-circle"
                    fill="currentColor"
                    focusable="false"
                    height="1em"
                    viewBox="64 64 896 896"
                    width="1em"
                  >
                    <path
                      d="M512 64C264.6 64 64 264.6 64 512s200.6 448 448 448 448-200.6 448-448S759.4 64 512 64zm0 820c-205.4 0-372-166.6-372-372s166.6-372 372-372 372 166.6 372 372-166.6 372-372 372z"
                    />
                    <path
                      d="M686.7 638.6L544.1 535.5V288c0-4.4-3.6-8-8-8H488c-4.4 0-8 3.6-8 8v275.4c0 2.6 1.2 5 3.3 6.5l165.4 120.6c3.6 2.6 8.6 1.8 11.2-1.7l28.6-39c2.6-3.7 1.8-8.7-1.8-11.2z"
                    />
                  </svg>
                </span>
                <span
                  class="ant-form-item-feedback-icon ant-form-item-feedback-icon-warning"
                >
                  <span
                    aria-label="exclamation-circle"
                    class="anticon anticon-exclamation-circle"
                    role="img"
                  >
                    <svg
                      aria-hidden="true"
                      data-icon="exclamation-circle"
                      fill="currentColor"
                      focusable="false"
                      height="1em"
                      viewBox="64 64 896 896"
                      width="1em"
                    >
                      <path
                        d="M512 64C264.6 64 64 264.6 64 512s200.6 448 448 448 448-200.6 448-448S759.4 64 512 64zm-32 232c0-4.4 3.6-8 8-8h48c4.4 0 8 3.6 8 8v272c0 4.4-3.6 8-8 8h-48c-4.4 0-8-3.6-8-8V296zm32 440a48.01 48.01 0 010-96 48.01 48.01 0 010 96z"
                      />
                    </svg>
                  </span>
                </span>
              </span>
            </div>
          </div>
        </div>
      </div>
    </div>
  </div>
  <div
    class="ant-row ant-form-item ant-form-item-has-feedback ant-form-item-has-error"
    role="row"
  >
    <div
      class="ant-col ant-form-item-label ant-col-xs-24 ant-col-sm-6"
      role="cell"
    >
      <label
        class=""
        title="Error"
      >
        Error
      </label>
    </div>
    <div
      class="ant-col ant-form-item-control ant-col-xs-24 ant-col-sm-14"
      role="cell"
    >
      <div
        class="ant-form-item-control-input"
      >
        <div
          class="ant-form-item-control-input-content"
        >
          <div
            class="ant-picker ant-picker-range ant-picker-status-error ant-picker-has-feedback"
            style="width:100%"
          >
            <div
              class="ant-picker-input ant-picker-input-active"
            >
              <input
                autocomplete="off"
                placeholder="Start date"
                readonly=""
                size="12"
                value=""
              />
            </div>
            <div
              class="ant-picker-range-separator"
            >
              <span
                aria-label="to"
                class="ant-picker-separator"
              >
                <span
                  aria-label="swap-right"
                  class="anticon anticon-swap-right"
                  role="img"
                >
                  <svg
                    aria-hidden="true"
                    data-icon="swap-right"
                    fill="currentColor"
                    focusable="false"
                    height="1em"
                    viewBox="0 0 1024 1024"
                    width="1em"
                  >
                    <path
                      d="M873.1 596.2l-164-208A32 32 0 00684 376h-64.8c-6.7 0-10.4 7.7-6.3 13l144.3 183H152c-4.4 0-8 3.6-8 8v60c0 4.4 3.6 8 8 8h695.9c26.8 0 41.7-30.8 25.2-51.8z"
                    />
                  </svg>
                </span>
              </span>
            </div>
            <div
              class="ant-picker-input"
            >
              <input
                autocomplete="off"
                placeholder="End date"
                readonly=""
                size="12"
                value=""
              />
            </div>
            <div
              class="ant-picker-active-bar"
              style="left:0;width:0;position:absolute"
            />
            <span
              class="ant-picker-suffix"
            >
              <span
                aria-label="calendar"
                class="anticon anticon-calendar"
                role="img"
              >
                <svg
                  aria-hidden="true"
                  data-icon="calendar"
                  fill="currentColor"
                  focusable="false"
                  height="1em"
                  viewBox="64 64 896 896"
                  width="1em"
                >
                  <path
                    d="M880 184H712v-64c0-4.4-3.6-8-8-8h-56c-4.4 0-8 3.6-8 8v64H384v-64c0-4.4-3.6-8-8-8h-56c-4.4 0-8 3.6-8 8v64H144c-17.7 0-32 14.3-32 32v664c0 17.7 14.3 32 32 32h736c17.7 0 32-14.3 32-32V216c0-17.7-14.3-32-32-32zm-40 656H184V460h656v380zM184 392V256h128v48c0 4.4 3.6 8 8 8h56c4.4 0 8-3.6 8-8v-48h256v48c0 4.4 3.6 8 8 8h56c4.4 0 8-3.6 8-8v-48h128v136H184z"
                  />
                </svg>
              </span>
              <span
                class="ant-form-item-feedback-icon ant-form-item-feedback-icon-error"
              >
                <span
                  aria-label="close-circle"
                  class="anticon anticon-close-circle"
                  role="img"
                >
                  <svg
                    aria-hidden="true"
                    data-icon="close-circle"
                    fill="currentColor"
                    focusable="false"
                    height="1em"
                    viewBox="64 64 896 896"
                    width="1em"
                  >
                    <path
                      d="M512 64C264.6 64 64 264.6 64 512s200.6 448 448 448 448-200.6 448-448S759.4 64 512 64zm165.4 618.2l-66-.3L512 563.4l-99.3 118.4-66.1.3c-4.4 0-8-3.5-8-8 0-1.9.7-3.7 1.9-5.2l130.1-155L340.5 359a8.32 8.32 0 01-1.9-5.2c0-4.4 3.6-8 8-8l66.1.3L512 464.6l99.3-118.4 66-.3c4.4 0 8 3.5 8 8 0 1.9-.7 3.7-1.9 5.2L553.5 514l130 155c1.2 1.5 1.9 3.3 1.9 5.2 0 4.4-3.6 8-8 8z"
                    />
                  </svg>
                </span>
              </span>
            </span>
          </div>
        </div>
      </div>
    </div>
  </div>
  <div
    class="ant-row ant-form-item ant-form-item-has-feedback ant-form-item-has-error"
    role="row"
  >
    <div
      class="ant-col ant-form-item-label ant-col-xs-24 ant-col-sm-6"
      role="cell"
    >
      <label
        class=""
        title="Error"
      >
        Error
      </label>
    </div>
    <div
      class="ant-col ant-form-item-control ant-col-xs-24 ant-col-sm-14"
      role="cell"
    >
      <div
        class="ant-form-item-control-input"
      >
        <div
          class="ant-form-item-control-input-content"
        >
          <div
            class="ant-select ant-select-in-form-item ant-select-status-error ant-select-has-feedback ant-select-single ant-select-allow-clear ant-select-show-arrow"
          >
            <div
              class="ant-select-selector"
            >
              <span
                class="ant-select-selection-search"
              >
                <input
                  aria-activedescendant="undefined_list_0"
                  aria-autocomplete="list"
                  aria-controls="undefined_list"
                  aria-haspopup="listbox"
                  aria-owns="undefined_list"
                  autocomplete="off"
                  class="ant-select-selection-search-input"
                  readonly=""
                  role="combobox"
                  style="opacity:0"
                  type="search"
                  unselectable="on"
                  value=""
                />
              </span>
              <span
                class="ant-select-selection-placeholder"
              >
                I'm Select
              </span>
            </div>
            <span
              aria-hidden="true"
              class="ant-select-arrow"
              style="user-select:none;-webkit-user-select:none"
              unselectable="on"
            >
              <span
                aria-label="down"
                class="anticon anticon-down ant-select-suffix"
                role="img"
              >
                <svg
                  aria-hidden="true"
                  data-icon="down"
                  fill="currentColor"
                  focusable="false"
                  height="1em"
                  viewBox="64 64 896 896"
                  width="1em"
                >
                  <path
                    d="M884 256h-75c-5.1 0-9.9 2.5-12.9 6.6L512 654.2 227.9 262.6c-3-4.1-7.8-6.6-12.9-6.6h-75c-6.5 0-10.3 7.4-6.5 12.7l352.6 486.1c12.8 17.6 39 17.6 51.7 0l352.6-486.1c3.9-5.3.1-12.7-6.4-12.7z"
                  />
                </svg>
              </span>
              <span
                class="ant-form-item-feedback-icon ant-form-item-feedback-icon-error"
              >
                <span
                  aria-label="close-circle"
                  class="anticon anticon-close-circle"
                  role="img"
                >
                  <svg
                    aria-hidden="true"
                    data-icon="close-circle"
                    fill="currentColor"
                    focusable="false"
                    height="1em"
                    viewBox="64 64 896 896"
                    width="1em"
                  >
                    <path
                      d="M512 64C264.6 64 64 264.6 64 512s200.6 448 448 448 448-200.6 448-448S759.4 64 512 64zm165.4 618.2l-66-.3L512 563.4l-99.3 118.4-66.1.3c-4.4 0-8-3.5-8-8 0-1.9.7-3.7 1.9-5.2l130.1-155L340.5 359a8.32 8.32 0 01-1.9-5.2c0-4.4 3.6-8 8-8l66.1.3L512 464.6l99.3-118.4 66-.3c4.4 0 8 3.5 8 8 0 1.9-.7 3.7-1.9 5.2L553.5 514l130 155c1.2 1.5 1.9 3.3 1.9 5.2 0 4.4-3.6 8-8 8z"
                    />
                  </svg>
                </span>
              </span>
            </span>
          </div>
        </div>
      </div>
    </div>
  </div>
  <div
    class="ant-row ant-form-item ant-form-item-with-help ant-form-item-has-feedback ant-form-item-has-error"
    role="row"
  >
    <div
      class="ant-col ant-form-item-label ant-col-xs-24 ant-col-sm-6"
      role="cell"
    >
      <label
        class=""
        title="Validating"
      >
        Validating
      </label>
    </div>
    <div
      class="ant-col ant-form-item-control ant-col-xs-24 ant-col-sm-14"
      role="cell"
    >
      <div
        class="ant-form-item-control-input"
      >
        <div
          class="ant-form-item-control-input-content"
        >
          <div
            class="ant-select ant-cascader ant-select-in-form-item ant-select-status-error ant-select-has-feedback ant-select-single ant-select-allow-clear ant-select-show-arrow"
          >
            <div
              class="ant-select-selector"
            >
              <span
                class="ant-select-selection-search"
              >
                <input
                  aria-autocomplete="list"
                  aria-controls="undefined_list"
                  aria-haspopup="listbox"
                  aria-owns="undefined_list"
                  autocomplete="off"
                  class="ant-select-selection-search-input"
                  readonly=""
                  role="combobox"
                  style="opacity:0"
                  type="search"
                  unselectable="on"
                  value=""
                />
              </span>
              <span
                class="ant-select-selection-placeholder"
              >
                I'm Cascader
              </span>
            </div>
            <span
              aria-hidden="true"
              class="ant-select-arrow"
              style="user-select:none;-webkit-user-select:none"
              unselectable="on"
            >
              <span
                aria-label="down"
                class="anticon anticon-down ant-select-suffix"
                role="img"
              >
                <svg
                  aria-hidden="true"
                  data-icon="down"
                  fill="currentColor"
                  focusable="false"
                  height="1em"
                  viewBox="64 64 896 896"
                  width="1em"
                >
                  <path
                    d="M884 256h-75c-5.1 0-9.9 2.5-12.9 6.6L512 654.2 227.9 262.6c-3-4.1-7.8-6.6-12.9-6.6h-75c-6.5 0-10.3 7.4-6.5 12.7l352.6 486.1c12.8 17.6 39 17.6 51.7 0l352.6-486.1c3.9-5.3.1-12.7-6.4-12.7z"
                  />
                </svg>
              </span>
              <span
                class="ant-form-item-feedback-icon ant-form-item-feedback-icon-error"
              >
                <span
                  aria-label="close-circle"
                  class="anticon anticon-close-circle"
                  role="img"
                >
                  <svg
                    aria-hidden="true"
                    data-icon="close-circle"
                    fill="currentColor"
                    focusable="false"
                    height="1em"
                    viewBox="64 64 896 896"
                    width="1em"
                  >
                    <path
                      d="M512 64C264.6 64 64 264.6 64 512s200.6 448 448 448 448-200.6 448-448S759.4 64 512 64zm165.4 618.2l-66-.3L512 563.4l-99.3 118.4-66.1.3c-4.4 0-8-3.5-8-8 0-1.9.7-3.7 1.9-5.2l130.1-155L340.5 359a8.32 8.32 0 01-1.9-5.2c0-4.4 3.6-8 8-8l66.1.3L512 464.6l99.3-118.4 66-.3c4.4 0 8 3.5 8 8 0 1.9-.7 3.7-1.9 5.2L553.5 514l130 155c1.2 1.5 1.9 3.3 1.9 5.2 0 4.4-3.6 8-8 8z"
                    />
                  </svg>
                </span>
              </span>
            </span>
          </div>
        </div>
      </div>
      <div
        class="ant-form-item-explain ant-form-item-explain-connected"
      >
        <div
          class="ant-form-item-explain-error"
          role="alert"
        >
          Something breaks the rule.
        </div>
      </div>
    </div>
  </div>
  <div
    class="ant-row ant-form-item ant-form-item-with-help ant-form-item-has-feedback ant-form-item-has-warning"
    role="row"
  >
    <div
      class="ant-col ant-form-item-label ant-col-xs-24 ant-col-sm-6"
      role="cell"
    >
      <label
        class=""
        title="Warning"
      >
        Warning
      </label>
    </div>
    <div
      class="ant-col ant-form-item-control ant-col-xs-24 ant-col-sm-14"
      role="cell"
    >
      <div
        class="ant-form-item-control-input"
      >
        <div
          class="ant-form-item-control-input-content"
        >
          <div
            class="ant-select ant-tree-select ant-select-in-form-item ant-select-status-warning ant-select-has-feedback ant-select-single ant-select-allow-clear ant-select-show-arrow"
          >
            <div
              class="ant-select-selector"
            >
              <span
                class="ant-select-selection-search"
              >
                <input
                  aria-autocomplete="list"
                  aria-controls="undefined_list"
                  aria-haspopup="listbox"
                  aria-owns="undefined_list"
                  autocomplete="off"
                  class="ant-select-selection-search-input"
                  readonly=""
                  role="combobox"
                  style="opacity:0"
                  type="search"
                  unselectable="on"
                  value=""
                />
              </span>
              <span
                class="ant-select-selection-placeholder"
              >
                I'm TreeSelect
              </span>
            </div>
            <span
              aria-hidden="true"
              class="ant-select-arrow"
              style="user-select:none;-webkit-user-select:none"
              unselectable="on"
            >
              <span
                aria-label="down"
                class="anticon anticon-down ant-select-suffix"
                role="img"
              >
                <svg
                  aria-hidden="true"
                  data-icon="down"
                  fill="currentColor"
                  focusable="false"
                  height="1em"
                  viewBox="64 64 896 896"
                  width="1em"
                >
                  <path
                    d="M884 256h-75c-5.1 0-9.9 2.5-12.9 6.6L512 654.2 227.9 262.6c-3-4.1-7.8-6.6-12.9-6.6h-75c-6.5 0-10.3 7.4-6.5 12.7l352.6 486.1c12.8 17.6 39 17.6 51.7 0l352.6-486.1c3.9-5.3.1-12.7-6.4-12.7z"
                  />
                </svg>
              </span>
              <span
                class="ant-form-item-feedback-icon ant-form-item-feedback-icon-warning"
              >
                <span
                  aria-label="exclamation-circle"
                  class="anticon anticon-exclamation-circle"
                  role="img"
                >
                  <svg
                    aria-hidden="true"
                    data-icon="exclamation-circle"
                    fill="currentColor"
                    focusable="false"
                    height="1em"
                    viewBox="64 64 896 896"
                    width="1em"
                  >
                    <path
                      d="M512 64C264.6 64 64 264.6 64 512s200.6 448 448 448 448-200.6 448-448S759.4 64 512 64zm-32 232c0-4.4 3.6-8 8-8h48c4.4 0 8 3.6 8 8v272c0 4.4-3.6 8-8 8h-48c-4.4 0-8-3.6-8-8V296zm32 440a48.01 48.01 0 010-96 48.01 48.01 0 010 96z"
                    />
                  </svg>
                </span>
              </span>
            </span>
          </div>
        </div>
      </div>
      <div
        class="ant-form-item-explain ant-form-item-explain-connected"
      >
        <div
          class="ant-form-item-explain-warning"
          role="alert"
        >
          Need to be checked
        </div>
      </div>
    </div>
  </div>
  <div
    class="ant-row ant-form-item"
    role="row"
    style="margin-bottom:0"
  >
    <div
      class="ant-col ant-form-item-label ant-col-xs-24 ant-col-sm-6"
      role="cell"
    >
      <label
        class=""
        title="inline"
      >
        inline
      </label>
    </div>
    <div
      class="ant-col ant-form-item-control ant-col-xs-24 ant-col-sm-14"
      role="cell"
    >
      <div
        class="ant-form-item-control-input"
      >
        <div
          class="ant-form-item-control-input-content"
        >
          <div
            class="ant-row ant-form-item ant-form-item-with-help ant-form-item-has-error"
            role="row"
            style="display:inline-block;width:calc(50% - 12px)"
          >
            <div
              class="ant-col ant-form-item-control"
              role="cell"
            >
              <div
                class="ant-form-item-control-input"
              >
                <div
                  class="ant-form-item-control-input-content"
                >
                  <div
                    class="ant-picker ant-picker-status-error"
                  >
                    <div
                      class="ant-picker-input"
                    >
                      <input
                        autocomplete="off"
                        placeholder="Select date"
                        readonly=""
                        size="12"
                        title=""
                        value=""
                      />
                      <span
                        class="ant-picker-suffix"
                      >
                        <span
                          aria-label="calendar"
                          class="anticon anticon-calendar"
                          role="img"
                        >
                          <svg
                            aria-hidden="true"
                            data-icon="calendar"
                            fill="currentColor"
                            focusable="false"
                            height="1em"
                            viewBox="64 64 896 896"
                            width="1em"
                          >
                            <path
                              d="M880 184H712v-64c0-4.4-3.6-8-8-8h-56c-4.4 0-8 3.6-8 8v64H384v-64c0-4.4-3.6-8-8-8h-56c-4.4 0-8 3.6-8 8v64H144c-17.7 0-32 14.3-32 32v664c0 17.7 14.3 32 32 32h736c17.7 0 32-14.3 32-32V216c0-17.7-14.3-32-32-32zm-40 656H184V460h656v380zM184 392V256h128v48c0 4.4 3.6 8 8 8h56c4.4 0 8-3.6 8-8v-48h256v48c0 4.4 3.6 8 8 8h56c4.4 0 8-3.6 8-8v-48h128v136H184z"
                            />
                          </svg>
                        </span>
                      </span>
                    </div>
                  </div>
                </div>
              </div>
              <div
                class="ant-form-item-explain ant-form-item-explain-connected"
              >
                <div
                  class="ant-form-item-explain-error"
                  role="alert"
                >
                  Please select right date
                </div>
              </div>
            </div>
          </div>
          <span
            style="display:inline-block;width:24px;line-height:32px;text-align:center"
          >
            -
          </span>
          <div
            class="ant-row ant-form-item"
            role="row"
            style="display:inline-block;width:calc(50% - 12px)"
          >
            <div
              class="ant-col ant-form-item-control"
              role="cell"
            >
              <div
                class="ant-form-item-control-input"
              >
                <div
                  class="ant-form-item-control-input-content"
                >
                  <div
                    class="ant-picker"
                  >
                    <div
                      class="ant-picker-input"
                    >
                      <input
                        autocomplete="off"
                        placeholder="Select date"
                        readonly=""
                        size="12"
                        title=""
                        value=""
                      />
                      <span
                        class="ant-picker-suffix"
                      >
                        <span
                          aria-label="calendar"
                          class="anticon anticon-calendar"
                          role="img"
                        >
                          <svg
                            aria-hidden="true"
                            data-icon="calendar"
                            fill="currentColor"
                            focusable="false"
                            height="1em"
                            viewBox="64 64 896 896"
                            width="1em"
                          >
                            <path
                              d="M880 184H712v-64c0-4.4-3.6-8-8-8h-56c-4.4 0-8 3.6-8 8v64H384v-64c0-4.4-3.6-8-8-8h-56c-4.4 0-8 3.6-8 8v64H144c-17.7 0-32 14.3-32 32v664c0 17.7 14.3 32 32 32h736c17.7 0 32-14.3 32-32V216c0-17.7-14.3-32-32-32zm-40 656H184V460h656v380zM184 392V256h128v48c0 4.4 3.6 8 8 8h56c4.4 0 8-3.6 8-8v-48h256v48c0 4.4 3.6 8 8 8h56c4.4 0 8-3.6 8-8v-48h128v136H184z"
                            />
                          </svg>
                        </span>
                      </span>
                    </div>
                  </div>
                </div>
              </div>
            </div>
          </div>
        </div>
      </div>
    </div>
  </div>
  <div
    class="ant-row ant-form-item ant-form-item-has-feedback ant-form-item-has-success"
    role="row"
  >
    <div
      class="ant-col ant-form-item-label ant-col-xs-24 ant-col-sm-6"
      role="cell"
    >
      <label
        class=""
        title="Success"
      >
        Success
      </label>
    </div>
    <div
      class="ant-col ant-form-item-control ant-col-xs-24 ant-col-sm-14"
      role="cell"
    >
      <div
        class="ant-form-item-control-input"
      >
        <div
          class="ant-form-item-control-input-content"
        >
          <div
            class="ant-input-number-affix-wrapper ant-input-number-affix-wrapper-status-success ant-input-number-affix-wrapper-has-feedback"
            style="width:100%"
          >
            <div
              class="ant-input-number ant-input-number-in-form-item ant-input-number-status-success"
            >
              <div
                class="ant-input-number-handler-wrap"
              >
                <span
                  aria-disabled="false"
                  aria-label="Increase Value"
                  class="ant-input-number-handler ant-input-number-handler-up"
                  role="button"
                  unselectable="on"
                >
                  <span
                    aria-label="up"
                    class="anticon anticon-up ant-input-number-handler-up-inner"
                    role="img"
                  >
                    <svg
                      aria-hidden="true"
                      data-icon="up"
                      fill="currentColor"
                      focusable="false"
                      height="1em"
                      viewBox="64 64 896 896"
                      width="1em"
                    >
                      <path
                        d="M890.5 755.3L537.9 269.2c-12.8-17.6-39-17.6-51.7 0L133.5 755.3A8 8 0 00140 768h75c5.1 0 9.9-2.5 12.9-6.6L512 369.8l284.1 391.6c3 4.1 7.8 6.6 12.9 6.6h75c6.5 0 10.3-7.4 6.5-12.7z"
                      />
                    </svg>
                  </span>
                </span>
                <span
                  aria-disabled="false"
                  aria-label="Decrease Value"
                  class="ant-input-number-handler ant-input-number-handler-down"
                  role="button"
                  unselectable="on"
                >
                  <span
                    aria-label="down"
                    class="anticon anticon-down ant-input-number-handler-down-inner"
                    role="img"
                  >
                    <svg
                      aria-hidden="true"
                      data-icon="down"
                      fill="currentColor"
                      focusable="false"
                      height="1em"
                      viewBox="64 64 896 896"
                      width="1em"
                    >
                      <path
                        d="M884 256h-75c-5.1 0-9.9 2.5-12.9 6.6L512 654.2 227.9 262.6c-3-4.1-7.8-6.6-12.9-6.6h-75c-6.5 0-10.3 7.4-6.5 12.7l352.6 486.1c12.8 17.6 39 17.6 51.7 0l352.6-486.1c3.9-5.3.1-12.7-6.4-12.7z"
                      />
                    </svg>
                  </span>
                </span>
              </div>
              <div
                class="ant-input-number-input-wrap"
              >
                <input
                  autocomplete="off"
                  class="ant-input-number-input"
                  role="spinbutton"
                  step="1"
                  value=""
                />
              </div>
            </div>
            <span
              class="ant-input-number-suffix"
            >
              <span
                class="ant-form-item-feedback-icon ant-form-item-feedback-icon-success"
              >
                <span
                  aria-label="check-circle"
                  class="anticon anticon-check-circle"
                  role="img"
                >
                  <svg
                    aria-hidden="true"
                    data-icon="check-circle"
                    fill="currentColor"
                    focusable="false"
                    height="1em"
                    viewBox="64 64 896 896"
                    width="1em"
                  >
                    <path
                      d="M512 64C264.6 64 64 264.6 64 512s200.6 448 448 448 448-200.6 448-448S759.4 64 512 64zm193.5 301.7l-210.6 292a31.8 31.8 0 01-51.7 0L318.5 484.9c-3.8-5.3 0-12.7 6.5-12.7h46.9c10.2 0 19.9 4.9 25.9 13.3l71.2 98.8 157.2-218c6-8.3 15.6-13.3 25.9-13.3H699c6.5 0 10.3 7.4 6.5 12.7z"
                    />
                  </svg>
                </span>
              </span>
            </span>
          </div>
        </div>
      </div>
    </div>
  </div>
  <div
    class="ant-row ant-form-item ant-form-item-has-feedback ant-form-item-has-success"
    role="row"
  >
    <div
      class="ant-col ant-form-item-label ant-col-xs-24 ant-col-sm-6"
      role="cell"
    >
      <label
        class=""
        title="Success"
      >
        Success
      </label>
    </div>
    <div
      class="ant-col ant-form-item-control ant-col-xs-24 ant-col-sm-14"
      role="cell"
    >
      <div
        class="ant-form-item-control-input"
      >
        <div
          class="ant-form-item-control-input-content"
        >
          <span
            class="ant-input-affix-wrapper ant-input-affix-wrapper-status-success ant-input-affix-wrapper-has-feedback"
          >
            <input
              class="ant-input"
              placeholder="with allowClear"
              type="text"
              value=""
            />
            <span
              class="ant-input-suffix"
            >
              <span
                class="ant-input-clear-icon ant-input-clear-icon-hidden ant-input-clear-icon-has-suffix"
                role="button"
                tabindex="-1"
              >
                <span
                  aria-label="close-circle"
                  class="anticon anticon-close-circle"
                  role="img"
                >
                  <svg
                    aria-hidden="true"
                    data-icon="close-circle"
                    fill="currentColor"
                    focusable="false"
                    height="1em"
                    viewBox="64 64 896 896"
                    width="1em"
                  >
                    <path
                      d="M512 64C264.6 64 64 264.6 64 512s200.6 448 448 448 448-200.6 448-448S759.4 64 512 64zm165.4 618.2l-66-.3L512 563.4l-99.3 118.4-66.1.3c-4.4 0-8-3.5-8-8 0-1.9.7-3.7 1.9-5.2l130.1-155L340.5 359a8.32 8.32 0 01-1.9-5.2c0-4.4 3.6-8 8-8l66.1.3L512 464.6l99.3-118.4 66-.3c4.4 0 8 3.5 8 8 0 1.9-.7 3.7-1.9 5.2L553.5 514l130 155c1.2 1.5 1.9 3.3 1.9 5.2 0 4.4-3.6 8-8 8z"
                    />
                  </svg>
                </span>
              </span>
              <span
                class="ant-form-item-feedback-icon ant-form-item-feedback-icon-success"
              >
                <span
                  aria-label="check-circle"
                  class="anticon anticon-check-circle"
                  role="img"
                >
                  <svg
                    aria-hidden="true"
                    data-icon="check-circle"
                    fill="currentColor"
                    focusable="false"
                    height="1em"
                    viewBox="64 64 896 896"
                    width="1em"
                  >
                    <path
                      d="M512 64C264.6 64 64 264.6 64 512s200.6 448 448 448 448-200.6 448-448S759.4 64 512 64zm193.5 301.7l-210.6 292a31.8 31.8 0 01-51.7 0L318.5 484.9c-3.8-5.3 0-12.7 6.5-12.7h46.9c10.2 0 19.9 4.9 25.9 13.3l71.2 98.8 157.2-218c6-8.3 15.6-13.3 25.9-13.3H699c6.5 0 10.3 7.4 6.5 12.7z"
                    />
                  </svg>
                </span>
              </span>
            </span>
          </span>
        </div>
      </div>
    </div>
  </div>
  <div
    class="ant-row ant-form-item ant-form-item-has-feedback ant-form-item-has-warning"
    role="row"
  >
    <div
      class="ant-col ant-form-item-label ant-col-xs-24 ant-col-sm-6"
      role="cell"
    >
      <label
        class=""
        title="Warning"
      >
        Warning
      </label>
    </div>
    <div
      class="ant-col ant-form-item-control ant-col-xs-24 ant-col-sm-14"
      role="cell"
    >
      <div
        class="ant-form-item-control-input"
      >
        <div
          class="ant-form-item-control-input-content"
        >
          <span
            class="ant-input-affix-wrapper ant-input-password ant-input-affix-wrapper-status-warning ant-input-affix-wrapper-has-feedback"
          >
            <input
              action="click"
              class="ant-input"
              placeholder="with input password"
              type="password"
              value=""
            />
            <span
              class="ant-input-suffix"
            >
              <span
                aria-label="eye-invisible"
                class="anticon anticon-eye-invisible ant-input-password-icon"
                role="img"
                tabindex="-1"
              >
                <svg
                  aria-hidden="true"
                  data-icon="eye-invisible"
                  fill="currentColor"
                  focusable="false"
                  height="1em"
                  viewBox="64 64 896 896"
                  width="1em"
                >
                  <path
                    d="M942.2 486.2Q889.47 375.11 816.7 305l-50.88 50.88C807.31 395.53 843.45 447.4 874.7 512 791.5 684.2 673.4 766 512 766q-72.67 0-133.87-22.38L323 798.75Q408 838 512 838q288.3 0 430.2-300.3a60.29 60.29 0 000-51.5zm-63.57-320.64L836 122.88a8 8 0 00-11.32 0L715.31 232.2Q624.86 186 512 186q-288.3 0-430.2 300.3a60.3 60.3 0 000 51.5q56.69 119.4 136.5 191.41L112.48 835a8 8 0 000 11.31L155.17 889a8 8 0 0011.31 0l712.15-712.12a8 8 0 000-11.32zM149.3 512C232.6 339.8 350.7 258 512 258c54.54 0 104.13 9.36 149.12 28.39l-70.3 70.3a176 176 0 00-238.13 238.13l-83.42 83.42C223.1 637.49 183.3 582.28 149.3 512zm246.7 0a112.11 112.11 0 01146.2-106.69L401.31 546.2A112 112 0 01396 512z"
                  />
                  <path
                    d="M508 624c-3.46 0-6.87-.16-10.25-.47l-52.82 52.82a176.09 176.09 0 00227.42-227.42l-52.82 52.82c.31 3.38.47 6.79.47 10.25a111.94 111.94 0 01-112 112z"
                  />
                </svg>
              </span>
              <span
                class="ant-form-item-feedback-icon ant-form-item-feedback-icon-warning"
              >
                <span
                  aria-label="exclamation-circle"
                  class="anticon anticon-exclamation-circle"
                  role="img"
                >
                  <svg
                    aria-hidden="true"
                    data-icon="exclamation-circle"
                    fill="currentColor"
                    focusable="false"
                    height="1em"
                    viewBox="64 64 896 896"
                    width="1em"
                  >
                    <path
                      d="M512 64C264.6 64 64 264.6 64 512s200.6 448 448 448 448-200.6 448-448S759.4 64 512 64zm-32 232c0-4.4 3.6-8 8-8h48c4.4 0 8 3.6 8 8v272c0 4.4-3.6 8-8 8h-48c-4.4 0-8-3.6-8-8V296zm32 440a48.01 48.01 0 010-96 48.01 48.01 0 010 96z"
                    />
                  </svg>
                </span>
              </span>
            </span>
          </span>
        </div>
      </div>
    </div>
  </div>
  <div
    class="ant-row ant-form-item ant-form-item-has-feedback ant-form-item-has-error"
    role="row"
  >
    <div
      class="ant-col ant-form-item-label ant-col-xs-24 ant-col-sm-6"
      role="cell"
    >
      <label
        class=""
        title="Error"
      >
        Error
      </label>
    </div>
    <div
      class="ant-col ant-form-item-control ant-col-xs-24 ant-col-sm-14"
      role="cell"
    >
      <div
        class="ant-form-item-control-input"
      >
        <div
          class="ant-form-item-control-input-content"
        >
          <span
            class="ant-input-affix-wrapper ant-input-password ant-input-affix-wrapper-status-error ant-input-affix-wrapper-has-feedback"
          >
            <input
              action="click"
              class="ant-input"
              placeholder="with input password and allowClear"
              type="password"
              value=""
            />
            <span
              class="ant-input-suffix"
            >
              <span
                class="ant-input-clear-icon ant-input-clear-icon-hidden ant-input-clear-icon-has-suffix"
                role="button"
                tabindex="-1"
              >
                <span
                  aria-label="close-circle"
                  class="anticon anticon-close-circle"
                  role="img"
                >
                  <svg
                    aria-hidden="true"
                    data-icon="close-circle"
                    fill="currentColor"
                    focusable="false"
                    height="1em"
                    viewBox="64 64 896 896"
                    width="1em"
                  >
                    <path
                      d="M512 64C264.6 64 64 264.6 64 512s200.6 448 448 448 448-200.6 448-448S759.4 64 512 64zm165.4 618.2l-66-.3L512 563.4l-99.3 118.4-66.1.3c-4.4 0-8-3.5-8-8 0-1.9.7-3.7 1.9-5.2l130.1-155L340.5 359a8.32 8.32 0 01-1.9-5.2c0-4.4 3.6-8 8-8l66.1.3L512 464.6l99.3-118.4 66-.3c4.4 0 8 3.5 8 8 0 1.9-.7 3.7-1.9 5.2L553.5 514l130 155c1.2 1.5 1.9 3.3 1.9 5.2 0 4.4-3.6 8-8 8z"
                    />
                  </svg>
                </span>
              </span>
              <span
                aria-label="eye-invisible"
                class="anticon anticon-eye-invisible ant-input-password-icon"
                role="img"
                tabindex="-1"
              >
                <svg
                  aria-hidden="true"
                  data-icon="eye-invisible"
                  fill="currentColor"
                  focusable="false"
                  height="1em"
                  viewBox="64 64 896 896"
                  width="1em"
                >
                  <path
                    d="M942.2 486.2Q889.47 375.11 816.7 305l-50.88 50.88C807.31 395.53 843.45 447.4 874.7 512 791.5 684.2 673.4 766 512 766q-72.67 0-133.87-22.38L323 798.75Q408 838 512 838q288.3 0 430.2-300.3a60.29 60.29 0 000-51.5zm-63.57-320.64L836 122.88a8 8 0 00-11.32 0L715.31 232.2Q624.86 186 512 186q-288.3 0-430.2 300.3a60.3 60.3 0 000 51.5q56.69 119.4 136.5 191.41L112.48 835a8 8 0 000 11.31L155.17 889a8 8 0 0011.31 0l712.15-712.12a8 8 0 000-11.32zM149.3 512C232.6 339.8 350.7 258 512 258c54.54 0 104.13 9.36 149.12 28.39l-70.3 70.3a176 176 0 00-238.13 238.13l-83.42 83.42C223.1 637.49 183.3 582.28 149.3 512zm246.7 0a112.11 112.11 0 01146.2-106.69L401.31 546.2A112 112 0 01396 512z"
                  />
                  <path
                    d="M508 624c-3.46 0-6.87-.16-10.25-.47l-52.82 52.82a176.09 176.09 0 00227.42-227.42l-52.82 52.82c.31 3.38.47 6.79.47 10.25a111.94 111.94 0 01-112 112z"
                  />
                </svg>
              </span>
              <span
                class="ant-form-item-feedback-icon ant-form-item-feedback-icon-error"
              >
                <span
                  aria-label="close-circle"
                  class="anticon anticon-close-circle"
                  role="img"
                >
                  <svg
                    aria-hidden="true"
                    data-icon="close-circle"
                    fill="currentColor"
                    focusable="false"
                    height="1em"
                    viewBox="64 64 896 896"
                    width="1em"
                  >
                    <path
                      d="M512 64C264.6 64 64 264.6 64 512s200.6 448 448 448 448-200.6 448-448S759.4 64 512 64zm165.4 618.2l-66-.3L512 563.4l-99.3 118.4-66.1.3c-4.4 0-8-3.5-8-8 0-1.9.7-3.7 1.9-5.2l130.1-155L340.5 359a8.32 8.32 0 01-1.9-5.2c0-4.4 3.6-8 8-8l66.1.3L512 464.6l99.3-118.4 66-.3c4.4 0 8 3.5 8 8 0 1.9-.7 3.7-1.9 5.2L553.5 514l130 155c1.2 1.5 1.9 3.3 1.9 5.2 0 4.4-3.6 8-8 8z"
                    />
                  </svg>
                </span>
              </span>
            </span>
          </span>
        </div>
      </div>
    </div>
  </div>
  <div
    class="ant-row ant-form-item ant-form-item-has-feedback ant-form-item-has-error"
    role="row"
  >
    <div
      class="ant-col ant-form-item-label ant-col-xs-24 ant-col-sm-6"
      role="cell"
    >
      <label
        class=""
        title="Fail"
      >
        Fail
      </label>
    </div>
    <div
      class="ant-col ant-form-item-control ant-col-xs-24 ant-col-sm-14"
      role="cell"
    >
      <div
        class="ant-form-item-control-input"
      >
        <div
          class="ant-form-item-control-input-content"
        >
          <div
            class="ant-mentions-affix-wrapper ant-mentions-affix-wrapper-status-error ant-mentions-affix-wrapper-has-feedback"
          >
            <div
              class="ant-mentions ant-mentions-status-error"
            >
              <textarea
                class="rc-textarea"
                rows="1"
              />
            </div>
            <span
              class="ant-mentions-suffix"
            >
              <span
                class="ant-form-item-feedback-icon ant-form-item-feedback-icon-error"
              >
                <span
                  aria-label="close-circle"
                  class="anticon anticon-close-circle"
                  role="img"
                >
                  <svg
                    aria-hidden="true"
                    data-icon="close-circle"
                    fill="currentColor"
                    focusable="false"
                    height="1em"
                    viewBox="64 64 896 896"
                    width="1em"
                  >
                    <path
                      d="M512 64C264.6 64 64 264.6 64 512s200.6 448 448 448 448-200.6 448-448S759.4 64 512 64zm165.4 618.2l-66-.3L512 563.4l-99.3 118.4-66.1.3c-4.4 0-8-3.5-8-8 0-1.9.7-3.7 1.9-5.2l130.1-155L340.5 359a8.32 8.32 0 01-1.9-5.2c0-4.4 3.6-8 8-8l66.1.3L512 464.6l99.3-118.4 66-.3c4.4 0 8 3.5 8 8 0 1.9-.7 3.7-1.9 5.2L553.5 514l130 155c1.2 1.5 1.9 3.3 1.9 5.2 0 4.4-3.6 8-8 8z"
                    />
                  </svg>
                </span>
              </span>
            </span>
          </div>
        </div>
      </div>
    </div>
  </div>
  <div
    class="ant-row ant-form-item ant-form-item-with-help ant-form-item-has-feedback ant-form-item-has-error"
    role="row"
  >
    <div
      class="ant-col ant-form-item-label ant-col-xs-24 ant-col-sm-6"
      role="cell"
    >
      <label
        class=""
        title="Fail"
      >
        Fail
      </label>
    </div>
    <div
      class="ant-col ant-form-item-control ant-col-xs-24 ant-col-sm-14"
      role="cell"
    >
      <div
        class="ant-form-item-control-input"
      >
        <div
          class="ant-form-item-control-input-content"
        >
          <div
            class="ant-input-textarea ant-input-textarea-show-count ant-input-textarea-status-error ant-input-textarea-has-feedback"
            data-count="0"
          >
            <span
              class="ant-input-affix-wrapper ant-input-affix-wrapper-textarea-with-clear-btn ant-input-affix-wrapper-status-error ant-input-affix-wrapper-has-feedback"
            >
              <textarea
                class="ant-input ant-input-status-error"
              />
              <span
                aria-label="close-circle"
                class="anticon anticon-close-circle ant-input-clear-icon-hidden ant-input-clear-icon"
                role="button"
                tabindex="-1"
              >
                <svg
                  aria-hidden="true"
                  data-icon="close-circle"
                  fill="currentColor"
                  focusable="false"
                  height="1em"
                  viewBox="64 64 896 896"
                  width="1em"
                >
                  <path
                    d="M512 64C264.6 64 64 264.6 64 512s200.6 448 448 448 448-200.6 448-448S759.4 64 512 64zm165.4 618.2l-66-.3L512 563.4l-99.3 118.4-66.1.3c-4.4 0-8-3.5-8-8 0-1.9.7-3.7 1.9-5.2l130.1-155L340.5 359a8.32 8.32 0 01-1.9-5.2c0-4.4 3.6-8 8-8l66.1.3L512 464.6l99.3-118.4 66-.3c4.4 0 8 3.5 8 8 0 1.9-.7 3.7-1.9 5.2L553.5 514l130 155c1.2 1.5 1.9 3.3 1.9 5.2 0 4.4-3.6 8-8 8z"
                  />
                </svg>
              </span>
            </span>
            <span
              class="ant-input-textarea-suffix"
            >
              <span
                class="ant-form-item-feedback-icon ant-form-item-feedback-icon-error"
              >
                <span
                  aria-label="close-circle"
                  class="anticon anticon-close-circle"
                  role="img"
                >
                  <svg
                    aria-hidden="true"
                    data-icon="close-circle"
                    fill="currentColor"
                    focusable="false"
                    height="1em"
                    viewBox="64 64 896 896"
                    width="1em"
                  >
                    <path
                      d="M512 64C264.6 64 64 264.6 64 512s200.6 448 448 448 448-200.6 448-448S759.4 64 512 64zm165.4 618.2l-66-.3L512 563.4l-99.3 118.4-66.1.3c-4.4 0-8-3.5-8-8 0-1.9.7-3.7 1.9-5.2l130.1-155L340.5 359a8.32 8.32 0 01-1.9-5.2c0-4.4 3.6-8 8-8l66.1.3L512 464.6l99.3-118.4 66-.3c4.4 0 8 3.5 8 8 0 1.9-.7 3.7-1.9 5.2L553.5 514l130 155c1.2 1.5 1.9 3.3 1.9 5.2 0 4.4-3.6 8-8 8z"
                    />
                  </svg>
                </span>
              </span>
            </span>
          </div>
        </div>
      </div>
      <div
        class="ant-form-item-explain ant-form-item-explain-connected"
      >
        <div
          class="ant-form-item-explain-error"
          role="alert"
        >
          Should have something
        </div>
      </div>
    </div>
  </div>
</form>
`;

exports[`renders ./components/form/demo/warning-only.md correctly 1`] = `
<form
  autocomplete="off"
  class="ant-form ant-form-vertical"
>
  <div
    class="ant-row ant-form-item"
    role="row"
  >
    <div
      class="ant-col ant-form-item-label"
      role="cell"
    >
      <label
        class="ant-form-item-required"
        for="url"
        title="URL"
      >
        URL
      </label>
    </div>
    <div
      class="ant-col ant-form-item-control"
      role="cell"
    >
      <div
        class="ant-form-item-control-input"
      >
        <div
          class="ant-form-item-control-input-content"
        >
          <input
            class="ant-input"
            id="url"
            placeholder="input placeholder"
            type="text"
            value=""
          />
        </div>
      </div>
    </div>
  </div>
  <div
    class="ant-row ant-form-item"
    role="row"
  >
    <div
      class="ant-col ant-form-item-control"
      role="cell"
    >
      <div
        class="ant-form-item-control-input"
      >
        <div
          class="ant-form-item-control-input-content"
        >
          <div
            class="ant-space ant-space-horizontal ant-space-align-center"
          >
            <div
              class="ant-space-item"
              style="margin-right:8px"
            >
              <button
                class="ant-btn ant-btn-primary"
                type="submit"
              >
                <span>
                  Submit
                </span>
              </button>
            </div>
            <div
              class="ant-space-item"
            >
              <button
                class="ant-btn ant-btn-default"
                type="button"
              >
                <span>
                  Fill
                </span>
              </button>
            </div>
          </div>
        </div>
      </div>
    </div>
  </div>
</form>
`;

exports[`renders ./components/form/demo/without-form-create.md correctly 1`] = `
<form
  class="ant-form ant-form-horizontal"
>
  <div
    class="ant-row ant-form-item ant-form-item-with-help"
    role="row"
  >
    <div
      class="ant-col ant-col-7 ant-form-item-label"
      role="cell"
    >
      <label
        class=""
        title="Prime between 8 & 12"
      >
        Prime between 8 & 12
      </label>
    </div>
    <div
      class="ant-col ant-col-12 ant-form-item-control"
      role="cell"
    >
      <div
        class="ant-form-item-control-input"
      >
        <div
          class="ant-form-item-control-input-content"
        >
          <div
            class="ant-input-number ant-input-number-in-form-item"
          >
            <div
              class="ant-input-number-handler-wrap"
            >
              <span
                aria-disabled="false"
                aria-label="Increase Value"
                class="ant-input-number-handler ant-input-number-handler-up"
                role="button"
                unselectable="on"
              >
                <span
                  aria-label="up"
                  class="anticon anticon-up ant-input-number-handler-up-inner"
                  role="img"
                >
                  <svg
                    aria-hidden="true"
                    data-icon="up"
                    fill="currentColor"
                    focusable="false"
                    height="1em"
                    viewBox="64 64 896 896"
                    width="1em"
                  >
                    <path
                      d="M890.5 755.3L537.9 269.2c-12.8-17.6-39-17.6-51.7 0L133.5 755.3A8 8 0 00140 768h75c5.1 0 9.9-2.5 12.9-6.6L512 369.8l284.1 391.6c3 4.1 7.8 6.6 12.9 6.6h75c6.5 0 10.3-7.4 6.5-12.7z"
                    />
                  </svg>
                </span>
              </span>
              <span
                aria-disabled="false"
                aria-label="Decrease Value"
                class="ant-input-number-handler ant-input-number-handler-down"
                role="button"
                unselectable="on"
              >
                <span
                  aria-label="down"
                  class="anticon anticon-down ant-input-number-handler-down-inner"
                  role="img"
                >
                  <svg
                    aria-hidden="true"
                    data-icon="down"
                    fill="currentColor"
                    focusable="false"
                    height="1em"
                    viewBox="64 64 896 896"
                    width="1em"
                  >
                    <path
                      d="M884 256h-75c-5.1 0-9.9 2.5-12.9 6.6L512 654.2 227.9 262.6c-3-4.1-7.8-6.6-12.9-6.6h-75c-6.5 0-10.3 7.4-6.5 12.7l352.6 486.1c12.8 17.6 39 17.6 51.7 0l352.6-486.1c3.9-5.3.1-12.7-6.4-12.7z"
                    />
                  </svg>
                </span>
              </span>
            </div>
            <div
              class="ant-input-number-input-wrap"
            >
              <input
                aria-valuemax="12"
                aria-valuemin="8"
                aria-valuenow="11"
                autocomplete="off"
                class="ant-input-number-input"
                role="spinbutton"
                step="1"
                value="11"
              />
            </div>
          </div>
        </div>
      </div>
      <div
        class="ant-form-item-explain ant-form-item-explain-connected"
      >
        <div
          class=""
          role="alert"
        >
          A prime is a natural number greater than 1 that has no positive divisors other than 1 and itself.
        </div>
      </div>
    </div>
  </div>
</form>
`;<|MERGE_RESOLUTION|>--- conflicted
+++ resolved
@@ -1460,17 +1460,11 @@
 >
   <div
     class="ant-row ant-form-item"
-<<<<<<< HEAD
+    role="row"
   >
     <div
       class="ant-col ant-col-4 ant-form-item-label"
-=======
-    role="row"
-  >
-    <div
-      class="ant-col ant-col-4 ant-form-item-label"
-      role="cell"
->>>>>>> 079ab977
+      role="cell"
     >
       <label
         class=""
@@ -1482,10 +1476,7 @@
     </div>
     <div
       class="ant-col ant-col-14 ant-form-item-control"
-<<<<<<< HEAD
-=======
-      role="cell"
->>>>>>> 079ab977
+      role="cell"
     >
       <div
         class="ant-form-item-control-input"
@@ -1519,17 +1510,11 @@
   </div>
   <div
     class="ant-row ant-form-item"
-<<<<<<< HEAD
+    role="row"
   >
     <div
       class="ant-col ant-col-4 ant-form-item-label"
-=======
-    role="row"
-  >
-    <div
-      class="ant-col ant-col-4 ant-form-item-label"
-      role="cell"
->>>>>>> 079ab977
+      role="cell"
     >
       <label
         class=""
@@ -1540,10 +1525,7 @@
     </div>
     <div
       class="ant-col ant-col-14 ant-form-item-control"
-<<<<<<< HEAD
-=======
-      role="cell"
->>>>>>> 079ab977
+      role="cell"
     >
       <div
         class="ant-form-item-control-input"
@@ -1601,17 +1583,11 @@
   </div>
   <div
     class="ant-row ant-form-item"
-<<<<<<< HEAD
+    role="row"
   >
     <div
       class="ant-col ant-col-4 ant-form-item-label"
-=======
-    role="row"
-  >
-    <div
-      class="ant-col ant-col-4 ant-form-item-label"
-      role="cell"
->>>>>>> 079ab977
+      role="cell"
     >
       <label
         class=""
@@ -1622,10 +1598,7 @@
     </div>
     <div
       class="ant-col ant-col-14 ant-form-item-control"
-<<<<<<< HEAD
-=======
-      role="cell"
->>>>>>> 079ab977
+      role="cell"
     >
       <div
         class="ant-form-item-control-input"
@@ -1645,17 +1618,11 @@
   </div>
   <div
     class="ant-row ant-form-item"
-<<<<<<< HEAD
+    role="row"
   >
     <div
       class="ant-col ant-col-4 ant-form-item-label"
-=======
-    role="row"
-  >
-    <div
-      class="ant-col ant-col-4 ant-form-item-label"
-      role="cell"
->>>>>>> 079ab977
+      role="cell"
     >
       <label
         class=""
@@ -1666,10 +1633,7 @@
     </div>
     <div
       class="ant-col ant-col-14 ant-form-item-control"
-<<<<<<< HEAD
-=======
-      role="cell"
->>>>>>> 079ab977
+      role="cell"
     >
       <div
         class="ant-form-item-control-input"
@@ -1741,17 +1705,11 @@
   </div>
   <div
     class="ant-row ant-form-item"
-<<<<<<< HEAD
+    role="row"
   >
     <div
       class="ant-col ant-col-4 ant-form-item-label"
-=======
-    role="row"
-  >
-    <div
-      class="ant-col ant-col-4 ant-form-item-label"
-      role="cell"
->>>>>>> 079ab977
+      role="cell"
     >
       <label
         class=""
@@ -1762,10 +1720,7 @@
     </div>
     <div
       class="ant-col ant-col-14 ant-form-item-control"
-<<<<<<< HEAD
-=======
-      role="cell"
->>>>>>> 079ab977
+      role="cell"
     >
       <div
         class="ant-form-item-control-input"
@@ -1836,17 +1791,11 @@
   </div>
   <div
     class="ant-row ant-form-item"
-<<<<<<< HEAD
+    role="row"
   >
     <div
       class="ant-col ant-col-4 ant-form-item-label"
-=======
-    role="row"
-  >
-    <div
-      class="ant-col ant-col-4 ant-form-item-label"
-      role="cell"
->>>>>>> 079ab977
+      role="cell"
     >
       <label
         class=""
@@ -1857,10 +1806,7 @@
     </div>
     <div
       class="ant-col ant-col-14 ant-form-item-control"
-<<<<<<< HEAD
-=======
-      role="cell"
->>>>>>> 079ab977
+      role="cell"
     >
       <div
         class="ant-form-item-control-input"
@@ -1931,17 +1877,11 @@
   </div>
   <div
     class="ant-row ant-form-item"
-<<<<<<< HEAD
+    role="row"
   >
     <div
       class="ant-col ant-col-4 ant-form-item-label"
-=======
-    role="row"
-  >
-    <div
-      class="ant-col ant-col-4 ant-form-item-label"
-      role="cell"
->>>>>>> 079ab977
+      role="cell"
     >
       <label
         class=""
@@ -1952,10 +1892,7 @@
     </div>
     <div
       class="ant-col ant-col-14 ant-form-item-control"
-<<<<<<< HEAD
-=======
-      role="cell"
->>>>>>> 079ab977
+      role="cell"
     >
       <div
         class="ant-form-item-control-input"
@@ -2009,17 +1946,11 @@
   </div>
   <div
     class="ant-row ant-form-item"
-<<<<<<< HEAD
+    role="row"
   >
     <div
       class="ant-col ant-col-4 ant-form-item-label"
-=======
-    role="row"
-  >
-    <div
-      class="ant-col ant-col-4 ant-form-item-label"
-      role="cell"
->>>>>>> 079ab977
+      role="cell"
     >
       <label
         class=""
@@ -2030,10 +1961,7 @@
     </div>
     <div
       class="ant-col ant-col-14 ant-form-item-control"
-<<<<<<< HEAD
-=======
-      role="cell"
->>>>>>> 079ab977
+      role="cell"
     >
       <div
         class="ant-form-item-control-input"
@@ -2130,17 +2058,11 @@
   </div>
   <div
     class="ant-row ant-form-item"
-<<<<<<< HEAD
+    role="row"
   >
     <div
       class="ant-col ant-col-4 ant-form-item-label"
-=======
-    role="row"
-  >
-    <div
-      class="ant-col ant-col-4 ant-form-item-label"
-      role="cell"
->>>>>>> 079ab977
+      role="cell"
     >
       <label
         class=""
@@ -2151,10 +2073,7 @@
     </div>
     <div
       class="ant-col ant-col-14 ant-form-item-control"
-<<<<<<< HEAD
-=======
-      role="cell"
->>>>>>> 079ab977
+      role="cell"
     >
       <div
         class="ant-form-item-control-input"
@@ -2242,17 +2161,11 @@
   </div>
   <div
     class="ant-row ant-form-item"
-<<<<<<< HEAD
+    role="row"
   >
     <div
       class="ant-col ant-col-4 ant-form-item-label"
-=======
-    role="row"
-  >
-    <div
-      class="ant-col ant-col-4 ant-form-item-label"
-      role="cell"
->>>>>>> 079ab977
+      role="cell"
     >
       <label
         class=""
@@ -2263,10 +2176,7 @@
     </div>
     <div
       class="ant-col ant-col-14 ant-form-item-control"
-<<<<<<< HEAD
-=======
-      role="cell"
->>>>>>> 079ab977
+      role="cell"
     >
       <div
         class="ant-form-item-control-input"
@@ -2285,17 +2195,11 @@
   </div>
   <div
     class="ant-row ant-form-item"
-<<<<<<< HEAD
+    role="row"
   >
     <div
       class="ant-col ant-col-4 ant-form-item-label"
-=======
-    role="row"
-  >
-    <div
-      class="ant-col ant-col-4 ant-form-item-label"
-      role="cell"
->>>>>>> 079ab977
+      role="cell"
     >
       <label
         class=""
@@ -2306,10 +2210,7 @@
     </div>
     <div
       class="ant-col ant-col-14 ant-form-item-control"
-<<<<<<< HEAD
-=======
-      role="cell"
->>>>>>> 079ab977
+      role="cell"
     >
       <div
         class="ant-form-item-control-input"
@@ -2337,17 +2238,11 @@
   </div>
   <div
     class="ant-row ant-form-item"
-<<<<<<< HEAD
+    role="row"
   >
     <div
       class="ant-col ant-col-4 ant-form-item-label"
-=======
-    role="row"
-  >
-    <div
-      class="ant-col ant-col-4 ant-form-item-label"
-      role="cell"
->>>>>>> 079ab977
+      role="cell"
     >
       <label
         class=""
@@ -2358,10 +2253,7 @@
     </div>
     <div
       class="ant-col ant-col-14 ant-form-item-control"
-<<<<<<< HEAD
-=======
-      role="cell"
->>>>>>> 079ab977
+      role="cell"
     >
       <div
         class="ant-form-item-control-input"
