--- conflicted
+++ resolved
@@ -1699,89 +1699,6 @@
 </form>
 `;
 
-exports[`renders ./components/form/demo/dep-debug.md correctly 1`] = `
-<form
-  class="ant-form ant-form-horizontal"
-  id="debug"
->
-  1
-  <div
-    class="ant-form-item"
-  >
-    <div
-      class="ant-row ant-form-item-row"
-    >
-      <div
-        class="ant-col ant-form-item-label"
-      >
-        <label
-          class=""
-          for="debug_debug1"
-          title="debug1"
-        >
-          debug1
-        </label>
-      </div>
-      <div
-        class="ant-col ant-form-item-control"
-      >
-        <div
-          class="ant-form-item-control-input"
-        >
-          <div
-            class="ant-form-item-control-input-content"
-          >
-            <input
-              class="ant-input"
-              id="debug_debug1"
-              type="text"
-              value="debug1"
-            />
-          </div>
-        </div>
-      </div>
-    </div>
-  </div>
-  <div
-    class="ant-form-item"
-  >
-    <div
-      class="ant-row ant-form-item-row"
-    >
-      <div
-        class="ant-col ant-form-item-label"
-      >
-        <label
-          class=""
-          for="debug_debug2"
-          title="debug2"
-        >
-          debug2
-        </label>
-      </div>
-      <div
-        class="ant-col ant-form-item-control"
-      >
-        <div
-          class="ant-form-item-control-input"
-        >
-          <div
-            class="ant-form-item-control-input-content"
-          >
-            <input
-              class="ant-input"
-              id="debug_debug2"
-              type="text"
-              value="debug2"
-            />
-          </div>
-        </div>
-      </div>
-    </div>
-  </div>
-</form>
-`;
-
 exports[`renders ./components/form/demo/disabled.md correctly 1`] = `
 Array [
   <label
@@ -2588,14 +2505,7 @@
                 />
                 <span
                   class="ant-switch-inner"
-                >
-                  <span
-                    class="ant-switch-inner-checked"
-                  />
-                  <span
-                    class="ant-switch-inner-unchecked"
-                  />
-                </span>
+                />
               </button>
             </div>
           </div>
@@ -2628,13 +2538,13 @@
               class="ant-form-item-control-input-content"
             >
               <span
-                class="ant-upload-wrapper ant-upload-picture-card-wrapper"
+                class="ant-upload-picture-card-wrapper"
               >
                 <div
                   class="ant-upload-list ant-upload-list-picture-card"
                 >
                   <div
-                    class="ant-upload ant-upload-select ant-upload-disabled"
+                    class="ant-upload ant-upload-select ant-upload-select-picture-card ant-upload-disabled"
                   >
                     <span
                       class="ant-upload ant-upload-disabled"
@@ -2802,34 +2712,8 @@
             />
           </div>
         </div>
-<<<<<<< HEAD
-        <div
-          style="display: flex; flex-wrap: nowrap;"
-        >
-          <div
-            class="ant-form-item-explain ant-show-help-appear ant-show-help-appear-start ant-show-help ant-form-item-explain-connected"
-            role="alert"
-            style="height: 0px; opacity: 0;"
-          >
-            <div
-              class="ant-show-help-item-appear ant-show-help-item-appear-start ant-show-help-item ant-form-item-explain-error"
-              style="height: 0px; opacity: 0;"
-            >
-              Buggy!
-            </div>
-          </div>
-          <div
-            style="width: 0px; height: 24px;"
-          />
-        </div>
-=======
->>>>>>> 8a454a13
-      </div>
-    </div>
-    <div
-      class="ant-form-item-margin-offset"
-      style="margin-bottom: -24px;"
-    />
+      </div>
+    </div>
   </div>
   <div
     class="ant-form-item ant-form-item-with-help ant-form-item-has-error"
@@ -2865,34 +2749,8 @@
             />
           </div>
         </div>
-<<<<<<< HEAD
-        <div
-          style="display: flex; flex-wrap: nowrap;"
-        >
-          <div
-            class="ant-form-item-explain ant-show-help-appear ant-show-help-appear-start ant-show-help ant-form-item-explain-connected"
-            role="alert"
-            style="height: 0px; opacity: 0;"
-          >
-            <div
-              class="ant-show-help-item-appear ant-show-help-item-appear-start ant-show-help-item ant-form-item-explain-error"
-              style="height: 0px; opacity: 0;"
-            >
-              Buggy!
-            </div>
-          </div>
-          <div
-            style="width: 0px; height: 24px;"
-          />
-        </div>
-=======
->>>>>>> 8a454a13
-      </div>
-    </div>
-    <div
-      class="ant-form-item-margin-offset"
-      style="margin-bottom: -24px;"
-    />
+      </div>
+    </div>
   </div>
   <div
     class="ant-form-item"
@@ -2963,34 +2821,8 @@
             />
           </div>
         </div>
-<<<<<<< HEAD
-        <div
-          style="display: flex; flex-wrap: nowrap;"
-        >
-          <div
-            class="ant-form-item-explain ant-show-help-appear ant-show-help-appear-start ant-show-help ant-form-item-explain-connected"
-            role="alert"
-            style="height: 0px; opacity: 0;"
-          >
-            <div
-              class="ant-show-help-item-appear ant-show-help-item-appear-start ant-show-help-item ant-form-item-explain-error"
-              style="height: 0px; opacity: 0;"
-            >
-              Buggy!
-            </div>
-          </div>
-          <div
-            style="width: 0px; height: 24px;"
-          />
-        </div>
-=======
->>>>>>> 8a454a13
-      </div>
-    </div>
-    <div
-      class="ant-form-item-margin-offset"
-      style="margin-bottom: -24px;"
-    />
+      </div>
+    </div>
   </div>
   <div
     class="ant-form-item ant-form-item-with-help ant-form-item-has-error"
@@ -3026,34 +2858,8 @@
             />
           </div>
         </div>
-<<<<<<< HEAD
-        <div
-          style="display: flex; flex-wrap: nowrap;"
-        >
-          <div
-            class="ant-form-item-explain ant-show-help-appear ant-show-help-appear-start ant-show-help ant-form-item-explain-connected"
-            role="alert"
-            style="height: 0px; opacity: 0;"
-          >
-            <div
-              class="ant-show-help-item-appear ant-show-help-item-appear-start ant-show-help-item ant-form-item-explain-error"
-              style="height: 0px; opacity: 0;"
-            >
-              Buggy!
-            </div>
-          </div>
-          <div
-            style="width: 0px; height: 24px;"
-          />
-        </div>
-=======
->>>>>>> 8a454a13
-      </div>
-    </div>
-    <div
-      class="ant-form-item-margin-offset"
-      style="margin-bottom: -24px;"
-    />
+      </div>
+    </div>
   </div>
   <div
     class="ant-form-item"
@@ -3150,34 +2956,8 @@
             </span>
           </div>
         </div>
-<<<<<<< HEAD
-        <div
-          style="display: flex; flex-wrap: nowrap;"
-        >
-          <div
-            class="ant-form-item-explain ant-show-help-appear ant-show-help-appear-start ant-show-help ant-form-item-explain-connected"
-            role="alert"
-            style="height: 0px; opacity: 0;"
-          >
-            <div
-              class="ant-show-help-item-appear ant-show-help-item-appear-start ant-show-help-item ant-form-item-explain-error"
-              style="height: 0px; opacity: 0;"
-            >
-              Buggy!
-            </div>
-          </div>
-          <div
-            style="width: 0px; height: 24px;"
-          />
-        </div>
-=======
->>>>>>> 8a454a13
-      </div>
-    </div>
-    <div
-      class="ant-form-item-margin-offset"
-      style="margin-bottom: -24px;"
-    />
+      </div>
+    </div>
   </div>
   <div
     class="ant-form-item ant-form-item-with-help ant-form-item-has-error"
@@ -3226,34 +3006,8 @@
             </span>
           </div>
         </div>
-<<<<<<< HEAD
-        <div
-          style="display: flex; flex-wrap: nowrap;"
-        >
-          <div
-            class="ant-form-item-explain ant-show-help-appear ant-show-help-appear-start ant-show-help ant-form-item-explain-connected"
-            role="alert"
-            style="height: 0px; opacity: 0;"
-          >
-            <div
-              class="ant-show-help-item-appear ant-show-help-item-appear-start ant-show-help-item ant-form-item-explain-error"
-              style="height: 0px; opacity: 0;"
-            >
-              Buggy!
-            </div>
-          </div>
-          <div
-            style="width: 0px; height: 24px;"
-          />
-        </div>
-=======
->>>>>>> 8a454a13
-      </div>
-    </div>
-    <div
-      class="ant-form-item-margin-offset"
-      style="margin-bottom: -24px;"
-    />
+      </div>
+    </div>
   </div>
   <div
     class="ant-form-item"
@@ -3342,34 +3096,8 @@
             </span>
           </div>
         </div>
-<<<<<<< HEAD
-        <div
-          style="display: flex; flex-wrap: nowrap;"
-        >
-          <div
-            class="ant-form-item-explain ant-show-help-appear ant-show-help-appear-start ant-show-help ant-form-item-explain-connected"
-            role="alert"
-            style="height: 0px; opacity: 0;"
-          >
-            <div
-              class="ant-show-help-item-appear ant-show-help-item-appear-start ant-show-help-item ant-form-item-explain-error"
-              style="height: 0px; opacity: 0;"
-            >
-              Buggy!
-            </div>
-          </div>
-          <div
-            style="width: 0px; height: 24px;"
-          />
-        </div>
-=======
->>>>>>> 8a454a13
-      </div>
-    </div>
-    <div
-      class="ant-form-item-margin-offset"
-      style="margin-bottom: -24px;"
-    />
+      </div>
+    </div>
   </div>
   <div
     class="ant-form-item ant-form-item-with-help ant-form-item-has-error"
@@ -3414,34 +3142,8 @@
             </span>
           </div>
         </div>
-<<<<<<< HEAD
-        <div
-          style="display: flex; flex-wrap: nowrap;"
-        >
-          <div
-            class="ant-form-item-explain ant-show-help-appear ant-show-help-appear-start ant-show-help ant-form-item-explain-connected"
-            role="alert"
-            style="height: 0px; opacity: 0;"
-          >
-            <div
-              class="ant-show-help-item-appear ant-show-help-item-appear-start ant-show-help-item ant-form-item-explain-error"
-              style="height: 0px; opacity: 0;"
-            >
-              Buggy!
-            </div>
-          </div>
-          <div
-            style="width: 0px; height: 24px;"
-          />
-        </div>
-=======
->>>>>>> 8a454a13
-      </div>
-    </div>
-    <div
-      class="ant-form-item-margin-offset"
-      style="margin-bottom: -24px;"
-    />
+      </div>
+    </div>
   </div>
 </form>
 `;
@@ -6262,7 +5964,7 @@
             class="ant-form-item-control-input-content"
           >
             <div
-              class="ant-input-textarea ant-input-textarea-show-count"
+              class="ant-input-textarea ant-input-textarea-show-count ant-input-textarea-in-form-item"
               data-count="0 / 100"
             >
               <textarea
@@ -7364,14 +7066,7 @@
               />
               <span
                 class="ant-switch-inner"
-              >
-                <span
-                  class="ant-switch-inner-checked"
-                />
-                <span
-                  class="ant-switch-inner-unchecked"
-                />
-              </span>
+              />
             </button>
           </div>
         </div>
@@ -8450,9 +8145,8 @@
             </div>
             <span
               class="ant-form-text"
-              style="margin-left: 8px;"
-            >
-              machines
+            >
+               machines
             </span>
           </div>
         </div>
@@ -8497,14 +8191,7 @@
               />
               <span
                 class="ant-switch-inner"
-              >
-                <span
-                  class="ant-switch-inner-checked"
-                />
-                <span
-                  class="ant-switch-inner-unchecked"
-                />
-              </span>
+              />
             </button>
           </div>
         </div>
@@ -9358,15 +9045,9 @@
           <div
             class="ant-form-item-control-input-content"
           >
-<<<<<<< HEAD
-            <span
-              class="ant-upload-wrapper"
-            >
-=======
             <span>
->>>>>>> 8a454a13
               <div
-                class="ant-upload ant-upload-select"
+                class="ant-upload ant-upload-select ant-upload-select-picture"
               >
                 <span
                   class="ant-upload"
@@ -9449,9 +9130,7 @@
           <div
             class="ant-form-item-control-input-content"
           >
-            <span
-              class="ant-upload-wrapper"
-            >
+            <span>
               <div
                 class="ant-upload ant-upload-drag"
               >
@@ -9583,34 +9262,8 @@
             />
           </div>
         </div>
-<<<<<<< HEAD
-        <div
-          style="display: flex; flex-wrap: nowrap;"
-        >
-          <div
-            class="ant-form-item-explain ant-show-help-appear ant-show-help-appear-start ant-show-help ant-form-item-explain-connected"
-            role="alert"
-            style="height: 0px; opacity: 0;"
-          >
-            <div
-              class="ant-show-help-item-appear ant-show-help-item-appear-start ant-show-help-item ant-form-item-explain-error"
-              style="height: 0px; opacity: 0;"
-            >
-              Should be combination of numbers & alphabets
-            </div>
-          </div>
-          <div
-            style="width: 0px; height: 24px;"
-          />
-        </div>
-=======
->>>>>>> 8a454a13
-      </div>
-    </div>
-    <div
-      class="ant-form-item-margin-offset"
-      style="margin-bottom: -24px;"
-    />
+      </div>
+    </div>
   </div>
   <div
     class="ant-form-item ant-form-item-has-warning"
@@ -9741,34 +9394,8 @@
             </span>
           </div>
         </div>
-<<<<<<< HEAD
-        <div
-          style="display: flex; flex-wrap: nowrap;"
-        >
-          <div
-            class="ant-form-item-explain ant-show-help-appear ant-show-help-appear-start ant-show-help ant-form-item-explain-connected"
-            role="alert"
-            style="height: 0px; opacity: 0;"
-          >
-            <div
-              class="ant-show-help-item-appear ant-show-help-item-appear-start ant-show-help-item ant-form-item-explain-validating"
-              style="height: 0px; opacity: 0;"
-            >
-              The information is being validated...
-            </div>
-          </div>
-          <div
-            style="width: 0px; height: 24px;"
-          />
-        </div>
-=======
->>>>>>> 8a454a13
-      </div>
-    </div>
-    <div
-      class="ant-form-item-margin-offset"
-      style="margin-bottom: -24px;"
-    />
+      </div>
+    </div>
   </div>
   <div
     class="ant-form-item ant-form-item-has-feedback ant-form-item-has-success"
@@ -9971,34 +9598,8 @@
             </span>
           </div>
         </div>
-<<<<<<< HEAD
-        <div
-          style="display: flex; flex-wrap: nowrap;"
-        >
-          <div
-            class="ant-form-item-explain ant-show-help-appear ant-show-help-appear-start ant-show-help ant-form-item-explain-connected"
-            role="alert"
-            style="height: 0px; opacity: 0;"
-          >
-            <div
-              class="ant-show-help-item-appear ant-show-help-item-appear-start ant-show-help-item ant-form-item-explain-error"
-              style="height: 0px; opacity: 0;"
-            >
-              Should be combination of numbers & alphabets
-            </div>
-          </div>
-          <div
-            style="width: 0px; height: 24px;"
-          />
-        </div>
-=======
->>>>>>> 8a454a13
-      </div>
-    </div>
-    <div
-      class="ant-form-item-margin-offset"
-      style="margin-bottom: -24px;"
-    />
+      </div>
+    </div>
   </div>
   <div
     class="ant-form-item ant-form-item-has-feedback ant-form-item-has-success"
@@ -10542,34 +10143,8 @@
             </div>
           </div>
         </div>
-<<<<<<< HEAD
-        <div
-          style="display: flex; flex-wrap: nowrap;"
-        >
-          <div
-            class="ant-form-item-explain ant-show-help-appear ant-show-help-appear-start ant-show-help ant-form-item-explain-connected"
-            role="alert"
-            style="height: 0px; opacity: 0;"
-          >
-            <div
-              class="ant-show-help-item-appear ant-show-help-item-appear-start ant-show-help-item ant-form-item-explain-error"
-              style="height: 0px; opacity: 0;"
-            >
-              Something breaks the rule.
-            </div>
-          </div>
-          <div
-            style="width: 0px; height: 24px;"
-          />
-        </div>
-=======
->>>>>>> 8a454a13
-      </div>
-    </div>
-    <div
-      class="ant-form-item-margin-offset"
-      style="margin-bottom: -24px;"
-    />
+      </div>
+    </div>
   </div>
   <div
     class="ant-form-item ant-form-item-with-help ant-form-item-has-feedback ant-form-item-has-warning"
@@ -10678,34 +10253,8 @@
             </div>
           </div>
         </div>
-<<<<<<< HEAD
-        <div
-          style="display: flex; flex-wrap: nowrap;"
-        >
-          <div
-            class="ant-form-item-explain ant-show-help-appear ant-show-help-appear-start ant-show-help ant-form-item-explain-connected"
-            role="alert"
-            style="height: 0px; opacity: 0;"
-          >
-            <div
-              class="ant-show-help-item-appear ant-show-help-item-appear-start ant-show-help-item ant-form-item-explain-warning"
-              style="height: 0px; opacity: 0;"
-            >
-              Need to be checked
-            </div>
-          </div>
-          <div
-            style="width: 0px; height: 24px;"
-          />
-        </div>
-=======
->>>>>>> 8a454a13
-      </div>
-    </div>
-    <div
-      class="ant-form-item-margin-offset"
-      style="margin-bottom: -24px;"
-    />
+      </div>
+    </div>
   </div>
   <div
     class="ant-form-item"
@@ -10790,34 +10339,8 @@
                       </div>
                     </div>
                   </div>
-<<<<<<< HEAD
-                  <div
-                    style="display: flex; flex-wrap: nowrap;"
-                  >
-                    <div
-                      class="ant-form-item-explain ant-show-help-appear ant-show-help-appear-start ant-show-help ant-form-item-explain-connected"
-                      role="alert"
-                      style="height: 0px; opacity: 0;"
-                    >
-                      <div
-                        class="ant-show-help-item-appear ant-show-help-item-appear-start ant-show-help-item ant-form-item-explain-error"
-                        style="height: 0px; opacity: 0;"
-                      >
-                        Please select right date
-                      </div>
-                    </div>
-                    <div
-                      style="width: 0px; height: 24px;"
-                    />
-                  </div>
-=======
->>>>>>> 8a454a13
                 </div>
               </div>
-              <div
-                class="ant-form-item-margin-offset"
-                style="margin-bottom: -24px;"
-              />
             </div>
             <span
               style="display:inline-block;width:24px;line-height:32px;text-align:center"
@@ -11416,7 +10939,7 @@
             class="ant-form-item-control-input-content"
           >
             <div
-              class="ant-input-textarea ant-input-textarea-show-count ant-input-textarea-status-error ant-input-textarea-has-feedback"
+              class="ant-input-textarea ant-input-textarea-show-count ant-input-textarea-in-form-item ant-input-textarea-status-error ant-input-textarea-has-feedback"
               data-count="0"
             >
               <span
@@ -11476,34 +10999,8 @@
             </div>
           </div>
         </div>
-<<<<<<< HEAD
-        <div
-          style="display: flex; flex-wrap: nowrap;"
-        >
-          <div
-            class="ant-form-item-explain ant-show-help-appear ant-show-help-appear-start ant-show-help ant-form-item-explain-connected"
-            role="alert"
-            style="height: 0px; opacity: 0;"
-          >
-            <div
-              class="ant-show-help-item-appear ant-show-help-item-appear-start ant-show-help-item ant-form-item-explain-error"
-              style="height: 0px; opacity: 0;"
-            >
-              Should have something
-            </div>
-          </div>
-          <div
-            style="width: 0px; height: 24px;"
-          />
-        </div>
-=======
->>>>>>> 8a454a13
-      </div>
-    </div>
-    <div
-      class="ant-form-item-margin-offset"
-      style="margin-bottom: -24px;"
-    />
+      </div>
+    </div>
   </div>
 </form>
 `;
@@ -11711,34 +11208,8 @@
             </div>
           </div>
         </div>
-<<<<<<< HEAD
-        <div
-          style="display: flex; flex-wrap: nowrap;"
-        >
-          <div
-            class="ant-form-item-explain ant-show-help-appear ant-show-help-appear-start ant-show-help ant-form-item-explain-connected"
-            role="alert"
-            style="height: 0px; opacity: 0;"
-          >
-            <div
-              class="ant-show-help-item-appear ant-show-help-item-appear-start ant-show-help-item"
-              style="height: 0px; opacity: 0;"
-            >
-              A prime is a natural number greater than 1 that has no positive divisors other than 1 and itself.
-            </div>
-          </div>
-          <div
-            style="width: 0px; height: 24px;"
-          />
-        </div>
-=======
->>>>>>> 8a454a13
-      </div>
-    </div>
-    <div
-      class="ant-form-item-margin-offset"
-      style="margin-bottom: -24px;"
-    />
+      </div>
+    </div>
   </div>
 </form>
 `;