--- conflicted
+++ resolved
@@ -14,23 +14,14 @@
 import SizeContext from '../config-provider/SizeContext';
 import type { ColProps } from '../grid/col';
 import type { FormContextProps } from './context';
-<<<<<<< HEAD
 import { FormContext, FormProvider, VariantContext } from './context';
-=======
-import { FormContext, FormProvider } from './context';
 import type { FeedbackIcons } from './FormItem';
->>>>>>> e3c4de50
 import useForm, { type FormInstance } from './hooks/useForm';
 import useFormWarning from './hooks/useFormWarning';
+import type { Variant } from './hooks/useVariants';
 import type { FormLabelAlign } from './interface';
 import useStyle from './style';
 import ValidateMessagesContext from './validateMessagesContext';
-<<<<<<< HEAD
-import type { FeedbackIcons } from './FormItem';
-import useCSSVarCls from '../config-provider/hooks/useCSSVarCls';
-import type { Variant } from './hooks/useVariants';
-=======
->>>>>>> e3c4de50
 
 export type RequiredMark =
   | boolean
