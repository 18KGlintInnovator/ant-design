import * as React from 'react';
import * as PropTypes from 'prop-types';
import classNames from 'classnames';
import createDOMForm from 'rc-form/lib/createDOMForm';
import createFormField from 'rc-form/lib/createFormField';
import omit from 'omit.js';
import FormItem from './FormItem';
import { FIELD_META_PROP, FIELD_DATA_PROP } from './constants';
import { ConfigConsumer, ConfigConsumerProps } from '../config-provider';
import { Omit } from '../_util/type';
import warning from '../_util/warning';

type FormCreateOptionMessagesCallback = (...args: any[]) => string;

interface FormCreateOptionMessages {
  [messageId: string]: string | FormCreateOptionMessagesCallback | FormCreateOptionMessages;
}

export interface FormCreateOption<T> {
  onFieldsChange?: (props: T, fields: object, allFields: any, add: string) => void;
  onValuesChange?: (props: T, changedValues: any, allValues: any) => void;
  mapPropsToFields?: (props: T) => void;
  validateMessages?: FormCreateOptionMessages;
  withRef?: boolean;
}

export type FormLayout = 'horizontal' | 'inline' | 'vertical';

export interface FormProps extends React.FormHTMLAttributes<HTMLFormElement> {
  layout?: FormLayout;
  form?: WrappedFormUtils;
  onSubmit?: React.FormEventHandler<any>;
  style?: React.CSSProperties;
  className?: string;
  prefixCls?: string;
  hideRequiredMark?: boolean;
}

export type ValidationRule = {
  /** validation error message */
  message?: React.ReactNode;
  /** built-in validation type, available options: https://github.com/yiminghe/async-validator#type */
  type?: string;
  /** indicates whether field is required */
  required?: boolean;
  /** treat required fields that only contain whitespace as errors */
  whitespace?: boolean;
  /** validate the exact length of a field */
  len?: number;
  /** validate the min length of a field */
  min?: number;
  /** validate the max length of a field */
  max?: number;
  /** validate the value from a list of possible values */
  enum?: string | string[];
  /** validate from a regular expression */
  pattern?: RegExp;
  /** transform a value before validation */
  transform?: (value: any) => any;
  /** custom validate function (Note: callback must be called) */
  validator?: (rule: any, value: any, callback: any, source?: any, options?: any) => any;
};

export type ValidateCallback = (errors: any, values: any) => void;

export type GetFieldDecoratorOptions = {
  /** 子节点的值的属性，如 Checkbox 的是 'checked' */
  valuePropName?: string;
  /** 子节点的初始值，类型、可选值均由子节点决定 */
  initialValue?: any;
  /** 收集子节点的值的时机 */
  trigger?: string;
  /** 可以把 onChange 的参数转化为控件的值，例如 DatePicker 可设为：(date, dateString) => dateString */
  getValueFromEvent?: (...args: any[]) => any;
  /** Get the component props according to field value. */
  getValueProps?: (value: any) => any;
  /** 校验子节点值的时机 */
  validateTrigger?: string | string[];
  /** 校验规则，参见 [async-validator](https://github.com/yiminghe/async-validator) */
  rules?: ValidationRule[];
  /** 是否和其他控件互斥，特别用于 Radio 单选控件 */
  exclusive?: boolean;
  /** Normalize value to form component */
  normalize?: (value: any, prevValue: any, allValues: any) => any;
  /** Whether stop validate on first rule of error for this field.  */
  validateFirst?: boolean;
<<<<<<< HEAD
=======
  /** 是否一直保留子节点的信息 */
>>>>>>> 0218bee8
  preserve?: boolean;
};

// function create
export type WrappedFormUtils = {
  /** 获取一组输入控件的值，如不传入参数，则获取全部组件的值 */
  getFieldsValue(fieldNames?: Array<string>): Object;
  /** 获取一个输入控件的值*/
  getFieldValue(fieldName: string): any;
  /** 设置一组输入控件的值*/
  setFieldsValue(obj: Object): void;
  /** 设置一组输入控件的值*/
  setFields(obj: Object): void;
  /** 校验并获取一组输入域的值与 Error */
  validateFields(fieldNames: Array<string>, options: Object, callback: ValidateCallback): void;
  validateFields(options: Object, callback: ValidateCallback): void;
  validateFields(fieldNames: Array<string>, callback: ValidateCallback): void;
  validateFields(fieldNames: Array<string>, options: Object): void;
  validateFields(fieldNames: Array<string>): void;
  validateFields(callback: ValidateCallback): void;
  validateFields(options: Object): void;
  validateFields(): void;
  /** 与 `validateFields` 相似，但校验完后，如果校验不通过的菜单域不在可见范围内，则自动滚动进可见范围 */
  validateFieldsAndScroll(
    fieldNames: Array<string>,
    options: Object,
    callback: ValidateCallback,
  ): void;
  validateFieldsAndScroll(options: Object, callback: ValidateCallback): void;
  validateFieldsAndScroll(fieldNames: Array<string>, callback: ValidateCallback): void;
  validateFieldsAndScroll(fieldNames: Array<string>, options: Object): void;
  validateFieldsAndScroll(fieldNames: Array<string>): void;
  validateFieldsAndScroll(callback: ValidateCallback): void;
  validateFieldsAndScroll(options: Object): void;
  validateFieldsAndScroll(): void;
  /** 获取某个输入控件的 Error */
  getFieldError(name: string): Object[];
  getFieldsError(names?: Array<string>): Object;
  /** 判断一个输入控件是否在校验状态*/
  isFieldValidating(name: string): boolean;
  isFieldTouched(name: string): boolean;
  isFieldsTouched(names?: Array<string>): boolean;
  /** 重置一组输入控件的值与状态，如不传入参数，则重置所有组件 */
  resetFields(names?: Array<string>): void;
  // tslint:disable-next-line:max-line-length
  getFieldDecorator<T extends Object = {}>(
    id: keyof T,
    options?: GetFieldDecoratorOptions,
  ): (node: React.ReactNode) => React.ReactNode;
};

export interface FormComponentProps {
  form: WrappedFormUtils;
}

export interface RcBaseFormProps {
  wrappedComponentRef?: any;
}

export interface ComponentDecorator {
  <P extends FormComponentProps>(
    component: React.ComponentClass<P> | React.SFC<P>,
  ): React.ComponentClass<RcBaseFormProps & Omit<P, keyof FormComponentProps>>;
}

export default class Form extends React.Component<FormProps, any> {
  static defaultProps = {
    layout: 'horizontal' as FormLayout,
    hideRequiredMark: false,
    onSubmit(e: React.FormEvent<HTMLFormElement>) {
      e.preventDefault();
    },
  };

  static propTypes = {
    prefixCls: PropTypes.string,
    layout: PropTypes.oneOf(['horizontal', 'inline', 'vertical']),
    children: PropTypes.any,
    onSubmit: PropTypes.func,
    hideRequiredMark: PropTypes.bool,
  };

  static childContextTypes = {
    vertical: PropTypes.bool,
  };

  static Item = FormItem;

  static createFormField = createFormField;

  static create = function<TOwnProps>(
    options: FormCreateOption<TOwnProps> = {},
  ): ComponentDecorator {
    return createDOMForm({
      fieldNameProp: 'id',
      ...options,
      fieldMetaProp: FIELD_META_PROP,
      fieldDataProp: FIELD_DATA_PROP,
    });
  };

  constructor(props: FormProps) {
    super(props);

    warning(!props.form, 'It is unnecessary to pass `form` to `Form` after antd@1.7.0.');
  }

  getChildContext() {
    const { layout } = this.props;
    return {
      vertical: layout === 'vertical',
    };
  }

  renderForm = ({ getPrefixCls }: ConfigConsumerProps) => {
    const { prefixCls: customizePrefixCls, hideRequiredMark, className = '', layout } = this.props;
    const prefixCls = getPrefixCls('form', customizePrefixCls);
    const formClassName = classNames(
      prefixCls,
      {
        [`${prefixCls}-horizontal`]: layout === 'horizontal',
        [`${prefixCls}-vertical`]: layout === 'vertical',
        [`${prefixCls}-inline`]: layout === 'inline',
        [`${prefixCls}-hide-required-mark`]: hideRequiredMark,
      },
      className,
    );

    const formProps = omit(this.props, [
      'prefixCls',
      'className',
      'layout',
      'form',
      'hideRequiredMark',
    ]);

    return <form {...formProps} className={formClassName} />;
  };

  render() {
    return <ConfigConsumer>{this.renderForm}</ConfigConsumer>;
  }
}<|MERGE_RESOLUTION|>--- conflicted
+++ resolved
@@ -84,10 +84,7 @@
   normalize?: (value: any, prevValue: any, allValues: any) => any;
   /** Whether stop validate on first rule of error for this field.  */
   validateFirst?: boolean;
-<<<<<<< HEAD
-=======
   /** 是否一直保留子节点的信息 */
->>>>>>> 0218bee8
   preserve?: boolean;
 };
 
