import * as React from 'react';
import omit from 'omit.js';
import classNames from 'classnames';
import FieldForm, { List } from 'rc-field-form';
import { FormProps as RcFormProps } from 'rc-field-form/lib/Form';
import { ValidateErrorEntity } from 'rc-field-form/lib/interface';
import { ColProps } from '../grid/col';
import { ConfigContext, ConfigConsumerProps } from '../config-provider';
import { FormContext } from './context';
import { FormLabelAlign } from './interface';
import { useForm, FormInstance } from './util';
import SizeContext, { SizeType, SizeContextProvider } from '../config-provider/SizeContext';

export type FormLayout = 'horizontal' | 'inline' | 'vertical';

export interface FormProps extends Omit<RcFormProps, 'form'> {
  prefixCls?: string;
  hideRequiredMark?: boolean;
  colon?: boolean;
  name?: string;
  layout?: FormLayout;
  labelAlign?: FormLabelAlign;
  labelCol?: ColProps;
  wrapperCol?: ColProps;
  form?: FormInstance;
  size?: SizeType;
  scrollToFirstError?: boolean;
}

const InternalForm: React.ForwardRefRenderFunction<unknown, FormProps> = (props, ref) => {
  const contextSize = React.useContext(SizeContext);
  const { getPrefixCls, direction }: ConfigConsumerProps = React.useContext(ConfigContext);

  const {
    form,
    colon,
    name,
    labelAlign,
    labelCol,
    wrapperCol,
    prefixCls: customizePrefixCls,
    hideRequiredMark,
    className = '',
    layout = 'horizontal',
<<<<<<< HEAD
    size = contextSize,
=======
    size,
    scrollToFirstError,
    onFinishFailed,
>>>>>>> aa6ccda4
  } = props;
  const prefixCls = getPrefixCls('form', customizePrefixCls);

  const formClassName = classNames(
    prefixCls,
    {
      [`${prefixCls}-${layout}`]: true,
      [`${prefixCls}-hide-required-mark`]: hideRequiredMark,
      [`${prefixCls}-rtl`]: direction === 'rtl',
      [`${prefixCls}-${size}`]: size,
    },
    className,
  );

  const formProps = omit(props, [
    'prefixCls',
    'className',
    'layout',
    'hideRequiredMark',
    'wrapperCol',
    'labelAlign',
    'labelCol',
    'colon',
    'scrollToFirstError',
  ]);

  const [wrapForm] = useForm(form);
  wrapForm.__INTERNAL__.name = name;

  React.useImperativeHandle(ref, () => wrapForm);

  const onInternalFinishFailed = (errorInfo: ValidateErrorEntity) => {
    if (onFinishFailed) {
      onFinishFailed(errorInfo);
    }

    if (scrollToFirstError && errorInfo.errorFields.length) {
      wrapForm.scrollToField(errorInfo.errorFields[0].name);
    }
  };

  return (
    <SizeContextProvider size={size}>
      <FormContext.Provider
        value={{
          name,
          labelAlign,
          labelCol,
          wrapperCol,
          vertical: layout === 'vertical',
          colon,
        }}
      >
        <FieldForm
          id={name}
          {...formProps}
          onFinishFailed={onInternalFinishFailed}
          form={wrapForm}
          className={formClassName}
        />
      </FormContext.Provider>
    </SizeContextProvider>
  );
};

const Form = React.forwardRef<FormInstance, FormProps>(InternalForm);

export { useForm, List, FormInstance };

export default Form;<|MERGE_RESOLUTION|>--- conflicted
+++ resolved
@@ -42,13 +42,9 @@
     hideRequiredMark,
     className = '',
     layout = 'horizontal',
-<<<<<<< HEAD
     size = contextSize,
-=======
-    size,
     scrollToFirstError,
     onFinishFailed,
->>>>>>> aa6ccda4
   } = props;
   const prefixCls = getPrefixCls('form', customizePrefixCls);
 
