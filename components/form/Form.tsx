--- conflicted
+++ resolved
@@ -13,14 +13,9 @@
 import type { FormContextProps } from './context';
 import { FormContext } from './context';
 import useForm, { FormInstance } from './hooks/useForm';
-<<<<<<< HEAD
-import type { SizeType } from '../config-provider/SizeContext';
-import SizeContext, { SizeContextProvider } from '../config-provider/SizeContext';
+import type { FormLabelAlign } from './interface';
+
 import useStyle from './style';
-import DisabledContext, { DisabledContextProvider } from '../config-provider/DisabledContext';
-=======
-import type { FormLabelAlign } from './interface';
->>>>>>> 2c2c631b
 
 export type RequiredMark = boolean | 'optional';
 export type FormLayout = 'horizontal' | 'inline' | 'vertical';
