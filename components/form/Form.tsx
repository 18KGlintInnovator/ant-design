--- conflicted
+++ resolved
@@ -6,13 +6,9 @@
 import omit from 'omit.js';
 import FormItem from './FormItem';
 import { FIELD_META_PROP, FIELD_DATA_PROP } from './constants';
-<<<<<<< HEAD
 import { ConfigConsumer, ConfigConsumerProps } from '../config-provider';
-import { Omit } from '../_util/type';
+import { Omit, tuple } from '../_util/type';
 import warning from '../_util/warning';
-=======
-import { Omit, tuple } from '../_util/type';
->>>>>>> a297b90c
 
 type FormCreateOptionMessagesCallback = (...args: any[]) => string;
 
