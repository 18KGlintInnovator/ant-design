import * as React from 'react';
import { List } from 'rc-field-form';
import { ValidatorRule, StoreValue } from 'rc-field-form/lib/interface';
import devWarning from '../_util/devWarning';
import { ConfigContext } from '../config-provider';
import { FormItemPrefixContext } from './context';

export interface FormListFieldData {
  name: number;
  key: number;
}

export interface FormListOperation {
  add: (defaultValue?: StoreValue, insertIndex?: number) => void;
  remove: (index: number | number[]) => void;
  move: (from: number, to: number) => void;
}

export interface FormListProps {
  prefixCls?: string;
  name: string | number | (string | number)[];
  rules?: ValidatorRule[];
  initialValue?: any[];
  children: (
    fields: FormListFieldData[],
    operation: FormListOperation,
    meta: { errors: React.ReactNode[]; warnings: React.ReactNode[] },
  ) => React.ReactNode;
}

const FormList: React.FC<FormListProps> = ({
  prefixCls: customizePrefixCls,
  children,
  ...props
}) => {
  devWarning(!!props.name, 'Form.List', 'Miss `name` prop.');

  const { getPrefixCls } = React.useContext(ConfigContext);
  const prefixCls = getPrefixCls('form', customizePrefixCls);
  const contextValue = React.useMemo(
    () => ({
      prefixCls,
      status: 'error' as const,
    }),
    [prefixCls],
  );

  return (
    <List {...props}>
      {(fields, operation, meta) => (
<<<<<<< HEAD
        <FormItemPrefixContext.Provider value={{ prefixCls, status: 'error' }}>
          {children(fields, operation, {
            errors: meta.errors,
            warnings: meta.warnings,
          })}
=======
        <FormItemPrefixContext.Provider value={contextValue}>
          {children(
            fields.map(field => ({ ...field, fieldKey: field.key })),
            operation,
            {
              errors: meta.errors,
              warnings: meta.warnings,
            },
          )}
>>>>>>> 90bfbe2a
        </FormItemPrefixContext.Provider>
      )}
    </List>
  );
};

export default FormList;<|MERGE_RESOLUTION|>--- conflicted
+++ resolved
@@ -48,13 +48,6 @@
   return (
     <List {...props}>
       {(fields, operation, meta) => (
-<<<<<<< HEAD
-        <FormItemPrefixContext.Provider value={{ prefixCls, status: 'error' }}>
-          {children(fields, operation, {
-            errors: meta.errors,
-            warnings: meta.warnings,
-          })}
-=======
         <FormItemPrefixContext.Provider value={contextValue}>
           {children(
             fields.map(field => ({ ...field, fieldKey: field.key })),
@@ -64,7 +57,6 @@
               warnings: meta.warnings,
             },
           )}
->>>>>>> 90bfbe2a
         </FormItemPrefixContext.Provider>
       )}
     </List>
