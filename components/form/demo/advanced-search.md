---
order: 13
title:
  zh-CN: 高级搜索
  en-US: Advanced search
---

## zh-CN

三列栅格式的表单排列方式，常用于数据表格的高级搜索。

有部分定制的样式代码，由于输入标签长度不确定，需要根据具体情况自行调整。

## en-US

Three columns layout is often used for advanced searching of data table.

Because the width of label is not fixed, you may need to adjust it by customizing its style.

```tsx
import { Form, Row, Col, Input, Button } from 'antd';
import { DownOutlined, UpOutlined } from '@ant-design/icons';

const AdvancedSearchForm = () => {
  const [expand, setExpand] = React.useState(false);
  const [form] = Form.useForm();

  const getFields = () => {
    const count = expand ? 10 : 6;
    const children = [];
    for (let i = 0; i < count; i++) {
      children.push(
        <Col span={8} key={i}>
          <Form.Item
            name={`field-${i}`}
            label={`Field ${i}`}
            rules={[
              {
                required: true,
                message: 'Input something!',
              },
            ]}
          >
            <Input placeholder="placeholder" />
          </Form.Item>
        </Col>,
      );
    }
    return children;
  };

  const onFinish = values => {
    console.log('Received values of form: ', values);
  };

  return (
    <Form
      form={form}
      name="advanced_search"
      className="ant-advanced-search-form"
      onFinish={onFinish}
    >
      <Row gutter={24}>{getFields()}</Row>
      <Row>
        <Col span={24} style={{ textAlign: 'right' }}>
          <Button type="primary" htmlType="submit">
            Search
          </Button>
          <Button
            style={{ marginLeft: 8 }}
            onClick={() => {
              form.resetFields();
            }}
          >
            Clear
          </Button>
          <a
            style={{ marginLeft: 8, fontSize: 12 }}
            onClick={() => {
              setExpand(!expand);
            }}
          >
<<<<<<< HEAD
            {expand ? <Up /> : <Down />} Collapse
=======
            Collapse {expand ? <UpOutlined /> : <DownOutlined />}
>>>>>>> 5ef6b045
          </a>
        </Col>
      </Row>
    </Form>
  );
};

ReactDOM.render(
  <div>
    <AdvancedSearchForm />
    <div className="search-result-list">Search Result List</div>
  </div>,
  mountNode,
);
```

```css
.ant-advanced-search-form {
  padding: 24px;
  background: #fbfbfb;
  border: 1px solid #d9d9d9;
  border-radius: 6px;
}

.ant-advanced-search-form .ant-form-item {
  display: flex;
}

.ant-advanced-search-form .ant-form-item-control-wrapper {
  flex: 1;
}
```

<style>
#components-form-demo-advanced-search .ant-form {
  max-width: none;
}
#components-form-demo-advanced-search .search-result-list {
  margin-top: 16px;
  border: 1px dashed #e9e9e9;
  border-radius: 6px;
  background-color: #fafafa;
  min-height: 200px;
  text-align: center;
  padding-top: 80px;
}
</style><|MERGE_RESOLUTION|>--- conflicted
+++ resolved
@@ -80,11 +80,7 @@
               setExpand(!expand);
             }}
           >
-<<<<<<< HEAD
-            {expand ? <Up /> : <Down />} Collapse
-=======
-            Collapse {expand ? <UpOutlined /> : <DownOutlined />}
->>>>>>> 5ef6b045
+            {expand ? <UpOutlined /> : <DownOutlined />} Collapse
           </a>
         </Col>
       </Row>
