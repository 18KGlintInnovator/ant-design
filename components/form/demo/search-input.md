--- conflicted
+++ resolved
@@ -44,23 +44,13 @@
     return (
       <InputGroup className={searchCls} style={this.props.style}>
         <Input {...this.props} value={this.state.value} onChange={this.handleInputChange}
-<<<<<<< HEAD
           onFocus={this.handleFocusBlur} onBlur={this.handleFocusBlur} onPressEnter={this.handleSearch} />
-          <div className="ant-input-group-wrap">
-            <Button className={btnCls} size={this.props.size} onClick={this.handleSearch}>
-              <Icon type="search" />
-            </Button>
-          </div>
-        </InputGroup>
-=======
-          onFocus={this.handleFocusBlur} onBlur={this.handleFocusBlur} />
         <div className="ant-input-group-wrap">
           <Button className={btnCls} size={this.props.size} onClick={this.handleSearch}>
             <Icon type="search" />
           </Button>
         </div>
       </InputGroup>
->>>>>>> 8b98ce68
     );
   }
 });
