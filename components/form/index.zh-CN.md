---
category: Components
subtitle: 表单
type: 数据录入
cols: 1
title: Form
---

具有数据收集、校验和提交功能的表单，包含复选框、单选框、输入框、下拉选择框等元素。

## 表单

我们为 `form` 提供了以下三种排列方式：

- 水平排列：标签和表单控件水平排列；（默认）
- 垂直排列：标签和表单控件上下垂直排列；
- 行内排列：表单项水平行内排列。

## 表单域

表单一定会包含表单域，表单域可以是输入控件，标准表单域，标签，下拉菜单，文本域等。

这里我们封装了表单域 `<Form.Item />` 。

```jsx
<Form.Item {...props}>
  {children}
</Form.Item>
```

## API

### Form

**更多示例参考 [rc-form](http://react-component.github.io/form/)**。

| 参数 | 说明 | 类型 | 默认值 |
| --- | --- | --- | --- |
| form | 经 `Form.create()` 包装过的组件会自带 `this.props.form` 属性 | object | - |
| hideRequiredMark | 隐藏所有表单项的必选标记 | Boolean | false |
| layout | 表单布局 | 'horizontal'\|'vertical'\|'inline' | 'horizontal' |
| onSubmit | 数据验证成功后回调事件 | Function(e:Event) |  |

### Form.create(options)

使用方式如下：

```jsx
class CustomizedForm extends React.Component {}

CustomizedForm = Form.create({})(CustomizedForm);
```

`options` 的配置项如下。

| 参数 | 说明 | 类型 |
| --- | --- | --- |
| mapPropsToFields | 把父组件的属性映射到表单项上（如：把 Redux store 中的值读出），需要对返回值中的表单域数据用 [`Form.createFormField`](#Form.createFormField) 标记 | (props) => ({ \[fieldName\]: FormField { value } }) |
<<<<<<< HEAD
| name | 设置表单域内字段 id 的前缀 | - |
| validateMessages | 默认校验信息，可用于把默认错误信息改为中文等，格式与 [newMessages](https://github.com/yiminghe/async-validator/blob/master/src/messages.js) 返回值一致 | Object { [nested.path]&#x3A; String } |
=======
| validateMessages | 默认校验信息，可用于把默认错误信息改为中文等，格式与 [newMessages](https://github.com/yiminghe/async-validator/blob/master/src/messages.js) 返回值一致 | Object { \[nested.path]: String } |
>>>>>>> bf087e29
| onFieldsChange | 当 `Form.Item` 子节点的值发生改变时触发，可以把对应的值转存到 Redux store | Function(props, fields) |
| onValuesChange | 任一表单域的值发生改变时的回调 | (props, changedValues, allValues) => void |

经过 `Form.create` 之后如果要拿到 `ref`，可以使用 `rc-form` 提供的 `wrappedComponentRef`，[详细内容可以查看这里](https://github.com/react-component/form#note-use-wrappedcomponentref-instead-of-withref-after-rc-form140)。

```jsx
class CustomizedForm extends React.Component { ... }

// use wrappedComponentRef
const EnhancedForm =  Form.create()(CustomizedForm);
<EnhancedForm wrappedComponentRef={(form) => this.form = form} />
this.form // => The instance of CustomizedForm
```

经过 `Form.create` 包装的组件将会自带 `this.props.form` 属性，`this.props.form` 提供的 API 如下：

> 注意：使用 `getFieldsValue` `getFieldValue` `setFieldsValue` 等时，应确保对应的 field 已经用 `getFieldDecorator` 注册过了。

| 方法      | 说明                                     | 类型       |
| ------- | -------------------------------------- | -------- |
| getFieldDecorator | 用于和表单进行双向绑定，详见下方描述 |  |
| getFieldError | 获取某个输入控件的 Error | Function(name) |
| getFieldsError | 获取一组输入控件的 Error ，如不传入参数，则获取全部组件的 Error | Function(\[names: string\[]]) |
| getFieldsValue | 获取一组输入控件的值，如不传入参数，则获取全部组件的值 | Function(\[fieldNames: string\[]]) |
| getFieldValue | 获取一个输入控件的值 | Function(fieldName: string) |
| isFieldsTouched | 判断是否任一输入控件经历过 `getFieldDecorator` 的值收集时机 `options.trigger` | (names?: string\[]) => boolean |
| isFieldTouched | 判断一个输入控件是否经历过 `getFieldDecorator` 的值收集时机 `options.trigger` | (name: string) => boolean |
| isFieldValidating | 判断一个输入控件是否在校验状态 | Function(name) |
| resetFields | 重置一组输入控件的值（为 `initialValue`）与状态，如不传入参数，则重置所有组件 | Function(\[names: string\[]]) |
| setFields | 设置一组输入控件的值与错误状态：[代码](https://github.com/react-component/form/blob/3b9959b57ab30b41d8890ff30c79a7e7c383cad3/examples/server-validate.js#L74-L79) | ({<br />&nbsp;&nbsp;\[fieldName\]: {value: any, errors: \[Error\] }<br />}) => void |
| setFieldsValue | 设置一组输入控件的值（注意：不要在 `componentWillReceiveProps` 内使用，否则会导致死循环，[原因](https://github.com/ant-design/ant-design/issues/2985)） | ({ \[fieldName\]&#x3A; value }) => void |
| validateFields | 校验并获取一组输入域的值与 Error，若 fieldNames 参数为空，则校验全部组件 | (<br />&nbsp;&nbsp;\[fieldNames: string\[]],<br />&nbsp;&nbsp;\[options: object\],<br />&nbsp;&nbsp;callback(errors, values)<br />) => void |
| validateFieldsAndScroll | 与 `validateFields` 相似，但校验完后，如果校验不通过的菜单域不在可见范围内，则自动滚动进可见范围 | 参考 `validateFields` |

### validateFields/validateFieldsAndScroll

```jsx
const { form: { validateFields } } = this.props;
validateFields((errors, values) => {
  // ...
});
validateFields(['field1', 'field2'], (errors, values) => {
  // ...
});
validateFields(['field1', 'field2'], options, (errors, values) => {
  // ...
});
```

| 参数 | 说明 | 类型 | 默认值 |
| --- | --- | --- | --- |
| options.first | 若为 true，则每一表单域的都会在碰到第一个失败了的校验规则后停止校验 | boolean | false |
| options.firstFields | 指定表单域会在碰到第一个失败了的校验规则后停止校验 | String\[] | \[] |
| options.force | 对已经校验过的表单域，在 validateTrigger 再次被触发时是否再次校验 | boolean | false |
| options.scroll | 定义 validateFieldsAndScroll 的滚动行为，详细配置见 [dom-scroll-into-view config](https://github.com/yiminghe/dom-scroll-into-view#function-parameter) | Object | {} |

#### validateFields 的 callback 参数示例

- `errors`:

   ```js
   {
     "userName": {
       "errors": [
         {
           "message": "Please input your username!",
           "field": "userName"
         }
       ]
     },
     "password": {
       "errors": [
         {
           "message": "Please input your Password!",
           "field": "password"
         }
       ]
     }
   }
   ```

- `values`:

   ```js
   {
     "userName": "username",
     "password": "password",
   }
   ```


### Form.createFormField

用于标记 `mapPropsToFields` 返回的表单域数据，[例子](#components-form-demo-global-state)。

### this.props.form.getFieldDecorator(id, options)

经过 `getFieldDecorator` 包装的控件，表单控件会自动添加 `value`（或 `valuePropName` 指定的其他属性） `onChange`（或 `trigger` 指定的其他属性），数据同步将被 Form 接管，这会导致以下结果：

1. 你**不再需要也不应该**用 `onChange` 来做同步，但还是可以继续监听 `onChange` 等事件。
2. 你不能用控件的 `value` `defaultValue` 等属性来设置表单域的值，默认值可以用 `getFieldDecorator` 里的 `initialValue`。
3. 你不应该用 `setState`，可以使用 `this.props.form.setFieldsValue` 来动态改变表单值。

#### 特别注意

1. `getFieldDecorator` 不能用于装饰纯函数组件。
2. 如果使用的是 `react@<15.3.0`，则 `getFieldDecorator` 调用不能位于纯函数组件中: <https://github.com/facebook/react/pull/6534>

#### getFieldDecorator(id, options) 参数

| 参数 | 说明 | 类型 | 默认值 |
| --- | --- | --- | --- |
| id | 必填输入控件唯一标志。支持嵌套式的[写法](https://github.com/react-component/form/pull/48)。 | string |  |
| options.getValueFromEvent | 可以把 onChange 的参数（如 event）转化为控件的值 | function(..args) | [reference](https://github.com/react-component/form#option-object) |
| options.initialValue | 子节点的初始值，类型、可选值均由子节点决定(注意：由于内部校验时使用 `===` 判断是否变化，建议使用变量缓存所需设置的值而非直接使用字面量)) |  |  |
| options.normalize | 转换默认的 value 给控件，[一个选择全部的例子](https://codepen.io/afc163/pen/JJVXzG?editors=001) | function(value, prevValue, allValues): any | - |
| options.preserve | 即便字段不再使用，也保留该字段的值 | boolean | - |
| options.rules | 校验规则，参考下方文档 | object\[] |  |
| options.trigger | 收集子节点的值的时机 | string | 'onChange' |
| options.validateFirst | 当某一规则校验不通过时，是否停止剩下的规则的校验 | boolean | false |
| options.validateTrigger | 校验子节点值的时机 | string\|string\[] | 'onChange' |
| options.valuePropName | 子节点的值的属性，如 Switch 的是 'checked' | string | 'value' |

更多参数请查看 [rc-form option](https://github.com/react-component/form#option-object)。

### Form.Item

注意：一个 Form.Item 建议只放一个被 getFieldDecorator 装饰过的 child，当有多个被装饰过的 child 时，`help` `required` `validateStatus` 无法自动生成。

| 参数 | 说明 | 类型 | 默认值 |
| --- | --- | --- | --- |
| colon | 配合 label 属性使用，表示是否显示 label 后面的冒号 | boolean | true |
| extra | 额外的提示信息，和 help 类似，当需要错误信息和提示文案同时出现时，可以使用这个。 | string\|ReactNode |  |
| hasFeedback | 配合 validateStatus 属性使用，展示校验状态图标，建议只配合 Input 组件使用 | boolean | false |
| help | 提示信息，如不设置，则会根据校验规则自动生成 | string\|ReactNode |  |
| label | label 标签的文本 | string\|ReactNode |  |
| labelCol | label 标签布局，同 `<Col>` 组件，设置 `span` `offset` 值，如 `{span: 3, offset: 12}` 或 `sm: {span: 3, offset: 12}` | [object](https://ant.design/components/grid/#Col) |  |
| required | 是否必填，如不设置，则会根据校验规则自动生成 | boolean | false |
| validateStatus | 校验状态，如不设置，则会根据校验规则自动生成，可选：'success' 'warning' 'error' 'validating' | string |  |
| wrapperCol | 需要为输入控件设置布局样式时，使用该属性，用法同 labelCol | [object](https://ant.design/components/grid/#Col) |  |

### 校验规则

| 参数 | 说明 | 类型 | 默认值 |
| --- | --- | --- | --- |
| enum | 枚举类型 | string | - |
| len | 字段长度 | number | - |
| max | 最大长度 | number | - |
| message | 校验文案 | string\|ReactNode | - |
| min | 最小长度 | number | - |
| pattern | 正则表达式校验 | RegExp | - |
| required | 是否必选 | boolean | `false` |
| transform | 校验前转换字段值 | function(value) => transformedValue:any | - |
| type | 内建校验类型，[可选项](https://github.com/yiminghe/async-validator#type) | string | 'string' |
| validator | 自定义校验（注意，[callback 必须被调用](https://github.com/ant-design/ant-design/issues/5155)） | function(rule, value, callback) | - |
| whitespace | 必选时，空格是否会被视为错误 | boolean | `false` |

更多高级用法可研究 [async-validator](https://github.com/yiminghe/async-validator)。

## 在 TypeScript 中使用

```jsx
import { Form } from 'antd';
import { FormComponentProps } from 'antd/lib/form';

interface UserFormProps extends FormComponentProps {
  age: number;
  name: string;
}

class UserForm extends React.Component<UserFormProps, any> {
  // ...
}
```

<style>
.code-box-demo .ant-form:not(.ant-form-inline):not(.ant-form-vertical) {
  max-width: 600px;
}
.markdown.api-container table td:last-child {
  white-space: nowrap;
  word-wrap: break-word;
}
</style><|MERGE_RESOLUTION|>--- conflicted
+++ resolved
@@ -56,12 +56,8 @@
 | 参数 | 说明 | 类型 |
 | --- | --- | --- |
 | mapPropsToFields | 把父组件的属性映射到表单项上（如：把 Redux store 中的值读出），需要对返回值中的表单域数据用 [`Form.createFormField`](#Form.createFormField) 标记 | (props) => ({ \[fieldName\]: FormField { value } }) |
-<<<<<<< HEAD
 | name | 设置表单域内字段 id 的前缀 | - |
-| validateMessages | 默认校验信息，可用于把默认错误信息改为中文等，格式与 [newMessages](https://github.com/yiminghe/async-validator/blob/master/src/messages.js) 返回值一致 | Object { [nested.path]&#x3A; String } |
-=======
 | validateMessages | 默认校验信息，可用于把默认错误信息改为中文等，格式与 [newMessages](https://github.com/yiminghe/async-validator/blob/master/src/messages.js) 返回值一致 | Object { \[nested.path]: String } |
->>>>>>> bf087e29
 | onFieldsChange | 当 `Form.Item` 子节点的值发生改变时触发，可以把对应的值转存到 Redux store | Function(props, fields) |
 | onValuesChange | 任一表单域的值发生改变时的回调 | (props, changedValues, allValues) => void |
 
