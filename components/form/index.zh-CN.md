--- conflicted
+++ resolved
@@ -315,19 +315,16 @@
 
 当你为 Form.Item 设置 `name` 属性后，子组件会转为受控模式。因而 `defaultValue` 不会生效。你需要在 Form 上通过 `initialValues` 设置默认值。
 
-<<<<<<< HEAD
 ### 为什么 resetFields 会重新 mount 组件？
 
 `resetFields` 会重置整个 Field，因而其子组件也会重新 mount 从而消除自定义组件可能存在的副作用（例如异步数据、状态等等）。
-=======
+
 ### Form 的 initialValues 与 Item 的 initialValue 区别？
 
 在大部分场景下，我们总是推荐优先使用 Form 的 `initialValues`。只有存在动态字段时你才应该使用 Item 的 `initialValue`。默认值遵循以下规则：
 
 1. Form 的 `initialValues` 拥有最高优先级
-2. Field 的 `initialValue` 次之
-    *. 多个同 `name` Item 都设置 `initialValue` 时，则 Item 的 `initialValue` 不生效
->>>>>>> 77d45690
+2. Field 的 `initialValue` 次之 \*. 多个同 `name` Item 都设置 `initialValue` 时，则 Item 的 `initialValue` 不生效
 
 <style>
   .site-form-item-icon {
