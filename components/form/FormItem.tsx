import * as React from 'react';
import isEqual from 'lodash/isEqual';
import classNames from 'classnames';
import { Field, FormInstance } from 'rc-field-form';
import { FieldProps } from 'rc-field-form/lib/Field';
import { Meta, NamePath } from 'rc-field-form/lib/interface';
import omit from 'omit.js';
import Row from '../grid/row';
import { ConfigContext } from '../config-provider';
import { tuple } from '../_util/type';
import warning from '../_util/warning';
import FormItemLabel, { FormItemLabelProps } from './FormItemLabel';
import FormItemInput, { FormItemInputProps } from './FormItemInput';
import { FormContext, FormItemContext } from './context';
import { toArray, getFieldId } from './util';

const ValidateStatuses = tuple('success', 'warning', 'error', 'validating', '');
export type ValidateStatus = typeof ValidateStatuses[number];

type RenderChildren = (form: FormInstance) => React.ReactNode;
type RcFieldProps = Omit<FieldProps, 'children'>;
type ChildrenType = React.ReactElement | RenderChildren | React.ReactElement[] | null;

interface MemoInputProps {
  value: any;
  update: number;
  children: any;
}

const MemoInput = React.memo<MemoInputProps>(
  ({ children }) => {
    return children;
  },
  (prev, next) => {
    return prev.value === next.value && prev.update === next.update;
  },
);

export interface FormItemProps
  extends FormItemLabelProps,
    FormItemInputProps,
    Omit<RcFieldProps, 'children'> {
  prefixCls?: string;
  noStyle?: boolean;
  style?: React.CSSProperties;
  className?: string;
  children: ChildrenType;
  id?: string;
  hasFeedback?: boolean;
  validateStatus?: ValidateStatus;
  required?: boolean;

  /** Auto passed by List render props. User should not use this. */
  fieldKey?: number;
}

function hasValidName(name?: NamePath): Boolean {
  if (name === null) {
    warning(false, 'Form.Item', '`null` is passed as `name` property');
  }
  return !(name === undefined || name === null);
}

function FormItem(props: FormItemProps): React.ReactElement {
  const {
    name,
    fieldKey,
    noStyle,
    dependencies,
    prefixCls: customizePrefixCls,
    style,
    className,
    shouldUpdate,
    hasFeedback,
    help,
    rules,
    validateStatus,
    children,
    required,
    label,
    trigger = 'onChange',
    validateTrigger = 'onChange',
    ...restProps
  } = props;
  const destroyRef = React.useRef(false);
  const { getPrefixCls } = React.useContext(ConfigContext);
  const formContext = React.useContext(FormContext);
  const { updateItemErrors } = React.useContext(FormItemContext);
  const [domErrorVisible, innerSetDomErrorVisible] = React.useState(!!help);
  const [inlineErrors, innerSetInlineErrors] = React.useState<Record<string, string[]>>({});

  function setDomErrorVisible(visible: boolean) {
    if (!destroyRef.current) {
      innerSetDomErrorVisible(visible);
    }
  }
  function setInlineErrors(errors: Record<string, string[]>) {
    if (!destroyRef.current) {
      innerSetInlineErrors(errors);
    }
  }

  const { name: formName } = formContext;
  const hasName = hasValidName(name);

  // Cache Field NamePath
  const nameRef = React.useRef<(string | number)[]>([]);

  // Should clean up if Field removed
  React.useEffect(() => {
    return () => {
      destroyRef.current = true;
      updateItemErrors(nameRef.current.join('__SPLIT__'), []);
    };
  }, []);

  const prefixCls = getPrefixCls('form', customizePrefixCls);

  // ======================== Errors ========================
  // Collect noStyle Field error to the top FormItem
  const updateChildItemErrors = noStyle
    ? updateItemErrors
    : (subName: string, subErrors: string[]) => {
        if (!isEqual(inlineErrors[subName], subErrors)) {
          Promise.resolve().then(() => {
            setInlineErrors({
              ...inlineErrors,
              [subName]: subErrors,
            });
          });
        }
      };

  function renderLayout(
    baseChildren: React.ReactNode,
    fieldId?: string,
    meta?: Meta,
    isRequired?: boolean,
  ): any {
    if (noStyle) {
      return baseChildren;
    }

    // ======================== Errors ========================
    let mergedErrors: React.ReactNode[];
    if (help !== undefined && help !== null) {
      mergedErrors = toArray(help);
    } else {
      mergedErrors = meta ? meta.errors : [];
      Object.keys(inlineErrors).forEach(subName => {
        const subErrors = inlineErrors[subName] || [];
        if (subErrors.length) {
          mergedErrors = [...mergedErrors, ...subErrors];
        }
      });
    }

    // ======================== Status ========================
    let mergedValidateStatus: ValidateStatus = '';
    if (validateStatus !== undefined) {
      mergedValidateStatus = validateStatus;
    } else if (meta && meta.validating) {
      mergedValidateStatus = 'validating';
    } else if (!help && mergedErrors.length) {
      mergedValidateStatus = 'error';
    } else if (meta && meta.touched) {
      mergedValidateStatus = 'success';
    }

    const itemClassName = {
      [`${prefixCls}-item`]: true,
      [`${prefixCls}-item-with-help`]: domErrorVisible || help,
      [`${className}`]: !!className,

      // Status
      [`${prefixCls}-item-has-feedback`]: mergedValidateStatus && hasFeedback,
      [`${prefixCls}-item-has-success`]: mergedValidateStatus === 'success',
      [`${prefixCls}-item-has-warning`]: mergedValidateStatus === 'warning',
      [`${prefixCls}-item-has-error`]: mergedValidateStatus === 'error',
      [`${prefixCls}-item-has-error-leave`]:
        !help && domErrorVisible && mergedValidateStatus !== 'error',
      [`${prefixCls}-item-is-validating`]: mergedValidateStatus === 'validating',
    };

    // ======================= Children =======================
    return (
      <Row
        className={classNames(itemClassName)}
        style={style}
        key="row"
        {...omit(restProps, [
          'colon',
          'extra',
          'getValueFromEvent',
          'hasFeedback',
          'help',
          'htmlFor',
          'id', // It is deprecated because `htmlFor` is its replacement.
          'label',
          'labelAlign',
          'labelCol',
          'normalize',
          'required',
          'validateFirst',
          'validateStatus',
          'valuePropName',
          'wrapperCol',
        ])}
      >
        {/* Label */}
        <FormItemLabel htmlFor={fieldId} required={isRequired} {...props} prefixCls={prefixCls} />
        {/* Input Group */}
        <FormItemInput
          {...props}
          {...meta}
          errors={mergedErrors}
          prefixCls={prefixCls}
          onDomErrorVisibleChange={setDomErrorVisible}
          validateStatus={mergedValidateStatus}
        >
          <FormItemContext.Provider value={{ updateItemErrors: updateChildItemErrors }}>
            {baseChildren}
          </FormItemContext.Provider>
        </FormItemInput>
      </Row>
    );
  }

  const isRenderProps = typeof children === 'function';

  // Record for real component render
  const updateRef = React.useRef(0);
  updateRef.current += 1;

<<<<<<< HEAD
  if (!hasName && !isRenderProps && !dependencies) {
    return renderLayout(children);
=======
  const variables: Record<string, string> = {};
  if (typeof label === 'string') {
    variables.label = label;
>>>>>>> d2ef74b2
  }

  return (
    <Field
      {...props}
      messageVariables={variables}
      trigger={trigger}
      validateTrigger={validateTrigger}
      onReset={() => {
        setDomErrorVisible(false);
      }}
    >
      {(control, meta, context) => {
        const { errors } = meta;

        const mergedName = toArray(name).length && meta ? meta.name : [];
        const fieldId = getFieldId(mergedName, formName);

        if (noStyle) {
          nameRef.current = [...mergedName];
          if (fieldKey) {
            nameRef.current[nameRef.current.length - 1] = fieldKey;
          }
          updateItemErrors(nameRef.current.join('__SPLIT__'), errors);
        }

        const isRequired =
          required !== undefined
            ? required
            : !!(
                rules &&
                rules.some(rule => {
                  if (rule && typeof rule === 'object' && rule.required) {
                    return true;
                  }
                  if (typeof rule === 'function') {
                    const ruleEntity = rule(context);
                    return ruleEntity && ruleEntity.required;
                  }
                  return false;
                })
              );

        // ======================= Children =======================
        const mergedControl: typeof control = {
          ...control,
          id: fieldId,
        };

        let childNode: React.ReactNode = null;
        if (Array.isArray(children) && hasName) {
          warning(false, 'Form.Item', '`children` is array of render props cannot have `name`.');
          childNode = children;
        } else if (isRenderProps && (!shouldUpdate || hasName)) {
          warning(
            !!shouldUpdate,
            'Form.Item',
            '`children` of render props only work with `shouldUpdate`.',
          );
          warning(
            !hasName,
            'Form.Item',
            "Do not use `name` with `children` of render props since it's not a field.",
          );
        } else if (dependencies && !isRenderProps && !hasName) {
          warning(
            false,
            'Form.Item',
            'Must set `name` or use render props when `dependencies` is set.',
          );
        } else if (React.isValidElement(children)) {
          const childProps = { ...children.props, ...mergedControl };

          // We should keep user origin event handler
          const triggers = new Set<string>([...toArray(trigger), ...toArray(validateTrigger)]);

          triggers.forEach(eventName => {
            childProps[eventName] = (...args: any[]) => {
              mergedControl[eventName]?.(...args);
              children.props[eventName]?.(...args);
            };
          });

          childNode = (
            <MemoInput
              value={mergedControl[props.valuePropName || 'value']}
              update={updateRef.current}
            >
              {React.cloneElement(children, childProps)}
            </MemoInput>
          );
        } else if (isRenderProps && shouldUpdate && !hasName) {
          childNode = (children as RenderChildren)(context);
        } else {
          warning(
            !mergedName.length,
            'Form.Item',
            '`name` is only used for validate React element. If you are using Form.Item as layout display, please remove `name` instead.',
          );
          childNode = children as any;
        }

        return renderLayout(childNode, fieldId, meta, isRequired);
      }}
    </Field>
  );
}

export default FormItem;<|MERGE_RESOLUTION|>--- conflicted
+++ resolved
@@ -232,14 +232,13 @@
   const updateRef = React.useRef(0);
   updateRef.current += 1;
 
-<<<<<<< HEAD
   if (!hasName && !isRenderProps && !dependencies) {
     return renderLayout(children);
-=======
+  }
+
   const variables: Record<string, string> = {};
   if (typeof label === 'string') {
     variables.label = label;
->>>>>>> d2ef74b2
   }
 
   return (
