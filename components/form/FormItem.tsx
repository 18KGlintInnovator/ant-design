import * as React from 'react';
import isEqual from 'lodash/isEqual';
import classNames from 'classnames';
<<<<<<< HEAD
import { Field, FormInstance } from 'rc-field-form';
import { FieldProps as RcFieldProps } from 'rc-field-form/lib/Field';
=======
import Animate from 'rc-animate';
import omit from 'omit.js';
>>>>>>> cedc9565
import Row from '../grid/row';
import { ConfigContext } from '../config-provider';
import { tuple } from '../_util/type';
import warning from '../_util/warning';
import FormItemLabel, { FormItemLabelProps } from './FormItemLabel';
import FormItemInput, { FormItemInputProps } from './FormItemInput';
import { FormContext, FormItemContext } from './context';
import { toArray, getFieldId } from './util';

const ValidateStatuses = tuple('success', 'warning', 'error', 'validating', '');
export type ValidateStatus = (typeof ValidateStatuses)[number];

type RenderChildren = (form: FormInstance) => React.ReactElement;

interface FormItemProps extends FormItemLabelProps, FormItemInputProps, RcFieldProps {
  prefixCls?: string;
  noStyle?: boolean;
  style?: React.CSSProperties;
  className?: string;
  children: React.ReactElement | RenderChildren;
  id?: string;
  hasFeedback?: boolean;
  validateStatus?: ValidateStatus;
  required?: boolean;

  /** Auto passed by List render props. User should not use this. */
  fieldKey?: number;
}

const FormItem: React.FC<FormItemProps> = (props: FormItemProps) => {
  const {
    name,
    fieldKey,
    noStyle,
    dependencies,
    prefixCls: customizePrefixCls,
    style,
    className,
    shouldUpdate,
    hasFeedback,
    help,
    rules,
    validateStatus,
    children,
    required,
    trigger = 'onChange',
    validateTrigger = 'onChange',
  } = props;
  const { getPrefixCls } = React.useContext(ConfigContext);
  const formContext = React.useContext(FormContext);
  const { updateItemErrors } = React.useContext(FormItemContext);
  const [domErrorVisible, setDomErrorVisible] = React.useState(false);
  const [inlineErrors, setInlineErrors] = React.useState<Record<string, string[]>>({});

  const { name: formName } = formContext;

  // Cache Field NamePath
  const nameRef = React.useRef<(string | number)[]>([]);

  // Should clean up if Field removed
  React.useEffect(() => {
    return () => {
      updateItemErrors(nameRef.current.join('__SPLIT__'), []);
    };
  }, []);

  const prefixCls = getPrefixCls('form', customizePrefixCls);

  return (
    <Field
      {...props}
      trigger={trigger}
      validateTrigger={validateTrigger}
      onReset={() => {
        setDomErrorVisible(false);
      }}
    >
      {(control, meta, context) => {
        const { errors, name: metaName } = meta;
        const mergedName = toArray(name).length ? metaName : [];

        // ======================== Errors ========================
        // Collect noStyle Field error to the top FormItem
        const updateChildItemErrors = noStyle
          ? updateItemErrors
          : (subName: string, subErrors: string[]) => {
              if (!isEqual(inlineErrors[subName], subErrors)) {
                setInlineErrors({
                  ...inlineErrors,
                  [subName]: subErrors,
                });
              }
            };

        if (noStyle) {
          nameRef.current = [...mergedName];
          if (fieldKey) {
            nameRef.current[nameRef.current.length - 1] = fieldKey;
          }
          updateItemErrors(nameRef.current.join('__SPLIT__'), errors);
        }

        let mergedErrors: React.ReactNode[];
        if (help) {
          mergedErrors = toArray(help);
        } else {
          mergedErrors = errors;
          Object.keys(inlineErrors).forEach(subName => {
            const subErrors = inlineErrors[subName] || [];
            if (subErrors.length) {
              mergedErrors = [...mergedErrors, ...subErrors];
            }
          });
        }

        // ======================== Status ========================
        let mergedValidateStatus: ValidateStatus = '';
        if (validateStatus !== undefined) {
          mergedValidateStatus = validateStatus;
        } else if (meta.validating) {
          mergedValidateStatus = 'validating';
        } else if (!help && mergedErrors.length) {
          mergedValidateStatus = 'error';
        } else if (meta.touched) {
          mergedValidateStatus = 'success';
        }

        // ====================== Class Name ======================
        const itemClassName = {
          [`${prefixCls}-item`]: true,
          [`${prefixCls}-item-with-help`]: domErrorVisible, // TODO: handle this
          [`${className}`]: !!className,

          // Status
          [`${prefixCls}-item-has-feedback`]:
            (mergedValidateStatus && hasFeedback) || mergedValidateStatus === 'validating',
          [`${prefixCls}-item-has-success`]: mergedValidateStatus === 'success',
          [`${prefixCls}-item-has-warning`]: mergedValidateStatus === 'warning',
          [`${prefixCls}-item-has-error`]: mergedValidateStatus === 'error',
          [`${prefixCls}-item-has-error-leave`]:
            !help && domErrorVisible && mergedValidateStatus !== 'error',
          [`${prefixCls}-item-is-validating`]: mergedValidateStatus === 'validating',
        };

        // TODO: Check if user add `required` in RuleRender
        const isRequired =
          required !== undefined
            ? required
            : !!(rules && rules.some(rule => typeof rule === 'object' && rule.required));

        // ======================= Children =======================
        const fieldId = getFieldId(mergedName, formName);
        const mergedControl: typeof control = {
          ...control,
          id: fieldId,
        };

        let childNode;
        if (typeof children === 'function' && (!shouldUpdate || !!name)) {
          warning(false, 'Form.Item', '`children` of render props only work with `shouldUpdate`.');
        } else if (!mergedName.length && !shouldUpdate && !dependencies) {
          childNode = children;
        } else if (React.isValidElement(children)) {
          const childProps = { ...children.props, ...mergedControl };

          // We should keep user origin event handler
          const triggers = new Set<string>();
          [...toArray(trigger), ...toArray(validateTrigger)].forEach(eventName => {
            triggers.add(eventName);
          });

<<<<<<< HEAD
          triggers.forEach(eventName => {
            if (eventName in mergedControl && eventName in children.props) {
              childProps[eventName] = (...args: any[]) => {
                mergedControl[eventName](...args);
                children.props[eventName](...args);
              };
            }
          });

          childNode = React.cloneElement(children, childProps);
        } else if (typeof children === 'function' && shouldUpdate && !name) {
          childNode = children(context);
        }

        if (noStyle) {
          return childNode;
        }

        return (
          <Row type="flex" className={classNames(itemClassName)} style={style} key="row">
            {/* Label */}
            <FormItemLabel
              htmlFor={fieldId}
              {...props}
              required={isRequired}
              prefixCls={prefixCls}
            />
            {/* Input Group */}
            <FormItemInput
              {...props}
              {...meta}
              errors={mergedErrors}
              prefixCls={prefixCls}
              onDomErrorVisibleChange={setDomErrorVisible}
              validateStatus={mergedValidateStatus}
            >
              <FormItemContext.Provider value={{ updateItemErrors: updateChildItemErrors }}>
                {childNode}
              </FormItemContext.Provider>
            </FormItemInput>
          </Row>
        );
      }}
    </Field>
  );
};
=======
          return label ? (
            <Col {...mergedLabelCol} className={labelColClassName}>
              <label
                htmlFor={htmlFor || id || this.getId()}
                className={labelClassName}
                title={typeof label === 'string' ? label : ''}
                onClick={this.onLabelClick}
              >
                {labelChildren}
              </label>
            </Col>
          ) : null;
        }}
      </FormContext.Consumer>
    );
  }

  renderChildren(prefixCls: string) {
    const { children } = this.props;
    return [
      this.renderLabel(prefixCls),
      this.renderWrapper(
        prefixCls,
        this.renderValidateWrapper(
          prefixCls,
          children,
          this.renderHelp(prefixCls),
          this.renderExtra(prefixCls),
        ),
      ),
    ];
  }

  renderFormItem = ({ getPrefixCls }: ConfigConsumerProps) => {
    const { prefixCls: customizePrefixCls, style, className, ...restProps } = this.props;
    const prefixCls = getPrefixCls('form', customizePrefixCls);
    const children = this.renderChildren(prefixCls);
    const itemClassName = {
      [`${prefixCls}-item`]: true,
      [`${prefixCls}-item-with-help`]: this.helpShow,
      [`${className}`]: !!className,
    };

    return (
      <Row
        className={classNames(itemClassName)}
        style={style}
        {...omit(restProps, [
          'id', // It is deprecated because `htmlFor` is its replacement.
          'htmlFor',
          'label',
          'labelAlign',
          'labelCol',
          'wrapperCol',
          'help',
          'extra',
          'validateStatus',
          'hasFeedback',
          'required',
          'colon',
        ])}
        key="row"
      >
        {children}
      </Row>
    );
  };
>>>>>>> cedc9565

export default FormItem;<|MERGE_RESOLUTION|>--- conflicted
+++ resolved
@@ -1,13 +1,9 @@
 import * as React from 'react';
 import isEqual from 'lodash/isEqual';
 import classNames from 'classnames';
-<<<<<<< HEAD
 import { Field, FormInstance } from 'rc-field-form';
 import { FieldProps as RcFieldProps } from 'rc-field-form/lib/Field';
-=======
-import Animate from 'rc-animate';
 import omit from 'omit.js';
->>>>>>> cedc9565
 import Row from '../grid/row';
 import { ConfigContext } from '../config-provider';
 import { tuple } from '../_util/type';
@@ -18,7 +14,7 @@
 import { toArray, getFieldId } from './util';
 
 const ValidateStatuses = tuple('success', 'warning', 'error', 'validating', '');
-export type ValidateStatus = (typeof ValidateStatuses)[number];
+export type ValidateStatus = typeof ValidateStatuses[number];
 
 type RenderChildren = (form: FormInstance) => React.ReactElement;
 
@@ -55,6 +51,7 @@
     required,
     trigger = 'onChange',
     validateTrigger = 'onChange',
+    ...restProps
   } = props;
   const { getPrefixCls } = React.useContext(ConfigContext);
   const formContext = React.useContext(FormContext);
@@ -179,7 +176,6 @@
             triggers.add(eventName);
           });
 
-<<<<<<< HEAD
           triggers.forEach(eventName => {
             if (eventName in mergedControl && eventName in children.props) {
               childProps[eventName] = (...args: any[]) => {
@@ -199,7 +195,22 @@
         }
 
         return (
-          <Row type="flex" className={classNames(itemClassName)} style={style} key="row">
+          <Row
+            type="flex"
+            className={classNames(itemClassName)}
+            style={style}
+            key="row"
+            {...omit(restProps, [
+              'id', // It is deprecated because `htmlFor` is its replacement.
+              'htmlFor',
+              'label',
+              'labelAlign',
+              'labelCol',
+              'wrapperCol',
+              'extra',
+              'colon',
+            ])}
+          >
             {/* Label */}
             <FormItemLabel
               htmlFor={fieldId}
@@ -226,74 +237,5 @@
     </Field>
   );
 };
-=======
-          return label ? (
-            <Col {...mergedLabelCol} className={labelColClassName}>
-              <label
-                htmlFor={htmlFor || id || this.getId()}
-                className={labelClassName}
-                title={typeof label === 'string' ? label : ''}
-                onClick={this.onLabelClick}
-              >
-                {labelChildren}
-              </label>
-            </Col>
-          ) : null;
-        }}
-      </FormContext.Consumer>
-    );
-  }
-
-  renderChildren(prefixCls: string) {
-    const { children } = this.props;
-    return [
-      this.renderLabel(prefixCls),
-      this.renderWrapper(
-        prefixCls,
-        this.renderValidateWrapper(
-          prefixCls,
-          children,
-          this.renderHelp(prefixCls),
-          this.renderExtra(prefixCls),
-        ),
-      ),
-    ];
-  }
-
-  renderFormItem = ({ getPrefixCls }: ConfigConsumerProps) => {
-    const { prefixCls: customizePrefixCls, style, className, ...restProps } = this.props;
-    const prefixCls = getPrefixCls('form', customizePrefixCls);
-    const children = this.renderChildren(prefixCls);
-    const itemClassName = {
-      [`${prefixCls}-item`]: true,
-      [`${prefixCls}-item-with-help`]: this.helpShow,
-      [`${className}`]: !!className,
-    };
-
-    return (
-      <Row
-        className={classNames(itemClassName)}
-        style={style}
-        {...omit(restProps, [
-          'id', // It is deprecated because `htmlFor` is its replacement.
-          'htmlFor',
-          'label',
-          'labelAlign',
-          'labelCol',
-          'wrapperCol',
-          'help',
-          'extra',
-          'validateStatus',
-          'hasFeedback',
-          'required',
-          'colon',
-        ])}
-        key="row"
-      >
-        {children}
-      </Row>
-    );
-  };
->>>>>>> cedc9565
 
 export default FormItem;