import * as React from 'react';
import isEqual from 'lodash/isEqual';
import classNames from 'classnames';
import { Field, FormInstance } from 'rc-field-form';
import { FieldProps } from 'rc-field-form/lib/Field';
import { Meta, NamePath } from 'rc-field-form/lib/interface';
import omit from 'omit.js';
import Row from '../grid/row';
import { ConfigContext } from '../config-provider';
import { tuple } from '../_util/type';
import warning from '../_util/warning';
import FormItemLabel, { FormItemLabelProps } from './FormItemLabel';
import FormItemInput, { FormItemInputProps } from './FormItemInput';
import { FormContext, FormItemContext } from './context';
import { toArray, getFieldId } from './util';

const ValidateStatuses = tuple('success', 'warning', 'error', 'validating', '');
export type ValidateStatus = typeof ValidateStatuses[number];

type RenderChildren = (form: FormInstance) => React.ReactNode;
type RcFieldProps = Omit<FieldProps, 'children'>;
type ChildrenType = React.ReactElement | RenderChildren | React.ReactElement[] | null;

interface MemoInputProps {
  value: any;
  update: number;
  children: any;
}

const MemoInput = React.memo<MemoInputProps>(
  ({ children }) => {
    return children;
  },
  (prev, next) => {
    return prev.value === next.value && prev.update === next.update;
  },
);

export interface FormItemProps
  extends FormItemLabelProps,
    FormItemInputProps,
    Omit<RcFieldProps, 'children'> {
  prefixCls?: string;
  noStyle?: boolean;
  style?: React.CSSProperties;
  className?: string;
  children: ChildrenType;
  id?: string;
  hasFeedback?: boolean;
  validateStatus?: ValidateStatus;
  required?: boolean;

  /** Auto passed by List render props. User should not use this. */
  fieldKey?: number;
}

function hasValidName(name?: NamePath): Boolean {
  if (name === null) {
    warning(false, 'Form.Item', '`null` is passed as `name` property');
  }
  return !(name === undefined || name === null);
}

function FormItem(props: FormItemProps): React.ReactElement {
  const {
    name,
    fieldKey,
    noStyle,
    dependencies,
    prefixCls: customizePrefixCls,
    style,
    className,
    shouldUpdate,
    hasFeedback,
    help,
    rules,
    validateStatus,
    children,
    required,
    label,
    trigger = 'onChange',
    validateTrigger = 'onChange',
    ...restProps
  } = props;
  const destroyRef = React.useRef(false);
  const { getPrefixCls } = React.useContext(ConfigContext);
  const formContext = React.useContext(FormContext);
  const { updateItemErrors } = React.useContext(FormItemContext);
  const [domErrorVisible, innerSetDomErrorVisible] = React.useState(!!help);
  const [inlineErrors, innerSetInlineErrors] = React.useState<Record<string, string[]>>({});

  function setDomErrorVisible(visible: boolean) {
    if (!destroyRef.current) {
      innerSetDomErrorVisible(visible);
    }
  }
  function setInlineErrors(errors: Record<string, string[]>) {
    if (!destroyRef.current) {
      innerSetInlineErrors(errors);
    }
  }

  const { name: formName } = formContext;
  const hasName = hasValidName(name);

  // Cache Field NamePath
  const nameRef = React.useRef<(string | number)[]>([]);

  // Should clean up if Field removed
  React.useEffect(() => {
    return () => {
      destroyRef.current = true;
      updateItemErrors(nameRef.current.join('__SPLIT__'), []);
    };
  }, []);

  const prefixCls = getPrefixCls('form', customizePrefixCls);

  // ======================== Errors ========================
  // Collect noStyle Field error to the top FormItem
  const updateChildItemErrors = noStyle
    ? updateItemErrors
    : (subName: string, subErrors: string[]) => {
        if (!isEqual(inlineErrors[subName], subErrors)) {
          Promise.resolve().then(() => {
            setInlineErrors({
              ...inlineErrors,
              [subName]: subErrors,
            });
          });
        }
      };

  function renderLayout(
    baseChildren: React.ReactNode,
    fieldId?: string,
    meta?: Meta,
    isRequired?: boolean,
  ): any {
    if (noStyle) {
      return baseChildren;
    }

    // ======================== Errors ========================
    let mergedErrors: React.ReactNode[];
    if (help !== undefined && help !== null) {
      mergedErrors = toArray(help);
    } else {
      mergedErrors = meta ? meta.errors : [];
      Object.keys(inlineErrors).forEach(subName => {
        const subErrors = inlineErrors[subName] || [];
        if (subErrors.length) {
          mergedErrors = [...mergedErrors, ...subErrors];
        }
      });
    }

    // ======================== Status ========================
    let mergedValidateStatus: ValidateStatus = '';
    if (validateStatus !== undefined) {
      mergedValidateStatus = validateStatus;
    } else if (meta && meta.validating) {
      mergedValidateStatus = 'validating';
    } else if (!help && mergedErrors.length) {
      mergedValidateStatus = 'error';
    } else if (meta && meta.touched) {
      mergedValidateStatus = 'success';
    }

    const itemClassName = {
      [`${prefixCls}-item`]: true,
      [`${prefixCls}-item-with-help`]: domErrorVisible || help,
      [`${className}`]: !!className,

      // Status
      [`${prefixCls}-item-has-feedback`]: mergedValidateStatus && hasFeedback,
      [`${prefixCls}-item-has-success`]: mergedValidateStatus === 'success',
      [`${prefixCls}-item-has-warning`]: mergedValidateStatus === 'warning',
      [`${prefixCls}-item-has-error`]: mergedValidateStatus === 'error',
      [`${prefixCls}-item-has-error-leave`]:
        !help && domErrorVisible && mergedValidateStatus !== 'error',
      [`${prefixCls}-item-is-validating`]: mergedValidateStatus === 'validating',
    };

    // ======================= Children =======================
    return (
      <Row
        className={classNames(itemClassName)}
        style={style}
        key="row"
        {...omit(restProps, [
          'colon',
          'extra',
          'getValueFromEvent',
          'hasFeedback',
          'help',
          'htmlFor',
          'id', // It is deprecated because `htmlFor` is its replacement.
          'label',
          'labelAlign',
          'labelCol',
          'normalize',
          'required',
          'validateFirst',
          'validateStatus',
          'valuePropName',
          'wrapperCol',
        ])}
      >
        {/* Label */}
        <FormItemLabel htmlFor={fieldId} required={isRequired} {...props} prefixCls={prefixCls} />
        {/* Input Group */}
        <FormItemInput
          {...props}
          {...meta}
          errors={mergedErrors}
          prefixCls={prefixCls}
          onDomErrorVisibleChange={setDomErrorVisible}
          validateStatus={mergedValidateStatus}
        >
          <FormItemContext.Provider value={{ updateItemErrors: updateChildItemErrors }}>
            {baseChildren}
          </FormItemContext.Provider>
        </FormItemInput>
      </Row>
    );
  }

  const isRenderProps = typeof children === 'function';

  if (!hasName && !isRenderProps && !dependencies) {
    return renderLayout(children);
  }

<<<<<<< HEAD
  // Record for real component render
  const updateRef = React.useRef(0);
  updateRef.current += 1;
=======
  const variables: Record<string, string> = {};
  if (typeof label === 'string') {
    variables.label = label;
  }
>>>>>>> d23d53b2

  return (
    <Field
      {...props}
      messageVariables={variables}
      trigger={trigger}
      validateTrigger={validateTrigger}
      onReset={() => {
        setDomErrorVisible(false);
      }}
    >
      {(control, meta, context) => {
        const { errors } = meta;

        const mergedName = toArray(name).length && meta ? meta.name : [];
        const fieldId = getFieldId(mergedName, formName);

        if (noStyle) {
          nameRef.current = [...mergedName];
          if (fieldKey) {
            nameRef.current[nameRef.current.length - 1] = fieldKey;
          }
          updateItemErrors(nameRef.current.join('__SPLIT__'), errors);
        }

        const isRequired =
          required !== undefined
            ? required
            : !!(
                rules &&
                rules.some(rule => {
                  if (rule && typeof rule === 'object' && rule.required) {
                    return true;
                  }
                  if (typeof rule === 'function') {
                    const ruleEntity = rule(context);
                    return ruleEntity && ruleEntity.required;
                  }
                  return false;
                })
              );

        // ======================= Children =======================
        const mergedControl: typeof control = {
          ...control,
          id: fieldId,
        };

        let childNode: React.ReactNode = null;
        if (Array.isArray(children) && hasName) {
          warning(false, 'Form.Item', '`children` is array of render props cannot have `name`.');
          childNode = children;
        } else if (isRenderProps && (!shouldUpdate || hasName)) {
          warning(
            !!shouldUpdate,
            'Form.Item',
            '`children` of render props only work with `shouldUpdate`.',
          );
          warning(
            !hasName,
            'Form.Item',
            "Do not use `name` with `children` of render props since it's not a field.",
          );
        } else if (dependencies && !isRenderProps && !hasName) {
          warning(
            false,
            'Form.Item',
            'Must set `name` or use render props when `dependencies` is set.',
          );
        } else if (React.isValidElement(children)) {
          const childProps = { ...children.props, ...mergedControl };

          // We should keep user origin event handler
          const triggers = new Set<string>([...toArray(trigger), ...toArray(validateTrigger)]);

          triggers.forEach(eventName => {
            childProps[eventName] = (...args: any[]) => {
              mergedControl[eventName]?.(...args);
              children.props[eventName]?.(...args);
            };
          });

          childNode = (
            <MemoInput
              value={mergedControl[props.valuePropName || 'value']}
              update={updateRef.current}
            >
              {React.cloneElement(children, childProps)}
            </MemoInput>
          );
        } else if (isRenderProps && shouldUpdate && !hasName) {
          childNode = (children as RenderChildren)(context);
        } else {
          warning(
            !mergedName.length,
            'Form.Item',
            '`name` is only used for validate React element. If you are using Form.Item as layout display, please remove `name` instead.',
          );
          childNode = children as any;
        }

        return renderLayout(childNode, fieldId, meta, isRequired);
      }}
    </Field>
  );
}

export default FormItem;<|MERGE_RESOLUTION|>--- conflicted
+++ resolved
@@ -232,16 +232,14 @@
     return renderLayout(children);
   }
 
-<<<<<<< HEAD
   // Record for real component render
   const updateRef = React.useRef(0);
   updateRef.current += 1;
-=======
+
   const variables: Record<string, string> = {};
   if (typeof label === 'string') {
     variables.label = label;
   }
->>>>>>> d23d53b2
 
   return (
     <Field
