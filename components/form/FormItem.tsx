import * as React from 'react';
import { useContext } from 'react';
import classNames from 'classnames';
import { Field, FormInstance } from 'rc-field-form';
import { FieldProps } from 'rc-field-form/lib/Field';
import FieldContext from 'rc-field-form/lib/FieldContext';
import { Meta, NamePath } from 'rc-field-form/lib/interface';
import { supportRef } from 'rc-util/lib/ref';
import omit from 'rc-util/lib/omit';
import Row from '../grid/row';
import { ConfigContext } from '../config-provider';
import { tuple } from '../_util/type';
import devWarning from '../_util/devWarning';
import FormItemLabel, { FormItemLabelProps, LabelTooltipType } from './FormItemLabel';
import FormItemInput, { FormItemInputProps } from './FormItemInput';
import { FormContext, NoStyleItemContext } from './context';
import { toArray, getFieldId } from './util';
import { cloneElement, isValidElement } from '../_util/reactNode';
import useFrameState from './hooks/useFrameState';
import useDebounce from './hooks/useDebounce';
import useItemRef from './hooks/useItemRef';

const NAME_SPLIT = '__SPLIT__';

interface FieldError {
  errors: string[];
  warnings: string[];
}

const ValidateStatuses = tuple('success', 'warning', 'error', 'validating', '');
export type ValidateStatus = typeof ValidateStatuses[number];

type RenderChildren<Values = any> = (form: FormInstance<Values>) => React.ReactNode;
type RcFieldProps<Values = any> = Omit<FieldProps<Values>, 'children'>;
type ChildrenType<Values = any> = RenderChildren<Values> | React.ReactNode;

interface MemoInputProps {
  value: any;
  update: any;
  children: React.ReactNode;
}

const MemoInput = React.memo(
  ({ children }: MemoInputProps) => children as JSX.Element,
  (prev, next) => prev.value === next.value && prev.update === next.update,
);

export interface FormItemProps<Values = any>
  extends FormItemLabelProps,
    FormItemInputProps,
    RcFieldProps<Values> {
  prefixCls?: string;
  noStyle?: boolean;
  style?: React.CSSProperties;
  className?: string;
  children?: ChildrenType<Values>;
  id?: string;
  hasFeedback?: boolean;
  validateStatus?: ValidateStatus;
  required?: boolean;
  hidden?: boolean;
  initialValue?: any;
  messageVariables?: Record<string, string>;
  tooltip?: LabelTooltipType;
  /** Auto passed by List render props. User should not use this. */
  fieldKey?: React.Key | React.Key[];
}

function hasValidName(name?: NamePath): Boolean {
  if (name === null) {
    devWarning(false, 'Form.Item', '`null` is passed as `name` property');
  }
  return !(name === undefined || name === null);
}

function genEmptyMeta(): Meta {
  return {
    errors: [],
    warnings: [],
    touched: false,
    validating: false,
    name: [],
  };
}

function FormItem<Values = any>(props: FormItemProps<Values>): React.ReactElement {
  const {
    name,
    fieldKey,
    noStyle,
    dependencies,
    prefixCls: customizePrefixCls,
    style,
    className,
    shouldUpdate,
    hasFeedback,
    help,
    rules,
    validateStatus,
    children,
    required,
    label,
    messageVariables,
    trigger = 'onChange',
    validateTrigger,
    hidden,
    ...restProps
  } = props;
  const { getPrefixCls } = useContext(ConfigContext);
  const { name: formName, requiredMark } = useContext(FormContext);
  const isRenderProps = typeof children === 'function';
  const notifyParentMetaChange = useContext(NoStyleItemContext);

  const { validateTrigger: contextValidateTrigger } = useContext(FieldContext);
  const mergedValidateTrigger =
    validateTrigger !== undefined ? validateTrigger : contextValidateTrigger;

  const hasName = hasValidName(name);

  const prefixCls = getPrefixCls('form', customizePrefixCls);

  // ======================== Errors ========================
  // >>>>> Collect sub field errors
  const [subFieldErrors, setSubFieldErrors] = useFrameState<Record<string, FieldError>>({});

  // >>>>> Current field errors
  const [meta, setMeta] = React.useState<Meta>(() => genEmptyMeta());

  const onMetaChange = (nextMeta: Meta & { destroy?: boolean }) => {
    // Destroy will reset all the meta
    setMeta(nextMeta.destroy ? genEmptyMeta() : nextMeta);

    // Bump to parent since noStyle
    if (noStyle && notifyParentMetaChange) {
      let namePath = nextMeta.name;
      if (fieldKey !== undefined) {
        namePath = Array.isArray(fieldKey) ? fieldKey : [fieldKey!];
      }
      notifyParentMetaChange(nextMeta, namePath);
    }
  };

  // >>>>> Collect noStyle Field error to the top FormItem
  const onSubItemMetaChange = (subMeta: Meta & { destroy: boolean }, uniqueKeys: React.Key[]) => {
    // Only `noStyle` sub item will trigger
    setSubFieldErrors(prevSubFieldErrors => {
      const clone = {
        ...prevSubFieldErrors,
      };

      // name: ['user', 1] + key: [4] = ['user', 4]
      const mergedNamePath = [...subMeta.name.slice(0, -1), ...uniqueKeys];
      const mergedNameKey = mergedNamePath.join(NAME_SPLIT);

      if (subMeta.destroy) {
        // Remove
        delete clone[mergedNameKey];
      } else {
        // Update
        clone[mergedNameKey] = subMeta;
      }

      return clone;
    });
  };

  // >>>>> Get merged errors
  const [mergedErrors, mergedWarnings] = React.useMemo(() => {
    const errorList: string[] = [...meta.errors];
    const warningList: string[] = [...meta.warnings];

<<<<<<< HEAD
  // ======================== Errors ========================
  // Collect noStyle Field error to the top FormItem
  const updateChildItemErrors = noStyle
    ? updateItemErrors
    : (subName: string, subErrors: string[], originSubName?: string) => {
        setInlineErrors((prevInlineErrors = {}) => {
          // Clean up origin error when name changed
          if (originSubName && originSubName !== subName) {
            delete prevInlineErrors[originSubName];
          }
=======
    Object.values(subFieldErrors).forEach(subFieldError => {
      errorList.push(...(subFieldError.errors || []));
      warningList.push(...(subFieldError.warnings || []));
    });
>>>>>>> 7a3bf828

    return [errorList, warningList];
  }, [subFieldErrors, meta.errors, meta.warnings]);

  const debounceErrors = useDebounce(mergedErrors);
  const debounceWarnings = useDebounce(mergedWarnings);

  // ===================== Children Ref =====================
  const getItemRef = useItemRef();

  // ======================== Render ========================
  function renderLayout(
    baseChildren: React.ReactNode,
    fieldId?: string,
    isRequired?: boolean,
  ): React.ReactNode {
    if (noStyle && !hidden) {
      return baseChildren;
    }
    // ======================== Status ========================
    let mergedValidateStatus: ValidateStatus = '';
    if (validateStatus !== undefined) {
      mergedValidateStatus = validateStatus;
    } else if (meta?.validating) {
      mergedValidateStatus = 'validating';
    } else if (debounceErrors.length) {
      mergedValidateStatus = 'error';
    } else if (debounceWarnings.length) {
      mergedValidateStatus = 'warning';
    } else if (meta?.touched) {
      mergedValidateStatus = 'success';
    }

    const itemClassName = {
      [`${prefixCls}-item`]: true,
      [`${prefixCls}-item-with-help`]: help || debounceErrors.length || debounceWarnings.length,
      [`${className}`]: !!className,

      // Status
      [`${prefixCls}-item-has-feedback`]: mergedValidateStatus && hasFeedback,
      [`${prefixCls}-item-has-success`]: mergedValidateStatus === 'success',
      [`${prefixCls}-item-has-warning`]: mergedValidateStatus === 'warning',
      [`${prefixCls}-item-has-error`]: mergedValidateStatus === 'error',
      [`${prefixCls}-item-is-validating`]: mergedValidateStatus === 'validating',
      [`${prefixCls}-item-hidden`]: hidden,
    };

    // ======================= Children =======================
    return (
      <Row
        className={classNames(itemClassName)}
        style={style}
        key="row"
        {...omit(restProps, [
          'colon',
          'extra',
          'getValueFromEvent',
          'getValueProps',
          'htmlFor',
          'id', // It is deprecated because `htmlFor` is its replacement.
          'initialValue',
          'isListField',
          'labelAlign',
          'labelCol',
          'normalize',
          'preserve',
          'tooltip',
          'validateFirst',
          'valuePropName',
          'wrapperCol',
          '_internalItemRender' as any,
        ])}
      >
        {/* Label */}
        <FormItemLabel
          htmlFor={fieldId}
          required={isRequired}
          requiredMark={requiredMark}
          {...props}
          prefixCls={prefixCls}
        />
        {/* Input Group */}
        <FormItemInput
          {...props}
          {...meta}
          errors={debounceErrors}
          warnings={debounceWarnings}
          prefixCls={prefixCls}
          status={mergedValidateStatus}
          validateStatus={mergedValidateStatus}
          help={help}
        >
          <NoStyleItemContext.Provider value={onSubItemMetaChange}>
            {baseChildren}
          </NoStyleItemContext.Provider>
        </FormItemInput>
      </Row>
    );
  }

  if (!hasName && !isRenderProps && !dependencies) {
    return renderLayout(children) as JSX.Element;
  }

  let variables: Record<string, string> = {};
  if (typeof label === 'string') {
    variables.label = label;
  }
  if (messageVariables) {
    variables = { ...variables, ...messageVariables };
  }

  // >>>>> With Field
  return (
    <Field
      {...props}
      messageVariables={variables}
      trigger={trigger}
      validateTrigger={mergedValidateTrigger}
      onMetaChange={onMetaChange}
    >
      {(control, renderMeta, context) => {
        const mergedName = toArray(name).length && renderMeta ? renderMeta.name : [];
        const fieldId = getFieldId(mergedName, formName);

        const isRequired =
          required !== undefined
            ? required
            : !!(
                rules &&
                rules.some(rule => {
                  if (rule && typeof rule === 'object' && rule.required && !rule.warningOnly) {
                    return true;
                  }
                  if (typeof rule === 'function') {
                    const ruleEntity = rule(context);
                    return ruleEntity && ruleEntity.required && !ruleEntity.warningOnly;
                  }
                  return false;
                })
              );

        // ======================= Children =======================
        const mergedControl: typeof control = {
          ...control,
        };

        let childNode: React.ReactNode = null;

        devWarning(
          !(shouldUpdate && dependencies),
          'Form.Item',
          "`shouldUpdate` and `dependencies` shouldn't be used together. See https://ant.design/components/form/#dependencies.",
        );
        if (Array.isArray(children) && hasName) {
          devWarning(false, 'Form.Item', '`children` is array of render props cannot have `name`.');
          childNode = children;
        } else if (isRenderProps && (!(shouldUpdate || dependencies) || hasName)) {
          devWarning(
            !!(shouldUpdate || dependencies),
            'Form.Item',
            '`children` of render props only work with `shouldUpdate` or `dependencies`.',
          );
          devWarning(
            !hasName,
            'Form.Item',
            "Do not use `name` with `children` of render props since it's not a field.",
          );
        } else if (dependencies && !isRenderProps && !hasName) {
          devWarning(
            false,
            'Form.Item',
            'Must set `name` or use render props when `dependencies` is set.',
          );
        } else if (isValidElement(children)) {
          devWarning(
            children.props.defaultValue === undefined,
            'Form.Item',
            '`defaultValue` will not work on controlled Field. You should use `initialValues` of Form instead.',
          );

          const childProps = { ...children.props, ...mergedControl };
          if (!childProps.id) {
            childProps.id = fieldId;
          }

          if (supportRef(children)) {
            childProps.ref = getItemRef(mergedName, children);
          }

          // We should keep user origin event handler
          const triggers = new Set<string>([
            ...toArray(trigger),
            ...toArray(mergedValidateTrigger),
          ]);

          triggers.forEach(eventName => {
            childProps[eventName] = (...args: any[]) => {
              mergedControl[eventName]?.(...args);
              children.props[eventName]?.(...args);
            };
          });

          childNode = (
            <MemoInput value={mergedControl[props.valuePropName || 'value']} update={children}>
              {cloneElement(children, childProps)}
            </MemoInput>
          );
        } else if (isRenderProps && (shouldUpdate || dependencies) && !hasName) {
          childNode = (children as RenderChildren)(context);
        } else {
          devWarning(
            !mergedName.length,
            'Form.Item',
            '`name` is only used for validate React element. If you are using Form.Item as layout display, please remove `name` instead.',
          );
          childNode = children;
        }

        return renderLayout(childNode, fieldId, isRequired);
      }}
    </Field>
  );
}

export default FormItem;<|MERGE_RESOLUTION|>--- conflicted
+++ resolved
@@ -169,23 +169,10 @@
     const errorList: string[] = [...meta.errors];
     const warningList: string[] = [...meta.warnings];
 
-<<<<<<< HEAD
-  // ======================== Errors ========================
-  // Collect noStyle Field error to the top FormItem
-  const updateChildItemErrors = noStyle
-    ? updateItemErrors
-    : (subName: string, subErrors: string[], originSubName?: string) => {
-        setInlineErrors((prevInlineErrors = {}) => {
-          // Clean up origin error when name changed
-          if (originSubName && originSubName !== subName) {
-            delete prevInlineErrors[originSubName];
-          }
-=======
     Object.values(subFieldErrors).forEach(subFieldError => {
       errorList.push(...(subFieldError.errors || []));
       warningList.push(...(subFieldError.warnings || []));
     });
->>>>>>> 7a3bf828
 
     return [errorList, warningList];
   }, [subFieldErrors, meta.errors, meta.warnings]);
