import React from 'react';
import Watermark from '..';
import Modal from '../../modal';
import Drawer from '../../drawer';
import mountTest from '../../../tests/shared/mountTest';
import rtlTest from '../../../tests/shared/rtlTest';
import { render, waitFakeTimer, waitFor } from '../../../tests/utils';

describe('Watermark', () => {
  mountTest(Watermark);
  rtlTest(Watermark);

  const mockSrcSet = jest.spyOn(Image.prototype, 'src', 'set');

  beforeAll(() => {
    mockSrcSet.mockImplementation(function fn() {
      this.onload?.();
    });
  });

  beforeEach(() => {
    jest.useFakeTimers();
  });

  afterAll(() => {
    mockSrcSet.mockRestore();
  });

  afterEach(() => {
    jest.useRealTimers();
  });

  it('The watermark should render successfully', () => {
    const { container } = render(<Watermark className="watermark" content="Ant Design" />);
    expect(container.querySelector('.watermark div')).toBeTruthy();
    expect(container).toMatchSnapshot();
  });

  it('The offset should be correct', () => {
    const { container } = render(
      <Watermark
        className="watermark"
        offset={[200, 200]}
        content={['Ant Design', 'Ant Design Pro']}
      />,
    );
    const target = container.querySelector<HTMLDivElement>('.watermark div');
    expect(target?.style.left).toBe('150px');
    expect(target?.style.top).toBe('150px');
    expect(target?.style.width).toBe('calc(100% - 150px)');
    expect(target?.style.height).toBe('calc(100% - 150px)');
    expect(container).toMatchSnapshot();
  });

  it('Interleaved watermark backgroundSize is correct', () => {
    const { container } = render(
      <Watermark
        className="watermark"
        width={200}
        height={200}
        content="Ant Design"
        gap={[100, 100]}
      />,
    );
    const target = container.querySelector<HTMLDivElement>('.watermark div');
    expect(target?.style.backgroundSize).toBe('720px');
    expect(container).toMatchSnapshot();
  });

  it('Image watermark snapshot', () => {
    const { container } = render(
      <Watermark image="https://gw.alipayobjects.com/zos/bmw-prod/59a18171-ae17-4fc5-93a0-2645f64a3aca.svg" />,
    );
    expect(container).toMatchSnapshot();
  });

  it('Invalid image watermark', () => {
    mockSrcSet.mockImplementation(function fn() {
      this.onerror?.();
    });
    const { container } = render(
      <Watermark className="watermark" content="Ant Design" image="https://test.svg" />,
    );
    expect(container.querySelector('.watermark div')).toBeTruthy();
    expect(container).toMatchSnapshot();
  });

  it('MutationObserver should work properly', async () => {
    const { container } = render(<Watermark className="watermark" content="MutationObserver" />);
    const target = container.querySelector<HTMLDivElement>('.watermark div');
    await waitFakeTimer();
    target?.remove();
    await waitFor(() => expect(target).toBeTruthy());
    expect(container).toMatchSnapshot();
  });

  it('Observe the modification of style', async () => {
    const { container } = render(
      <Watermark offset={[-200, -200]} className="watermark" content="MutationObserver" />,
    );
    const target = container.querySelector<HTMLDivElement>('.watermark div');
    await waitFakeTimer();
    target?.setAttribute('style', '');
    await waitFor(() => expect(target).toBeTruthy());
    expect(container).toMatchSnapshot();
  });

<<<<<<< HEAD
  describe('nest component', () => {
    function test(name: string, children: React.ReactNode, getWatermarkElement: () => Node) {
      it(name, async () => {
        const { rerender } = render(<Watermark className="test">{children}</Watermark>);
        await waitFakeTimer();

        const watermark = getWatermarkElement();

        expect(watermark).toHaveStyle({
          zIndex: '9',
        });

        // Not crash when children removed
        rerender(<Watermark className="test" />);
      });
    }

    test(
      'Modal',
      <Modal open />,
      () => document.body.querySelector('.ant-modal-content')!.lastChild!,
    );

    test(
      'Drawer',
      <Drawer open />,
      () => document.body.querySelector('.ant-drawer-content')!.lastChild!,
    );
=======
  it('should not crash if content is empty string', async () => {
    const spy = jest.spyOn(CanvasRenderingContext2D.prototype, 'drawImage');
    render(<Watermark content="" className="watermark" />);
    await waitFakeTimer();
    expect(spy).not.toHaveBeenCalledWith(expect.anything(), 0, 0);
    expect(spy).not.toHaveBeenCalledWith(expect.anything(), -0, 0);
    expect(spy).not.toHaveBeenCalledWith(expect.anything(), -0, -0);
    expect(spy).not.toHaveBeenCalledWith(expect.anything(), 0, -0);
    spy.mockRestore();
>>>>>>> acdf1153
  });
});<|MERGE_RESOLUTION|>--- conflicted
+++ resolved
@@ -1,10 +1,11 @@
 import React from 'react';
+
 import Watermark from '..';
-import Modal from '../../modal';
-import Drawer from '../../drawer';
 import mountTest from '../../../tests/shared/mountTest';
 import rtlTest from '../../../tests/shared/rtlTest';
 import { render, waitFakeTimer, waitFor } from '../../../tests/utils';
+import Drawer from '../../drawer';
+import Modal from '../../modal';
 
 describe('Watermark', () => {
   mountTest(Watermark);
@@ -105,7 +106,6 @@
     expect(container).toMatchSnapshot();
   });
 
-<<<<<<< HEAD
   describe('nest component', () => {
     function test(name: string, children: React.ReactNode, getWatermarkElement: () => Node) {
       it(name, async () => {
@@ -134,7 +134,8 @@
       <Drawer open />,
       () => document.body.querySelector('.ant-drawer-content')!.lastChild!,
     );
-=======
+  });
+
   it('should not crash if content is empty string', async () => {
     const spy = jest.spyOn(CanvasRenderingContext2D.prototype, 'drawImage');
     render(<Watermark content="" className="watermark" />);
@@ -144,6 +145,5 @@
     expect(spy).not.toHaveBeenCalledWith(expect.anything(), -0, -0);
     expect(spy).not.toHaveBeenCalledWith(expect.anything(), 0, -0);
     spy.mockRestore();
->>>>>>> acdf1153
   });
 });