--- conflicted
+++ resolved
@@ -2,11 +2,6 @@
 import { mount } from 'enzyme';
 import BackTop from '..';
 
-<<<<<<< HEAD
-jest.useFakeTimers();
-
-=======
->>>>>>> 46d12960
 describe('BackTop', () => {
   beforeAll(() => {
     jest.useFakeTimers();
@@ -20,11 +15,7 @@
     const wrapper = mount(<BackTop visibilityHeight={-1} />);
     document.documentElement.scrollTop = 400;
     // trigger scroll manually
-<<<<<<< HEAD
     wrapper.instance().handleScroll();
-=======
-    wrapper.node.handleScroll();
->>>>>>> 46d12960
     jest.runAllTimers();
     wrapper.find('.ant-back-top').simulate('click');
     jest.runAllTimers();
