import React from 'react';
import TreeSelect, { TreeNode } from '..';
import focusTest from '../../../tests/shared/focusTest';
import mountTest from '../../../tests/shared/mountTest';
import rtlTest from '../../../tests/shared/rtlTest';
import { render } from '../../../tests/utils';
import { resetWarned } from '../../_util/warning';

describe('TreeSelect', () => {
  focusTest(TreeSelect, { refFocus: true });
  mountTest(TreeSelect);
  rtlTest(TreeSelect);

  describe('TreeSelect Custom Icons', () => {
    it('should support customized icons', () => {
      const { container } = render(
        <TreeSelect
          showSearch
          clearIcon={<span>clear</span>}
          removeIcon={<span>remove</span>}
          value={['leaf1', 'leaf2']}
          placeholder="Please select"
          multiple
          allowClear
          treeDefaultExpandAll
        >
          <TreeNode value="parent 1" title="parent 1" key="0-1">
            <TreeNode value="parent 1-0" title="parent 1-0" key="0-1-1">
              <TreeNode value="leaf1" title="my leaf" key="random" />
              <TreeNode value="leaf2" title="your leaf" key="random1" />
            </TreeNode>
          </TreeNode>
        </TreeSelect>,
      );

      expect(container.firstChild).toMatchSnapshot();
    });

    it('should `treeIcon` work', () => {
      const { container } = render(
        <TreeSelect treeIcon open>
          <TreeNode value="parent 1" title="parent 1" icon={<span>Bamboo</span>} />
        </TreeSelect>,
      );

      expect(container.firstChild).toMatchSnapshot();
    });
  });

  it('should support notFoundContent', () => {
    const content = 'notFoundContent';
    const { container } = render(<TreeSelect treeIcon open notFoundContent={content} />);
    expect(container.querySelector('.ant-select-empty')?.innerHTML).toBe(content);
  });

  it('legacy dropdownClassName', () => {
    resetWarned();

    const errSpy = jest.spyOn(console, 'error').mockImplementation(() => {});
    const { container } = render(<TreeSelect dropdownClassName="legacy" open />);
    expect(errSpy).toHaveBeenCalledWith(
      'Warning: [antd: TreeSelect] `dropdownClassName` is deprecated. Please use `popupClassName` instead.',
    );
    expect(container.querySelector('.legacy')).toBeTruthy();

    errSpy.mockRestore();
  });

<<<<<<< HEAD
  it('warning for legacy dropdownMatchSelectWidth', () => {
    resetWarned();

    const errSpy = jest.spyOn(console, 'error').mockImplementation(() => {});
    render(<TreeSelect dropdownMatchSelectWidth open />);
    expect(errSpy).toHaveBeenCalledWith(
      'Warning: [antd: Select] `dropdownMatchSelectWidth` is deprecated. Please use `popupMatchSelectWidth` instead.',
    );

    errSpy.mockRestore();
=======
  it('support aria-*', async () => {
    const { container } = render(
      <TreeSelect
        open
        treeData={[{ value: 'parent 1', title: 'parnet 1', 'aria-label': 'label' }]}
      />,
    );
    expect(
      container.querySelector('.ant-select-tree-treenode-leaf-last')?.getAttribute('aria-label'),
    ).toBe('label');
>>>>>>> 963b6fb9
  });
});<|MERGE_RESOLUTION|>--- conflicted
+++ resolved
@@ -66,7 +66,6 @@
     errSpy.mockRestore();
   });
 
-<<<<<<< HEAD
   it('warning for legacy dropdownMatchSelectWidth', () => {
     resetWarned();
 
@@ -77,7 +76,8 @@
     );
 
     errSpy.mockRestore();
-=======
+  });
+
   it('support aria-*', async () => {
     const { container } = render(
       <TreeSelect
@@ -88,6 +88,5 @@
     expect(
       container.querySelector('.ant-select-tree-treenode-leaf-last')?.getAttribute('aria-label'),
     ).toBe('label');
->>>>>>> 963b6fb9
   });
 });