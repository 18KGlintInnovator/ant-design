--- conflicted
+++ resolved
@@ -33,22 +33,13 @@
 | showSearch | 在下拉中显示搜索框(仅在单选模式下生效) | boolean | false |
 | disabled | 是否禁用 | boolean | false |
 | showCheckedStrategy | `TreeSelect.SHOW_ALL`: 显示所有选中节点(包括父节点). `TreeSelect.SHOW_PARENT`: 只显示父节点(当父节点下所有子节点都选中时). 默认只显示子节点. | enum{TreeSelect.SHOW_ALL, TreeSelect.SHOW_PARENT, TreeSelect.SHOW_CHILD } | TreeSelect.SHOW_CHILD |
-<<<<<<< HEAD
-| treeDefaultExpandAll | 默认展开所有树节点 | Boolean | false |
+| treeDefaultExpandAll | 默认展开所有树节点 | boolean | false |
 | treeDefaultExpandedKeys | 默认展开的树节点 | string[] | - |
-| treeCheckable | 显示 checkbox | Boolean | false |
-| treeCheckStrictly | checkable 状态下节点选择完全受控（父子节点选中状态不再关联）| Boolean | false |
-| filterTreeNode | 是否根据输入项进行筛选，默认用 treeNodeFilterProp 的值作为要筛选的 TreeNode 的属性值 | Boolean/Function(inputValue: string, treeNode: TreeNode) (函数需要返回bool值) | Function |
-| treeNodeFilterProp | 输入项过滤对应的 treeNode 属性 | String | 'value' |
-| treeNodeLabelProp | 作为显示的 prop 设置 | String | 'title' |
-=======
-| treeDefaultExpandAll | 默认展开所有树节点 | boolean | false |
 | treeCheckable | 显示 checkbox | boolean | false |
 | treeCheckStrictly | checkable 状态下节点选择完全受控（父子节点选中状态不再关联）| boolean | false |
 | filterTreeNode | 是否根据输入项进行筛选，默认用 treeNodeFilterProp 的值作为要筛选的 TreeNode 的属性值 | boolean\|Function(inputValue: string, treeNode: TreeNode) (函数需要返回bool值) | Function |
 | treeNodeFilterProp | 输入项过滤对应的 treeNode 属性 | string | 'value' |
 | treeNodeLabelProp | 作为显示的 prop 设置 | string | 'title' |
->>>>>>> f2e19c16
 | treeData | treeNodes 数据，如果设置则不需要手动构造 TreeNode 节点（value 在整个树范围内唯一）| array<{value, label, children, [disabled, selectable]}> | [] |
 |treeDataSimpleMode | 使用简单格式的 treeData，具体设置参考可设置的类型 (此时 treeData 应变为这样的数据结构: [{id:1, pId:0, value:'1', label:"test1",...},...], `pId` 是父节点的 id) | false\|Array<{ id: string, pId: string, rootPId: null }> | false |
 | loadData | 异步加载数据 | function(node) | - |
