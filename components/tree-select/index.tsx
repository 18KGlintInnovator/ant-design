import * as React from 'react';
import classNames from 'classnames';
import type { BaseSelectRef } from 'rc-select';
import type { Placement } from 'rc-select/lib/BaseSelect';
import type { TreeSelectProps as RcTreeSelectProps } from 'rc-tree-select';
import RcTreeSelect, { SHOW_ALL, SHOW_CHILD, SHOW_PARENT, TreeNode } from 'rc-tree-select';
import type { BaseOptionType, DefaultOptionType } from 'rc-tree-select/lib/TreeSelect';
import omit from 'rc-util/lib/omit';

import { useZIndex } from '../_util/hooks/useZIndex';
import type { SelectCommonPlacement } from '../_util/motion';
import { getTransitionName } from '../_util/motion';
import genPurePanel from '../_util/PurePanel';
import type { InputStatus } from '../_util/statusUtils';
import { getMergedStatus, getStatusClassNames } from '../_util/statusUtils';
import { devUseWarning } from '../_util/warning';
import { ConfigContext } from '../config-provider';
import DefaultRenderEmpty from '../config-provider/defaultRenderEmpty';
import DisabledContext from '../config-provider/DisabledContext';
import useCSSVarCls from '../config-provider/hooks/useCSSVarCls';
import useSize from '../config-provider/hooks/useSize';
import type { SizeType } from '../config-provider/SizeContext';
import { FormItemInputContext } from '../form/context';
<<<<<<< HEAD
import type { Variant } from '../form/hooks/useVariants';
import useVariant from '../form/hooks/useVariants';
=======
import mergedBuiltinPlacements from '../select/mergedBuiltinPlacements';
>>>>>>> 44d1b680
import useSelectStyle from '../select/style';
import useIcons from '../select/useIcons';
import useShowArrow from '../select/useShowArrow';
import { useCompactItemContext } from '../space/Compact';
import type { AntTreeNodeProps, TreeProps } from '../tree';
import type { SwitcherIcon } from '../tree/Tree';
import SwitcherIconCom from '../tree/utils/iconUtil';
import useStyle from './style';

type RawValue = string | number;

export interface LabeledValue {
  key?: string;
  value: RawValue;
  label: React.ReactNode;
}

export type SelectValue = RawValue | RawValue[] | LabeledValue | LabeledValue[];

export interface TreeSelectProps<
  ValueType = any,
  OptionType extends BaseOptionType | DefaultOptionType = DefaultOptionType,
> extends Omit<
    RcTreeSelectProps<ValueType, OptionType>,
    | 'showTreeIcon'
    | 'treeMotion'
    | 'mode'
    | 'getInputElement'
    | 'backfill'
    | 'treeLine'
    | 'switcherIcon'
  > {
  suffixIcon?: React.ReactNode;
  size?: SizeType;
  disabled?: boolean;
  placement?: SelectCommonPlacement;
  popupClassName?: string;
  /** @deprecated Please use `popupClassName` instead */
  dropdownClassName?: string;
  /** @deprecated Use `variant` instead. */
  bordered?: boolean;
  treeLine?: TreeProps['showLine'];
  status?: InputStatus;
  switcherIcon?: SwitcherIcon | RcTreeSelectProps<ValueType, OptionType>['switcherIcon'];
  rootClassName?: string;
  [key: `aria-${string}`]: React.AriaAttributes[keyof React.AriaAttributes];
  /** @deprecated Please use `popupMatchSelectWidth` instead */
  dropdownMatchSelectWidth?: boolean | number;
  popupMatchSelectWidth?: boolean | number;
  /**
   * @deprecated `showArrow` is deprecated which will be removed in next major version. It will be a
   *   default behavior, you can hide it by setting `suffixIcon` to null.
   */
  showArrow?: boolean;
  /**
   * @since 5.13.0
   * @default "outlined"
   */
  variant?: Variant;
}

const InternalTreeSelect = <
  ValueType = any,
  OptionType extends BaseOptionType | DefaultOptionType = BaseOptionType,
>(
  {
    prefixCls: customizePrefixCls,
    size: customizeSize,
    disabled: customDisabled,
    bordered = true,
    className,
    rootClassName,
    treeCheckable,
    multiple,
    listHeight = 256,
    listItemHeight = 26,
    placement,
    notFoundContent,
    switcherIcon,
    treeLine,
    getPopupContainer,
    popupClassName,
    dropdownClassName,
    treeIcon = false,
    transitionName,
    choiceTransitionName = '',
    status: customStatus,
    treeExpandAction,
    builtinPlacements,
    dropdownMatchSelectWidth,
    popupMatchSelectWidth,
    allowClear,
    variant: customVariant,
    dropdownStyle,
    tagRender,
    ...props
  }: TreeSelectProps<ValueType, OptionType>,
  ref: React.Ref<BaseSelectRef>,
) => {
  const {
    getPopupContainer: getContextPopupContainer,
    getPrefixCls,
    renderEmpty,
    direction,
    virtual,
    popupMatchSelectWidth: contextPopupMatchSelectWidth,
    popupOverflow,
  } = React.useContext(ConfigContext);

  if (process.env.NODE_ENV !== 'production') {
    const warning = devUseWarning('TreeSelect');

    warning(
      multiple !== false || !treeCheckable,
      'usage',
      '`multiple` will always be `true` when `treeCheckable` is true',
    );

    warning.deprecated(!dropdownClassName, 'dropdownClassName', 'popupClassName');

    warning.deprecated(
      dropdownMatchSelectWidth === undefined,
      'dropdownMatchSelectWidth',
      'popupMatchSelectWidth',
    );

    warning(
      !('showArrow' in props),
      'deprecated',
      '`showArrow` is deprecated which will be removed in next major version. It will be a default behavior, you can hide it by setting `suffixIcon` to null.',
    );

    warning.deprecated(!('bordered' in props), 'bordered', 'variant');
  }

  const rootPrefixCls = getPrefixCls();
  const prefixCls = getPrefixCls('select', customizePrefixCls);
  const treePrefixCls = getPrefixCls('select-tree', customizePrefixCls);
  const treeSelectPrefixCls = getPrefixCls('tree-select', customizePrefixCls);
  const { compactSize, compactItemClassnames } = useCompactItemContext(prefixCls, direction);

  const rootCls = useCSSVarCls(prefixCls);
  const treeSelectRootCls = useCSSVarCls(treeSelectPrefixCls);
  const [wrapCSSVar, hashId, cssVarCls] = useSelectStyle(prefixCls, rootCls);
  const [treeSelectWrapCSSVar] = useStyle(treeSelectPrefixCls, treePrefixCls, treeSelectRootCls);

  const [variant, enableVariantCls] = useVariant(customVariant, bordered);

  const mergedDropdownClassName = classNames(
    popupClassName || dropdownClassName,
    `${treeSelectPrefixCls}-dropdown`,
    {
      [`${treeSelectPrefixCls}-dropdown-rtl`]: direction === 'rtl',
    },
    rootClassName,
    cssVarCls,
    rootCls,
    treeSelectRootCls,
    hashId,
  );

  const isMultiple = !!(treeCheckable || multiple);
  const showSuffixIcon = useShowArrow(props.suffixIcon, props.showArrow);

  const mergedPopupMatchSelectWidth =
    popupMatchSelectWidth ?? dropdownMatchSelectWidth ?? contextPopupMatchSelectWidth;

  // ===================== Form =====================
  const {
    status: contextStatus,
    hasFeedback,
    isFormItemInput,
    feedbackIcon,
  } = React.useContext(FormItemInputContext);
  const mergedStatus = getMergedStatus(contextStatus, customStatus);

  // ===================== Icons =====================
  const { suffixIcon, removeIcon, clearIcon } = useIcons({
    ...props,
    multiple: isMultiple,
    showSuffixIcon,
    hasFeedback,
    feedbackIcon,
    prefixCls,
    componentName: 'TreeSelect',
  });

  const mergedAllowClear = allowClear === true ? { clearIcon } : allowClear;

  // ===================== Empty =====================
  let mergedNotFound: React.ReactNode;
  if (notFoundContent !== undefined) {
    mergedNotFound = notFoundContent;
  } else {
    mergedNotFound = renderEmpty?.('Select') || <DefaultRenderEmpty componentName="Select" />;
  }

  // ==================== Render =====================
  const selectProps = omit(props, [
    'suffixIcon',
    'removeIcon',
    'clearIcon',
    'itemIcon' as any,
    'switcherIcon' as any,
  ]);

  // ===================== Placement =====================
  const memoizedPlacement = React.useMemo<Placement>(() => {
    if (placement !== undefined) {
      return placement;
    }
    return direction === 'rtl' ? 'bottomRight' : 'bottomLeft';
  }, [placement, direction]);

  const mergedSize = useSize((ctx) => customizeSize ?? compactSize ?? ctx);

  // ===================== Disabled =====================
  const disabled = React.useContext(DisabledContext);
  const mergedDisabled = customDisabled ?? disabled;

  const mergedClassName = classNames(
    !customizePrefixCls && treeSelectPrefixCls,
    {
      [`${prefixCls}-lg`]: mergedSize === 'large',
      [`${prefixCls}-sm`]: mergedSize === 'small',
      [`${prefixCls}-rtl`]: direction === 'rtl',
      [`${prefixCls}-${variant}`]: enableVariantCls,
      [`${prefixCls}-in-form-item`]: isFormItemInput,
    },
    getStatusClassNames(prefixCls, mergedStatus, hasFeedback),
    compactItemClassnames,
    className,
    rootClassName,
    cssVarCls,
    rootCls,
    treeSelectRootCls,
    hashId,
  );

  const renderSwitcherIcon = (nodeProps: AntTreeNodeProps) => (
    <SwitcherIconCom
      prefixCls={treePrefixCls}
      switcherIcon={switcherIcon}
      treeNodeProps={nodeProps}
      showLine={treeLine}
    />
  );

  // ============================ zIndex ============================
  const [zIndex] = useZIndex('SelectLike', dropdownStyle?.zIndex as number);

  const returnNode = (
    <RcTreeSelect
      virtual={virtual}
      disabled={mergedDisabled}
      {...selectProps}
      dropdownMatchSelectWidth={mergedPopupMatchSelectWidth}
      builtinPlacements={mergedBuiltinPlacements(builtinPlacements, popupOverflow)}
      ref={ref}
      prefixCls={prefixCls}
      className={mergedClassName}
      listHeight={listHeight}
      listItemHeight={listItemHeight}
      treeCheckable={
        treeCheckable ? <span className={`${prefixCls}-tree-checkbox-inner`} /> : treeCheckable
      }
      treeLine={!!treeLine}
      suffixIcon={suffixIcon}
      multiple={isMultiple}
      placement={memoizedPlacement}
      removeIcon={removeIcon}
      allowClear={mergedAllowClear}
      switcherIcon={renderSwitcherIcon}
      showTreeIcon={treeIcon as any}
      notFoundContent={mergedNotFound}
      getPopupContainer={getPopupContainer || getContextPopupContainer}
      treeMotion={null}
      dropdownClassName={mergedDropdownClassName}
      dropdownStyle={{ ...dropdownStyle, zIndex }}
      choiceTransitionName={getTransitionName(rootPrefixCls, '', choiceTransitionName)}
      transitionName={getTransitionName(rootPrefixCls, 'slide-up', transitionName)}
      treeExpandAction={treeExpandAction}
      tagRender={tagRender}
    />
  );

  return wrapCSSVar(treeSelectWrapCSSVar(returnNode));
};

const TreeSelectRef = React.forwardRef(InternalTreeSelect) as <
  ValueType = any,
  OptionType extends BaseOptionType | DefaultOptionType = DefaultOptionType,
>(
  props: React.PropsWithChildren<TreeSelectProps<ValueType, OptionType>> &
    React.RefAttributes<BaseSelectRef>,
) => React.ReactElement;

type InternalTreeSelectType = typeof TreeSelectRef;

type CompoundedComponent = InternalTreeSelectType & {
  displayName?: string;
  TreeNode: typeof TreeNode;
  SHOW_ALL: typeof SHOW_ALL;
  SHOW_PARENT: typeof SHOW_PARENT;
  SHOW_CHILD: typeof SHOW_CHILD;
  _InternalPanelDoNotUseOrYouWillBeFired: typeof PurePanel;
};

const TreeSelect = TreeSelectRef as CompoundedComponent;

// We don't care debug panel
/* istanbul ignore next */
const PurePanel = genPurePanel(TreeSelect);

TreeSelect.TreeNode = TreeNode;
TreeSelect.SHOW_ALL = SHOW_ALL;
TreeSelect.SHOW_PARENT = SHOW_PARENT;
TreeSelect.SHOW_CHILD = SHOW_CHILD;
TreeSelect._InternalPanelDoNotUseOrYouWillBeFired = PurePanel;

if (process.env.NODE_ENV !== 'production') {
  TreeSelect.displayName = 'TreeSelect';
}

export { TreeNode };

export default TreeSelect;<|MERGE_RESOLUTION|>--- conflicted
+++ resolved
@@ -21,12 +21,9 @@
 import useSize from '../config-provider/hooks/useSize';
 import type { SizeType } from '../config-provider/SizeContext';
 import { FormItemInputContext } from '../form/context';
-<<<<<<< HEAD
 import type { Variant } from '../form/hooks/useVariants';
 import useVariant from '../form/hooks/useVariants';
-=======
 import mergedBuiltinPlacements from '../select/mergedBuiltinPlacements';
->>>>>>> 44d1b680
 import useSelectStyle from '../select/style';
 import useIcons from '../select/useIcons';
 import useShowArrow from '../select/useShowArrow';
@@ -189,6 +186,7 @@
   );
 
   const isMultiple = !!(treeCheckable || multiple);
+
   const showSuffixIcon = useShowArrow(props.suffixIcon, props.showArrow);
 
   const mergedPopupMatchSelectWidth =
@@ -309,7 +307,7 @@
       choiceTransitionName={getTransitionName(rootPrefixCls, '', choiceTransitionName)}
       transitionName={getTransitionName(rootPrefixCls, 'slide-up', transitionName)}
       treeExpandAction={treeExpandAction}
-      tagRender={tagRender}
+      tagRender={isMultiple ? tagRender : undefined}
     />
   );
 
