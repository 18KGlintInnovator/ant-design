import * as React from 'react';
import RcTreeSelect, { TreeNode, SHOW_ALL, SHOW_PARENT, SHOW_CHILD } from 'rc-tree-select';
import classNames from 'classnames';
import omit from 'omit.js';
import { Loading, CaretDown, Down, Close, CloseCircleFilled } from '@ant-design/icons';

import { TreeSelectProps, TreeNodeValue } from './interface';
import { ConfigConsumer, ConfigConsumerProps } from '../config-provider';
import warning from '../_util/warning';
<<<<<<< HEAD
=======
import { cloneElement } from '../_util/reactNode';
import Icon from '../icon';
>>>>>>> 46d0ff3e
import { AntTreeNodeProps } from '../tree';

export { TreeNode, TreeSelectProps } from './interface';

export default class TreeSelect<T extends TreeNodeValue> extends React.Component<
  TreeSelectProps<T>,
  any
> {
  static TreeNode = TreeNode;

  static SHOW_ALL = SHOW_ALL;

  static SHOW_PARENT = SHOW_PARENT;

  static SHOW_CHILD = SHOW_CHILD;

  static defaultProps = {
    transitionName: 'slide-up',
    choiceTransitionName: 'zoom',
  };

  private rcTreeSelect: any;

  constructor(props: TreeSelectProps<T>) {
    super(props);

    warning(
      props.multiple !== false || !props.treeCheckable,
      'TreeSelect',
      '`multiple` will alway be `true` when `treeCheckable` is true',
    );
  }

  saveTreeSelect = (node: typeof RcTreeSelect) => {
    this.rcTreeSelect = node;
  };

  focus() {
    this.rcTreeSelect.focus();
  }

  blur() {
    this.rcTreeSelect.blur();
  }

  renderSwitcherIcon = (prefixCls: string, { isLeaf, loading }: AntTreeNodeProps) => {
    if (loading) {
      return <Loading className={`${prefixCls}-switcher-loading-icon`} />;
    }
    if (isLeaf) {
      return null;
    }
    return <CaretDown className={`${prefixCls}-switcher-icon`} />;
  };

  renderTreeSelect = ({
    getPopupContainer: getContextPopupContainer,
    getPrefixCls,
    renderEmpty,
  }: ConfigConsumerProps) => {
    const {
      prefixCls: customizePrefixCls,
      className,
      size,
      notFoundContent,
      dropdownStyle,
      dropdownClassName,
      suffixIcon,
      removeIcon,
      clearIcon,
      getPopupContainer,
      ...restProps
    } = this.props;
    const rest = omit(restProps, ['inputIcon', 'removeIcon', 'clearIcon', 'switcherIcon']);

    const prefixCls = getPrefixCls('select', customizePrefixCls);
    const cls = classNames(
      {
        [`${prefixCls}-lg`]: size === 'large',
        [`${prefixCls}-sm`]: size === 'small',
      },
      className,
    );

    // showSearch: single - false, multiple - true
    let { showSearch } = restProps;
    if (!('showSearch' in restProps)) {
      showSearch = !!(restProps.multiple || restProps.treeCheckable);
    }

    let checkable = rest.treeCheckable;
    if (checkable) {
      checkable = <span className={`${prefixCls}-tree-checkbox-inner`} />;
    }

<<<<<<< HEAD
    const inputIcon = (suffixIcon &&
      (React.isValidElement<{ className?: string }>(suffixIcon)
        ? React.cloneElement(suffixIcon)
        : suffixIcon)) || <Down className={`${prefixCls}-arrow-icon`} />;

    const removeIcon = <Close className={`${prefixCls}-remove-icon`} />;

    const clearIcon = <CloseCircleFilled className={`${prefixCls}-clear-icon`} />;
=======
    const inputIcon = suffixIcon ? (
      cloneElement(suffixIcon)
    ) : (
      <Icon type="down" className={`${prefixCls}-arrow-icon`} />
    );

    const finalRemoveIcon = removeIcon ? (
      cloneElement(removeIcon)
    ) : (
      <Icon type="close" className={`${prefixCls}-remove-icon`} />
    );

    const finalClearIcon = clearIcon ? (
      cloneElement(clearIcon)
    ) : (
      <Icon type="close-circle" theme="filled" className={`${prefixCls}-clear-icon`} />
    );
>>>>>>> 46d0ff3e

    return (
      <RcTreeSelect
        switcherIcon={(nodeProps: AntTreeNodeProps) =>
          this.renderSwitcherIcon(prefixCls, nodeProps)
        }
        inputIcon={inputIcon}
        removeIcon={finalRemoveIcon}
        clearIcon={finalClearIcon}
        {...rest}
        showSearch={showSearch}
        getPopupContainer={getPopupContainer || getContextPopupContainer}
        dropdownClassName={classNames(dropdownClassName, `${prefixCls}-tree-dropdown`)}
        prefixCls={prefixCls}
        className={cls}
        dropdownStyle={{ maxHeight: '100vh', overflow: 'auto', ...dropdownStyle }}
        treeCheckable={checkable}
        notFoundContent={notFoundContent || renderEmpty('Select')}
        ref={this.saveTreeSelect}
      />
    );
  };

  render() {
    return <ConfigConsumer>{this.renderTreeSelect}</ConfigConsumer>;
  }
}<|MERGE_RESOLUTION|>--- conflicted
+++ resolved
@@ -7,11 +7,7 @@
 import { TreeSelectProps, TreeNodeValue } from './interface';
 import { ConfigConsumer, ConfigConsumerProps } from '../config-provider';
 import warning from '../_util/warning';
-<<<<<<< HEAD
-=======
 import { cloneElement } from '../_util/reactNode';
-import Icon from '../icon';
->>>>>>> 46d0ff3e
 import { AntTreeNodeProps } from '../tree';
 
 export { TreeNode, TreeSelectProps } from './interface';
@@ -107,34 +103,23 @@
       checkable = <span className={`${prefixCls}-tree-checkbox-inner`} />;
     }
 
-<<<<<<< HEAD
-    const inputIcon = (suffixIcon &&
-      (React.isValidElement<{ className?: string }>(suffixIcon)
-        ? React.cloneElement(suffixIcon)
-        : suffixIcon)) || <Down className={`${prefixCls}-arrow-icon`} />;
-
-    const removeIcon = <Close className={`${prefixCls}-remove-icon`} />;
-
-    const clearIcon = <CloseCircleFilled className={`${prefixCls}-clear-icon`} />;
-=======
     const inputIcon = suffixIcon ? (
       cloneElement(suffixIcon)
     ) : (
-      <Icon type="down" className={`${prefixCls}-arrow-icon`} />
+      <Down className={`${prefixCls}-arrow-icon`} />
     );
 
     const finalRemoveIcon = removeIcon ? (
       cloneElement(removeIcon)
     ) : (
-      <Icon type="close" className={`${prefixCls}-remove-icon`} />
+      <Close className={`${prefixCls}-remove-icon`} />
     );
 
     const finalClearIcon = clearIcon ? (
       cloneElement(clearIcon)
     ) : (
-      <Icon type="close-circle" theme="filled" className={`${prefixCls}-clear-icon`} />
+      <CloseCircleFilled className={`${prefixCls}-clear-icon`} />
     );
->>>>>>> 46d0ff3e
 
     return (
       <RcTreeSelect
