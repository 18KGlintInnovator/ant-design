--- conflicted
+++ resolved
@@ -1,20 +1,13 @@
 import * as React from 'react';
-<<<<<<< HEAD
-import defaultRenderEmpty, { RenderEmptyHandler } from './renderEmpty';
-import { Locale } from '../locale-provider';
-import { SizeType } from './SizeContext';
-import { RequiredMark } from '../form/Form';
 import type { SeedToken } from '../_util/theme';
 import type { OverrideToken } from '../_util/theme/interface';
-
-export const defaultIconPrefixCls = 'anticon';
-=======
 import type { RenderEmptyHandler } from './renderEmpty';
 import defaultRenderEmpty from './renderEmpty';
 import type { Locale } from '../locale-provider';
 import type { SizeType } from './SizeContext';
 import type { RequiredMark } from '../form/Form';
->>>>>>> 0f63293a
+
+export const defaultIconPrefixCls = 'anticon';
 
 export interface Theme {
   primaryColor?: string;
