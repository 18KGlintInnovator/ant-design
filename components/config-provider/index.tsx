import IconContext from '@ant-design/icons/lib/components/Context';
import { FormProvider as RcFormProvider } from 'rc-field-form';
import type { ValidateMessages } from 'rc-field-form/lib/interface';
import useMemo from 'rc-util/lib/hooks/useMemo';
import * as React from 'react';
import type { RequiredMark } from '../form/Form';
import type { Locale } from '../locale-provider';
import LocaleProvider, { ANT_MARK } from '../locale-provider';
import LocaleReceiver from '../locale-provider/LocaleReceiver';
import defaultLocale from '../locale/default';
<<<<<<< HEAD
import { DesignTokenContext, statistic, useToken } from '../_util/theme';
import defaultSeedToken from '../_util/theme/themes/default';
import type { ConfigConsumerProps, CSPConfig, DirectionType, Theme, ThemeConfig } from './context';
import { ConfigConsumer, ConfigContext, defaultIconPrefixCls } from './context';
import { registerTheme } from './cssVariables';
import { RenderEmptyHandler } from './defaultRenderEmpty';
import useTheme from './hooks/useTheme';
=======
import message from '../message';
import notification from '../notification';
import type { Theme } from './context';
import {
  ConfigConsumer,
  ConfigConsumerProps,
  ConfigContext,
  CSPConfig,
  DirectionType,
} from './context';
import { registerTheme } from './cssVariables';
import { RenderEmptyHandler } from './defaultRenderEmpty';
import { DisabledContextProvider } from './DisabledContext';
>>>>>>> 414f0496
import type { SizeType } from './SizeContext';
import SizeContext, { SizeContextProvider } from './SizeContext';

export {
  RenderEmptyHandler,
  ConfigContext,
  ConfigConsumer,
  CSPConfig,
  DirectionType,
  ConfigConsumerProps,
};
export { defaultIconPrefixCls };

export const configConsumerProps = [
  'getTargetContainer',
  'getPopupContainer',
  'rootPrefixCls',
  'getPrefixCls',
  'renderEmpty',
  'csp',
  'autoInsertSpaceInButton',
  'locale',
  'pageHeader',
];

// These props is used by `useContext` directly in sub component
const PASSED_PROPS: Exclude<keyof ConfigConsumerProps, 'rootPrefixCls' | 'getPrefixCls'>[] = [
  'getTargetContainer',
  'getPopupContainer',
  'renderEmpty',
  'pageHeader',
  'input',
  'form',
];

export interface ConfigProviderProps {
  getTargetContainer?: () => HTMLElement;
  getPopupContainer?: (triggerNode?: HTMLElement) => HTMLElement;
  prefixCls?: string;
  iconPrefixCls?: string;
  children?: React.ReactNode;
  renderEmpty?: RenderEmptyHandler;
  csp?: CSPConfig;
  autoInsertSpaceInButton?: boolean;
  form?: {
    validateMessages?: ValidateMessages;
    requiredMark?: RequiredMark;
    colon?: boolean;
  };
  input?: {
    autoComplete?: string;
  };
  locale?: Locale;
  pageHeader?: {
    ghost: boolean;
  };
  componentSize?: SizeType;
  componentDisabled?: boolean;
  direction?: DirectionType;
  space?: {
    size?: SizeType | number;
  };
  virtual?: boolean;
  dropdownMatchSelectWidth?: boolean;
  theme?: ThemeConfig;
}

interface ProviderChildrenProps extends ConfigProviderProps {
  parentContext: ConfigConsumerProps;
  legacyLocale: Locale;
}

export const defaultPrefixCls = 'ant';
let globalPrefixCls: string;
let globalIconPrefixCls: string;

function getGlobalPrefixCls() {
  return globalPrefixCls || defaultPrefixCls;
}

function getGlobalIconPrefixCls() {
  return globalIconPrefixCls || defaultIconPrefixCls;
}

const setGlobalConfig = ({
  prefixCls,
  iconPrefixCls,
  theme,
}: Pick<ConfigProviderProps, 'prefixCls' | 'iconPrefixCls'> & { theme?: Theme }) => {
  if (prefixCls !== undefined) {
    globalPrefixCls = prefixCls;
  }
  if (iconPrefixCls !== undefined) {
    globalIconPrefixCls = iconPrefixCls;
  }

  if (theme) {
    registerTheme(getGlobalPrefixCls(), theme);
  }
};

export const globalConfig = () => ({
  getPrefixCls: (suffixCls?: string, customizePrefixCls?: string) => {
    if (customizePrefixCls) return customizePrefixCls;
    return suffixCls ? `${getGlobalPrefixCls()}-${suffixCls}` : getGlobalPrefixCls();
  },
  getIconPrefixCls: getGlobalIconPrefixCls,
  getRootPrefixCls: () => {
    // If Global prefixCls provided, use this
    if (globalPrefixCls) {
      return globalPrefixCls;
    }

    // Fallback to default prefixCls
    return getGlobalPrefixCls();
  },
});

const ProviderChildren: React.FC<ProviderChildrenProps> = props => {
  const {
    children,
    csp,
    autoInsertSpaceInButton,
    form,
    locale,
    componentSize,
    direction,
    space,
    virtual,
    dropdownMatchSelectWidth,
    legacyLocale,
    parentContext,
    iconPrefixCls,
<<<<<<< HEAD
    theme,
=======
    componentDisabled,
>>>>>>> 414f0496
  } = props;

  const getPrefixCls = React.useCallback(
    (suffixCls: string, customizePrefixCls?: string) => {
      const { prefixCls } = props;

      if (customizePrefixCls) return customizePrefixCls;

      const mergedPrefixCls = prefixCls || parentContext.getPrefixCls('');

      return suffixCls ? `${mergedPrefixCls}-${suffixCls}` : mergedPrefixCls;
    },
    [parentContext.getPrefixCls, props.prefixCls],
  );

  const mergedTheme = useTheme(theme, parentContext.theme);

  const config = {
    ...parentContext,
    csp,
    autoInsertSpaceInButton,
    locale: locale || legacyLocale,
    direction,
    space,
    virtual,
    dropdownMatchSelectWidth,
    getPrefixCls,
    theme: mergedTheme,
  };

  // Pass the props used by `useContext` directly with child component.
  // These props should merged into `config`.
  PASSED_PROPS.forEach(propName => {
    const propValue: any = props[propName];
    if (propValue) {
      (config as any)[propName] = propValue;
    }
  });

  // https://github.com/ant-design/ant-design/issues/27617
  const memoedConfig = useMemo(
    () => config,
    config,
    (prevConfig: Record<string, any>, currentConfig) => {
      const prevKeys = Object.keys(prevConfig);
      const currentKeys = Object.keys(currentConfig);
      return (
        prevKeys.length !== currentKeys.length ||
        prevKeys.some(key => prevConfig[key] !== currentConfig[key])
      );
    },
  );

  const memoIconContextValue = React.useMemo(
    () => ({ prefixCls: iconPrefixCls, csp }),
    [iconPrefixCls, csp],
  );

  let childNode = children;
  // Additional Form provider
  let validateMessages: ValidateMessages = {};

  if (locale) {
    validateMessages =
      locale.Form?.defaultValidateMessages || defaultLocale.Form?.defaultValidateMessages || {};
  }
  if (form && form.validateMessages) {
    validateMessages = { ...validateMessages, ...form.validateMessages };
  }

  if (Object.keys(validateMessages).length > 0) {
    childNode = <RcFormProvider validateMessages={validateMessages}>{children}</RcFormProvider>;
  }

  if (locale) {
    childNode = (
      <LocaleProvider locale={locale} _ANT_MARK__={ANT_MARK}>
        {childNode}
      </LocaleProvider>
    );
  }

  if (iconPrefixCls || csp) {
    childNode = (
      <IconContext.Provider value={memoIconContextValue}>{childNode}</IconContext.Provider>
    );
  }

  if (componentSize) {
    childNode = <SizeContextProvider size={componentSize}>{childNode}</SizeContextProvider>;
  }

<<<<<<< HEAD
  // ================================ Dynamic theme ================================
  const memoTheme = React.useMemo(
    () => ({
      ...mergedTheme,

      token: {
        ...defaultSeedToken,
        ...mergedTheme?.token,
      },
    }),
    [mergedTheme],
  );

  if (theme) {
    childNode = (
      <DesignTokenContext.Provider value={memoTheme}>{childNode}</DesignTokenContext.Provider>
    );
  }

  // =================================== Render ===================================
=======
  if (componentDisabled !== undefined) {
    childNode = (
      <DisabledContextProvider disabled={componentDisabled}>{childNode}</DisabledContextProvider>
    );
  }

>>>>>>> 414f0496
  return <ConfigContext.Provider value={memoedConfig}>{childNode}</ConfigContext.Provider>;
};

const ConfigProvider: React.FC<ConfigProviderProps> & {
  /** @private internal Usage. do not use in your production */
  ConfigContext: typeof ConfigContext;
  SizeContext: typeof SizeContext;
  config: typeof setGlobalConfig;
  useToken: typeof useToken;
  /** @private internal Usage. do not use in your production */
  __V5_STATISTIC_DO_NOT_USE_OR_YOU_WILL_BE_FIRED__: typeof statistic;
} = props => (
  <LocaleReceiver>
    {(_, __, legacyLocale) => (
      <ConfigConsumer>
        {context => (
          <ProviderChildren
            parentContext={context}
            legacyLocale={legacyLocale as Locale}
            {...props}
          />
        )}
      </ConfigConsumer>
    )}
  </LocaleReceiver>
);

ConfigProvider.ConfigContext = ConfigContext;
ConfigProvider.SizeContext = SizeContext;
ConfigProvider.config = setGlobalConfig;
ConfigProvider.useToken = useToken;
ConfigProvider.__V5_STATISTIC_DO_NOT_USE_OR_YOU_WILL_BE_FIRED__ = statistic;

export default ConfigProvider;<|MERGE_RESOLUTION|>--- conflicted
+++ resolved
@@ -8,29 +8,14 @@
 import LocaleProvider, { ANT_MARK } from '../locale-provider';
 import LocaleReceiver from '../locale-provider/LocaleReceiver';
 import defaultLocale from '../locale/default';
-<<<<<<< HEAD
 import { DesignTokenContext, statistic, useToken } from '../_util/theme';
 import defaultSeedToken from '../_util/theme/themes/default';
 import type { ConfigConsumerProps, CSPConfig, DirectionType, Theme, ThemeConfig } from './context';
 import { ConfigConsumer, ConfigContext, defaultIconPrefixCls } from './context';
 import { registerTheme } from './cssVariables';
 import { RenderEmptyHandler } from './defaultRenderEmpty';
+import { DisabledContextProvider } from './DisabledContext';
 import useTheme from './hooks/useTheme';
-=======
-import message from '../message';
-import notification from '../notification';
-import type { Theme } from './context';
-import {
-  ConfigConsumer,
-  ConfigConsumerProps,
-  ConfigContext,
-  CSPConfig,
-  DirectionType,
-} from './context';
-import { registerTheme } from './cssVariables';
-import { RenderEmptyHandler } from './defaultRenderEmpty';
-import { DisabledContextProvider } from './DisabledContext';
->>>>>>> 414f0496
 import type { SizeType } from './SizeContext';
 import SizeContext, { SizeContextProvider } from './SizeContext';
 
@@ -164,11 +149,8 @@
     legacyLocale,
     parentContext,
     iconPrefixCls,
-<<<<<<< HEAD
     theme,
-=======
     componentDisabled,
->>>>>>> 414f0496
   } = props;
 
   const getPrefixCls = React.useCallback(
@@ -261,7 +243,6 @@
     childNode = <SizeContextProvider size={componentSize}>{childNode}</SizeContextProvider>;
   }
 
-<<<<<<< HEAD
   // ================================ Dynamic theme ================================
   const memoTheme = React.useMemo(
     () => ({
@@ -282,14 +263,12 @@
   }
 
   // =================================== Render ===================================
-=======
   if (componentDisabled !== undefined) {
     childNode = (
       <DisabledContextProvider disabled={componentDisabled}>{childNode}</DisabledContextProvider>
     );
   }
 
->>>>>>> 414f0496
   return <ConfigContext.Provider value={memoedConfig}>{childNode}</ConfigContext.Provider>;
 };
 
