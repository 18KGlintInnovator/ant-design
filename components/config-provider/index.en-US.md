---
category: Components
type: Other
cols: 1
title: ConfigProvider
---

`ConfigProvider` provides a uniform configuration support for components.

## Usage

This component provides a configuration to all React components underneath itself via the [context API](https://facebook.github.io/react/docs/context.html), In the render tree all components will have access to the provided config.

```jsx
import { ConfigProvider } from 'antd';

// ...

return (
  <ConfigProvider {...yourConfig}>
    <App />
  </ConfigProvider>
);
```

### Content Security Policy

Some component use dynamic style to support wave effect. You can config `csp` prop if Content Security Policy (CSP) is enabled:

```jsx
<ConfigProvider csp={{ nonce: 'YourNonceCode' }}>
  <Button>My Button</Button>
</ConfigProvider>
```

## API

| Property | Description | Type | Default |
| -------- | ----------- | ---- | ------- |
<<<<<<< HEAD
| autoInsertSpaceInButton | Set `false` to remove space between 2 chinese characters on Button | boolean | true |
| customizeRenderEmpty | set empty content of components. Ref [Empty](/components/empty/) | Function(componentName: string): ReactNode | - |
=======
| renderEmpty | set empty content of components. Ref [Empty](/components/empty/) | Function(componentName: string): ReactNode | - |
>>>>>>> 2dc3fbda
| getPopupContainer | to set the container of the popup element. The default is to create a `div` element in `body`. | Function(triggerNode) | `() => document.body` |
| prefixCls | set prefix class | string | ant |<|MERGE_RESOLUTION|>--- conflicted
+++ resolved
@@ -37,11 +37,7 @@
 
 | Property | Description | Type | Default |
 | -------- | ----------- | ---- | ------- |
-<<<<<<< HEAD
 | autoInsertSpaceInButton | Set `false` to remove space between 2 chinese characters on Button | boolean | true |
-| customizeRenderEmpty | set empty content of components. Ref [Empty](/components/empty/) | Function(componentName: string): ReactNode | - |
-=======
 | renderEmpty | set empty content of components. Ref [Empty](/components/empty/) | Function(componentName: string): ReactNode | - |
->>>>>>> 2dc3fbda
 | getPopupContainer | to set the container of the popup element. The default is to create a `div` element in `body`. | Function(triggerNode) | `() => document.body` |
 | prefixCls | set prefix class | string | ant |