--- conflicted
+++ resolved
@@ -510,70 +510,6 @@
               <TreeNode title="leaf" key="0-0-0-1" />
               <TreeNode title="leaf" key="0-0-0-2" />
             </TreeNode>
-<<<<<<< HEAD
-          </Tree>
-          <Table columns={columns} dataSource={data} footer={() => 'Footer'} />
-          <Table
-            columns={columnsTable}
-            dataSource={dataTable}
-            pagination={false}
-            id="table-demo-summary"
-            bordered
-            summary={pageData => {
-              let totalBorrow = 0;
-              let totalRepayment = 0;
-
-              pageData.forEach(({ borrow, repayment }) => {
-                totalBorrow += borrow;
-                totalRepayment += repayment;
-              });
-
-              return (
-                <>
-                  <tr>
-                    <th>Total</th>
-                    <td>
-                      <Text type="danger">{totalBorrow}</Text>
-                    </td>
-                    <td>
-                      <Text>{totalRepayment}</Text>
-                    </td>
-                  </tr>
-                  <tr>
-                    <th>Balance</th>
-                    <td colSpan={2}>
-                      <Text type="danger">{totalBorrow - totalRepayment}</Text>
-                    </td>
-                  </tr>
-                </>
-              );
-            }}
-          />
-          <br />
-          <Table columns={columnsNest} expandable={{ expandedRowRender }} dataSource={dataNest} />
-          <Table columns={columnsFixed} dataSource={dataFixed} scroll={{ x: 1300, y: 100 }} />
-          <Card
-            hoverable
-            style={{ width: 240 }}
-            cover={
-              <img alt="example" src="https://os.alipayobjects.com/rmsportal/QBnOOoLaAfKPirc.png" />
-            }
-          >
-            <Meta title="Europe Street beat" description="www.instagram.com" />
-          </Card>
-          <Slider defaultValue={30} />
-          <DatePicker defaultValue={dayjs('2015/01/01', 'YYYY/MM/DD')} format="YYYY/MM/DD" />
-          <Badge count={5}>
-            <a href="#" className="head-example" />
-          </Badge>
-        </Modal>
-      </>
-    );
-  }
-}
-
-export default App;
-=======
             <TreeNode title="parent 1-1" key="0-0-1">
               <TreeNode title="leaf" key="0-0-1-0" />
             </TreeNode>
@@ -641,7 +577,6 @@
     </>
   );
 };
->>>>>>> 8b595e04
 ```
 
 <style>
