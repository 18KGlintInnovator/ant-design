---
type: Feedback
category: Components
subtitle: 对话框
title: Modal
---

模态对话框。

## 何时使用

需要用户处理事务，又不希望跳转页面以致打断工作流程时，可以使用 `Modal` 在当前页面正中打开一个浮层，承载相应的操作。

另外当需要一个简洁的确认框询问用户时，可以使用精心封装好的 `ant.Modal.confirm()` 等方法。

## API

| 参数       | 说明           | 类型             | 默认值       |
|------------|----------------|------------------|--------------|
| visible    | 对话框是否可见 | boolean          | 无           |
| confirmLoading | 确定按钮 loading | boolean    | 无           |
| title      | 标题           | string\|ReactNode | 无           |
| closable   | 是否显示右上角的关闭按钮 | boolean    | true        |
| onOk       | 点击确定回调       | function     | 无           |
| onCancel   | 点击遮罩层或右上角叉或取消按钮的回调  | function(e)  | 无         |
| width      | 宽度           | string\|number | 520           |
| footer     | 底部内容       | string\|ReactNode | 确定取消按钮 |
| okText     | 确认按钮文字    | string           | 确定       |
| cancelText | 取消按钮文字    | string           | 取消       |
| maskClosable | 点击蒙层是否允许关闭 | boolean   | true       |
| style | 可用于设置浮层的样式，调整浮层位置等 | object   | - |
| wrapClassName | 对话框外层容器的类名 | string   | - |
| afterClose | Modal 完全关闭后的回调 | function | 无 |

#### 清空旧数据

> `<Modal />` 组件有标准的 React 生命周期，关闭后状态不会自动清空。
> 如果希望每次打开都是新内容，需要自行手动清空旧的状态。或者打开时给 Modal 设置一个[全新的 key](https://github.com/ant-design/ant-design/issues/4165)， React 会渲染出一个全新的对话框。

> ```
> <Modal key={this.state.newRandomKey} visible={this.state.visible} />
> ```

### Modal.xxx()

包括：

- `Modal.info`
- `Modal.success`
- `Modal.error`
- `Modal.warning`
- `Modal.confirm`

以上均为一个函数，参数为 object，具体属性如下：

| 参数       | 说明           | 类型             | 默认值       |
|------------|----------------|------------------|--------------|
| title      | 标题           | string\|ReactNode | 无           |
| content    | 内容           | string\|ReactNode | 无           |
| onOk       | 点击确定回调，参数为关闭函数，返回 promise 时 resolve 后自动关闭      | function         | 无           |
| onCancel   | 取消回调，参数为关闭函数，返回 promise 时 resolve 后自动关闭       | function         | 无           |
<<<<<<< HEAD
| width      | 宽度           | String or Number | 416           |
| iconType   | 图标 Icon 类型    | String | question-circle |
| okText     | 确认按钮文字    | String           | 确定       |
| cancelText | 取消按钮文字    | String           | 取消       |
| maskClosable | 点击蒙层是否允许关闭 | Boolean   | `false`    |
=======
| width      | 宽度           | string\|number | 416           |
| iconType   | 图标 Icon 类型    | string | question-circle |
| okText     | 确认按钮文字    | string           | 确定       |
| cancelText | 取消按钮文字    | string           | 取消       |
>>>>>>> f2e19c16

<style>
.code-box-demo .ant-btn {
  margin-right: 8px;
}
</style><|MERGE_RESOLUTION|>--- conflicted
+++ resolved
@@ -59,18 +59,11 @@
 | content    | 内容           | string\|ReactNode | 无           |
 | onOk       | 点击确定回调，参数为关闭函数，返回 promise 时 resolve 后自动关闭      | function         | 无           |
 | onCancel   | 取消回调，参数为关闭函数，返回 promise 时 resolve 后自动关闭       | function         | 无           |
-<<<<<<< HEAD
-| width      | 宽度           | String or Number | 416           |
-| iconType   | 图标 Icon 类型    | String | question-circle |
-| okText     | 确认按钮文字    | String           | 确定       |
-| cancelText | 取消按钮文字    | String           | 取消       |
-| maskClosable | 点击蒙层是否允许关闭 | Boolean   | `false`    |
-=======
 | width      | 宽度           | string\|number | 416           |
 | iconType   | 图标 Icon 类型    | string | question-circle |
 | okText     | 确认按钮文字    | string           | 确定       |
 | cancelText | 取消按钮文字    | string           | 取消       |
->>>>>>> f2e19c16
+| maskClosable | 点击蒙层是否允许关闭 | Boolean   | `false`    |
 
 <style>
 .code-box-demo .ant-btn {
