---
group: 反馈
category: Components
subtitle: 对话框
title: Modal
cover: https://mdn.alipayobjects.com/huamei_7uahnr/afts/img/A*wM3qQ5XrhlcAAAAAAAAAAAAADrJ8AQ/original
coverDark: https://mdn.alipayobjects.com/huamei_7uahnr/afts/img/A*fBrgSJBmavgAAAAAAAAAAAAADrJ8AQ/original
demo:
  cols: 2
---

模态对话框。

## 何时使用

需要用户处理事务，又不希望跳转页面以致打断工作流程时，可以使用 `Modal` 在当前页面正中打开一个浮层，承载相应的操作。

另外当需要一个简洁的确认框询问用户时，可以使用 [`App.useApp`](/components/app-cn/) 封装的语法糖方法。

## 代码演示

<!-- prettier-ignore -->
<code src="./demo/basic.tsx">基本</code>
<code src="./demo/async.tsx">异步关闭</code>
<code src="./demo/footer.tsx">自定义页脚</code>
<code src="./demo/footer-render.tsx">自定义页脚渲染函数</code>
<code src="./demo/hooks.tsx">使用 hooks 获得上下文</code>
<code src="./demo/locale.tsx">国际化</code>
<code src="./demo/manual.tsx">手动更新和移除</code>
<code src="./demo/position.tsx">自定义位置</code>
<code src="./demo/dark.tsx" debug>暗背景</code>
<code src="./demo/button-props.tsx">自定义页脚按钮属性</code>
<code src="./demo/modal-render.tsx">自定义渲染对话框</code>
<code src="./demo/width.tsx">自定义模态的宽度</code>
<code src="./demo/static-info.tsx">静态方法</code>
<code src="./demo/confirm.tsx">静态确认对话框</code>
<code src="./demo/confirm-router.tsx">销毁确认对话框</code>
<code src="./demo/render-panel.tsx" debug>\_InternalPanelDoNotUseOrYouWillBeFired</code>
<code src="./demo/custom-mouse-position.tsx" debug>控制弹框动画原点</code>
<code src="./demo/wireframe.tsx" debug>线框风格</code>
<code src="./demo/component-token.tsx" debug>组件 Token</code>

## API

通用属性参考：[通用属性](/docs/react/common-props)

| 参数 | 说明 | 类型 | 默认值 | 版本 |
| --- | --- | --- | --- | --- |
| afterClose | Modal 完全关闭后的回调 | function | - |  |
| bodyStyle | Modal body 样式 | CSSProperties |  |  |
| cancelButtonProps | cancel 按钮 props | [ButtonProps](/components/button-cn#api) | - |  |
| cancelText | 取消按钮文字 | ReactNode | `取消` |  |
| centered | 垂直居中展示 Modal | boolean | false |  |
| closeIcon | 自定义关闭图标。5.7.0：设置为 `null` 或 `false` 时隐藏关闭按钮 | boolean \| ReactNode | &lt;CloseOutlined /> |  |
| confirmLoading | 确定按钮 loading | boolean | false |  |
| destroyOnClose | 关闭时销毁 Modal 里的子元素 | boolean | false |  |
| focusTriggerAfterClose | 对话框关闭后是否需要聚焦触发元素 | boolean | true | 4.9.0 |
| footer | 底部内容，当不需要默认底部按钮时，可以设为 `footer={null}` | (params:[footerRenderParams](/components/modal-cn#footerrenderparams))=> React.ReactNode \| React.ReactNode | (确定取消按钮) | 5.9.0 |
| forceRender | 强制渲染 Modal | boolean | false |  |
| getContainer | 指定 Modal 挂载的节点，但依旧为全屏展示，`false` 为挂载在当前位置 | HTMLElement \| () => HTMLElement \| Selectors \| false | document.body |  |
| keyboard | 是否支持键盘 esc 关闭 | boolean | true |  |
| mask | 是否展示遮罩 | boolean | true |  |
| maskClosable | 点击蒙层是否允许关闭 | boolean | true |  |
| maskStyle | 遮罩样式 | CSSProperties |  |  |
| modalRender | 自定义渲染对话框 | (node: ReactNode) => ReactNode | - | 4.7.0 |
| okButtonProps | ok 按钮 props | [ButtonProps](/components/button-cn#api) | - |  |
| okText | 确认按钮文字 | ReactNode | `确定` |  |
| okType | 确认按钮类型 | string | `primary` |  |
| style | 可用于设置浮层的样式，调整浮层位置等 | CSSProperties | - |  |
| title | 标题 | ReactNode | - |  |
| open | 对话框是否可见 | boolean | - |  |
| width | 宽度 | string \| number | 520 |  |
| wrapClassName | 对话框外层容器的类名 | string | - |  |
| zIndex | 设置 Modal 的 `z-index` | number | 1000 |  |
| onCancel | 点击遮罩层或右上角叉或取消按钮的回调 | function(e) | - |  |
| onOk | 点击确定回调 | function(e) | - |  |
| afterOpenChange | 打开和关闭 Modal 时动画结束后的回调 | (open: boolean) => void | - | 5.4.0 |

#### 注意

- `<Modal />` 默认关闭后状态不会自动清空，如果希望每次打开都是新内容，请设置 `destroyOnClose`。
- `<Modal />` 和 Form 一起配合使用时，设置 `destroyOnClose` 也不会在 Modal 关闭时销毁表单字段数据，需要设置 `<Form preserve={false} />`。
- `Modal.method()` RTL 模式仅支持 hooks 用法。

### Modal.method()

包括：

- `Modal.info`
- `Modal.success`
- `Modal.error`
- `Modal.warning`
- `Modal.confirm`

以上均为一个函数，参数为 object，具体属性如下：

| 参数 | 说明 | 类型 | 默认值 | 版本 |
| --- | --- | --- | --- | --- |
| afterClose | Modal 完全关闭后的回调 | function | - | 4.9.0 |
| autoFocusButton | 指定自动获得焦点的按钮 | null \| `ok` \| `cancel` | `ok` |  |
| bodyStyle | Modal body 样式 | CSSProperties |  | 4.8.0 |
| cancelButtonProps | cancel 按钮 props | [ButtonProps](/components/button-cn#api) | - |  |
| cancelText | 设置 Modal.confirm 取消按钮文字 | string | `取消` |  |
| centered | 垂直居中展示 Modal | boolean | false |  |
| className | 容器类名 | string | - |  |
| closeIcon | 自定义关闭图标。5.7.0：设置为 `null` 或 `false` 时隐藏关闭按钮 | boolean \| ReactNode | &lt;CloseOutlined /> |  |
| content | 内容 | ReactNode | - |  |
<<<<<<< HEAD
| footer | 底部内容，当不需要默认底部按钮时，可以设为 `footer: null` | (params:[footerRenderParams](/components/modal-cn#footerrenderparams))=> React.ReactNode \| React.ReactNode | - | 5.9.0 |
| getContainer | 指定 Modal 挂载的 HTML 节点, false 为挂载在当前 dom | HTMLElement \| () => HTMLElement \| Selectors \| false | document.body |  |
=======
| footer | 底部内容，当不需要默认底部按钮时，可以设为 `footer: null` | ReactNode | - | 5.1.0 |
| getContainer | 指定 Modal 挂载的 HTML 节点，false 为挂载在当前 dom | HTMLElement \| () => HTMLElement \| Selectors \| false | document.body |  |
>>>>>>> 8099247d
| icon | 自定义图标 | ReactNode | &lt;ExclamationCircleFilled /> |  |
| keyboard | 是否支持键盘 esc 关闭 | boolean | true |  |
| mask | 是否展示遮罩 | boolean | true |  |
| maskClosable | 点击蒙层是否允许关闭 | boolean | false |  |
| maskStyle | 遮罩样式 | object | {} |  |
| okButtonProps | ok 按钮 props | [ButtonProps](/components/button-cn#api) | - |  |
| okText | 确认按钮文字 | string | `确定` |  |
| okType | 确认按钮类型 | string | `primary` |  |
| style | 可用于设置浮层的样式，调整浮层位置等 | CSSProperties | - |  |
| title | 标题 | ReactNode | - |  |
| width | 宽度 | string \| number | 416 |  |
| wrapClassName | 对话框外层容器的类名 | string | - | 4.18.0 |
| zIndex | 设置 Modal 的 `z-index` | number | 1000 |  |
| onCancel | 取消回调，参数为关闭函数，返回 promise 时 resolve 后自动关闭 | function(close) | - |  |
| onOk | 点击确定回调，参数为关闭函数，返回 promise 时 resolve 后自动关闭 | function(close) | - |  |

以上函数调用后，会返回一个引用，可以通过该引用更新和关闭弹窗。

```jsx
const modal = Modal.info();

modal.update({
  title: '修改的标题',
  content: '修改的内容',
});

// 在 4.8.0 或更高版本中，可以通过传入函数的方式更新弹窗
modal.update((prevConfig) => ({
  ...prevConfig,
  title: `${prevConfig.title}（新）`,
}));

modal.destroy();
```

- `Modal.destroyAll`

使用 `Modal.destroyAll()` 可以销毁弹出的确认窗（即上述的 `Modal.info`、`Modal.success`、`Modal.error`、`Modal.warning`、`Modal.confirm`）。通常用于路由监听当中，处理路由前进、后退不能销毁确认对话框的问题，而不用各处去使用实例的返回值进行关闭（`modal.destroy()` 适用于主动关闭，而不是路由这样被动关闭）

```jsx
import { browserHistory } from 'react-router';

// router change
browserHistory.listen(() => {
  Modal.destroyAll();
});
```

### Modal.useModal()

当你需要使用 Context 时，可以通过 `Modal.useModal` 创建一个 `contextHolder` 插入子节点中。通过 hooks 创建的临时 Modal 将会得到 `contextHolder` 所在位置的所有上下文。创建的 `modal` 对象拥有与 [`Modal.method`](#modalmethod) 相同的创建通知方法。

```jsx
const [modal, contextHolder] = Modal.useModal();

React.useEffect(() => {
  modal.confirm({
    // ...
  });
}, []);

return <div>{contextHolder}</div>;
```

`modal.confirm` 返回方法：

- `destroy`：销毁当前窗口
- `update`：更新当前窗口
- `then`：Promise 链式调用，支持 `await` 操作。该方法为 Hooks 仅有

```tsx
//点击 `onOk` 时返回 `true`，点击 `onCancel` 时返回 `false`
const confirmed = await modal.confirm({ ... });
```

## footerRenderParams

<!-- prettier-ignore -->
| 参数 | 说明 | 类型 | 默认值 |
| --- | --- | --- | --- |
| originNode | 默认节点 | React.ReactNode                   | -      |
| extra      | 扩展选项 | { OkBtn: FC; CancelBtn: FC } | -      |

## 主题变量（Design Token）

<ComponentTokenTable component="Modal"></ComponentTokenTable>

## FAQ

### 为什么 Modal 关闭时，内容不会更新？

Modal 在关闭时会将内容进行 memo 从而避免关闭过程中的内容跳跃。也因此如果你在配合使用 Form 有关闭时重置 `initialValues` 的操作，请通过在 effect 中调用 `resetFields` 来重置。

### 为什么 Modal 方法不能获取 context、redux、的内容和 ConfigProvider `locale/prefixCls/theme` 等配置？

直接调用 Modal 方法，antd 会通过 `ReactDOM.render` 动态创建新的 React 实体。其 context 与当前代码所在 context 并不相同，因而无法获取 context 信息。

当你需要 context 信息（例如 ConfigProvider 配置的内容）时，可以通过 `Modal.useModal` 方法会返回 `modal` 实体以及 `contextHolder` 节点。将其插入到你需要获取 context 位置即可：

```tsx
const [modal, contextHolder] = Modal.useModal();

return (
  <Context1.Provider value="Ant">
    {/* contextHolder 在 Context1 内，它可以获得 Context1 的 context */}
    {contextHolder}
    <Context2.Provider value="Design">
      {/* contextHolder 在 Context2 外，因而不会获得 Context2 的 context */}
    </Context2.Provider>
  </Context1.Provider>
);
```

**异同**：通过 hooks 创建的 `contextHolder` 必须插入到子元素节点中才会生效，当你不需要上下文信息时请直接调用。

> 可通过 [App 包裹组件](/components/app-cn) 简化 `useModal` 等方法需要手动植入 contextHolder 的问题。

### 静态方法如何设置 prefixCls ？

你可以通过 [`ConfigProvider.config`](/components/config-provider-cn#configproviderconfig-4130) 进行设置。<|MERGE_RESOLUTION|>--- conflicted
+++ resolved
@@ -105,13 +105,8 @@
 | className | 容器类名 | string | - |  |
 | closeIcon | 自定义关闭图标。5.7.0：设置为 `null` 或 `false` 时隐藏关闭按钮 | boolean \| ReactNode | &lt;CloseOutlined /> |  |
 | content | 内容 | ReactNode | - |  |
-<<<<<<< HEAD
 | footer | 底部内容，当不需要默认底部按钮时，可以设为 `footer: null` | (params:[footerRenderParams](/components/modal-cn#footerrenderparams))=> React.ReactNode \| React.ReactNode | - | 5.9.0 |
-| getContainer | 指定 Modal 挂载的 HTML 节点, false 为挂载在当前 dom | HTMLElement \| () => HTMLElement \| Selectors \| false | document.body |  |
-=======
-| footer | 底部内容，当不需要默认底部按钮时，可以设为 `footer: null` | ReactNode | - | 5.1.0 |
 | getContainer | 指定 Modal 挂载的 HTML 节点，false 为挂载在当前 dom | HTMLElement \| () => HTMLElement \| Selectors \| false | document.body |  |
->>>>>>> 8099247d
 | icon | 自定义图标 | ReactNode | &lt;ExclamationCircleFilled /> |  |
 | keyboard | 是否支持键盘 esc 关闭 | boolean | true |  |
 | mask | 是否展示遮罩 | boolean | true |  |
