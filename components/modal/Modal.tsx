import classNames from 'classnames';
import Dialog from 'rc-dialog';
import * as React from 'react';
import type { ButtonProps, LegacyButtonType } from '../button/button';
import type { DirectionType } from '../config-provider';
import { ConfigContext } from '../config-provider';
import { NoFormStyle } from '../form/context';
import { getTransitionName } from '../_util/motion';
import { canUseDocElement } from '../_util/styleChecker';
import warning from '../_util/warning';
import { renderCloseIcon, renderFooter } from './PurePanel';
import useStyle from './style';

let mousePosition: { x: number; y: number } | null;

// ref: https://github.com/ant-design/ant-design/issues/15795
const getClickPosition = (e: MouseEvent) => {
  mousePosition = {
    x: e.pageX,
    y: e.pageY,
  };
  // 100ms 内发生过点击事件，则从点击位置动画展示
  // 否则直接 zoom 展示
  // 这样可以兼容非点击方式展开
  setTimeout(() => {
    mousePosition = null;
  }, 100);
};

// 只有点击事件支持从鼠标位置动画展开
if (canUseDocElement()) {
  document.documentElement.addEventListener('click', getClickPosition, true);
}

export interface ModalProps {
  /** 对话框是否可见 */
  open?: boolean;
  /** 确定按钮 loading */
  confirmLoading?: boolean;
  /** 标题 */
  title?: React.ReactNode;
  /** 是否显示右上角的关闭按钮 */
  closable?: boolean;
  /** 点击确定回调 */
  onOk?: (e: React.MouseEvent<HTMLElement>) => void;
  /** 点击模态框右上角叉、取消按钮、Props.maskClosable 值为 true 时的遮罩层或键盘按下 Esc 时的回调 */
  onCancel?: (e: React.MouseEvent<HTMLElement>) => void;
  afterClose?: () => void;
  /** 垂直居中 */
  centered?: boolean;
  /** 宽度 */
  width?: string | number;
  /** 底部内容 */
  footer?: React.ReactNode;
  /** 确认按钮文字 */
  okText?: React.ReactNode;
  /** 确认按钮类型 */
  okType?: LegacyButtonType;
  /** 取消按钮文字 */
  cancelText?: React.ReactNode;
  /** 点击蒙层是否允许关闭 */
  maskClosable?: boolean;
  /** 强制渲染 Modal */
  forceRender?: boolean;
  okButtonProps?: ButtonProps;
  cancelButtonProps?: ButtonProps;
  destroyOnClose?: boolean;
  style?: React.CSSProperties;
  wrapClassName?: string;
  maskTransitionName?: string;
  transitionName?: string;
  className?: string;
  getContainer?: string | HTMLElement | getContainerFunc | false;
  zIndex?: number;
  bodyStyle?: React.CSSProperties;
  maskStyle?: React.CSSProperties;
  mask?: boolean;
  keyboard?: boolean;
  wrapProps?: any;
  prefixCls?: string;
  closeIcon?: React.ReactNode;
  modalRender?: (node: React.ReactNode) => React.ReactNode;
  focusTriggerAfterClose?: boolean;
  children?: React.ReactNode;

  // Legacy
  /** @deprecated Please use `open` instead. */
  visible?: boolean;
}

type getContainerFunc = () => HTMLElement;

export interface ModalFuncProps {
  prefixCls?: string;
  className?: string;
  open?: boolean;
  /** @deprecated Please use `open` instead. */
  visible?: boolean;
  title?: React.ReactNode;
  closable?: boolean;
  content?: React.ReactNode;
  // TODO: find out exact types
  onOk?: (...args: any[]) => any;
  onCancel?: (...args: any[]) => any;
  afterClose?: () => void;
  okButtonProps?: ButtonProps;
  cancelButtonProps?: ButtonProps;
  centered?: boolean;
  width?: string | number;
  okText?: React.ReactNode;
  okType?: LegacyButtonType;
  cancelText?: React.ReactNode;
  icon?: React.ReactNode;
  mask?: boolean;
  maskClosable?: boolean;
  zIndex?: number;
  okCancel?: boolean;
  style?: React.CSSProperties;
  wrapClassName?: string;
  maskStyle?: React.CSSProperties;
  type?: 'info' | 'success' | 'error' | 'warn' | 'warning' | 'confirm';
  keyboard?: boolean;
  getContainer?: string | HTMLElement | getContainerFunc | false;
  autoFocusButton?: null | 'ok' | 'cancel';
  transitionName?: string;
  maskTransitionName?: string;
  direction?: DirectionType;
  bodyStyle?: React.CSSProperties;
  closeIcon?: React.ReactNode;
  modalRender?: (node: React.ReactNode) => React.ReactNode;
  focusTriggerAfterClose?: boolean;
}

export interface ModalLocale {
  okText: string;
  cancelText: string;
  justOkText: string;
}

const Modal: React.FC<ModalProps> = props => {
  const {
    getPopupContainer: getContextPopupContainer,
    getPrefixCls,
    direction,
  } = React.useContext(ConfigContext);

  const handleCancel = (e: React.MouseEvent<HTMLButtonElement>) => {
    const { onCancel } = props;
    onCancel?.(e);
  };

  const handleOk = (e: React.MouseEvent<HTMLButtonElement>) => {
    const { onOk } = props;
    onOk?.(e);
  };

<<<<<<< HEAD
  const {
    prefixCls: customizePrefixCls,
    className,
    open,
=======
  warning(
    !('visible' in props),
    'Modal',
    `\`visible\` will be removed in next major version, please use \`open\` instead.`,
  );

  const {
    prefixCls: customizePrefixCls,
    footer,
    visible,
    open = false,
>>>>>>> 8a454a13
    wrapClassName,
    centered,
    getContainer,
    closeIcon,
    focusTriggerAfterClose = true,
<<<<<<< HEAD

    // Deprecated
    visible,

=======
    width = 520,
>>>>>>> 8a454a13
    ...restProps
  } = props;

  const prefixCls = getPrefixCls('modal', customizePrefixCls);
  const rootPrefixCls = getPrefixCls();
<<<<<<< HEAD
  // Style
  const [wrapSSR, hashId] = useStyle(prefixCls);
=======

  const defaultFooter = (
    <LocaleReceiver componentName="Modal" defaultLocale={getConfirmLocale()}>
      {contextLocale => {
        const { okText, okType = 'primary', cancelText, confirmLoading = false } = props;

        return (
          <>
            <Button onClick={handleCancel} {...props.cancelButtonProps}>
              {cancelText || contextLocale.cancelText}
            </Button>
            <Button
              {...convertLegacyProps(okType)}
              loading={confirmLoading}
              onClick={handleOk}
              {...props.okButtonProps}
            >
              {okText ?? contextLocale.okText}
            </Button>
          </>
        );
      }}
    </LocaleReceiver>
  );

  const closeIconToRender = (
    <span className={`${prefixCls}-close-x`}>
      {closeIcon || <CloseOutlined className={`${prefixCls}-close-icon`} />}
    </span>
  );
>>>>>>> 8a454a13

  const wrapClassNameExtended = classNames(wrapClassName, {
    [`${prefixCls}-centered`]: !!centered,
    [`${prefixCls}-wrap-rtl`]: direction === 'rtl',
  });

  if (process.env.NODE_ENV !== 'production') {
    warning(!('visible' in props), 'Modal', '`visible` is deprecated, please use `open` instead.');
  }

  return wrapSSR(
    <NoFormStyle status override>
      <Dialog
        width={width}
        {...restProps}
        getContainer={
          getContainer === undefined ? (getContextPopupContainer as getContainerFunc) : getContainer
        }
        prefixCls={prefixCls}
        rootClassName={hashId}
        wrapClassName={wrapClassNameExtended}
        footer={renderFooter({
          ...props,
          onOk: handleOk,
          onCancel: handleCancel,
        })}
        visible={open ?? visible}
        mousePosition={mousePosition}
        onClose={handleCancel}
        closeIcon={renderCloseIcon(prefixCls, closeIcon)}
        focusTriggerAfterClose={focusTriggerAfterClose}
        transitionName={getTransitionName(rootPrefixCls, 'zoom', props.transitionName)}
        maskTransitionName={getTransitionName(rootPrefixCls, 'fade', props.maskTransitionName)}
        className={classNames(hashId, className)}
      />
    </NoFormStyle>,
  );
};

<<<<<<< HEAD
Modal.defaultProps = {
  width: 520,
  confirmLoading: false,
};

=======
>>>>>>> 8a454a13
export default Modal;<|MERGE_RESOLUTION|>--- conflicted
+++ resolved
@@ -154,12 +154,6 @@
     onOk?.(e);
   };
 
-<<<<<<< HEAD
-  const {
-    prefixCls: customizePrefixCls,
-    className,
-    open,
-=======
   warning(
     !('visible' in props),
     'Modal',
@@ -168,63 +162,26 @@
 
   const {
     prefixCls: customizePrefixCls,
+    className,
     footer,
-    visible,
     open = false,
->>>>>>> 8a454a13
     wrapClassName,
     centered,
     getContainer,
     closeIcon,
     focusTriggerAfterClose = true,
-<<<<<<< HEAD
 
     // Deprecated
     visible,
 
-=======
     width = 520,
->>>>>>> 8a454a13
     ...restProps
   } = props;
 
   const prefixCls = getPrefixCls('modal', customizePrefixCls);
   const rootPrefixCls = getPrefixCls();
-<<<<<<< HEAD
   // Style
   const [wrapSSR, hashId] = useStyle(prefixCls);
-=======
-
-  const defaultFooter = (
-    <LocaleReceiver componentName="Modal" defaultLocale={getConfirmLocale()}>
-      {contextLocale => {
-        const { okText, okType = 'primary', cancelText, confirmLoading = false } = props;
-
-        return (
-          <>
-            <Button onClick={handleCancel} {...props.cancelButtonProps}>
-              {cancelText || contextLocale.cancelText}
-            </Button>
-            <Button
-              {...convertLegacyProps(okType)}
-              loading={confirmLoading}
-              onClick={handleOk}
-              {...props.okButtonProps}
-            >
-              {okText ?? contextLocale.okText}
-            </Button>
-          </>
-        );
-      }}
-    </LocaleReceiver>
-  );
-
-  const closeIconToRender = (
-    <span className={`${prefixCls}-close-x`}>
-      {closeIcon || <CloseOutlined className={`${prefixCls}-close-icon`} />}
-    </span>
-  );
->>>>>>> 8a454a13
 
   const wrapClassNameExtended = classNames(wrapClassName, {
     [`${prefixCls}-centered`]: !!centered,
@@ -264,12 +221,4 @@
   );
 };
 
-<<<<<<< HEAD
-Modal.defaultProps = {
-  width: 520,
-  confirmLoading: false,
-};
-
-=======
->>>>>>> 8a454a13
 export default Modal;