---
type: Feedback
category: Components
title: Modal
---

Modal dialogs.

## When To Use

When requiring users to interact with the application, but without jumping to a new page and interrupting the user's workflow, you can use `Modal` to create a new floating layer over the current page to get user feedback or display information. Additionally, if you need show a simple confirmation dialog, you can use `antd.Modal.confirm()`, and so on.

## API

| Property | Description | Type | Default |
| --- | --- | --- | --- |
| afterClose | Specify a function that will be called when modal is closed completely. | function | - |
| bodyStyle | Body style for modal body element. Such as height, padding etc. | object | {} |
| cancelText | Text of the Cancel button | string\|ReactNode | `Cancel` |
| centered | Centered Modal | Boolean | `false` |
| closable | Whether a close (x) button is visible on top right of the modal dialog or not | boolean | true |
| closeIcon | custom close icon | ReactNode | - |
| confirmLoading | Whether to apply loading visual effect for OK button or not | boolean | false |
| destroyOnClose | Whether to unmount child components on onClose | boolean | false |
| footer | Footer content, set as `footer={null}` when you don't need default buttons | string\|ReactNode | OK and Cancel buttons |
| forceRender | Force render Modal | boolean | false |
| getContainer | Return the mount node for Modal | HTMLElement \| `() => HTMLElement` \| Selectors \| false | document.body |
| mask | Whether show mask or not. | Boolean | true |
| maskClosable | Whether to close the modal dialog when the mask (area outside the modal) is clicked | boolean | true |
| maskStyle | Style for modal's mask element. | object | {} |
| okText | Text of the OK button | string\|ReactNode | `OK` |
| okType | Button `type` of the OK button | string | `primary` |
| okButtonProps | The ok button props | [ButtonProps](/components/button) | - |
| cancelButtonProps | The cancel button props | [ButtonProps](/components/button) | - |
| style | Style of floating layer, typically used at least for adjusting the position. | object | - |
| title | The modal dialog's title | string\|ReactNode | - |
| visible | Whether the modal dialog is visible or not | boolean | false |
| width | Width of the modal dialog | string\|number | 520 |
| wrapClassName | The class name of the container of the modal dialog | string | - |
| zIndex | The `z-index` of the Modal | Number | 1000 |
| onCancel | Specify a function that will be called when a user clicks mask, close button on top right or Cancel button | function(e) | - |
| onOk | Specify a function that will be called when a user clicks the OK button | function(e) | - |

#### Note

> The state of Modal will be preserved at it's component lifecycle by default, if you wish to open it with a brand new state everytime, set `destroyOnClose` on it.

### Modal.method()

There are five ways to display the information based on the content's nature:

- `Modal.info`
- `Modal.success`
- `Modal.error`
- `Modal.warning`
- `Modal.confirm`

The items listed above are all functions, expecting a settings object as parameter. The properties of the object are follows:

<<<<<<< HEAD
| Property | Description | Type | Default | Version |
| --- | --- | --- | --- | --- |
| autoFocusButton | Specify which button to autofocus | null\|string: `ok` `cancel` | `ok` | 3.10.0 |
| cancelText | Text of the Cancel button with Modal.confirm | string | `Cancel` |  |
| centered | Centered Modal | Boolean | `false` | 3.8.0 |
| className | className of container | string | - | 3.1.1 |
| content | Content | string\|ReactNode | - |  |
| icon | custom icon (`Added in 3.12.0`) | string\|ReactNode | `<Icon type="question-circle" />` | 3.12.0 |
| iconType | Icon `type` of the Icon component (deprecated after `3.12.0`) | string | `question-circle` |  |
| keyboard | Whether support press esc to close | Boolean | true | 3.4.2 |
| mask | Whether show mask or not. | Boolean | true | 3.13.0 |
| maskClosable | Whether to close the modal dialog when the mask (area outside the modal) is clicked | Boolean | `false` |  |
| okText | Text of the OK button | string | `OK` |  |
| okType | Button `type` of the OK button | string | `primary` |  |
| okButtonProps | The ok button props | [ButtonProps](/components/button) | - | 3.10.0 |
| cancelButtonProps | The cancel button props | [ButtonProps](/components/button) | - | 3.10.0 |
| title | Title | string\|ReactNode | - |  |
| width | Width of the modal dialog | string\|number | 416 |  |
| zIndex | The `z-index` of the Modal | Number | 1000 |  |
| onCancel | Specify a function that will be called when the user clicks the Cancel button. The parameter of this function is a function whose execution should include closing the dialog. You can also just return a promise and when the promise is resolved, the modal dialog will also be closed | function | - |  |
| onOk | Specify a function that will be called when the user clicks the OK button. The parameter of this function is a function whose execution should include closing the dialog. You can also just return a promise and when the promise is resolved, the modal dialog will also be closed | function | - |  |
=======
| Property | Description | Type | Default |
| --- | --- | --- | --- |
| autoFocusButton | Specify which button to autofocus | null\|string: `ok` `cancel` | `ok` |
| cancelText | Text of the Cancel button with Modal.confirm | string | `Cancel` |
| centered | Centered Modal | Boolean | `false` |
| className | className of container | string | - |
| content | Content | string\|ReactNode | - |
| icon | custom icon (`Added in 3.12.0`) | ReactNode | `<QuestionCircle />` |
| keyboard | Whether support press esc to close | Boolean | true |
| mask | Whether show mask or not. | Boolean | true |
| maskClosable | Whether to close the modal dialog when the mask (area outside the modal) is clicked | Boolean | `false` |
| okText | Text of the OK button | string | `OK` |
| okType | Button `type` of the OK button | string | `primary` |
| okButtonProps | The ok button props | [ButtonProps](/components/button) | - |
| cancelButtonProps | The cancel button props | [ButtonProps](/components/button) | - |
| title | Title | string\|ReactNode | - |
| width | Width of the modal dialog | string\|number | 416 |
| zIndex | The `z-index` of the Modal | Number | 1000 |
| onCancel | Specify a function that will be called when the user clicks the Cancel button. The parameter of this function is a function whose execution should include closing the dialog. You can also just return a promise and when the promise is resolved, the modal dialog will also be closed | function | - |
| onOk | Specify a function that will be called when the user clicks the OK button. The parameter of this function is a function whose execution should include closing the dialog. You can also just return a promise and when the promise is resolved, the modal dialog will also be closed | function | - |
>>>>>>> 9913f992

All the `Modal.method`s will return a reference, and then we can update and close the modal dialog by the reference.

```jsx
const modal = Modal.info();

modal.update({
  title: 'Updated title',
  content: 'Updated content',
});

modal.destroy();
```

<style>
.code-box-demo .ant-btn {
  margin-right: 8px;
}
</style>

- `Modal.destroyAll`

`Modal.destroyAll()` could destroy all confirmation modal dialogs(Modal.info/Modal.success/Modal.error/Modal.warning/Modal.confirm). Usually, you can use it in router change event to destroy confirm modal dialog automatically without use modal reference to close( it's too complex to use for all modal dialogs)

```jsx
import { browserHistory } from 'react-router';

// router change
browserHistory.listen(() => {
  Modal.destroyAll();
});
```<|MERGE_RESOLUTION|>--- conflicted
+++ resolved
@@ -57,29 +57,6 @@
 
 The items listed above are all functions, expecting a settings object as parameter. The properties of the object are follows:
 
-<<<<<<< HEAD
-| Property | Description | Type | Default | Version |
-| --- | --- | --- | --- | --- |
-| autoFocusButton | Specify which button to autofocus | null\|string: `ok` `cancel` | `ok` | 3.10.0 |
-| cancelText | Text of the Cancel button with Modal.confirm | string | `Cancel` |  |
-| centered | Centered Modal | Boolean | `false` | 3.8.0 |
-| className | className of container | string | - | 3.1.1 |
-| content | Content | string\|ReactNode | - |  |
-| icon | custom icon (`Added in 3.12.0`) | string\|ReactNode | `<Icon type="question-circle" />` | 3.12.0 |
-| iconType | Icon `type` of the Icon component (deprecated after `3.12.0`) | string | `question-circle` |  |
-| keyboard | Whether support press esc to close | Boolean | true | 3.4.2 |
-| mask | Whether show mask or not. | Boolean | true | 3.13.0 |
-| maskClosable | Whether to close the modal dialog when the mask (area outside the modal) is clicked | Boolean | `false` |  |
-| okText | Text of the OK button | string | `OK` |  |
-| okType | Button `type` of the OK button | string | `primary` |  |
-| okButtonProps | The ok button props | [ButtonProps](/components/button) | - | 3.10.0 |
-| cancelButtonProps | The cancel button props | [ButtonProps](/components/button) | - | 3.10.0 |
-| title | Title | string\|ReactNode | - |  |
-| width | Width of the modal dialog | string\|number | 416 |  |
-| zIndex | The `z-index` of the Modal | Number | 1000 |  |
-| onCancel | Specify a function that will be called when the user clicks the Cancel button. The parameter of this function is a function whose execution should include closing the dialog. You can also just return a promise and when the promise is resolved, the modal dialog will also be closed | function | - |  |
-| onOk | Specify a function that will be called when the user clicks the OK button. The parameter of this function is a function whose execution should include closing the dialog. You can also just return a promise and when the promise is resolved, the modal dialog will also be closed | function | - |  |
-=======
 | Property | Description | Type | Default |
 | --- | --- | --- | --- |
 | autoFocusButton | Specify which button to autofocus | null\|string: `ok` `cancel` | `ok` |
@@ -100,7 +77,6 @@
 | zIndex | The `z-index` of the Modal | Number | 1000 |
 | onCancel | Specify a function that will be called when the user clicks the Cancel button. The parameter of this function is a function whose execution should include closing the dialog. You can also just return a promise and when the promise is resolved, the modal dialog will also be closed | function | - |
 | onOk | Specify a function that will be called when the user clicks the OK button. The parameter of this function is a function whose execution should include closing the dialog. You can also just return a promise and when the promise is resolved, the modal dialog will also be closed | function | - |
->>>>>>> 9913f992
 
 All the `Modal.method`s will return a reference, and then we can update and close the modal dialog by the reference.
 
