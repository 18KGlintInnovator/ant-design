---
type: Feedback
category: Components
title: Modal
---

Modal dialogs.

## When To Use

When requiring users to interact with application, but without jumping to a new page to interrupt
the user's workflow, you can use `Modal` to create a new floating layer over the current page for user
getting feedback or information purposes.
Additionally, if you need show a simple confirmation dialog, you can use `ant.Modal.confirm()`,
and so on.

## API

| Property       | Description           | Type             | Default       |
|------------|----------------|------------------|--------------|
| visible    | Determine whether a modal dialog is visible or not | boolean | no |
| confirmLoading | Determine whether to apply loading visual effect for OK button or not  | boolean    | no           |
| title      | The modal dialog's title          | string\|ReactNode | no           |
| closable   | Determine whether a close (x) button is visible on top right of the modal dialog or not | boolean    | true        |
| onOk       | Specify a function that will be called when a user clicked OK button | function | no |
| onCancel   | Specify a function that will be called when a user clicked mask, close button on top right or cancel button | function(e)  | no         |
| width      | Width of a modal dialog           | string\|number | 520           |
| footer     | Footer content       | string\|ReactNode | OK and cancel button |
| okText     | Text of the OK button    | string           | OK       |
| cancelText | Text of the Cancel button    | string           | Cancel       |
| maskClosable | Determine whether to close the modal dialog when clicked mask of it. | boolean   | true       |
| style | Style of floating layer, typically used at least for adjusting the position. | object   | - |
| wrapClassName | The class name of the container of the modal dialog | string   | - |
| afterClose | Specify a function that will be called when modal is closed completely. | function | - |

#### Destroy on close

> The state of Modal will be preserved at it's component lifecircle.
> If you wish to open it with brand new state everytime, you need to reset state manually. Or simply [give a new random key](https://github.com/ant-design/ant-design/issues/4165) to Modal when visible is changed to `true`, React will treat it as a new component.

> ```
> <Modal key={this.state.newRandomKey} visible={this.state.visible} />
> ```

### Modal.xxx()

There are five ways to display the information based on the content's nature:

- `Modal.info`
- `Modal.success`
- `Modal.error`
- `Modal.warning`
- `Modal.confirm`

The items listed above are all functions, expecting a settings object as parameter.
The properties of the object are follows:

| Property   | Description    | Type             | Default       |
|------------|----------------|------------------|---------------|
| title      | Title           | string\|ReactNode | no           |
| content    | Content           | string\|ReactNode | no          |
| onOk       | Specify a function that will be called when a user clicked OK button. The parameter of this function is a function whose execution should include closing the dialog. You can also just return a promise and when the promise is resolved, the modal dialog will also be closed    | function         | no           |
| onCancel   | Specify a function that will be called when a user clicked Cancel button. The parameter of this function is a function whose execution should include closing the dialog. You can also just return a promise and when the promise is resolved, the modal dialog will also be closed       | function         | no           |
<<<<<<< HEAD
| width      | Width of dialog           | String or Number | 416           |
| iconType   | Type of Icon component    | String | question-circle |
| okText     | Text of OK button    | String           | OK       |
| cancelText | Text of cancel button    | String           | Cancel       |
| maskClosable | Determine whether to close the modal dialog when clicked mask of it. | Boolean   | `false`       |
=======
| width      | Width of dialog           | string\|number | 416           |
| iconType   | Type of Icon component    | string | question-circle |
| okText     | Text of OK button    | string           | OK       |
| cancelText | Text of cancel button    | string           | Cancel       |
>>>>>>> f2e19c16

<style>
.code-box-demo .ant-btn {
  margin-right: 8px;
}
</style><|MERGE_RESOLUTION|>--- conflicted
+++ resolved
@@ -61,18 +61,11 @@
 | content    | Content           | string\|ReactNode | no          |
 | onOk       | Specify a function that will be called when a user clicked OK button. The parameter of this function is a function whose execution should include closing the dialog. You can also just return a promise and when the promise is resolved, the modal dialog will also be closed    | function         | no           |
 | onCancel   | Specify a function that will be called when a user clicked Cancel button. The parameter of this function is a function whose execution should include closing the dialog. You can also just return a promise and when the promise is resolved, the modal dialog will also be closed       | function         | no           |
-<<<<<<< HEAD
-| width      | Width of dialog           | String or Number | 416           |
-| iconType   | Type of Icon component    | String | question-circle |
-| okText     | Text of OK button    | String           | OK       |
-| cancelText | Text of cancel button    | String           | Cancel       |
-| maskClosable | Determine whether to close the modal dialog when clicked mask of it. | Boolean   | `false`       |
-=======
 | width      | Width of dialog           | string\|number | 416           |
 | iconType   | Type of Icon component    | string | question-circle |
 | okText     | Text of OK button    | string           | OK       |
 | cancelText | Text of cancel button    | string           | Cancel       |
->>>>>>> f2e19c16
+| maskClosable | Determine whether to close the modal dialog when clicked mask of it. | Boolean   | `false`       |
 
 <style>
 .code-box-demo .ant-btn {
