--- conflicted
+++ resolved
@@ -80,36 +80,7 @@
   );
 
   return (
-<<<<<<< HEAD
-    <Dialog
-      prefixCls={prefixCls}
-      className={classString}
-      wrapClassName={classNames({ [`${contentPrefixCls}-centered`]: !!props.centered })}
-      onCancel={() => close({ triggerCancel: true })}
-      visible={visible}
-      title=""
-      footer=""
-      transitionName={getTransitionName(rootPrefixCls, 'zoom', props.transitionName)}
-      maskTransitionName={getTransitionName(rootPrefixCls, 'fade', props.maskTransitionName)}
-      mask={mask}
-      maskClosable={maskClosable}
-      maskStyle={maskStyle}
-      style={style}
-      width={width}
-      zIndex={zIndex}
-      afterClose={afterClose}
-      keyboard={keyboard}
-      centered={centered}
-      getContainer={getContainer}
-      closable={closable}
-      closeIcon={closeIcon}
-      modalRender={modalRender}
-      focusTriggerAfterClose={focusTriggerAfterClose}
-    >
-      <div className={`${contentPrefixCls}-body-wrapper`}>
-        <ConfigProvider prefixCls={rootPrefixCls} direction={direction}>
-=======
-    <ConfigProvider prefixCls={rootPrefixCls} iconPrefixCls={iconPrefixCls}>
+    <ConfigProvider prefixCls={rootPrefixCls} iconPrefixCls={iconPrefixCls} direction={direction}>
       <Dialog
         prefixCls={prefixCls}
         className={classString}
@@ -136,7 +107,6 @@
         focusTriggerAfterClose={focusTriggerAfterClose}
       >
         <div className={`${contentPrefixCls}-body-wrapper`}>
->>>>>>> bbb7e968
           <div className={`${contentPrefixCls}-body`} style={bodyStyle}>
             {icon}
             {props.title === undefined ? null : (
