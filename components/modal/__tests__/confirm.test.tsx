import { SmileOutlined } from '@ant-design/icons';
import CSSMotion from 'rc-motion';
import { genCSSMotion } from 'rc-motion/lib/CSSMotion';
import KeyCode from 'rc-util/lib/KeyCode';
import { resetWarned } from 'rc-util/lib/warning';
import * as React from 'react';
import TestUtils from 'react-dom/test-utils';
import type { ModalFuncProps } from '..';
import Modal from '..';
import { waitFakeTimer, act } from '../../../tests/utils';
import ConfigProvider from '../../config-provider';
import type { ModalFunc } from '../confirm';
import destroyFns from '../destroyFns';

(globalThis as any).IS_REACT_ACT_ENVIRONMENT = true;

const { confirm } = Modal;

jest.mock('rc-motion');

describe('Modal.confirm triggers callbacks correctly', () => {
  // Inject CSSMotion to replace with No transition support
  const MockCSSMotion = genCSSMotion(false);
  Object.keys(MockCSSMotion).forEach(key => {
    (CSSMotion as any)[key] = (MockCSSMotion as any)[key];
  });

  // // Mock for rc-util raf
  // window.requestAnimationFrame = callback => {
  //   const ret = window.setTimeout(callback, 16);
  //   return ret;
  // };
  // window.cancelAnimationFrame = id => {
  //   window.clearTimeout(id);
  // };

  // jest.spyOn(window, 'requestAnimationFrame').mockImplementation(callback => {
  //   const id = window.setTimeout(callback);
  //   console.log('Mock Raf:', id);
  //   return id;
  // });
  // jest.spyOn(window, 'cancelAnimationFrame').mockImplementation(id => window.clearTimeout(id));

  const errorSpy = jest.spyOn(console, 'error');

  /* eslint-disable no-console */
  // Hack error to remove act warning
  const originError = console.error;
  console.error = (...args) => {
    const errorStr = String(args[0]);
    if (errorStr.includes('was not wrapped in act(...)')) {
      return;
    }

    originError(...args);
  };
  /* eslint-enable */

  beforeAll(() => {
    jest.useFakeTimers();
  });

  afterEach(async () => {
    errorSpy.mockReset();
    Modal.destroyAll();

    await waitFakeTimer();
    document.body.innerHTML = '';
    jest.clearAllTimers();
  });

  afterAll(() => {
    jest.useRealTimers();
    errorSpy.mockRestore();
  });

  function $$(className: string) {
    return document.body.querySelectorAll<HTMLElement>(className);
  }

  async function open(args?: ModalFuncProps) {
    confirm({
      title: 'Want to delete these items?',
      content: 'some descriptions',
      ...args,
    });

    await waitFakeTimer();
  }

  it('should not render title when title not defined', async () => {
    confirm({
      content: 'some descriptions',
    });
    await waitFakeTimer();
    expect(document.querySelector('.ant-modal-confirm-title')).toBe(null);
  });

  it('trigger onCancel once when click on cancel button', async () => {
    const onCancel = jest.fn();
    const onOk = jest.fn();
    await open({
      onCancel,
      onOk,
    });

    $$('.ant-btn')[0].click();
    expect(onCancel.mock.calls.length).toBe(1);
    expect(onOk.mock.calls.length).toBe(0);
  });

  it('trigger onOk once when click on ok button', async () => {
    const onCancel = jest.fn();
    const onOk = jest.fn();
    await open({
      onCancel,
      onOk,
    });

    $$('.ant-btn-primary')[0].click();
    expect(onCancel.mock.calls.length).toBe(0);
    expect(onOk.mock.calls.length).toBe(1);
  });

  it('should allow Modal.confirm without onCancel been set', async () => {
    await open();

    // Third Modal
    $$('.ant-btn')[0].click();
    expect(errorSpy).not.toHaveBeenCalled();
  });

  it('should allow Modal.confirm without onOk been set', async () => {
    await open();

    // Fourth Modal
    $$('.ant-btn-primary')[0].click();
    expect(errorSpy).not.toHaveBeenCalled();
  });

  it('should close confirm modal when press ESC', async () => {
    const onCancel = jest.fn();
    Modal.confirm({
      title: 'title',
      content: 'content',
      onCancel,
    });

    await waitFakeTimer();

    expect($$(`.ant-modal-confirm-confirm`)).toHaveLength(1);
    TestUtils.Simulate.keyDown($$('.ant-modal')[0], {
      keyCode: KeyCode.ESC,
    });

    await waitFakeTimer(0);

    expect($$(`.ant-modal-confirm-confirm`)).toHaveLength(0);
    expect(onCancel).toHaveBeenCalledTimes(1);
  });

  it('should not hide confirm when onOk return Promise.resolve', async () => {
    await open({
      onOk: () => Promise.resolve(''),
    });

    $$('.ant-btn-primary')[0].click();
    expect($$('.ant-modal-confirm')).toHaveLength(1);
  });

  it('should emit error when onOk return Promise.reject', async () => {
    const error = new Error('something wrong');
    await open({
      onOk: () => Promise.reject(error),
    });

    $$('.ant-btn-primary')[0].click();

    // wait promise
    await waitFakeTimer();

    expect(errorSpy).toHaveBeenCalledWith(error);
  });

  it('shows animation when close', async () => {
    await open();

    expect($$('.ant-modal-confirm')).toHaveLength(1);

    await waitFakeTimer();

    $$('.ant-btn')[0].click();

    await waitFakeTimer();

    expect($$('.ant-modal-confirm')).toHaveLength(0);
  });

  it('ok only', async () => {
    await open({ okCancel: false });
    expect($$('.ant-btn')).toHaveLength(1);
    expect($$('.ant-btn')[0].innerHTML).toContain('OK');
  });

  it('allows extra props on buttons', async () => {
    await open({
      okButtonProps: { disabled: true },
      cancelButtonProps: { 'data-test': 'baz' } as ModalFuncProps['cancelButtonProps'],
    });

    expect($$('.ant-btn')).toHaveLength(2);
    expect(($$('.ant-btn')[0].attributes as any)['data-test'].value).toBe('baz');
    expect(($$('.ant-btn')[1] as HTMLButtonElement).disabled).toBe(true);
  });

  describe('should close modals when click confirm button', () => {
    (['info', 'success', 'warning', 'error'] as const).forEach(type => {
      it(type, async () => {
        Modal[type]?.({ title: 'title', content: 'content' });
        await waitFakeTimer();
        expect($$(`.ant-modal-confirm-${type}`)).toHaveLength(1);

        $$('.ant-btn')[0].click();
        await waitFakeTimer();
        expect($$(`.ant-modal-confirm-${type}`)).toHaveLength(0);
      });
    });
  });

  it('should close confirm modal when click cancel button', async () => {
    const onCancel = jest.fn();
    Modal.confirm({
      // test legacy visible
      visible: true,
      title: 'title',
      content: 'content',
      onCancel,
    });
    await waitFakeTimer();
    expect($$(`.ant-modal-confirm-confirm`)).toHaveLength(1);
    $$('.ant-btn')[0].click();
    await waitFakeTimer();
    expect($$(`.ant-modal-confirm-confirm`)).toHaveLength(0);
    expect(onCancel).toHaveBeenCalledTimes(1);
  });

  it('should close confirm modal when click close button', async () => {
    const onCancel = jest.fn();
    Modal.confirm({
      title: 'title',
      content: 'content',
      closable: true,
      closeIcon: 'X',
      onCancel,
    });
    await waitFakeTimer();
    expect($$(`.ant-modal-close`)).toHaveLength(1);
    $$('.ant-btn')[0].click();
    await waitFakeTimer();
    expect($$(`.ant-modal-close`)).toHaveLength(0);
    expect(onCancel).toHaveBeenCalledTimes(1);
  });

  describe('should not close modals when click confirm button when onOk has argument', () => {
    (['confirm', 'info', 'success', 'warning', 'error'] as const).forEach(type => {
      it(type, async () => {
        Modal[type]?.({
          title: 'title',
          content: 'content',
          onOk: _ => null, // eslint-disable-line no-unused-vars
        });
        await waitFakeTimer();
        expect($$(`.ant-modal-confirm-${type}`)).toHaveLength(1);
        $$('.ant-btn-primary')[0].click();

        await waitFakeTimer();
        expect($$(`.ant-modal-confirm-${type}`)).toHaveLength(1);
      });
    });
  });

  describe('could be update by new config', () => {
    (['info', 'success', 'warning', 'error'] as const).forEach(type => {
      it(type, async () => {
        const instance = Modal[type]?.({
          title: 'title',
          content: 'content',
        });
        await waitFakeTimer();
        expect($$(`.ant-modal-confirm-${type}`)).toHaveLength(1);
        expect($$('.ant-modal-confirm-title')[0].innerHTML).toBe('title');
        expect($$('.ant-modal-confirm-content')[0].innerHTML).toBe('content');
        instance.update({
          title: 'new title',
          content: 'new content',
        });

        await waitFakeTimer();
        expect($$(`.ant-modal-confirm-${type}`)).toHaveLength(1);
        expect($$('.ant-modal-confirm-title')[0].innerHTML).toBe('new title');
        expect($$('.ant-modal-confirm-content')[0].innerHTML).toBe('new content');
        instance.destroy();
        await waitFakeTimer();
        expect($$(`.ant-modal-confirm-${type}`)).toHaveLength(0);
      });
    });
  });

  describe('could be update by call function', () => {
    (['info', 'success', 'warning', 'error'] as const).forEach(type => {
      it(type, async () => {
        const instance = Modal[type]?.({
          title: 'title',
          okButtonProps: { loading: true, style: { color: 'red' } },
        });
        await waitFakeTimer();
        expect($$(`.ant-modal-confirm-${type}`)).toHaveLength(1);
        expect($$('.ant-modal-confirm-title')[0].innerHTML).toBe('title');
        expect($$('.ant-modal-confirm-btns .ant-btn-primary')[0].classList).toContain(
          'ant-btn-loading',
        );
        expect($$('.ant-modal-confirm-btns .ant-btn-primary')[0].style.color).toBe('red');
        instance.update(prevConfig => ({
          ...prevConfig,
          okButtonProps: {
            ...prevConfig.okButtonProps,
            loading: false,
          },
        }));
        await waitFakeTimer();
        expect($$(`.ant-modal-confirm-${type}`)).toHaveLength(1);
        expect($$('.ant-modal-confirm-title')[0].innerHTML).toBe('title');
        expect($$('.ant-modal-confirm-btns .ant-btn-primary')[0].classList).not.toContain(
          'ant-btn-loading',
        );
        expect($$('.ant-modal-confirm-btns .ant-btn-primary')[0].style.color).toBe('red');
        instance.destroy();

        await waitFakeTimer();
        expect($$(`.ant-modal-confirm-${type}`)).toHaveLength(0);
      });
    });
  });

  describe('could be destroy', () => {
    (['info', 'success', 'warning', 'error'] as const).forEach(type => {
      it(type, async () => {
        const instance = Modal[type]?.({
          title: 'title',
          content: 'content',
        });
        await waitFakeTimer();
        expect($$(`.ant-modal-confirm-${type}`)).toHaveLength(1);

        instance.destroy();
        await waitFakeTimer();
        expect($$(`.ant-modal-confirm-${type}`)).toHaveLength(0);
      });
    });
  });

  it('could be Modal.destroyAll', async () => {
    // Show
    (['info', 'success', 'warning', 'error'] as const).forEach(type => {
      Modal[type]?.({
        title: 'title',
        content: 'content',
      });
    });

    await waitFakeTimer();

    ['info', 'success', 'warning', 'error'].forEach(type => {
      expect($$(`.ant-modal-confirm-${type}`)).toHaveLength(1);
    });

    // Destroy
    Modal.destroyAll();

    await waitFakeTimer();

    ['info', 'success', 'warning', 'error'].forEach(type => {
      expect($$(`.ant-modal-confirm-${type}`)).toHaveLength(0);
    });
  });

  it('prefixCls', async () => {
    await open({ prefixCls: 'custom-modal' });

    expect($$('.custom-modal-mask')).toHaveLength(1);
    expect($$('.custom-modal-wrap')).toHaveLength(1);
    expect($$('.custom-modal-confirm')).toHaveLength(1);
    expect($$('.custom-modal-confirm-body-wrapper')).toHaveLength(1);
  });

  it('should be Modal.confirm without mask', async () => {
    await open({ mask: false });
    expect($$('.ant-modal-mask')).toHaveLength(0);
  });

  it('destroyFns should reduce when instance.destroy', async () => {
    Modal.destroyAll(); // clear destroyFns

    await waitFakeTimer();

    const instances: ReturnType<ModalFunc>[] = [];
    (['info', 'success', 'warning', 'error'] as const).forEach(type => {
      const instance = Modal[type]?.({
        title: 'title',
        content: 'content',
      });

      // Render modal
      act(() => {
        jest.runAllTimers();
      });

      instances.push(instance);
    });
    const { length } = instances;
    instances.forEach((instance, index) => {
      expect(destroyFns.length).toBe(length - index);

      act(() => {
        instance.destroy();
        jest.runAllTimers();
      });
      expect(destroyFns.length).toBe(length - index - 1);
    });
  });

  it('should warning when pass a string as icon props', async () => {
    const warnSpy = jest.spyOn(console, 'error').mockImplementation(() => {});
    confirm({
      content: 'some descriptions',
      icon: 'ab',
    });

    await waitFakeTimer();

    expect(warnSpy).not.toHaveBeenCalled();
    confirm({
      content: 'some descriptions',
      icon: 'question',
    });

    await waitFakeTimer();

    expect(warnSpy).toHaveBeenCalledWith(
      `Warning: [antd: Modal] \`icon\` is using ReactNode instead of string naming in v4. Please check \`question\` at https://ant.design/components/icon`,
    );
    warnSpy.mockRestore();
  });

  it('icon can be null to hide icon', async () => {
    jest.useFakeTimers();
    confirm({
      title: 'some title',
      content: 'some descriptions',
      icon: null,
    });

    await act(async () => {
      jest.runAllTimers();
      await sleep();
    });

    // We check icon is not exist in the body
    expect(document.querySelector('.ant-modal-confirm-body')!.children).toHaveLength(2);
    expect(
      document.querySelector('.ant-modal-confirm-body')!.querySelector('.anticon'),
    ).toBeFalsy();

    jest.useRealTimers();
  });

  it('ok button should trigger onOk once when click it many times quickly', async () => {
    const onOk = jest.fn();
    await open({ onOk });

    $$('.ant-btn-primary')[0].click();
    $$('.ant-btn-primary')[0].click();
    expect(onOk).toHaveBeenCalledTimes(1);
  });

  // https://github.com/ant-design/ant-design/issues/23358
  it('ok button should trigger onOk multiple times when onOk has close argument', async () => {
    const onOk = jest.fn();
    await open({
      onOk(close?: any) {
        onOk();
        // @ts-ignore
        (() => {})(close); // do nothing
      },
    });

    $$('.ant-btn-primary')[0].click();
    $$('.ant-btn-primary')[0].click();
    $$('.ant-btn-primary')[0].click();
    expect(onOk).toHaveBeenCalledTimes(3);
  });

  it('should be able to global config rootPrefixCls', async () => {
    ConfigProvider.config({ prefixCls: 'my', iconPrefixCls: 'bamboo' });
    confirm({ title: 'title', icon: <SmileOutlined /> });

    await waitFakeTimer();

    expect(document.querySelectorAll('.ant-btn').length).toBe(0);
    expect(document.querySelectorAll('.my-btn').length).toBe(2);
    expect(document.querySelectorAll('.bamboo-smile').length).toBe(1);
    expect(document.querySelectorAll('.my-modal-confirm').length).toBe(1);
    ConfigProvider.config({ prefixCls: 'ant', iconPrefixCls: undefined });
  });

  it('should be able to config rootPrefixCls', async () => {
    resetWarned();

    Modal.config({
      rootPrefixCls: 'my',
    });
    expect(errorSpy).toHaveBeenCalledWith(
      'Warning: [antd: Modal] Modal.config is deprecated. Please use ConfigProvider.config instead.',
    );

    confirm({
      title: 'title',
    });

    await waitFakeTimer();

    expect(document.querySelectorAll('.ant-btn').length).toBe(0);
    expect(document.querySelectorAll('.my-btn').length).toBe(2);
    expect(document.querySelectorAll('.my-modal-confirm').length).toBe(1);
    Modal.config({
      rootPrefixCls: 'your',
    });
    confirm({
      title: 'title',
    });

    await waitFakeTimer();

    expect(document.querySelectorAll('.ant-btn').length).toBe(0);
    expect(document.querySelectorAll('.my-btn').length).toBe(2);
    expect(document.querySelectorAll('.my-modal-confirm').length).toBe(1);
    expect(document.querySelectorAll('.your-btn').length).toBe(2);
    expect(document.querySelectorAll('.your-modal-confirm').length).toBe(1);
    Modal.config({
      rootPrefixCls: '',
    });
  });

  it('trigger afterClose once when click on cancel button', async () => {
    const afterClose = jest.fn();
    await open({
      afterClose,
    });
    // first Modal
    $$('.ant-btn')[0].click();
    expect(afterClose).not.toHaveBeenCalled();
    await waitFakeTimer(500);
    expect(afterClose).toHaveBeenCalled();
  });

  it('trigger afterClose once when click on ok button', async () => {
    const afterClose = jest.fn();
    await open({
      afterClose,
    });

    // second Modal
    $$('.ant-btn-primary')[0].click();
    expect(afterClose).not.toHaveBeenCalled();
    await waitFakeTimer(500);
    expect(afterClose).toHaveBeenCalled();
  });

  it('bodyStyle', async () => {
    await open({ bodyStyle: { width: 500 } });

    const { width } = $$('.ant-modal-body')[0].style;
    expect(width).toBe('500px');
  });

  describe('the callback close should be a method when onCancel has a close parameter', () => {
    (['confirm', 'info', 'success', 'warning', 'error'] as const).forEach(type => {
      it(`click the close icon to trigger ${type} onCancel`, async () => {
        const mock = jest.fn();

        Modal[type]?.({
          closable: true,
          onCancel: close => mock(close),
        });

        await waitFakeTimer();

        expect($$(`.ant-modal-confirm-${type}`)).toHaveLength(1);
        $$('.ant-modal-close')[0].click();

        await waitFakeTimer();

        expect($$(`.ant-modal-confirm-${type}`)).toHaveLength(0);
        expect(mock).toHaveBeenCalledWith(expect.any(Function));
      });
    });

    (['confirm', 'info', 'success', 'warning', 'error'] as const).forEach(type => {
      it(`press ESC to trigger ${type} onCancel`, async () => {
        const mock = jest.fn();

        Modal[type]?.({
          keyboard: true,
          onCancel: close => mock(close),
        });

        await waitFakeTimer();

        expect($$(`.ant-modal-confirm-${type}`)).toHaveLength(1);
        TestUtils.Simulate.keyDown($$('.ant-modal')[0], {
          keyCode: KeyCode.ESC,
        });

        await waitFakeTimer(0);

        expect($$(`.ant-modal-confirm-${type}`)).toHaveLength(0);
        expect(mock).toHaveBeenCalledWith(expect.any(Function));
      });
    });

    (['confirm', 'info', 'success', 'warning', 'error'] as const).forEach(type => {
      it(`click the mask to trigger ${type} onCancel`, async () => {
        const mock = jest.fn();

        Modal[type]?.({
          maskClosable: true,
          onCancel: close => mock(close),
        });

        await waitFakeTimer();

        expect($$('.ant-modal-mask')).toHaveLength(1);
        expect($$(`.ant-modal-confirm-${type}`)).toHaveLength(1);

        $$('.ant-modal-wrap')[0].click();

        await waitFakeTimer();

        expect($$(`.ant-modal-confirm-${type}`)).toHaveLength(0);
        expect(mock).toHaveBeenCalledWith(expect.any(Function));
      });
    });
  });

  it('confirm modal click Cancel button close callback is a function', async () => {
    const mock = jest.fn();

    Modal.confirm({
      onCancel: close => mock(close),
    });

    await waitFakeTimer();

    $$('.ant-modal-confirm-btns > .ant-btn')[0].click();
    await waitFakeTimer();

    expect(mock).toHaveBeenCalledWith(expect.any(Function));
  });

  it('close can close modal when onCancel has a close parameter', async () => {
    Modal.confirm({
      onCancel: close => close(),
    });

    await waitFakeTimer();

    expect($$('.ant-modal-confirm-confirm')).toHaveLength(1);

    $$('.ant-modal-confirm-btns > .ant-btn')[0].click();
    await waitFakeTimer();

    expect($$('.ant-modal-confirm-confirm')).toHaveLength(0);
  });

  // https://github.com/ant-design/ant-design/issues/37461
  it('Update should closable', async () => {
<<<<<<< HEAD
    jest.useFakeTimers();

    Modal.confirm({}).update({
      open: true,
    });
=======
    resetWarned();
    const errSpy = jest.spyOn(console, 'error').mockImplementation(() => {});

    const modal = Modal.confirm({});

    /* eslint-disable no-await-in-loop */
    for (let i = 0; i < 3; i += 1) {
      modal.update({
        visible: true,
      });

      await waitFakeTimer();
>>>>>>> 5a617626

    await act(async () => {
      jest.runAllTimers();
      await sleep();
    });

    expect($$('.ant-modal-confirm-confirm')).toHaveLength(1);

<<<<<<< HEAD
    $$('.ant-modal-confirm-btns > .ant-btn')[0].click();
=======
      await waitFakeTimer();
>>>>>>> 5a617626

    await act(async () => {
      jest.runAllTimers();
      await sleep();
    });

    expect($$('.ant-modal-confirm-confirm')).toHaveLength(0);

<<<<<<< HEAD
    jest.useRealTimers();
=======
    errSpy.mockRestore();
>>>>>>> 5a617626
  });
});<|MERGE_RESOLUTION|>--- conflicted
+++ resolved
@@ -460,10 +460,7 @@
       icon: null,
     });
 
-    await act(async () => {
-      jest.runAllTimers();
-      await sleep();
-    });
+    await waitFakeTimer();
 
     // We check icon is not exist in the body
     expect(document.querySelector('.ant-modal-confirm-body')!.children).toHaveLength(2);
@@ -684,51 +681,26 @@
 
   // https://github.com/ant-design/ant-design/issues/37461
   it('Update should closable', async () => {
-<<<<<<< HEAD
+    resetWarned();
     jest.useFakeTimers();
-
-    Modal.confirm({}).update({
-      open: true,
-    });
-=======
-    resetWarned();
     const errSpy = jest.spyOn(console, 'error').mockImplementation(() => {});
 
     const modal = Modal.confirm({});
 
-    /* eslint-disable no-await-in-loop */
-    for (let i = 0; i < 3; i += 1) {
-      modal.update({
-        visible: true,
-      });
-
-      await waitFakeTimer();
->>>>>>> 5a617626
-
-    await act(async () => {
-      jest.runAllTimers();
-      await sleep();
-    });
+    modal.update({
+      visible: true,
+    });
+
+    await waitFakeTimer();
 
     expect($$('.ant-modal-confirm-confirm')).toHaveLength(1);
 
-<<<<<<< HEAD
     $$('.ant-modal-confirm-btns > .ant-btn')[0].click();
-=======
-      await waitFakeTimer();
->>>>>>> 5a617626
-
-    await act(async () => {
-      jest.runAllTimers();
-      await sleep();
-    });
+    await waitFakeTimer();
 
     expect($$('.ant-modal-confirm-confirm')).toHaveLength(0);
 
-<<<<<<< HEAD
     jest.useRealTimers();
-=======
     errSpy.mockRestore();
->>>>>>> 5a617626
   });
 });