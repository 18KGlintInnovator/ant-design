--- conflicted
+++ resolved
@@ -80,29 +80,15 @@
     });
   });
 
-<<<<<<< HEAD
   it('shows animation when close', () => {
     jest.useFakeTimers();
     open();
+    expect($$('.ant-modal-confirm')).toHaveLength(1);
     $$('.ant-btn')[0].click();
-    expect($$('.ant-modal-confirm')).toHaveLength(1);
     jest.runAllTimers();
     expect($$('.ant-modal-confirm')).toHaveLength(0);
     jest.useRealTimers();
   });
-=======
-  if (process.env.REACT !== '15') {
-    it('shows animation when close', () => {
-      jest.useFakeTimers();
-      open();
-      expect($$('.ant-modal-confirm')).toHaveLength(1);
-      $$('.ant-btn')[0].click();
-      jest.runAllTimers();
-      expect($$('.ant-modal-confirm')).toHaveLength(0);
-      jest.useRealTimers();
-    });
-  }
->>>>>>> 4465c038
 
   it('ok only', () => {
     open({ okCancel: false });
