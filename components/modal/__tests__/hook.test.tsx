--- conflicted
+++ resolved
@@ -369,48 +369,6 @@
     expect(afterClose).toHaveBeenCalledTimes(1);
   });
 
-<<<<<<< HEAD
-  it('support await', async () => {
-    jest.useFakeTimers();
-
-    let notReady = true;
-    let lastResult: boolean | null = null;
-
-    const Demo = () => {
-      const [modal, contextHolder] = Modal.useModal();
-
-      React.useEffect(() => {
-        (async () => {
-          lastResult = await modal.confirm({
-            content: <Input />,
-            onOk: async () => {
-              if (notReady) {
-                notReady = false;
-                return Promise.reject();
-              }
-            },
-          });
-        })();
-      }, []);
-
-      return contextHolder;
-    };
-
-    render(<Demo />);
-
-    // Wait for modal show
-    await waitFakeTimer();
-
-    // First time click should not close
-    fireEvent.click(document.querySelector('.ant-btn-primary')!);
-    await waitFakeTimer();
-    expect(lastResult).toBeFalsy();
-
-    // Second time click to close
-    fireEvent.click(document.querySelector('.ant-btn-primary')!);
-    await waitFakeTimer();
-    expect(lastResult).toBeTruthy();
-=======
   it('should be applied correctly locale', async () => {
     jest.useFakeTimers();
 
@@ -448,7 +406,6 @@
     rerender(<Demo count={0} />);
     await waitFakeTimer();
     expect(document.body.querySelector('.ant-btn-primary')!.textContent).toEqual('OK');
->>>>>>> 2cdf5862
 
     jest.useRealTimers();
   });
