--- conflicted
+++ resolved
@@ -11,11 +11,7 @@
   },
 
   handleCancel() {
-<<<<<<< HEAD
     this.props.onCancel();
-=======
-    this.refs.d.requestClose();
->>>>>>> f31f6f2b
   },
 
   getDefaultProps() {
@@ -30,9 +26,7 @@
     this.setState({
       confirmLoading: true
     });
-    if (typeof this.props.onOk === 'function') {
-      this.props.onOk();
-    }
+    this.props.onOk();
   },
 
   componentWillReceiveProps(nextProps) {
@@ -50,17 +44,14 @@
     var loadingIcon = this.state.confirmLoading ?
       <i className="anticon anticon-loading"></i> : '';
     var props = this.props;
-    var footer = props.footer || [
+    var defaultFooter = [
       <button key="cancel" type="button" className="ant-btn ant-btn-lg" onClick={this.handleCancel}>取 消</button>,
       <button key="confirm" type="button" className="ant-btn ant-btn-primary ant-btn-lg" onClick={this.handleOk}>
         确 定 {loadingIcon}
       </button>
     ];
-<<<<<<< HEAD
+    var footer = props.footer || defaultFooter;
     return <Dialog transitionName="zoom" onClose={props.onCancel} visible={this.state.visible}
                    maskAnimation="fade" width="500" footer={footer} {...props}/>;
-=======
-    return <Dialog transitionName="zoom" onBeforeClose={props.onCancel} maskAnimation="fade" width="500" footer={footer} {...props} ref="d" />;
->>>>>>> f31f6f2b
   }
 });