--- conflicted
+++ resolved
@@ -6,15 +6,13 @@
 import SkeletonButton from './Button';
 import Element from './Element';
 import SkeletonImage from './Image';
-<<<<<<< HEAD
-import useStyle from './style';
-=======
 import SkeletonInput from './Input';
 import type { SkeletonParagraphProps } from './Paragraph';
 import Paragraph from './Paragraph';
 import type { SkeletonTitleProps } from './Title';
 import Title from './Title';
->>>>>>> 2c2c631b
+
+import useStyle from './style';
 
 /* This only for skeleton internal. */
 interface SkeletonAvatarProps extends Omit<AvatarProps, 'active'> {}
