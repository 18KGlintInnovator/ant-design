--- conflicted
+++ resolved
@@ -2,13 +2,9 @@
 import omit from 'rc-util/lib/omit';
 import classNames from 'classnames';
 import { ConfigContext } from '../config-provider';
-<<<<<<< HEAD
-import Element, { SkeletonElementProps } from './Element';
 import useStyle from './style';
-=======
 import type { SkeletonElementProps } from './Element';
 import Element from './Element';
->>>>>>> 0f63293a
 
 export interface AvatarProps extends Omit<SkeletonElementProps, 'shape'> {
   shape?: 'circle' | 'square';
