--- conflicted
+++ resolved
@@ -34,21 +34,12 @@
 {
   visible?: boolean;
   onVisibleChange?: (visible, prevVisible) => void;
-<<<<<<< HEAD
-  getContainer?: string | HTMLElement | (() => HTMLElement); // V4.8.0
-  src?: string; // V4.10.0
-  mask?: ReactNode; // V4.9.0
-  maskClassName?: string; // V4.11.0
-  current?: number; // V4.12.0 仅支持 PreviewGroup
-  countRender?: (current: number, total: number) => string  // 仅支持 PreviewGroup
-=======
   getContainer?: string | HTMLElement | (() => HTMLElement); // v4.8.0
   src?: string; // v4.10.0
   mask?: ReactNode; // v4.9.0
   maskClassName?: string; // v4.11.0
   current?: number; // v4.12.0 仅支持 PreviewGroup
   countRender?: (current: number, total: number) => string  // v4.20.0 仅支持 PreviewGroup
->>>>>>> 5dfa8678
 }
 ```
 
