---
category: Components
subtitle: 图片
type: 数据展示
title: Image
cols: 2
cover: https://gw.alipayobjects.com/zos/antfincdn/D1dXz9PZqa/image.svg
---

可预览的图片。

## 何时使用

- 需要展示图片时使用。
- 加载大图时显示 loading 或加载失败时容错处理。

## API

| 参数 | 说明 | 类型 | 默认值 | 版本 |
| --- | --- | --- | --- | --- |
| alt | 图像描述 | string | - | 4.6.0 |
| fallback | 加载失败容错地址 | string | - | 4.6.0 |
| height | 图像高度 | string \| number | - | 4.6.0 |
| placeholder | 加载占位, 为 `true` 时使用默认占位 | ReactNode | - | 4.6.0 |
| preview | 预览参数，为 `false` 时禁用 | boolean \| [previewType](#previewType) | true | 4.6.0 [previewType](#previewType):4.7.0 |
| src | 图片地址 | string | - | 4.6.0 |
| width | 图像宽度 | string \| number | - | 4.6.0 |
| onError | 加载错误回调 | (event: Event) => void | - | 4.12.0 |
| rootClassName | 为展示图片根 DOM 和预览大图根 DOM 提供自定义 className | string | - | 4.20.0 |

### previewType

```js
{
  visible?: boolean;
  onVisibleChange?: (visible, prevVisible) => void;
  getContainer?: string | HTMLElement | (() => HTMLElement); // v4.8.0
  src?: string; // v4.10.0
  mask?: ReactNode; // v4.9.0
  maskClassName?: string; // v4.11.0
  current?: number; // v4.12.0 仅支持 PreviewGroup
  countRender?: (current: number, total: number) => string  // v4.20.0 仅支持 PreviewGroup
<<<<<<< HEAD
  scaleStep?: number;
=======
  forceRender?: boolean;
>>>>>>> 44eb2505
}
```

其他属性见 [&lt;img>](https://developer.mozilla.org/en-US/docs/Web/HTML/Element/img#Attributes)<|MERGE_RESOLUTION|>--- conflicted
+++ resolved
@@ -40,11 +40,8 @@
   maskClassName?: string; // v4.11.0
   current?: number; // v4.12.0 仅支持 PreviewGroup
   countRender?: (current: number, total: number) => string  // v4.20.0 仅支持 PreviewGroup
-<<<<<<< HEAD
   scaleStep?: number;
-=======
   forceRender?: boolean;
->>>>>>> 44eb2505
 }
 ```
 
