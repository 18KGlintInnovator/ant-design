// TODO: 4.0 - codemod should help to change `filterOption` to support node props.
import * as React from 'react';
import classNames from 'classnames';
import type { BaseSelectRef, SelectProps as RcSelectProps } from 'rc-select';
import RcSelect, { OptGroup, Option } from 'rc-select';
import type { OptionProps } from 'rc-select/lib/Option';
import type { BaseOptionType, DefaultOptionType } from 'rc-select/lib/Select';
import omit from 'rc-util/lib/omit';

import { useZIndex } from '../_util/hooks/useZIndex';
import type { SelectCommonPlacement } from '../_util/motion';
import { getTransitionName } from '../_util/motion';
import genPurePanel from '../_util/PurePanel';
import type { InputStatus } from '../_util/statusUtils';
import { getMergedStatus, getStatusClassNames } from '../_util/statusUtils';
import { devUseWarning } from '../_util/warning';
import { ConfigContext } from '../config-provider';
import DefaultRenderEmpty from '../config-provider/defaultRenderEmpty';
import DisabledContext from '../config-provider/DisabledContext';
import useCSSVarCls from '../config-provider/hooks/useCSSVarCls';
import useSize from '../config-provider/hooks/useSize';
import type { SizeType } from '../config-provider/SizeContext';
import { FormItemInputContext } from '../form/context';
import type { Variant } from '../form/hooks/useVariants';
import useVariants from '../form/hooks/useVariants';
import { useCompactItemContext } from '../space/Compact';
import mergedBuiltinPlacements from './mergedBuiltinPlacements';
import useStyle from './style';
import useIcons from './useIcons';
import useShowArrow from './useShowArrow';
import { useToken } from '../theme/internal';

type RawValue = string | number;

export type { BaseOptionType, DefaultOptionType, OptionProps, BaseSelectRef as RefSelectProps };

export interface LabeledValue {
  key?: string;
  value: RawValue;
  label: React.ReactNode;
}

export type SelectValue = RawValue | RawValue[] | LabeledValue | LabeledValue[] | undefined;

export interface InternalSelectProps<
  ValueType = any,
  OptionType extends BaseOptionType | DefaultOptionType = DefaultOptionType,
> extends Omit<RcSelectProps<ValueType, OptionType>, 'mode'> {
  rootClassName?: string;
  suffixIcon?: React.ReactNode;
  size?: SizeType;
  disabled?: boolean;
  mode?: 'multiple' | 'tags' | 'SECRET_COMBOBOX_MODE_DO_NOT_USE' | 'combobox';
  /** @deprecated Use `variant` instead. */
  bordered?: boolean;
  /**
   * @deprecated `showArrow` is deprecated which will be removed in next major version. It will be a
   *   default behavior, you can hide it by setting `suffixIcon` to null.
   */
  showArrow?: boolean;
  /**
   * @since 5.13.0
   * @default "outlined"
   */
  variant?: Variant;
}

export interface SelectProps<
  ValueType = any,
  OptionType extends BaseOptionType | DefaultOptionType = DefaultOptionType,
> extends Omit<
    InternalSelectProps<ValueType, OptionType>,
    'mode' | 'getInputElement' | 'getRawInputElement' | 'backfill' | 'placement'
  > {
  placement?: SelectCommonPlacement;
  mode?: 'multiple' | 'tags';
  status?: InputStatus;
  popupClassName?: string;
  /** @deprecated Please use `popupClassName` instead */
  dropdownClassName?: string;
  /** @deprecated Please use `popupMatchSelectWidth` instead */
  dropdownMatchSelectWidth?: boolean | number;
  popupMatchSelectWidth?: boolean | number;
}

const SECRET_COMBOBOX_MODE_DO_NOT_USE = 'SECRET_COMBOBOX_MODE_DO_NOT_USE';

const InternalSelect = <
  ValueType = any,
  OptionType extends BaseOptionType | DefaultOptionType = DefaultOptionType,
>(
  props: SelectProps<ValueType, OptionType>,
  ref: React.Ref<BaseSelectRef>,
) => {
  const {
    prefixCls: customizePrefixCls,
    bordered,
    className,
    rootClassName,
    getPopupContainer,
    popupClassName,
    dropdownClassName,
    listHeight = 256,
    placement,
    listItemHeight: customListItemHeight,
    size: customizeSize,
    disabled: customDisabled,
    notFoundContent,
    status: customStatus,
    builtinPlacements,
    dropdownMatchSelectWidth,
    popupMatchSelectWidth,
    direction: propDirection,
    style,
    allowClear,
    variant: customizeVariant,
    dropdownStyle,
    transitionName,
    tagRender,
    ...rest
  } = props;

  const {
    getPopupContainer: getContextPopupContainer,
    getPrefixCls,
    renderEmpty,
    direction: contextDirection,
    virtual,
    popupMatchSelectWidth: contextPopupMatchSelectWidth,
    popupOverflow,
    select,
  } = React.useContext(ConfigContext);

  const [, token] = useToken();

  const listItemHeight = customListItemHeight ?? token?.controlHeight;

  const prefixCls = getPrefixCls('select', customizePrefixCls);
  const rootPrefixCls = getPrefixCls();
  const direction = propDirection ?? contextDirection;

  const { compactSize, compactItemClassnames } = useCompactItemContext(prefixCls, direction);

  const [variant, enableVariantCls] = useVariants(customizeVariant, bordered);

  const rootCls = useCSSVarCls(prefixCls);
  const [wrapCSSVar, hashId, cssVarCls] = useStyle(prefixCls, rootCls);

  const mode = React.useMemo(() => {
    const { mode: m } = props as InternalSelectProps<OptionType>;

    if (m === 'combobox') {
      return undefined;
    }

    if (m === SECRET_COMBOBOX_MODE_DO_NOT_USE) {
      return 'combobox';
    }

    return m;
  }, [props.mode]);

  const isMultiple = mode === 'multiple' || mode === 'tags';

  const showSuffixIcon = useShowArrow(props.suffixIcon, props.showArrow);

  const mergedPopupMatchSelectWidth =
    popupMatchSelectWidth ?? dropdownMatchSelectWidth ?? contextPopupMatchSelectWidth;

  // ===================== Form Status =====================
  const {
    status: contextStatus,
    hasFeedback,
    isFormItemInput,
    feedbackIcon,
  } = React.useContext(FormItemInputContext);
  const mergedStatus = getMergedStatus(contextStatus, customStatus);

  // ===================== Empty =====================
  let mergedNotFound: React.ReactNode;
  if (notFoundContent !== undefined) {
    mergedNotFound = notFoundContent;
  } else if (mode === 'combobox') {
    mergedNotFound = null;
  } else {
    mergedNotFound = renderEmpty?.('Select') || <DefaultRenderEmpty componentName="Select" />;
  }

  // ===================== Icons =====================
  const { suffixIcon, itemIcon, removeIcon, clearIcon } = useIcons({
    ...rest,
    multiple: isMultiple,
    hasFeedback,
    feedbackIcon,
    showSuffixIcon,
    prefixCls,
    componentName: 'Select',
  });

  const mergedAllowClear = allowClear === true ? { clearIcon } : allowClear;

  const selectProps = omit(rest, ['suffixIcon', 'itemIcon' as any]);

  const mergedPopupClassName = classNames(
    popupClassName || dropdownClassName,
    {
      [`${prefixCls}-dropdown-${direction}`]: direction === 'rtl',
    },
    rootClassName,
    cssVarCls,
    rootCls,
    hashId,
  );

  const mergedSize = useSize((ctx) => customizeSize ?? compactSize ?? ctx);

  // ===================== Disabled =====================
  const disabled = React.useContext(DisabledContext);
  const mergedDisabled = customDisabled ?? disabled;

  const mergedClassName = classNames(
    {
      [`${prefixCls}-lg`]: mergedSize === 'large',
      [`${prefixCls}-sm`]: mergedSize === 'small',
      [`${prefixCls}-rtl`]: direction === 'rtl',
      [`${prefixCls}-${variant}`]: enableVariantCls,
      [`${prefixCls}-in-form-item`]: isFormItemInput,
    },
    getStatusClassNames(prefixCls, mergedStatus, hasFeedback),
    compactItemClassnames,
    select?.className,
    className,
    rootClassName,
    cssVarCls,
    rootCls,
    hashId,
  );

  // ===================== Placement =====================
  const memoPlacement = React.useMemo<SelectCommonPlacement>(() => {
    if (placement !== undefined) {
      return placement;
    }
    return direction === 'rtl' ? 'bottomRight' : 'bottomLeft';
  }, [placement, direction]);

  // ====================== Warning ======================
  if (process.env.NODE_ENV !== 'production') {
    const warning = devUseWarning('Select');

    warning.deprecated(!dropdownClassName, 'dropdownClassName', 'popupClassName');

    warning.deprecated(
      dropdownMatchSelectWidth === undefined,
      'dropdownMatchSelectWidth',
      'popupMatchSelectWidth',
    );

    warning(
      !('showArrow' in props),
      'deprecated',
      '`showArrow` is deprecated which will be removed in next major version. It will be a default behavior, you can hide it by setting `suffixIcon` to null.',
    );

    warning.deprecated(!('bordered' in props), 'bordered', 'variant');
  }

  // ====================== zIndex =========================
  const [zIndex] = useZIndex('SelectLike', dropdownStyle?.zIndex as number);

  // ====================== Render =======================
  return wrapCSSVar(
    <RcSelect<ValueType, OptionType>
      ref={ref}
      virtual={virtual}
      showSearch={select?.showSearch}
      {...selectProps}
      style={{ ...select?.style, ...style }}
      dropdownMatchSelectWidth={mergedPopupMatchSelectWidth}
<<<<<<< HEAD
      builtinPlacements={mergedBuiltinPlacements}
      transitionName={getTransitionName(rootPrefixCls, 'slide-up', transitionName)}
=======
      builtinPlacements={mergedBuiltinPlacements(builtinPlacements, popupOverflow)}
      transitionName={getTransitionName(rootPrefixCls, 'slide-up', props.transitionName)}
>>>>>>> 44d1b680
      listHeight={listHeight}
      listItemHeight={listItemHeight}
      mode={mode}
      prefixCls={prefixCls}
      placement={memoPlacement}
      direction={direction}
      suffixIcon={suffixIcon}
      menuItemSelectedIcon={itemIcon}
      removeIcon={removeIcon}
      allowClear={mergedAllowClear}
      notFoundContent={mergedNotFound}
      className={mergedClassName}
      getPopupContainer={getPopupContainer || getContextPopupContainer}
      dropdownClassName={mergedPopupClassName}
      disabled={mergedDisabled}
      dropdownStyle={{ ...dropdownStyle, zIndex }}
      tagRender={tagRender}
    />,
  );
};

if (process.env.NODE_ENV !== 'production') {
  InternalSelect.displayName = 'Select';
}

const Select = React.forwardRef(InternalSelect) as unknown as (<
  ValueType = any,
  OptionType extends BaseOptionType | DefaultOptionType = DefaultOptionType,
>(
  props: React.PropsWithChildren<SelectProps<ValueType, OptionType>> &
    React.RefAttributes<BaseSelectRef>,
) => React.ReactElement) & {
  displayName?: string;
  SECRET_COMBOBOX_MODE_DO_NOT_USE: string;
  Option: typeof Option;
  OptGroup: typeof OptGroup;
  _InternalPanelDoNotUseOrYouWillBeFired: typeof PurePanel;
};

// We don't care debug panel
/* istanbul ignore next */
const PurePanel = genPurePanel(Select);

Select.SECRET_COMBOBOX_MODE_DO_NOT_USE = SECRET_COMBOBOX_MODE_DO_NOT_USE;
Select.Option = Option;
Select.OptGroup = OptGroup;
Select._InternalPanelDoNotUseOrYouWillBeFired = PurePanel;

if (process.env.NODE_ENV !== 'production') {
  Select.displayName = 'Select';
}

export default Select;<|MERGE_RESOLUTION|>--- conflicted
+++ resolved
@@ -24,11 +24,11 @@
 import type { Variant } from '../form/hooks/useVariants';
 import useVariants from '../form/hooks/useVariants';
 import { useCompactItemContext } from '../space/Compact';
+import { useToken } from '../theme/internal';
 import mergedBuiltinPlacements from './mergedBuiltinPlacements';
 import useStyle from './style';
 import useIcons from './useIcons';
 import useShowArrow from './useShowArrow';
-import { useToken } from '../theme/internal';
 
 type RawValue = string | number;
 
@@ -277,13 +277,8 @@
       {...selectProps}
       style={{ ...select?.style, ...style }}
       dropdownMatchSelectWidth={mergedPopupMatchSelectWidth}
-<<<<<<< HEAD
-      builtinPlacements={mergedBuiltinPlacements}
       transitionName={getTransitionName(rootPrefixCls, 'slide-up', transitionName)}
-=======
       builtinPlacements={mergedBuiltinPlacements(builtinPlacements, popupOverflow)}
-      transitionName={getTransitionName(rootPrefixCls, 'slide-up', props.transitionName)}
->>>>>>> 44d1b680
       listHeight={listHeight}
       listItemHeight={listItemHeight}
       mode={mode}
@@ -300,7 +295,7 @@
       dropdownClassName={mergedPopupClassName}
       disabled={mergedDisabled}
       dropdownStyle={{ ...dropdownStyle, zIndex }}
-      tagRender={tagRender}
+      tagRender={isMultiple ? tagRender : undefined}
     />,
   );
 };
