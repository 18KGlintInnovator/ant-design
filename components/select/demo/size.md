---
order: 1
title:
  zh-CN: 三种大小
  en-US: Sizes
---

## zh-CN

三种大小的选择框，当 size 分别为 `large` 和 `small` 时，输入框高度为 `40px` 和 `24px` ，默认高度为 `32px`。

## en-US

<<<<<<< HEAD
The height of the inpub field for the select defaults to 32px. If size is set to large, the height will be 40px, and if set to small, 24px.
=======
The height of the input field for the select defaults to 28px. If size is set to large, the height will be 32px, and if set to small, 22px.
>>>>>>> f8b7aad5

````jsx
import { Select, Radio } from 'antd';
const Option = Select.Option;

const children = [];
for (let i = 10; i < 36; i++) {
  children.push(<Option key={i.toString(36) + i}>{i.toString(36) + i}</Option>);
}

function handleChange(value) {
  console.log(`Selected: ${value}`);
}

class SelectSizesDemo extends React.Component {
  state = {
    size: 'default',
  };

  handleSizeChange = (e) => {
    this.setState({ size: e.target.value });
  }

  render() {
    const { size } = this.state;
    return (
      <div>
        <Radio.Group value={size} onChange={this.handleSizeChange}>
          <Radio.Button value="large">Large</Radio.Button>
          <Radio.Button value="default">Default</Radio.Button>
          <Radio.Button value="small">Small</Radio.Button>
        </Radio.Group>
        <br /><br />
        <Select
          size={size}
          defaultValue="a1"
          onChange={handleChange}
          style={{ width: 200 }}
        >
          {children}
        </Select>
        <br />
        <Select
          mode="combobox"
          size={size}
          defaultValue="a1"
          onChange={handleChange}
          style={{ width: 200 }}
        >
          {children}
        </Select>
        <br />
        <Select
          mode="multiple"
          size={size}
          placeholder="Please select"
          defaultValue={['a10', 'c12']}
          onChange={handleChange}
          style={{ width: '100%' }}
        >
          {children}
        </Select>
        <br />
        <Select
          mode="tags"
          size={size}
          placeholder="Please select"
          defaultValue={['a10', 'c12']}
          onChange={handleChange}
          style={{ width: '100%' }}
        >
          {children}
        </Select>
      </div>
    );
  }
}

ReactDOM.render(<SelectSizesDemo />, mountNode);
````

````css
.code-box-demo .ant-select {
  margin: 0 8px 10px 0;
}

#components-select-demo-search-box .code-box-demo .ant-select {
  margin: 0;
}
````<|MERGE_RESOLUTION|>--- conflicted
+++ resolved
@@ -11,11 +11,7 @@
 
 ## en-US
 
-<<<<<<< HEAD
-The height of the inpub field for the select defaults to 32px. If size is set to large, the height will be 40px, and if set to small, 24px.
-=======
-The height of the input field for the select defaults to 28px. If size is set to large, the height will be 32px, and if set to small, 22px.
->>>>>>> f8b7aad5
+The height of the input field for the select defaults to 32px. If size is set to large, the height will be 40px, and if set to small, 24px.
 
 ````jsx
 import { Select, Radio } from 'antd';
