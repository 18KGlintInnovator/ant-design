import React, { useState } from 'react';
import { ColorPicker, Space } from 'antd';
<<<<<<< HEAD
import type { ColorPickerProps } from 'antd/es/color-picker';
=======
import type { ColorPickerProps, GetProp } from 'antd';

type Color = GetProp<ColorPickerProps, 'value'>;
>>>>>>> e7aa014c

const HexCase: React.FC = () => {
  const [colorHex, setColorHex] = useState<ColorPickerProps['value']>('#1677ff');
  const [formatHex, setFormatHex] = useState<ColorPickerProps['format']>('hex');

  const hexString = React.useMemo(
    () => (typeof colorHex === 'string' ? colorHex : colorHex?.toHexString()),
    [colorHex],
  );

  return (
    <Space>
      <ColorPicker
        format={formatHex}
        value={colorHex}
        onChange={setColorHex}
        onFormatChange={setFormatHex}
      />
      <span>HEX: {hexString}</span>
    </Space>
  );
};

const HsbCase: React.FC = () => {
  const [colorHsb, setColorHsb] = useState<ColorPickerProps['value']>('hsb(215, 91%, 100%)');
  const [formatHsb, setFormatHsb] = useState<ColorPickerProps['format']>('hsb');

  const hsbString = React.useMemo(
    () => (typeof colorHsb === 'string' ? colorHsb : colorHsb?.toHsbString()),
    [colorHsb],
  );

  return (
    <Space>
      <ColorPicker
        format={formatHsb}
        value={colorHsb}
        onChange={setColorHsb}
        onFormatChange={setFormatHsb}
      />
      <span>HSB: {hsbString}</span>
    </Space>
  );
};

const RgbCase: React.FC = () => {
  const [colorRgb, setColorRgb] = useState<ColorPickerProps['value']>('rgb(22, 119, 255)');
  const [formatRgb, setFormatRgb] = useState<ColorPickerProps['format']>('rgb');

  const rgbString = React.useMemo(
    () => (typeof colorRgb === 'string' ? colorRgb : colorRgb?.toRgbString()),
    [colorRgb],
  );

  return (
    <Space>
      <ColorPicker
        format={formatRgb}
        value={colorRgb}
        onChange={setColorRgb}
        onFormatChange={setFormatRgb}
      />
      <span>RGB: {rgbString}</span>
    </Space>
  );
};

const Demo: React.FC = () => (
  <Space direction="vertical" size="middle" style={{ display: 'flex' }}>
    <HexCase />
    <HsbCase />
    <RgbCase />
  </Space>
);

export default Demo;<|MERGE_RESOLUTION|>--- conflicted
+++ resolved
@@ -1,18 +1,15 @@
 import React, { useState } from 'react';
 import { ColorPicker, Space } from 'antd';
-<<<<<<< HEAD
-import type { ColorPickerProps } from 'antd/es/color-picker';
-=======
 import type { ColorPickerProps, GetProp } from 'antd';
 
 type Color = GetProp<ColorPickerProps, 'value'>;
->>>>>>> e7aa014c
+type Format = GetProp<ColorPickerProps, 'format'>;
 
 const HexCase: React.FC = () => {
-  const [colorHex, setColorHex] = useState<ColorPickerProps['value']>('#1677ff');
-  const [formatHex, setFormatHex] = useState<ColorPickerProps['format']>('hex');
+  const [colorHex, setColorHex] = useState<Color>('#1677ff');
+  const [formatHex, setFormatHex] = useState<Format>('hex');
 
-  const hexString = React.useMemo(
+  const hexString = React.useMemo<string>(
     () => (typeof colorHex === 'string' ? colorHex : colorHex?.toHexString()),
     [colorHex],
   );
