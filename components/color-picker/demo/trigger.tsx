import React, { useMemo, useState } from 'react';
<<<<<<< HEAD
import { Button, ColorPicker } from 'antd';
import type { ColorPickerProps } from 'antd/es/color-picker';
=======
import { Button, ColorPicker, theme } from 'antd';
import type { GetProp, ColorPickerProps } from 'antd';

type Color = GetProp<ColorPickerProps, 'value'>;
>>>>>>> e7aa014c

const Demo: React.FC = () => {
  const [color, setColor] = useState<ColorPickerProps['value']>('#1677ff');

  const bgColor = useMemo<string>(
    () => (typeof color === 'string' ? color : color!.toHexString()),
    [color],
  );

  const btnStyle: React.CSSProperties = {
    backgroundColor: bgColor,
  };

  return (
    <ColorPicker value={color} onChange={setColor}>
      <Button type="primary" style={btnStyle}>
        open
      </Button>
    </ColorPicker>
  );
};

export default Demo;<|MERGE_RESOLUTION|>--- conflicted
+++ resolved
@@ -1,16 +1,11 @@
 import React, { useMemo, useState } from 'react';
-<<<<<<< HEAD
 import { Button, ColorPicker } from 'antd';
-import type { ColorPickerProps } from 'antd/es/color-picker';
-=======
-import { Button, ColorPicker, theme } from 'antd';
-import type { GetProp, ColorPickerProps } from 'antd';
+import type { ColorPickerProps, GetProp } from 'antd';
 
 type Color = GetProp<ColorPickerProps, 'value'>;
->>>>>>> e7aa014c
 
 const Demo: React.FC = () => {
-  const [color, setColor] = useState<ColorPickerProps['value']>('#1677ff');
+  const [color, setColor] = useState<Color>('#1677ff');
 
   const bgColor = useMemo<string>(
     () => (typeof color === 'string' ? color : color!.toHexString()),
