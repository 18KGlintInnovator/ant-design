--- conflicted
+++ resolved
@@ -69,7 +69,10 @@
                   className={classNames(`${colorPresetsPrefixCls}-color`, {
                     [`${colorPresetsPrefixCls}-color-checked`]:
                       presetColor.toHexString() === color?.toHexString(),
-                    [`${colorPresetsPrefixCls}-color-bright`]: isBright(presetColor),
+                    [`${colorPresetsPrefixCls}-color-bright`]: isBright(
+                      presetColor,
+                      colorBgElevated,
+                    ),
                   })}
                   onClick={() => handleClick(presetColor)}
                 />
@@ -85,41 +88,7 @@
 
   return (
     <div className={colorPresetsPrefixCls}>
-<<<<<<< HEAD
-      <Collapse defaultActiveKey={activeKeys} ghost>
-        {presetsValue.map((preset) => (
-          <Panel
-            header={<div className={`${colorPresetsPrefixCls}-label`}>{preset?.label}</div>}
-            key={`panel-${preset?.label}`}
-          >
-            <div className={`${colorPresetsPrefixCls}-items`}>
-              {Array.isArray(preset?.colors) && preset.colors?.length > 0 ? (
-                preset.colors.map((presetColor: Color) => (
-                  <ColorBlock
-                    key={`preset-${presetColor.toHexString()}`}
-                    color={generateColor(presetColor).toRgbString()}
-                    prefixCls={prefixCls}
-                    className={classNames(`${colorPresetsPrefixCls}-color`, {
-                      [`${colorPresetsPrefixCls}-color-checked`]:
-                        presetColor.toHexString() === color?.toHexString(),
-                      [`${colorPresetsPrefixCls}-color-bright`]: isBright(
-                        presetColor,
-                        colorBgElevated,
-                      ),
-                    })}
-                    onClick={() => handleClick(presetColor)}
-                  />
-                ))
-              ) : (
-                <span className={`${colorPresetsPrefixCls}-empty`}>{locale.presetEmpty}</span>
-              )}
-            </div>
-          </Panel>
-        ))}
-      </Collapse>
-=======
       <Collapse defaultActiveKey={activeKeys} ghost items={items} />
->>>>>>> cdf9b466
     </div>
   );
 };
