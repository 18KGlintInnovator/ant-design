--- conflicted
+++ resolved
@@ -11,17 +11,6 @@
 
 ## 何时使用
 
-<<<<<<< HEAD
-1.从内容A到内容B的转变过程时能有效的吸引用户注意力，突出视觉中心，提高整体视觉效果。
-
-2.小的信息元素排布或块状较多的情况下，根据一定的路径层次依次进场，区分维度层级，来凸显量级，使页面转场更加流畅和舒适，提高整体视觉效果和产品的质感。
-
-## API
-
-动画默认`right`
-
-### EnterAnimation标签下：
-=======
 - 从内容A到内容B的转变过程时能有效的吸引用户注意力，突出视觉中心，提高整体视觉效果。
 
 - 小的信息元素排布或块状较多的情况下，根据一定的路径层次依次进场，区分维度层级，来凸显量级，使页面转场更加流畅和舒适，提高整体视觉效果和产品的质感。
@@ -54,49 +43,27 @@
 
 
 ### <EnterAnimation />
->>>>>>> 2b856894
 
 |参数             |类型    |默认值        |详细                                                 |
 |-----------------|-------|-------------|----------------------------------------------------|
-|type             |string |right  |执行动画的内置参数  |
-|style            |string |null   |同上，style的样式动画,`type`有值，此项无效|
+|type             |string |`right`  |执行动画的内置参数  |
+|style            |string |null   |同上， style 的样式动画, `type` 有值，此项无效|
 |delay            |number |0      |整个区块的延时，以秒为单位|
 |interval         |number |0.1    |递增延时值，以秒为单位|
 
-<<<<<<< HEAD
-### dom子标签下：
-=======
 ### enter-data
->>>>>>> 2b856894
 
 |参数             |类型    |默认值      |详细                                                 |
 |-----------------|-------|-----------|----------------------------------------------------|
-|enter-data       |object | right     |子标签动画参数|
-
-<<<<<<< HEAD
-#### enter-data参数列表
-
-|参数              |类型             |默认值           |详细                                                 |
-|-----------------|-----------------|----------------|----------------------------------------------------|
-|type             |string          |right           |内置动画样式：<br/> `alpha` `left` `right` `top` `bottom` `scale` `scaleFrom` `scaleX` `scaleY`;|
-|style            |string          |null            |style样式，如transform: translateX(100px),每个样式必须以;结束；`type`有值此项无效|
-|direction        |string          |"enter"         |动画进场或出场样式,以 `enter` `leave`两值;默认为 `enter`|
-|duration         |number          |0.5             |动画的时间,以秒为单位|
-|ease             |string          |cubic-bezier(0.165, 0.84, 0.44, 1)|样式缓动，只支持css样式缓动|
-|delay            |number          |0               |动画的延时，依照结构递增以上的`interval`|
-|queueId          |number          |0               |动画的线程|
-
-注：如子节点有 `enter-data` 值，则只执行有 `enter-data` 的节点的动画，相反所有子节点上都没有 `enter-data` 值，则执行遍历dom下一级节点来执行动画。
-
-如果标签上的 `enter-data` 没 `type` || `style` ，则执行 `EnterAnimation` 标签上的 `type` || `style`。
-=======
+|enter-data       |object | `right`     |子标签动画参数|
+
 #### enter-data={}
 
 |参数              |类型            |默认值           |详细                                                 |
 |-----------------|-----------------|----------------|----------------------------------------------------|
-|type             |string          |right           |内置动画样式：<br/> `alpha` `left` `right` `top` `bottom` `scale` `scaleFrom` `scaleX` `scaleY`|
+|type             |string          |`right`           |内置动画样式：<br/> `alpha` `left` `right` `top` `bottom` `scale` `scaleBig` `scaleX` `scaleY`|
 |style            |string          |null            |动画样式，如 `transform: translateX(100px)`，`type` 有值此项无效|
-|direction        |string          |"enter"         |动画进出场方向：`enter` `leave`|
+|direction        |string          |`enter`         |动画进出场方向：`enter` `leave`|
 |duration         |number          |0.5             |动画的时间,以秒为单位|
 |ease             |string          |`cubic-bezier(0.165, 0.84, 0.44, 1)`|样式缓动，只支持 css 样式缓动|
 |delay            |number          |0               |动画的延时，依照结构递增以上的 `interval`|
@@ -110,18 +77,18 @@
 }
 .code-box-demo .demo-header ul {
   float: right;
-  margin-right: 10px;
+  margin-right: 5px;
 }
 .code-box-demo .demo-header ul li {
-  width: 30px;
+  width: 50px;
   height: 30px;
   float: left;
   background: #e4e4e4;
-  margin-left: 2px;
+  margin-left: 5px;
 }
 .code-box-demo .demo-header ul li:before {
   margin: 10px auto;
-  width: 10px;
+  width: 20px;
   height: 10px;
   background: #ebeded;
 }
@@ -142,67 +109,69 @@
   margin: 10px auto;
 }
 .code-box-demo .demo-content .demo-title {
+  text-align:left;
   background: #a4a4a4;
   width: 40%;
   height: 20px;
   line-height: 20px;
   color: #ebeded;
+  text-indent:10px
 }
 .code-box-demo .demo-content .demo-listBox {
   margin-top: 10px;
 }
-.code-box-demo .demo-content .demo-listBox > ul > li {
-  float: left;
-  width: 47.5%;
+.code-box-demo .demo-content .demo-listBox .demo-list .title {
+  height: 30px;
+  background: #cacaca;
   overflow: hidden;
 }
-.code-box-demo .demo-content .demo-listBox > ul > li:last-child {
-  margin-left: 5%;
-}
-.code-box-demo .demo-content .demo-listBox .demo-list .title {
+.code-box-demo .demo-content .demo-listBox .demo-list .title:before,.code-box-demo .demo-content .demo-listBox .demo-list .title:after{
+  width: 30%;
+  height: 5px;
+  background: #ebeded;
+  float:left;
+  margin:12px 35px 0;
+}
+.code-box-demo .demo-content .demo-listBox .demo-list .title:after{
+  width:15%;
+  float:right;
+  margin:12px 10px 0;
+
+}
+.code-box-demo .demo-content .demo-listBox .demo-list ul li {
   height: 25px;
-  background: #cacaca;
-  overflow: hidden;
-}
-.code-box-demo .demo-content .demo-listBox .demo-list .title:before {
-  width: 50%;
-  height: 5px;
-  background: #ebeded;
-  margin: 10px auto;
-}
-.code-box-demo .demo-content .demo-listBox .demo-list ul li {
-  height: 20px;
   background: #ebeded;
   border-bottom: 1px solid #cacaca;
   overflow: hidden;
   padding: 5px 15px;
 }
 .code-box-demo .demo-content .demo-listBox .demo-list ul li:before {
-  width: 20px;
-  height: 10px;
-  background: #cacaca;
-  float: left;
+  width: 10px;
+  height: 5px;
+  background: #cacaca;
+  float: left;
+  margin-top:4px
 }
 .code-box-demo .demo-content .demo-listBox .demo-list ul li:after {
-  width: 60%;
+  width: 50%;
   height: 5px;
   background: #cacaca;
   float: left;
   margin-left: 10px;
-  margin-top: 2px;
+  margin-top: 4px;
 }
 .code-box-demo .demo-content .demo-kp {
   margin: 10px auto;
 }
 .code-box-demo .demo-content .demo-kp ul li {
   display: inline-block;
-  width: 30%;
-  height: 30px;
+  width: 32%;
+  height: 40px;
   background: #cacaca;
   color: #ebeded;
   text-align: left;
   padding: 10px;
-  margin-right: calc(1%);
+  margin-right: calc(2%);
 }
 .code-box-demo .demo-content .demo-kp ul li:last-child {
   margin-right: 0%;
@@ -212,19 +181,20 @@
   height: 5px;
   background: #ebeded;
   float: left;
-  margin-top: 2px;
+  margin-top: 7px;
 }
 .code-box-demo .demo-content .demo-kp ul li:before {
   background: #ebeded;
   float: left;
-  width: 10px;
-  height: 10px;
-  margin-right: 10%;
+  width: 15px;
+  height: 15px;
+  margin:2px 10% 0 0;
+
 }
 .code-box-demo .demo-footer {
   margin-top: 10px;
   background: #cacaca;
-  height: 30px;
+  height: 40px;
   float: left;
   width: 100%;
   display: table;
@@ -233,7 +203,7 @@
   width: 60%;
   height: 5px;
   background: #ededed;
-  margin: 5px auto 0;
+  margin: 10px auto 0;
 }
 .code-box-demo .demo-footer:after {
   width: 30%;
@@ -245,6 +215,7 @@
 .code-box-demo .demo-content .demo-kp ul li:before,
 .code-box-demo .demo-content .demo-kp ul li:after,
 .code-box-demo .demo-content .demo-listBox .demo-list .title:before,
+.code-box-demo .demo-content .demo-listBox .demo-list .title:after,
 .code-box-demo .demo-content .demo-listBox .demo-list ul li:before,
 .code-box-demo .demo-content .demo-listBox .demo-list ul li:after,
 .code-box-demo .demo-footer:before,
@@ -252,5 +223,4 @@
   display: block;
   content: "";
 }
-</style>
->>>>>>> 2b856894
+</style>