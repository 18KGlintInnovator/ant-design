---
category: Components
type: Other
title: Divider
---

A divider line separates different content.

## When To Use

- Divide sections of article.
- Divide inline text and links such as the operation column of table.

## API

### Divider

| Property | Description | Type | Default | Version |
| --- | --- | --- | --- | --- |
| className | className of container | string | - |  |
| dashed | whether line is dashed | boolean | false |  |
| orientation | position of title inside divider | `left` \| `right` \| `center` | `center` |  |
<<<<<<< HEAD
| style | style object of container | object | - |  |
| type | direction type of divider | `horizontal` \| `vertical` | `horizontal` |  |
| plain | divider text show as plain style | boolean | true | 4.2.0 |
=======
| style | style object of container | CSSProperties | - |  |
| type | direction type of divider | `horizontal` \| `vertical` | `horizontal` |  |
>>>>>>> e41340ac
<|MERGE_RESOLUTION|>--- conflicted
+++ resolved
@@ -20,11 +20,6 @@
 | className | className of container | string | - |  |
 | dashed | whether line is dashed | boolean | false |  |
 | orientation | position of title inside divider | `left` \| `right` \| `center` | `center` |  |
-<<<<<<< HEAD
-| style | style object of container | object | - |  |
-| type | direction type of divider | `horizontal` \| `vertical` | `horizontal` |  |
-| plain | divider text show as plain style | boolean | true | 4.2.0 |
-=======
 | style | style object of container | CSSProperties | - |  |
 | type | direction type of divider | `horizontal` \| `vertical` | `horizontal` |  |
->>>>>>> e41340ac
+| plain | divider text show as plain style | boolean | true | 4.2.0 |