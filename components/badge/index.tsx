--- conflicted
+++ resolved
@@ -69,11 +69,7 @@
 
   const isZero = numberedDisplayCount === '0' || numberedDisplayCount === 0;
 
-<<<<<<< HEAD
-  const ignoreCount = count === null || (count !== null && isZero);
-=======
   const ignoreCount = count === null || isZero;
->>>>>>> 5a617626
 
   const hasStatus =
     ((status !== null && status !== undefined) || (color !== null && color !== undefined)) &&
