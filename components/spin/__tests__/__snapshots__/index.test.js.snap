--- conflicted
+++ resolved
@@ -1,24 +1,11 @@
 // Jest Snapshot v1, https://goo.gl/fbAQLP
 
 exports[`Spin if indicator set null should not be render default indicator 1`] = `
-<<<<<<< HEAD
 <div
+  aria-busy="true"
+  aria-live="polite"
   class="ant-spin ant-spin-spinning"
 />
-=======
-<Spin
-  indicator={null}
-  size="default"
-  spinning={true}
-  wrapperClassName=""
->
-  <div
-    aria-busy={true}
-    aria-live="polite"
-    className="ant-spin ant-spin-spinning"
-  />
-</Spin>
->>>>>>> 2bff96fd
 `;
 
 exports[`Spin rtl render component should be rendered correctly in RTL direction 1`] = `
@@ -60,23 +47,12 @@
 
 exports[`Spin should support static method Spin.setDefaultIndicator 1`] = `
 <div
+  aria-busy="true"
+  aria-live="polite"
   class="ant-spin ant-spin-spinning"
 >
-<<<<<<< HEAD
   <em
     class="custom-spinner ant-spin-dot"
   />
 </div>
-=======
-  <div
-    aria-busy={true}
-    aria-live="polite"
-    className="ant-spin ant-spin-spinning"
-  >
-    <em
-      className="custom-spinner ant-spin-dot"
-    />
-  </div>
-</Spin>
->>>>>>> 2bff96fd
 `;