--- conflicted
+++ resolved
@@ -39,11 +39,7 @@
     });
 
     it("should render with delay when it's mounted with spinning=true and delay", () => {
-<<<<<<< HEAD
-      const wrapper = shallow(<Spin spinning delay={500} />);
-=======
       const wrapper = mount(<Spin spinning delay={500} />);
->>>>>>> d78c0f27
       expect(
         wrapper
           .find('.ant-spin')
