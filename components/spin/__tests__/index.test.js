import React from 'react';
<<<<<<< HEAD
import { render, mount } from 'enzyme';
// eslint-disable-next-line import/no-named-as-default
=======
import { mount } from 'enzyme';
>>>>>>> 5dfa8678
import Spin from '..';
import mountTest from '../../../tests/shared/mountTest';
import rtlTest from '../../../tests/shared/rtlTest';
import { render } from '../../../tests/utils';

describe('Spin', () => {
  mountTest(Spin);
  rtlTest(Spin);

  it('should only affect the spin element when set style to a nested <Spin>xx</Spin>', () => {
    const wrapper = mount(
      <Spin style={{ background: 'red' }}>
        <div>content</div>
      </Spin>,
    );
    expect(wrapper.find('.ant-spin-nested-loading').at(0).prop('style')).toBeFalsy();
    expect(wrapper.find('.ant-spin').at(0).prop('style').background).toBe('red');
  });

  it("should render custom indicator when it's set", () => {
    const customIndicator = <div className="custom-indicator" />;
    const wrapper = mount(<Spin indicator={customIndicator} />);
    expect(wrapper.render()).toMatchSnapshot();
  });

  it('should be controlled by spinning', () => {
<<<<<<< HEAD
    const wrapper = mount(<Spin spinning={false} />);
    expect(wrapper.find(Spin).instance().state.spinning).toBe(false);
    wrapper.setProps({ spinning: true });
    expect(wrapper.find(Spin).instance().state.spinning).toBe(true);
=======
    const { container, rerender } = render(<Spin spinning={false} />);
    expect(container.querySelector('.ant-spin')).not.toHaveClass('ant-spin-spinning');
    rerender(<Spin spinning />);
    expect(container.querySelector('.ant-spin')).toHaveClass('ant-spin-spinning');
>>>>>>> 5dfa8678
  });

  it('if indicator set null should not be render default indicator', () => {
    const wrapper = mount(<Spin indicator={null} />);
    expect(wrapper.render()).toMatchSnapshot();
  });

  it('should support static method Spin.setDefaultIndicator', () => {
    Spin.setDefaultIndicator(<em className="custom-spinner" />);
    const wrapper = mount(<Spin />);
    expect(wrapper.render()).toMatchSnapshot();
    Spin.setDefaultIndicator(null);
  });

  it('should render 0', () => {
    const wrapper = mount(<Spin>{0}</Spin>);
    expect(wrapper.find('.ant-spin-container').at(0).text()).toBe('0');
  });
});<|MERGE_RESOLUTION|>--- conflicted
+++ resolved
@@ -1,10 +1,5 @@
 import React from 'react';
-<<<<<<< HEAD
-import { render, mount } from 'enzyme';
-// eslint-disable-next-line import/no-named-as-default
-=======
 import { mount } from 'enzyme';
->>>>>>> 5dfa8678
 import Spin from '..';
 import mountTest from '../../../tests/shared/mountTest';
 import rtlTest from '../../../tests/shared/rtlTest';
@@ -31,17 +26,10 @@
   });
 
   it('should be controlled by spinning', () => {
-<<<<<<< HEAD
-    const wrapper = mount(<Spin spinning={false} />);
-    expect(wrapper.find(Spin).instance().state.spinning).toBe(false);
-    wrapper.setProps({ spinning: true });
-    expect(wrapper.find(Spin).instance().state.spinning).toBe(true);
-=======
     const { container, rerender } = render(<Spin spinning={false} />);
     expect(container.querySelector('.ant-spin')).not.toHaveClass('ant-spin-spinning');
     rerender(<Spin spinning />);
     expect(container.querySelector('.ant-spin')).toHaveClass('ant-spin-spinning');
->>>>>>> 5dfa8678
   });
 
   it('if indicator set null should not be render default indicator', () => {
