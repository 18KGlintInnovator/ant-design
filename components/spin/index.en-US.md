--- conflicted
+++ resolved
@@ -12,11 +12,10 @@
 
 ## API
 
-<<<<<<< HEAD
 | Property | Description | Type | Default Value |
 | --- | --- | --- | --- |
 | delay | specifies a delay in milliseconds for loading state (prevent flush) | number (milliseconds) | - |
-| indicator | React node of the spinning indicator | ReactElement | - |
+| indicator | React node of the spinning indicator | ReactNode | - |
 | size | size of Spin, options: `small`, `default` and `large` | string | `default` |
 | spinning | whether Spin is spinning | boolean | true |
 | tip | customize description content when Spin has children | string | - |
@@ -24,20 +23,6 @@
 
 ### Static Method
 
-- `Spin.setDefaultIndicator(indicator: ReactElement)` As `indicator`, you can define the global default spin element
-=======
-| Property | Description | Type | Default Value | Version |
-| --- | --- | --- | --- | --- |
-| delay | specifies a delay in milliseconds for loading state (prevent flush) | number (milliseconds) | - |  |
-| indicator | React node of the spinning indicator | ReactNode | - |  |
-| size | size of Spin, options: `small`, `default` and `large` | string | `default` |  |
-| spinning | whether Spin is spinning | boolean | true |  |
-| tip | customize description content when Spin has children | string | - |  |
-| wrapperClassName | className of wrapper when Spin has children | string | - |  |
-
-### Static Method
-
 - `Spin.setDefaultIndicator(indicator: ReactNode)`
 
-  You can define default spin element globally.
->>>>>>> 847f5fcd
+  You can define default spin element globally.