--- conflicted
+++ resolved
@@ -103,13 +103,8 @@
       };
       const timePicker = props.showTime ? (
         <TimePicker
-<<<<<<< HEAD
-          {...props.showTime}
-          {...rcTimePickerProps}
-=======
           {...rcTimePickerProps}
           {...props.showTime}
->>>>>>> 2d72bc58
           prefixCls="ant-time-picker"
           placeholder={locale.timePickerLocale.placeholder}
           locale={locale.timePickerLocale}
