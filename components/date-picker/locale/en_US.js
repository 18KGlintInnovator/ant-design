import GregorianCalendarLocale from 'gregorian-calendar/lib/locale/en_US';
import CalendarLocale from 'rc-calendar/lib/locale/en_US';
import TimePickerLocale from '../../time-picker/locale/en_US';

// 统一合并为完整的 Locale
let locale = { ...GregorianCalendarLocale };
locale.lang = {
  placeholder: 'Select date',
<<<<<<< HEAD
  timePlaceholder: 'Select time',
  rangePlaceholder: ['Start date', 'End date'],
  ...CalendarLocale,
};
=======
}, CalendarLocale);
>>>>>>> 7ff80f3d

locale.timePickerLocale = objectAssign({}, TimePickerLocale);

// All settings at:
// https://github.com/ant-design/ant-design/issues/424

export default locale;<|MERGE_RESOLUTION|>--- conflicted
+++ resolved
@@ -6,16 +6,11 @@
 let locale = { ...GregorianCalendarLocale };
 locale.lang = {
   placeholder: 'Select date',
-<<<<<<< HEAD
-  timePlaceholder: 'Select time',
   rangePlaceholder: ['Start date', 'End date'],
   ...CalendarLocale,
 };
-=======
-}, CalendarLocale);
->>>>>>> 7ff80f3d
 
-locale.timePickerLocale = objectAssign({}, TimePickerLocale);
+locale.timePickerLocale = { ...TimePickerLocale };
 
 // All settings at:
 // https://github.com/ant-design/ant-design/issues/424
