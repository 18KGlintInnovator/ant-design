--- conflicted
+++ resolved
@@ -1,11 +1,7 @@
-import { mount } from 'enzyme';
-<<<<<<< HEAD
 import dayjs from 'dayjs';
 import customParseFormat from 'dayjs/plugin/customParseFormat';
-=======
-import moment from 'moment';
+import { mount } from 'enzyme';
 import React from 'react';
->>>>>>> 2c2c631b
 import DatePicker from '..';
 import focusTest from '../../../tests/shared/focusTest';
 import { resetMockDate, setMockDate } from '../../../tests/utils';
