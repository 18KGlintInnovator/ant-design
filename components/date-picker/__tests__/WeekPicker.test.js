--- conflicted
+++ resolved
@@ -23,7 +23,6 @@
     expect(wrapper.render()).toMatchSnapshot();
   });
 
-<<<<<<< HEAD
   it('extra footer works', () => {
     const wrapper = mount(
       <WeekPicker renderExtraFooter={mode => <span className="extra-node">{mode}</span>} />,
@@ -57,7 +56,8 @@
     extraNode = wrapper.find('.ant-calendar-decade-panel .extra-node');
     expect(extraNode.length).toBe(1);
     expect(extraNode.text()).toBe('decade');
-=======
+  });
+
   it('should support dateRender', () => {
     const wrapper = mount(
       <WeekPicker open dateRender={current => <span>{current.format('YYYY-MM-DD')}</span>} />,
@@ -70,6 +70,5 @@
           .getComponent(),
       ),
     ).toMatchSnapshot();
->>>>>>> 26a6d038
   });
 });