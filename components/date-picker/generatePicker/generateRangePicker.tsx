import * as React from 'react';
import { forwardRef, useContext } from 'react';
import classNames from 'classnames';
import CalendarOutlined from '@ant-design/icons/CalendarOutlined';
import ClockCircleOutlined from '@ant-design/icons/ClockCircleOutlined';
import CloseCircleFilled from '@ant-design/icons/CloseCircleFilled';
import SwapRightOutlined from '@ant-design/icons/SwapRightOutlined';
import { RangePicker as RCRangePicker } from 'rc-picker';
import type { GenerateConfig } from 'rc-picker/lib/generate/index';
import enUS from '../locale/en_US';
import type { ConfigConsumerProps } from '../../config-provider';
import { ConfigContext } from '../../config-provider';
import SizeContext from '../../config-provider/SizeContext';
import DisabledContext from '../../config-provider/DisabledContext';
import LocaleReceiver from '../../locale-provider/LocaleReceiver';
import { getRangePlaceholder, transPlacement2DropdownAlign } from '../util';
import type { PickerLocale, RangePickerProps } from '.';
import { Components, getTimeProps } from '.';
import { FormItemInputContext } from '../../form/context';
import { getMergedStatus, getStatusClassNames } from '../../_util/statusUtils';
<<<<<<< HEAD
import { PickerComponentClass } from './interface';
import useStyle from '../style';
=======
import type { PickerComponentClass } from './interface';
>>>>>>> 0f63293a

export default function generateRangePicker<DateType>(
  generateConfig: GenerateConfig<DateType>,
): PickerComponentClass<RangePickerProps<DateType>> {
  type InternalRangePickerProps = RangePickerProps<DateType> & {
    hashId?: string;
  };

  class RangePicker extends React.Component<InternalRangePickerProps> {
    static contextType = ConfigContext;

    context: ConfigConsumerProps;

    pickerRef = React.createRef<RCRangePicker<DateType>>();

    focus = () => {
      if (this.pickerRef.current) {
        this.pickerRef.current.focus();
      }
    };

    blur = () => {
      if (this.pickerRef.current) {
        this.pickerRef.current.blur();
      }
    };

    renderPicker = (contextLocale: PickerLocale) => {
      const locale = { ...contextLocale, ...this.props.locale };
      const { getPrefixCls, direction, getPopupContainer } = this.context;
      const {
        prefixCls,
        getPopupContainer: customGetPopupContainer,
        className,
        placement,
        size: customizeSize,
        disabled: customDisabled,
        bordered = true,
        placeholder,
        status: customStatus,
        dropdownClassName,
        hashId,
        ...restProps
      } = this.props;
      const { format, showTime, picker } = this.props as any;

      let additionalOverrideProps: any = {};

      additionalOverrideProps = {
        ...additionalOverrideProps,
        ...(showTime ? getTimeProps({ format, picker, ...showTime }) : {}),
        ...(picker === 'time' ? getTimeProps({ format, ...this.props, picker }) : {}),
      };
      const rootPrefixCls = getPrefixCls();

      return (
        <DisabledContext.Consumer>
          {disabled => {
            const mergedDisabled = customDisabled || disabled;
            return (
              <SizeContext.Consumer>
                {size => {
                  const mergedSize = customizeSize || size;

                  return (
                    <FormItemInputContext.Consumer>
                      {({ hasFeedback, status: contextStatus, feedbackIcon }) => {
                        const suffixNode = (
                          <>
                            {picker === 'time' ? <ClockCircleOutlined /> : <CalendarOutlined />}
                            {hasFeedback && feedbackIcon}
                          </>
                        );

                        return (
                          <RCRangePicker<DateType>
                            separator={
                              <span aria-label="to" className={`${prefixCls}-separator`}>
                                <SwapRightOutlined />
                              </span>
                            }
                            disabled={mergedDisabled}
                            ref={this.pickerRef}
                            dropdownAlign={transPlacement2DropdownAlign(direction, placement)}
                            placeholder={getRangePlaceholder(picker, locale, placeholder)}
                            suffixIcon={suffixNode}
                            clearIcon={<CloseCircleFilled />}
                            prevIcon={<span className={`${prefixCls}-prev-icon`} />}
                            nextIcon={<span className={`${prefixCls}-next-icon`} />}
                            superPrevIcon={<span className={`${prefixCls}-super-prev-icon`} />}
                            superNextIcon={<span className={`${prefixCls}-super-next-icon`} />}
                            allowClear
                            transitionName={`${rootPrefixCls}-slide-up`}
                            {...restProps}
                            {...additionalOverrideProps}
                            className={classNames(
                              {
                                [`${prefixCls}-${mergedSize}`]: mergedSize,
                                [`${prefixCls}-borderless`]: !bordered,
                              },
                              getStatusClassNames(
                                prefixCls as string,
                                getMergedStatus(contextStatus, customStatus),
                                hasFeedback,
                              ),
                              hashId,
                              className,
                            )}
                            locale={locale!.lang}
                            prefixCls={prefixCls}
                            getPopupContainer={customGetPopupContainer || getPopupContainer}
                            generateConfig={generateConfig}
                            components={Components}
                            direction={direction}
                            dropdownClassName={classNames(hashId, dropdownClassName)}
                          />
                        );
                      }}
                    </FormItemInputContext.Consumer>
                  );
                }}
              </SizeContext.Consumer>
            );
          }}
        </DisabledContext.Consumer>
      );
    };

    render() {
      return (
        <LocaleReceiver componentName="DatePicker" defaultLocale={enUS}>
          {this.renderPicker}
        </LocaleReceiver>
      );
    }
  }

  return forwardRef<RangePicker, RangePickerProps<DateType>>((props, ref) => {
    const { prefixCls: customizePrefixCls } = props;

    const { getPrefixCls } = useContext(ConfigContext);
    const prefixCls = getPrefixCls('picker', customizePrefixCls);

    const [wrapSSR, hashId] = useStyle(prefixCls);

    return wrapSSR(<RangePicker {...props} prefixCls={prefixCls} ref={ref} hashId={hashId} />);
  }) as unknown as PickerComponentClass<RangePickerProps<DateType>>;
}<|MERGE_RESOLUTION|>--- conflicted
+++ resolved
@@ -18,12 +18,8 @@
 import { Components, getTimeProps } from '.';
 import { FormItemInputContext } from '../../form/context';
 import { getMergedStatus, getStatusClassNames } from '../../_util/statusUtils';
-<<<<<<< HEAD
-import { PickerComponentClass } from './interface';
 import useStyle from '../style';
-=======
 import type { PickerComponentClass } from './interface';
->>>>>>> 0f63293a
 
 export default function generateRangePicker<DateType>(
   generateConfig: GenerateConfig<DateType>,
