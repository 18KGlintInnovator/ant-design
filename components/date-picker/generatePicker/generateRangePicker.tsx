--- conflicted
+++ resolved
@@ -83,48 +83,6 @@
                   const mergedSize = customizeSize || size;
 
                   return (
-<<<<<<< HEAD
-                    <RCRangePicker<DateType>
-                      separator={
-                        <span aria-label="to" className={`${prefixCls}-separator`}>
-                          <SwapRightOutlined />
-                        </span>
-                      }
-                      ref={this.pickerRef}
-                      dropdownAlign={transPlacement2DropdownAlign(direction, placement)}
-                      placeholder={getRangePlaceholder(picker, locale, placeholder)}
-                      suffixIcon={suffixNode}
-                      clearIcon={<CloseCircleFilled />}
-                      prevIcon={<span className={`${prefixCls}-prev-icon`} />}
-                      nextIcon={<span className={`${prefixCls}-next-icon`} />}
-                      superPrevIcon={<span className={`${prefixCls}-super-prev-icon`} />}
-                      superNextIcon={<span className={`${prefixCls}-super-next-icon`} />}
-                      allowClear
-                      transitionName={`${rootPrefixCls}-slide-up`}
-                      {...restProps}
-                      {...additionalOverrideProps}
-                      className={classNames(
-                        {
-                          [`${prefixCls}-${mergedSize}`]: mergedSize,
-                          [`${prefixCls}-borderless`]: !bordered,
-                        },
-                        getStatusClassNames(
-                          prefixCls as string,
-                          getMergedStatus(contextStatus, customStatus),
-                          hasFeedback,
-                        ),
-                        hashId,
-                        className,
-                      )}
-                      locale={locale!.lang}
-                      prefixCls={prefixCls}
-                      getPopupContainer={customGetPopupContainer || getPopupContainer}
-                      generateConfig={generateConfig}
-                      components={Components}
-                      direction={direction}
-                      dropdownClassName={classNames(hashId, dropdownClassName)}
-                    />
-=======
                     <FormItemInputContext.Consumer>
                       {({ hasFeedback, status: contextStatus, feedbackIcon }) => {
                         const suffixNode = (
@@ -165,6 +123,7 @@
                                 getMergedStatus(contextStatus, customStatus),
                                 hasFeedback,
                               ),
+                              hashId,
                               className,
                             )}
                             locale={locale!.lang}
@@ -173,11 +132,11 @@
                             generateConfig={generateConfig}
                             components={Components}
                             direction={direction}
+                            dropdownClassName={classNames(hashId, dropdownClassName)}
                           />
                         );
                       }}
                     </FormItemInputContext.Consumer>
->>>>>>> 63d3c579
                   );
                 }}
               </SizeContext.Consumer>
