import * as React from 'react';
import classNames from 'classnames';
import CalendarOutlined from '@ant-design/icons/CalendarOutlined';
import ClockCircleOutlined from '@ant-design/icons/ClockCircleOutlined';
import CloseCircleFilled from '@ant-design/icons/CloseCircleFilled';
import RCPicker from 'rc-picker';
import type { PickerMode } from 'rc-picker/lib/interface';
import type { GenerateConfig } from 'rc-picker/lib/generate/index';
import { forwardRef, useContext } from 'react';
import enUS from '../locale/en_US';
import { getPlaceholder, transPlacement2DropdownAlign } from '../util';
import warning from '../../_util/warning';
import { ConfigContext } from '../../config-provider';
import LocaleReceiver from '../../locale-provider/LocaleReceiver';
import SizeContext from '../../config-provider/SizeContext';
import DisabledContext from '../../config-provider/DisabledContext';
<<<<<<< HEAD
import useStyle from '../style';
=======
>>>>>>> 0d8fa8d1
import type { PickerProps, PickerLocale, PickerDateProps, PickerTimeProps } from '.';
import { getTimeProps, Components } from '.';
import { FormItemInputContext } from '../../form/context';
import type { InputStatus } from '../../_util/statusUtils';
import { getMergedStatus, getStatusClassNames } from '../../_util/statusUtils';
import type { DatePickRef, PickerComponentClass } from './interface';

export default function generatePicker<DateType>(generateConfig: GenerateConfig<DateType>) {
  type DatePickerProps = PickerProps<DateType> & {
    status?: InputStatus;
    hashId?: string;
  };

  function getPicker<InnerPickerProps extends DatePickerProps>(
    picker?: PickerMode,
    displayName?: string,
  ) {
<<<<<<< HEAD
    type InternalPickerProps = InnerPickerProps & { hashId?: string };

    class Picker extends React.Component<InternalPickerProps> {
      static contextType = ConfigContext;

      static displayName: string;

      context: ConfigConsumerProps;
=======
    const Picker = forwardRef<DatePickRef<DateType>, InnerPickerProps>((props, ref) => {
      const {
        prefixCls: customizePrefixCls,
        getPopupContainer: customizeGetPopupContainer,
        className,
        size: customizeSize,
        bordered = true,
        placement,
        placeholder,
        disabled: customDisabled,
        status: customStatus,
        onBlur,
        onFocus,
        ...restProps
      } = props;

      warning(
        picker !== 'quarter',
        displayName!,
        `DatePicker.${displayName} is legacy usage. Please use DatePicker[picker='${picker}'] directly.`,
      );

      const { getPrefixCls, direction, getPopupContainer } = useContext(ConfigContext);
      const prefixCls = getPrefixCls('picker', customizePrefixCls);
      const pickerRef = (ref as any) || React.createRef<RCPicker<DateType>>();
      const { format, showTime } = props as any;
>>>>>>> 0d8fa8d1

      const additionalProps = {
        showToday: true,
      };

      let additionalOverrideProps: any = {};
      if (picker) {
        additionalOverrideProps.picker = picker;
      }
      const mergedPicker = picker || props.picker;

      additionalOverrideProps = {
        ...additionalOverrideProps,
        ...(showTime ? getTimeProps({ format, picker: mergedPicker, ...showTime }) : {}),
        ...(mergedPicker === 'time'
          ? getTimeProps({ format, ...props, picker: mergedPicker })
          : {}),
      };
      const rootPrefixCls = getPrefixCls();

      // ===================== Size =====================
      const size = React.useContext(SizeContext);
      const mergedSize = customizeSize || size;

      // ===================== Disabled =====================
      const disabled = React.useContext(DisabledContext);
      const mergedDisabled = customDisabled || disabled;

      // ===================== FormItemInput =====================
      const formItemContext = useContext(FormItemInputContext);
      const { hasFeedback, status: contextStatus, feedbackIcon } = formItemContext;

      const suffixNode = (
        <>
          {mergedPicker === 'time' ? <ClockCircleOutlined /> : <CalendarOutlined />}
          {hasFeedback && feedbackIcon}
        </>
      );

      const focus = () => {
        if (pickerRef.current) {
          pickerRef.current.focus();
        }
      };

<<<<<<< HEAD
      renderPicker = (contextLocale: PickerLocale) => {
        const locale = { ...contextLocale, ...this.props.locale };
        const { getPrefixCls, direction, getPopupContainer } = this.context;
        const {
          prefixCls,
          getPopupContainer: customizeGetPopupContainer,
          className,
          size: customizeSize,
          disabled: customDisabled,
          bordered = true,
          placement,
          placeholder,
          status: customStatus,
          dropdownClassName,
          hashId,
          ...restProps
        } = this.props;
        const { format, showTime } = this.props as any;

        const additionalProps = {
          showToday: true,
        };

        let additionalOverrideProps: any = {};
        if (picker) {
          additionalOverrideProps.picker = picker;
        }
        const mergedPicker = picker || this.props.picker;

        additionalOverrideProps = {
          ...additionalOverrideProps,
          ...(showTime ? getTimeProps({ format, picker: mergedPicker, ...showTime }) : {}),
          ...(mergedPicker === 'time'
            ? getTimeProps({ format, ...this.props, picker: mergedPicker })
            : {}),
        };
        const rootPrefixCls = getPrefixCls();

        return (
          <DisabledContext.Consumer>
            {disabled => {
              const mergedDisabled = customDisabled || disabled;
              return (
                <SizeContext.Consumer>
                  {size => {
                    const mergedSize = customizeSize || size;
                    return (
                      <FormItemInputContext.Consumer>
                        {({ hasFeedback, status: contextStatus, feedbackIcon }) => {
                          const suffixNode = (
                            <>
                              {mergedPicker === 'time' ? (
                                <ClockCircleOutlined />
                              ) : (
                                <CalendarOutlined />
                              )}
                              {hasFeedback && feedbackIcon}
                            </>
                          );

                          return (
                            <RCPicker<DateType>
                              ref={this.pickerRef}
                              placeholder={getPlaceholder(mergedPicker, locale, placeholder)}
                              suffixIcon={suffixNode}
                              dropdownAlign={transPlacement2DropdownAlign(direction, placement)}
                              clearIcon={<CloseCircleFilled />}
                              prevIcon={<span className={`${prefixCls}-prev-icon`} />}
                              nextIcon={<span className={`${prefixCls}-next-icon`} />}
                              superPrevIcon={<span className={`${prefixCls}-super-prev-icon`} />}
                              superNextIcon={<span className={`${prefixCls}-super-next-icon`} />}
                              allowClear
                              transitionName={`${rootPrefixCls}-slide-up`}
                              {...additionalProps}
                              {...restProps}
                              {...additionalOverrideProps}
                              locale={locale!.lang}
                              className={classNames(
                                {
                                  [`${prefixCls}-${mergedSize}`]: mergedSize,
                                  [`${prefixCls}-borderless`]: !bordered,
                                },
                                getStatusClassNames(
                                  prefixCls as string,
                                  getMergedStatus(contextStatus, customStatus),
                                  hasFeedback,
                                ),
                                hashId,
                                className,
                              )}
                              prefixCls={prefixCls}
                              getPopupContainer={customizeGetPopupContainer || getPopupContainer}
                              generateConfig={generateConfig}
                              components={Components}
                              direction={direction}
                              disabled={mergedDisabled}
                              dropdownClassName={classNames(hashId, dropdownClassName)}
                            />
                          );
                        }}
                      </FormItemInputContext.Consumer>
                    );
                  }}
                </SizeContext.Consumer>
              );
            }}
          </DisabledContext.Consumer>
        );
      };

      render() {
        return (
          <LocaleReceiver componentName="DatePicker" defaultLocale={enUS}>
            {this.renderPicker}
          </LocaleReceiver>
        );
      }
    }

    const PickerWrapper = forwardRef<DatePickRef<DateType>, InnerPickerProps>((props, ref) => {
      const { prefixCls: customizePrefixCls } = props;

      const { getPrefixCls } = useContext(ConfigContext);
      const prefixCls = getPrefixCls('picker', customizePrefixCls);
      const [wrapSSR, hashId] = useStyle(prefixCls);

      const pickerProps: InnerPickerProps = {
        ...props,
        prefixCls,
        ref,
        hashId,
      };

      return wrapSSR(<Picker {...pickerProps} />);
=======
      const blur = () => {
        if (pickerRef.current) {
          pickerRef.current.blur();
        }
      };

      return (
        <LocaleReceiver componentName="DatePicker" defaultLocale={enUS}>
          {(contextLocale: PickerLocale) => {
            const locale = { ...contextLocale, ...props.locale };

            return (
              <RCPicker<DateType>
                ref={pickerRef}
                placeholder={getPlaceholder(mergedPicker, locale, placeholder)}
                suffixIcon={suffixNode}
                dropdownAlign={transPlacement2DropdownAlign(direction, placement)}
                clearIcon={<CloseCircleFilled />}
                prevIcon={<span className={`${prefixCls}-prev-icon`} />}
                nextIcon={<span className={`${prefixCls}-next-icon`} />}
                superPrevIcon={<span className={`${prefixCls}-super-prev-icon`} />}
                superNextIcon={<span className={`${prefixCls}-super-next-icon`} />}
                allowClear
                transitionName={`${rootPrefixCls}-slide-up`}
                onBlur={onBlur || blur}
                onFocus={onFocus || focus}
                {...additionalProps}
                {...restProps}
                {...additionalOverrideProps}
                locale={locale!.lang}
                className={classNames(
                  {
                    [`${prefixCls}-${mergedSize}`]: mergedSize,
                    [`${prefixCls}-borderless`]: !bordered,
                  },
                  getStatusClassNames(
                    prefixCls as string,
                    getMergedStatus(contextStatus, customStatus),
                    hasFeedback,
                  ),
                  className,
                )}
                prefixCls={prefixCls}
                getPopupContainer={customizeGetPopupContainer || getPopupContainer}
                generateConfig={generateConfig}
                components={Components}
                direction={direction}
                disabled={mergedDisabled}
              />
            );
          }}
        </LocaleReceiver>
      );
>>>>>>> 0d8fa8d1
    });

    if (displayName) {
      Picker.displayName = displayName;
    }

    return Picker as unknown as PickerComponentClass<InnerPickerProps>;
  }

  const DatePicker = getPicker<DatePickerProps>();
  const WeekPicker = getPicker<Omit<PickerDateProps<DateType>, 'picker'>>('week', 'WeekPicker');
  const MonthPicker = getPicker<Omit<PickerDateProps<DateType>, 'picker'>>('month', 'MonthPicker');
  const YearPicker = getPicker<Omit<PickerDateProps<DateType>, 'picker'>>('year', 'YearPicker');
  const TimePicker = getPicker<Omit<PickerTimeProps<DateType>, 'picker'>>('time', 'TimePicker');
  const QuarterPicker = getPicker<Omit<PickerTimeProps<DateType>, 'picker'>>(
    'quarter',
    'QuarterPicker',
  );

  return { DatePicker, WeekPicker, MonthPicker, YearPicker, TimePicker, QuarterPicker };
}<|MERGE_RESOLUTION|>--- conflicted
+++ resolved
@@ -14,10 +14,7 @@
 import LocaleReceiver from '../../locale-provider/LocaleReceiver';
 import SizeContext from '../../config-provider/SizeContext';
 import DisabledContext from '../../config-provider/DisabledContext';
-<<<<<<< HEAD
 import useStyle from '../style';
-=======
->>>>>>> 0d8fa8d1
 import type { PickerProps, PickerLocale, PickerDateProps, PickerTimeProps } from '.';
 import { getTimeProps, Components } from '.';
 import { FormItemInputContext } from '../../form/context';
@@ -35,16 +32,6 @@
     picker?: PickerMode,
     displayName?: string,
   ) {
-<<<<<<< HEAD
-    type InternalPickerProps = InnerPickerProps & { hashId?: string };
-
-    class Picker extends React.Component<InternalPickerProps> {
-      static contextType = ConfigContext;
-
-      static displayName: string;
-
-      context: ConfigConsumerProps;
-=======
     const Picker = forwardRef<DatePickRef<DateType>, InnerPickerProps>((props, ref) => {
       const {
         prefixCls: customizePrefixCls,
@@ -58,6 +45,7 @@
         status: customStatus,
         onBlur,
         onFocus,
+        dropdownClassName,
         ...restProps
       } = props;
 
@@ -71,7 +59,8 @@
       const prefixCls = getPrefixCls('picker', customizePrefixCls);
       const pickerRef = (ref as any) || React.createRef<RCPicker<DateType>>();
       const { format, showTime } = props as any;
->>>>>>> 0d8fa8d1
+
+      const [wrapSSR, hashId] = useStyle(prefixCls);
 
       const additionalProps = {
         showToday: true,
@@ -117,149 +106,13 @@
         }
       };
 
-<<<<<<< HEAD
-      renderPicker = (contextLocale: PickerLocale) => {
-        const locale = { ...contextLocale, ...this.props.locale };
-        const { getPrefixCls, direction, getPopupContainer } = this.context;
-        const {
-          prefixCls,
-          getPopupContainer: customizeGetPopupContainer,
-          className,
-          size: customizeSize,
-          disabled: customDisabled,
-          bordered = true,
-          placement,
-          placeholder,
-          status: customStatus,
-          dropdownClassName,
-          hashId,
-          ...restProps
-        } = this.props;
-        const { format, showTime } = this.props as any;
-
-        const additionalProps = {
-          showToday: true,
-        };
-
-        let additionalOverrideProps: any = {};
-        if (picker) {
-          additionalOverrideProps.picker = picker;
-        }
-        const mergedPicker = picker || this.props.picker;
-
-        additionalOverrideProps = {
-          ...additionalOverrideProps,
-          ...(showTime ? getTimeProps({ format, picker: mergedPicker, ...showTime }) : {}),
-          ...(mergedPicker === 'time'
-            ? getTimeProps({ format, ...this.props, picker: mergedPicker })
-            : {}),
-        };
-        const rootPrefixCls = getPrefixCls();
-
-        return (
-          <DisabledContext.Consumer>
-            {disabled => {
-              const mergedDisabled = customDisabled || disabled;
-              return (
-                <SizeContext.Consumer>
-                  {size => {
-                    const mergedSize = customizeSize || size;
-                    return (
-                      <FormItemInputContext.Consumer>
-                        {({ hasFeedback, status: contextStatus, feedbackIcon }) => {
-                          const suffixNode = (
-                            <>
-                              {mergedPicker === 'time' ? (
-                                <ClockCircleOutlined />
-                              ) : (
-                                <CalendarOutlined />
-                              )}
-                              {hasFeedback && feedbackIcon}
-                            </>
-                          );
-
-                          return (
-                            <RCPicker<DateType>
-                              ref={this.pickerRef}
-                              placeholder={getPlaceholder(mergedPicker, locale, placeholder)}
-                              suffixIcon={suffixNode}
-                              dropdownAlign={transPlacement2DropdownAlign(direction, placement)}
-                              clearIcon={<CloseCircleFilled />}
-                              prevIcon={<span className={`${prefixCls}-prev-icon`} />}
-                              nextIcon={<span className={`${prefixCls}-next-icon`} />}
-                              superPrevIcon={<span className={`${prefixCls}-super-prev-icon`} />}
-                              superNextIcon={<span className={`${prefixCls}-super-next-icon`} />}
-                              allowClear
-                              transitionName={`${rootPrefixCls}-slide-up`}
-                              {...additionalProps}
-                              {...restProps}
-                              {...additionalOverrideProps}
-                              locale={locale!.lang}
-                              className={classNames(
-                                {
-                                  [`${prefixCls}-${mergedSize}`]: mergedSize,
-                                  [`${prefixCls}-borderless`]: !bordered,
-                                },
-                                getStatusClassNames(
-                                  prefixCls as string,
-                                  getMergedStatus(contextStatus, customStatus),
-                                  hasFeedback,
-                                ),
-                                hashId,
-                                className,
-                              )}
-                              prefixCls={prefixCls}
-                              getPopupContainer={customizeGetPopupContainer || getPopupContainer}
-                              generateConfig={generateConfig}
-                              components={Components}
-                              direction={direction}
-                              disabled={mergedDisabled}
-                              dropdownClassName={classNames(hashId, dropdownClassName)}
-                            />
-                          );
-                        }}
-                      </FormItemInputContext.Consumer>
-                    );
-                  }}
-                </SizeContext.Consumer>
-              );
-            }}
-          </DisabledContext.Consumer>
-        );
-      };
-
-      render() {
-        return (
-          <LocaleReceiver componentName="DatePicker" defaultLocale={enUS}>
-            {this.renderPicker}
-          </LocaleReceiver>
-        );
-      }
-    }
-
-    const PickerWrapper = forwardRef<DatePickRef<DateType>, InnerPickerProps>((props, ref) => {
-      const { prefixCls: customizePrefixCls } = props;
-
-      const { getPrefixCls } = useContext(ConfigContext);
-      const prefixCls = getPrefixCls('picker', customizePrefixCls);
-      const [wrapSSR, hashId] = useStyle(prefixCls);
-
-      const pickerProps: InnerPickerProps = {
-        ...props,
-        prefixCls,
-        ref,
-        hashId,
-      };
-
-      return wrapSSR(<Picker {...pickerProps} />);
-=======
       const blur = () => {
         if (pickerRef.current) {
           pickerRef.current.blur();
         }
       };
 
-      return (
+      return wrapSSR(
         <LocaleReceiver componentName="DatePicker" defaultLocale={enUS}>
           {(contextLocale: PickerLocale) => {
             const locale = { ...contextLocale, ...props.locale };
@@ -293,6 +146,7 @@
                     getMergedStatus(contextStatus, customStatus),
                     hasFeedback,
                   ),
+                  hashId,
                   className,
                 )}
                 prefixCls={prefixCls}
@@ -301,12 +155,12 @@
                 components={Components}
                 direction={direction}
                 disabled={mergedDisabled}
+                dropdownClassName={classNames(hashId, dropdownClassName)}
               />
             );
           }}
-        </LocaleReceiver>
+        </LocaleReceiver>,
       );
->>>>>>> 0d8fa8d1
     });
 
     if (displayName) {
