import CalendarOutlined from '@ant-design/icons/CalendarOutlined';
import ClockCircleOutlined from '@ant-design/icons/ClockCircleOutlined';
import CloseCircleFilled from '@ant-design/icons/CloseCircleFilled';
import classNames from 'classnames';
import RCPicker from 'rc-picker';
import type { GenerateConfig } from 'rc-picker/lib/generate/index';
import type { PickerMode } from 'rc-picker/lib/interface';
import * as React from 'react';
import { forwardRef, useContext, useImperativeHandle } from 'react';
import type { PickerDateProps, PickerLocale, PickerProps, PickerTimeProps } from '.';
import { Components, getTimeProps } from '.';
import { ConfigContext } from '../../config-provider';
import DisabledContext from '../../config-provider/DisabledContext';
import SizeContext from '../../config-provider/SizeContext';
import { FormItemInputContext } from '../../form/context';
import LocaleReceiver from '../../locale-provider/LocaleReceiver';
import type { InputStatus } from '../../_util/statusUtils';
import { getMergedStatus, getStatusClassNames } from '../../_util/statusUtils';
import warning from '../../_util/warning';
import enUS from '../locale/en_US';
import { getPlaceholder, transPlacement2DropdownAlign } from '../util';
import type { CommonPickerMethods, DatePickRef, PickerComponentClass } from './interface';

import useStyle from '../style';

export default function generatePicker<DateType>(generateConfig: GenerateConfig<DateType>) {
  type DatePickerProps = PickerProps<DateType> & {
    status?: InputStatus;
<<<<<<< HEAD
    hashId?: string;
=======
    /**
     * @deprecated `dropdownClassName` is deprecated which will be removed in next major
     *   version.Please use `popupClassName` instead.
     */
    dropdownClassName?: string;
    popupClassName?: string;
>>>>>>> 2fc754ee
  };
  function getPicker<InnerPickerProps extends DatePickerProps>(
    picker?: PickerMode,
    displayName?: string,
  ) {
    const Picker = forwardRef<DatePickRef<DateType> | CommonPickerMethods, InnerPickerProps>(
      (props, ref) => {
        const {
          prefixCls: customizePrefixCls,
          getPopupContainer: customizeGetPopupContainer,
          className,
          size: customizeSize,
          bordered = true,
          placement,
          placeholder,
          popupClassName,
          dropdownClassName,
          disabled: customDisabled,
          status: customStatus,
          dropdownClassName,
          ...restProps
        } = props;

        const { getPrefixCls, direction, getPopupContainer } = useContext(ConfigContext);
        const prefixCls = getPrefixCls('picker', customizePrefixCls);
        const innerRef = React.useRef<RCPicker<DateType>>(null);
        const { format, showTime } = props as any;

        const [wrapSSR, hashId] = useStyle(prefixCls);

        useImperativeHandle(ref, () => ({
          focus: () => innerRef.current?.focus(),
          blur: () => innerRef.current?.blur(),
        }));

        const additionalProps = {
          showToday: true,
        };

        let additionalOverrideProps: any = {};
        if (picker) {
          additionalOverrideProps.picker = picker;
        }
        const mergedPicker = picker || props.picker;

        additionalOverrideProps = {
          ...additionalOverrideProps,
          ...(showTime ? getTimeProps({ format, picker: mergedPicker, ...showTime }) : {}),
          ...(mergedPicker === 'time'
            ? getTimeProps({ format, ...props, picker: mergedPicker })
            : {}),
        };
        const rootPrefixCls = getPrefixCls();

        // =================== Warning =====================
        warning(
          picker !== 'quarter',
          displayName!,
          `DatePicker.${displayName} is legacy usage. Please use DatePicker[picker='${picker}'] directly.`,
        );

        warning(
          !dropdownClassName,
          'DatePicker',
          '`dropdownClassName` is deprecated which will be removed in next major version. Please use `popupClassName` instead.',
        );
        // ===================== Size =====================
        const size = React.useContext(SizeContext);
        const mergedSize = customizeSize || size;

        // ===================== Disabled =====================
        const disabled = React.useContext(DisabledContext);
        const mergedDisabled = customDisabled || disabled;

        // ===================== FormItemInput =====================
        const formItemContext = useContext(FormItemInputContext);
        const { hasFeedback, status: contextStatus, feedbackIcon } = formItemContext;

        const suffixNode = (
          <>
            {mergedPicker === 'time' ? <ClockCircleOutlined /> : <CalendarOutlined />}
            {hasFeedback && feedbackIcon}
          </>
        );

        return wrapSSR(
          <LocaleReceiver componentName="DatePicker" defaultLocale={enUS}>
            {(contextLocale: PickerLocale) => {
              const locale = { ...contextLocale, ...props.locale };

              return (
                <RCPicker<DateType>
                  ref={innerRef}
                  placeholder={getPlaceholder(mergedPicker, locale, placeholder)}
                  suffixIcon={suffixNode}
                  dropdownAlign={transPlacement2DropdownAlign(direction, placement)}
                  dropdownClassName={popupClassName || dropdownClassName}
                  clearIcon={<CloseCircleFilled />}
                  prevIcon={<span className={`${prefixCls}-prev-icon`} />}
                  nextIcon={<span className={`${prefixCls}-next-icon`} />}
                  superPrevIcon={<span className={`${prefixCls}-super-prev-icon`} />}
                  superNextIcon={<span className={`${prefixCls}-super-next-icon`} />}
                  allowClear
                  transitionName={`${rootPrefixCls}-slide-up`}
                  {...additionalProps}
                  {...restProps}
                  {...additionalOverrideProps}
                  locale={locale!.lang}
                  className={classNames(
                    {
                      [`${prefixCls}-${mergedSize}`]: mergedSize,
                      [`${prefixCls}-borderless`]: !bordered,
                    },
                    getStatusClassNames(
                      prefixCls as string,
                      getMergedStatus(contextStatus, customStatus),
                      hasFeedback,
                    ),
                    hashId,
                    className,
                  )}
                  prefixCls={prefixCls}
                  getPopupContainer={customizeGetPopupContainer || getPopupContainer}
                  generateConfig={generateConfig}
                  components={Components}
                  direction={direction}
                  disabled={mergedDisabled}
                  dropdownClassName={classNames(hashId, dropdownClassName)}
                />
              );
            }}
          </LocaleReceiver>,
        );
      },
    );

    if (displayName) {
      Picker.displayName = displayName;
    }

    return Picker as unknown as PickerComponentClass<InnerPickerProps>;
  }

  const DatePicker = getPicker<DatePickerProps>();
  const WeekPicker = getPicker<Omit<PickerDateProps<DateType>, 'picker'>>('week', 'WeekPicker');
  const MonthPicker = getPicker<Omit<PickerDateProps<DateType>, 'picker'>>('month', 'MonthPicker');
  const YearPicker = getPicker<Omit<PickerDateProps<DateType>, 'picker'>>('year', 'YearPicker');
  const TimePicker = getPicker<Omit<PickerTimeProps<DateType>, 'picker'>>('time', 'TimePicker');
  const QuarterPicker = getPicker<Omit<PickerTimeProps<DateType>, 'picker'>>(
    'quarter',
    'QuarterPicker',
  );

  return { DatePicker, WeekPicker, MonthPicker, YearPicker, TimePicker, QuarterPicker };
}<|MERGE_RESOLUTION|>--- conflicted
+++ resolved
@@ -26,16 +26,13 @@
 export default function generatePicker<DateType>(generateConfig: GenerateConfig<DateType>) {
   type DatePickerProps = PickerProps<DateType> & {
     status?: InputStatus;
-<<<<<<< HEAD
     hashId?: string;
-=======
     /**
      * @deprecated `dropdownClassName` is deprecated which will be removed in next major
      *   version.Please use `popupClassName` instead.
      */
     dropdownClassName?: string;
     popupClassName?: string;
->>>>>>> 2fc754ee
   };
   function getPicker<InnerPickerProps extends DatePickerProps>(
     picker?: PickerMode,
@@ -55,7 +52,6 @@
           dropdownClassName,
           disabled: customDisabled,
           status: customStatus,
-          dropdownClassName,
           ...restProps
         } = props;
 
@@ -132,7 +128,6 @@
                   placeholder={getPlaceholder(mergedPicker, locale, placeholder)}
                   suffixIcon={suffixNode}
                   dropdownAlign={transPlacement2DropdownAlign(direction, placement)}
-                  dropdownClassName={popupClassName || dropdownClassName}
                   clearIcon={<CloseCircleFilled />}
                   prevIcon={<span className={`${prefixCls}-prev-icon`} />}
                   nextIcon={<span className={`${prefixCls}-next-icon`} />}
@@ -163,7 +158,7 @@
                   components={Components}
                   direction={direction}
                   disabled={mergedDisabled}
-                  dropdownClassName={classNames(hashId, dropdownClassName)}
+                  dropdownClassName={classNames(hashId, popupClassName || dropdownClassName)}
                 />
               );
             }}
