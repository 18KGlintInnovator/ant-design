--- conflicted
+++ resolved
@@ -14,20 +14,9 @@
 import { ConfigContext } from '../../config-provider';
 import LocaleReceiver from '../../locale-provider/LocaleReceiver';
 import SizeContext from '../../config-provider/SizeContext';
-<<<<<<< HEAD
+import DisabledContext from '../../config-provider/DisabledContext';
 import type { PickerProps, PickerLocale, PickerDateProps, PickerTimeProps } from '.';
 import { getTimeProps, Components } from '.';
-=======
-import DisabledContext from '../../config-provider/DisabledContext';
-import {
-  PickerProps,
-  PickerLocale,
-  PickerDateProps,
-  PickerTimeProps,
-  getTimeProps,
-  Components,
-} from '.';
->>>>>>> 079ab977
 import { FormItemInputContext } from '../../form/context';
 import type { InputStatus } from '../../_util/statusUtils';
 import { getMergedStatus, getStatusClassNames } from '../../_util/statusUtils';
