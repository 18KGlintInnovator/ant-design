--- conflicted
+++ resolved
@@ -20,11 +20,7 @@
 | subTitle | Custom subtitle text | ReactNode | - | 3.14.0 |
 | ghost | PageHeader type, will change background color | boolean | true | 3.24.0 |
 | avatar | Avatar next to the title bar | [avatar props](/components/avatar/) | - | 3.22.0 |
-<<<<<<< HEAD
-| backIcon | custom back icon, if false the back icon will not be displayed | ReactNode | `<ArrowLeft />` | 3.14.0 |
-=======
-| backIcon | Custom back icon, if false the back icon will not be displayed | ReactNode | `<Icon type="arrow-left" />` | 3.14.0 |
->>>>>>> d99d90b1
+| backIcon | Custom back icon, if false the back icon will not be displayed | ReactNode | `<ArrowLeft />` | 3.14.0 |
 | tags | Tag list next to title | [Tag](https://ant.design/components/tag-cn/)[] \| [Tag](https://ant.design/components/tag-cn/) | - | 3.14.0 |
 | extra | Operating area, at the end of the line of the title line | ReactNode | - | 3.14.0 |
 | breadcrumb | Breadcrumb configuration | [breadcrumb](https://ant.design/components/breadcrumb-cn/) | - | 3.14.0 |
