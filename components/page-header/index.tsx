import * as React from 'react';
import classnames from 'classnames';
import { ArrowLeft } from '@ant-design/icons';

import { ConfigConsumer, ConfigConsumerProps } from '../config-provider';
<<<<<<< HEAD
import Divider from '../divider';
=======
import Icon from '../icon';
>>>>>>> cc9c6582
import Tag from '../tag';
import Breadcrumb, { BreadcrumbProps } from '../breadcrumb';
import Avatar, { AvatarProps } from '../avatar';
import TransButton from '../_util/transButton';
import LocaleReceiver from '../locale-provider/LocaleReceiver';
import warning from '../_util/warning';

export interface PageHeaderProps {
  backIcon?: React.ReactNode;
  prefixCls?: string;
  title: React.ReactNode;
  subTitle?: React.ReactNode;
  style?: React.CSSProperties;
  breadcrumb?: BreadcrumbProps;
  tags?: React.ReactElement<Tag> | React.ReactElement<Tag>[];
  footer?: React.ReactNode;
  extra?: React.ReactNode;
  avatar?: AvatarProps;
  onBack?: (e: React.MouseEvent<HTMLDivElement>) => void;
  className?: string;
}

const renderBack = (
  prefixCls: string,
  backIcon?: React.ReactNode,
  onBack?: (e: React.MouseEvent<HTMLElement>) => void,
) => {
  if (!backIcon || !onBack) {
    return null;
  }
  return (
    <LocaleReceiver componentName="PageHeader">
      {({ back }: { back: string }) => (
        <div className={`${prefixCls}-back`}>
          <TransButton
            onClick={(e: React.MouseEvent<HTMLDivElement>) => {
              if (onBack) {
                onBack(e);
              }
            }}
            className={`${prefixCls}-back-button`}
            aria-label={back}
          >
            {backIcon}
          </TransButton>
        </div>
      )}
    </LocaleReceiver>
  );
};

const renderBreadcrumb = (breadcrumb: BreadcrumbProps) => {
  return <Breadcrumb {...breadcrumb} />;
};

const renderHeader = (
  breadcrumb: PageHeaderProps['breadcrumb'],
  { backIcon, onBack }: PageHeaderProps,
) => {
  // by design,Bread crumbs and back icon can only have one
  if (backIcon && onBack) {
    if (breadcrumb && breadcrumb.routes) {
      warning(false, 'page-header', 'breadcrumbs and back icon can only have one');
    }
    return null;
  }
  if (breadcrumb && breadcrumb.routes) {
    return renderBreadcrumb(breadcrumb);
  }
  return null;
};

const renderTitle = (prefixCls: string, props: PageHeaderProps) => {
  const { title, avatar, subTitle, tags, extra, backIcon, onBack } = props;
  const headingPrefixCls = `${prefixCls}-heading`;
  if (title || subTitle || tags || extra) {
    const backIconDom = renderBack(prefixCls, backIcon, onBack);
    return (
      <div className={headingPrefixCls}>
        {backIconDom}
        {avatar && <Avatar {...avatar} />}
        {title && <span className={`${headingPrefixCls}-title`}>{title}</span>}
        {subTitle && <span className={`${headingPrefixCls}-sub-title`}>{subTitle}</span>}
        {tags && <span className={`${headingPrefixCls}-tags`}>{tags}</span>}
        {extra && <span className={`${headingPrefixCls}-extra`}>{extra}</span>}
      </div>
    );
  }
  return null;
};

const renderFooter = (prefixCls: string, footer: React.ReactNode) => {
  if (footer) {
    return <div className={`${prefixCls}-footer`}>{footer}</div>;
  }
  return null;
};

const renderChildren = (prefixCls: string, children: React.ReactNode) => {
  return <div className={`${prefixCls}-content`}>{children}</div>;
};

const PageHeader: React.SFC<PageHeaderProps> = props => (
  <ConfigConsumer>
    {({ getPrefixCls }: ConfigConsumerProps) => {
      const {
        prefixCls: customizePrefixCls,
        style,
        footer,
        children,
        breadcrumb,
        className: customizeClassName,
      } = props;

      const prefixCls = getPrefixCls('page-header', customizePrefixCls);
      const breadcrumbDom = renderHeader(breadcrumb, props);
      const className = classnames(prefixCls, customizeClassName, {
        'has-breadcrumb': breadcrumbDom,
        'has-footer': footer,
      });

      return (
        <div className={className} style={style}>
          {breadcrumbDom}
          {renderTitle(prefixCls, props)}
          {children && renderChildren(prefixCls, children)}
          {renderFooter(prefixCls, footer)}
        </div>
      );
    }}
  </ConfigConsumer>
);

PageHeader.defaultProps = {
  backIcon: <ArrowLeft />,
};

export default PageHeader;<|MERGE_RESOLUTION|>--- conflicted
+++ resolved
@@ -3,11 +3,6 @@
 import { ArrowLeft } from '@ant-design/icons';
 
 import { ConfigConsumer, ConfigConsumerProps } from '../config-provider';
-<<<<<<< HEAD
-import Divider from '../divider';
-=======
-import Icon from '../icon';
->>>>>>> cc9c6582
 import Tag from '../tag';
 import Breadcrumb, { BreadcrumbProps } from '../breadcrumb';
 import Avatar, { AvatarProps } from '../avatar';
