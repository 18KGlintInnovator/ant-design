--- conflicted
+++ resolved
@@ -1540,22 +1540,6 @@
             <div
               class="ant-rate-star-second"
             >
-<<<<<<< HEAD
-              <path
-                d="M908.1 353.1l-253.9-36.9L540.7 86.1c-3.1-6.3-8.2-11.4-14.5-14.5-15.8-7.8-35-1.3-42.9 14.5L369.8 316.2l-253.9 36.9c-7 1-13.4 4.3-18.3 9.3a32.05 32.05 0 00.6 45.3l183.7 179.1-43.4 252.9a31.95 31.95 0 0046.4 33.7L512 754l227.1 119.4c6.2 3.3 13.4 4.4 20.3 3.2 17.4-3 29.1-19.5 26.1-36.9l-43.4-252.9 183.7-179.1c5-4.9 8.3-11.3 9.3-18.3 2.7-17.5-9.5-33.7-27-36.3z"
-              />
-            </svg>
-          </span>
-        </div>
-      </div>
-    </li>
-  </ul>,
-  <span
-    style="font-size: 14px; margin-left: 8px;"
-  >
-    allowClear: true
-  </span>,
-=======
               <span
                 aria-label="star"
                 class="anticon anticon-star"
@@ -1588,7 +1572,6 @@
       </span>
     </div>
   </div>,
->>>>>>> 36768c4d
   <br />,
   <div
     class="ant-space ant-space-horizontal ant-space-align-center ant-space-gap-row-small ant-space-gap-col-small"
@@ -1869,22 +1852,6 @@
             <div
               class="ant-rate-star-second"
             >
-<<<<<<< HEAD
-              <path
-                d="M908.1 353.1l-253.9-36.9L540.7 86.1c-3.1-6.3-8.2-11.4-14.5-14.5-15.8-7.8-35-1.3-42.9 14.5L369.8 316.2l-253.9 36.9c-7 1-13.4 4.3-18.3 9.3a32.05 32.05 0 00.6 45.3l183.7 179.1-43.4 252.9a31.95 31.95 0 0046.4 33.7L512 754l227.1 119.4c6.2 3.3 13.4 4.4 20.3 3.2 17.4-3 29.1-19.5 26.1-36.9l-43.4-252.9 183.7-179.1c5-4.9 8.3-11.3 9.3-18.3 2.7-17.5-9.5-33.7-27-36.3z"
-              />
-            </svg>
-          </span>
-        </div>
-      </div>
-    </li>
-  </ul>,
-  <span
-    style="font-size: 14px; margin-left: 8px;"
-  >
-    allowClear: false
-  </span>,
-=======
               <span
                 aria-label="star"
                 class="anticon anticon-star"
@@ -1917,7 +1884,6 @@
       </span>
     </div>
   </div>,
->>>>>>> 36768c4d
 ]
 `;
 
@@ -3187,38 +3153,6 @@
               class="anticon anticon-star"
               role="img"
             >
-<<<<<<< HEAD
-              <path
-                d="M908.1 353.1l-253.9-36.9L540.7 86.1c-3.1-6.3-8.2-11.4-14.5-14.5-15.8-7.8-35-1.3-42.9 14.5L369.8 316.2l-253.9 36.9c-7 1-13.4 4.3-18.3 9.3a32.05 32.05 0 00.6 45.3l183.7 179.1-43.4 252.9a31.95 31.95 0 0046.4 33.7L512 754l227.1 119.4c6.2 3.3 13.4 4.4 20.3 3.2 17.4-3 29.1-19.5 26.1-36.9l-43.4-252.9 183.7-179.1c5-4.9 8.3-11.3 9.3-18.3 2.7-17.5-9.5-33.7-27-36.3z"
-              />
-            </svg>
-          </span>
-        </div>
-      </div>
-    </li>
-    <div
-      class="ant-tooltip ant-zoom-big-fast-appear ant-zoom-big-fast-appear-prepare ant-zoom-big-fast ant-tooltip-placement-top"
-      style="--arrow-x: 0px; --arrow-y: 0px; left: -1000vw; top: -1000vh; box-sizing: border-box;"
-    >
-      <div
-        class="ant-tooltip-arrow"
-        style="position: absolute; bottom: 0px; left: 0px;"
-      />
-      <div
-        class="ant-tooltip-content"
-      >
-        <div
-          class="ant-tooltip-inner"
-          role="tooltip"
-        >
-          wonderful
-        </div>
-      </div>
-    </div>
-  </ul>
-  <span
-    style="font-size: 14px; margin-left: 8px;"
-=======
               <svg
                 aria-hidden="true"
                 data-icon="star"
@@ -3259,7 +3193,6 @@
   </div>
   <div
     class="ant-space-item"
->>>>>>> 36768c4d
   >
     <span>
       normal
