--- conflicted
+++ resolved
@@ -3,13 +3,6 @@
 
 const App: React.FC = () => (
   <>
-<<<<<<< HEAD
-    <Rate defaultValue={3} />
-    <span style={{ fontSize: 14, marginLeft: 8 }}>allowClear: true</span>
-    <br />
-    <Rate allowClear={false} defaultValue={3} />
-    <span style={{ fontSize: 14, marginLeft: 8 }}>allowClear: false</span>
-=======
     <Space>
       <Rate defaultValue={3} />
       <span>allowClear: true</span>
@@ -19,7 +12,6 @@
       <Rate allowClear={false} defaultValue={3} />
       <span>allowClear: false</span>
     </Space>
->>>>>>> 36768c4d
   </>
 );
 
