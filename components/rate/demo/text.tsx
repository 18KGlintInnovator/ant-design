--- conflicted
+++ resolved
@@ -9,13 +9,8 @@
   return (
     <Space>
       <Rate tooltips={desc} onChange={setValue} value={value} />
-<<<<<<< HEAD
-      {value ? <span style={{ fontSize: 14, marginLeft: 8 }}>{desc[value - 1]}</span> : ''}
-    </span>
-=======
       {value ? <span>{desc[value - 1]}</span> : ''}
     </Space>
->>>>>>> 36768c4d
   );
 };
 
