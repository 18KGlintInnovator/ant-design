import React from 'react';
import { mount, render } from 'enzyme';
import Breadcrumb from '../index';
import mountTest from '../../../tests/shared/mountTest';

describe('Breadcrumb', () => {
  mountTest(Breadcrumb);

  const errorSpy = jest.spyOn(console, 'error').mockImplementation(() => {});

  afterEach(() => {
    errorSpy.mockReset();
  });

  afterAll(() => {
    errorSpy.mockRestore();
  });

  // https://github.com/airbnb/enzyme/issues/875
  it('warns on non-Breadcrumb.Item and non-Breadcrumb.Separator children', () => {
    const MyCom = () => <div>foo</div>;
    mount(
      <Breadcrumb>
        <MyCom />
      </Breadcrumb>,
    );
    expect(errorSpy.mock.calls).toHaveLength(1);
    expect(errorSpy.mock.calls[0][0]).toMatch(
      "Warning: [antd: Breadcrumb] Only accepts Breadcrumb.Item and Breadcrumb.Separator as it's children",
    );
  });

  // https://github.com/ant-design/ant-design/issues/5015
  it('should allow Breadcrumb.Item is null or undefined', () => {
    const wrapper = render(
      <Breadcrumb>
        {null}
        <Breadcrumb.Item>Home</Breadcrumb.Item>
        {undefined}
      </Breadcrumb>,
    );
    expect(errorSpy).not.toHaveBeenCalled();
    expect(wrapper).toMatchSnapshot();
  });

  // https://github.com/ant-design/ant-design/issues/5542
  it('should not display Breadcrumb Item when its children is falsy', () => {
    const wrapper = render(
      <Breadcrumb>
        <Breadcrumb.Item />
        <Breadcrumb.Item>xxx</Breadcrumb.Item>
        <Breadcrumb.Item>yyy</Breadcrumb.Item>
      </Breadcrumb>,
    );
    expect(wrapper).toMatchSnapshot();
  });

  // https://github.com/ant-design/ant-design/issues/18260
  it('filter React.Fragment', () => {
    const wrapper = render(
      <Breadcrumb separator="">
        <Breadcrumb.Item>Location</Breadcrumb.Item>
        <Breadcrumb.Separator>:</Breadcrumb.Separator>
        <>
          <Breadcrumb.Item href="">Application Center</Breadcrumb.Item>
          <Breadcrumb.Separator />
        </>
      </Breadcrumb>,
    );
    expect(wrapper).toMatchSnapshot();
  });

  it('should render a menu', () => {
    const routes = [
      {
        path: 'index',
        breadcrumbName: 'home',
      },
      {
        path: 'first',
        breadcrumbName: 'first',
        children: [
          {
            path: '/general',
            breadcrumbName: 'General',
          },
          {
            path: '/layout',
            breadcrumbName: 'Layout',
          },
          {
            path: '/navigation',
            breadcrumbName: 'Navigation',
          },
        ],
      },
      {
        path: 'second',
        breadcrumbName: 'second',
      },
    ];
    const wrapper = render(<Breadcrumb routes={routes} />);
    expect(wrapper).toMatchSnapshot();
  });

<<<<<<< HEAD
  it('props#linkRender and props#nameRender do not warn anymore', () => {
    const linkRender = jest.fn();
    const nameRender = jest.fn();
    mount(
      <Breadcrumb linkRender={linkRender} nameRender={nameRender}>
        <Breadcrumb.Item />
        <Breadcrumb.Item>xxx</Breadcrumb.Item>
      </Breadcrumb>,
    );

    expect(errorSpy.mock.calls.length).toBe(0);
    expect(linkRender).not.toHaveBeenCalled();
    expect(nameRender).not.toHaveBeenCalled();
=======
  it('should support custom attribute', () => {
    const wrapper = render(
      <Breadcrumb data-custom="custom">
        <Breadcrumb.Item data-custom="custom-item">xxx</Breadcrumb.Item>
        <Breadcrumb.Item>yyy</Breadcrumb.Item>
      </Breadcrumb>,
    );
    expect(wrapper).toMatchSnapshot();
>>>>>>> 46d0ff3e
  });
});<|MERGE_RESOLUTION|>--- conflicted
+++ resolved
@@ -103,7 +103,6 @@
     expect(wrapper).toMatchSnapshot();
   });
 
-<<<<<<< HEAD
   it('props#linkRender and props#nameRender do not warn anymore', () => {
     const linkRender = jest.fn();
     const nameRender = jest.fn();
@@ -117,7 +116,8 @@
     expect(errorSpy.mock.calls.length).toBe(0);
     expect(linkRender).not.toHaveBeenCalled();
     expect(nameRender).not.toHaveBeenCalled();
-=======
+  });
+
   it('should support custom attribute', () => {
     const wrapper = render(
       <Breadcrumb data-custom="custom">
@@ -126,6 +126,5 @@
       </Breadcrumb>,
     );
     expect(wrapper).toMatchSnapshot();
->>>>>>> 46d0ff3e
   });
 });