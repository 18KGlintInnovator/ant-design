--- conflicted
+++ resolved
@@ -3,13 +3,7 @@
 import React from 'react';
 
 let top = 24;
-<<<<<<< HEAD
-let duration = 3;
-
-var notificationInstance;
-=======
 let notificationInstance;
->>>>>>> 8a4c6c37
 
 function getNotificationInstance() {
   notificationInstance = notificationInstance || Notification.newInstance({
@@ -56,11 +50,7 @@
         <p className={prefixCls + 'message'}>{args.message}</p>
         <p className={prefixCls + 'description'}>{args.description}</p>
       </div>,
-<<<<<<< HEAD
-      duration: isNaN(args.duration) ? duration : args.duration,
-=======
       duration: duration,
->>>>>>> 8a4c6c37
       closable: true,
       onClose: args.onClose,
       style: {}
@@ -73,11 +63,7 @@
           <p className={prefixCls + 'message'}>{args.message}</p>
           <p className={prefixCls + 'description'}>{args.description}</p>
         </div>,
-<<<<<<< HEAD
-        duration: isNaN(args.duration) ? duration : args.duration,
-=======
         duration: duration,
->>>>>>> 8a4c6c37
         closable: true,
         onClose: args.onClose,
         style: {}
@@ -91,11 +77,7 @@
             {args.btn}
           </span>
         </div>,
-<<<<<<< HEAD
-        duration: isNaN(args.duration) ? duration : args.duration,
-=======
         duration: duration,
->>>>>>> 8a4c6c37
         closable: true,
         onClose: args.onClose,
         key: args.key,
