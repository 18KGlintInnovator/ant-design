# 带有Icon的通知提醒框

- order: 2

通知提醒框左侧有Icon图标。

---

````jsx
var notification = require('antd/lib/notification');

<<<<<<< HEAD
var openNotificationSuccess = function() {
  var args = {
    message: "这是成功通知提醒框的标题",
    description: "这是提示框的文案这是提示框示框的文案这是提示是提示框的文案这是提示框的文案",
    icon: "success"
  }; 
  notification.open(args);
};

var openNotificationInfo = function() {
  var args = {
    message: "这是消息通知提醒框的标题",
    description: "这是提示框的文案这是提示框示框的文案这是提示是提示框的文案这是提示框的文案",
    icon: "info"
  }; 
  notification.open(args);
};

var openNotificationWarn = function() {
  var args = {
    message: "这是警告通知提醒框的标题",
    description: "这是提示框的文案这是提示框示框的文案这是提示是提示框的文案这是提示框的文案",
    icon: "warn"
  }; 
  notification.open(args);
};

var openNotificationError = function() {
  var args = {
    message: "这是错误通知提醒框的标题",
    description: "这是提示框的文案这是提示框示框的文案这是提示是提示框的文案这是提示框的文案",
    icon: "error"
  }; 
  notification.open(args);
};

React.render(<div>
  <button className="ant-btn" onClick={openNotificationSuccess}>成功</button>
  <button className="ant-btn" onClick={openNotificationInfo}>消息</button>
  <button className="ant-btn" onClick={openNotificationWarn}>警告</button>
  <button className="ant-btn" onClick={openNotificationError}>错误</button>
=======
var openNotificationWithIcon = function(type) {
  return function(){
    var args = {
      message: "这是标题",
      description: "这是提示框的文案这是提示框示框的文案这是提示是提示框的文案这是提示框的文案"
    };
    notification[type](args);
  };
};

React.render(<div>
  <button className="ant-btn ant-btn-primary" onClick={openNotificationWithIcon('success')}>Success</button>
  <button className="ant-btn ant-btn-primary" onClick={openNotificationWithIcon('info')}>Info</button>
  <button className="ant-btn ant-btn-primary" onClick={openNotificationWithIcon('warn')}>Warn</button>
  <button className="ant-btn ant-btn-primary" onClick={openNotificationWithIcon('error')}>Error</button>
>>>>>>> dcb0d89f
  </div>
, document.getElementById('components-notification-demo-with-icon'));
````

<style>
.code-box-demo .ant-btn {
  margin-right: 1em;
}
</style><|MERGE_RESOLUTION|>--- conflicted
+++ resolved
@@ -9,49 +9,6 @@
 ````jsx
 var notification = require('antd/lib/notification');
 
-<<<<<<< HEAD
-var openNotificationSuccess = function() {
-  var args = {
-    message: "这是成功通知提醒框的标题",
-    description: "这是提示框的文案这是提示框示框的文案这是提示是提示框的文案这是提示框的文案",
-    icon: "success"
-  }; 
-  notification.open(args);
-};
-
-var openNotificationInfo = function() {
-  var args = {
-    message: "这是消息通知提醒框的标题",
-    description: "这是提示框的文案这是提示框示框的文案这是提示是提示框的文案这是提示框的文案",
-    icon: "info"
-  }; 
-  notification.open(args);
-};
-
-var openNotificationWarn = function() {
-  var args = {
-    message: "这是警告通知提醒框的标题",
-    description: "这是提示框的文案这是提示框示框的文案这是提示是提示框的文案这是提示框的文案",
-    icon: "warn"
-  }; 
-  notification.open(args);
-};
-
-var openNotificationError = function() {
-  var args = {
-    message: "这是错误通知提醒框的标题",
-    description: "这是提示框的文案这是提示框示框的文案这是提示是提示框的文案这是提示框的文案",
-    icon: "error"
-  }; 
-  notification.open(args);
-};
-
-React.render(<div>
-  <button className="ant-btn" onClick={openNotificationSuccess}>成功</button>
-  <button className="ant-btn" onClick={openNotificationInfo}>消息</button>
-  <button className="ant-btn" onClick={openNotificationWarn}>警告</button>
-  <button className="ant-btn" onClick={openNotificationError}>错误</button>
-=======
 var openNotificationWithIcon = function(type) {
   return function(){
     var args = {
@@ -63,11 +20,10 @@
 };
 
 React.render(<div>
-  <button className="ant-btn ant-btn-primary" onClick={openNotificationWithIcon('success')}>Success</button>
-  <button className="ant-btn ant-btn-primary" onClick={openNotificationWithIcon('info')}>Info</button>
-  <button className="ant-btn ant-btn-primary" onClick={openNotificationWithIcon('warn')}>Warn</button>
-  <button className="ant-btn ant-btn-primary" onClick={openNotificationWithIcon('error')}>Error</button>
->>>>>>> dcb0d89f
+  <button className="ant-btn" onClick={openNotificationWithIcon('success')}>成功</button>
+  <button className="ant-btn" onClick={openNotificationWithIcon('info')}>消息</button>
+  <button className="ant-btn" onClick={openNotificationWithIcon('warn')}>警告</button>
+  <button className="ant-btn" onClick={openNotificationWithIcon('error')}>错误</button>
   </div>
 , document.getElementById('components-notification-demo-with-icon'));
 ````
