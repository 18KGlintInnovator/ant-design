--- conflicted
+++ resolved
@@ -20,17 +20,10 @@
     });
     expect(document.querySelectorAll('.ant-notification-notice').length).toBe(2);
     notification.close('1');
-<<<<<<< HEAD
-    await delay(300);
-    expect(document.querySelectorAll('.ant-notification-notice').length).toBe(1);
-    notification.close('2');
-    await delay(300);
-=======
     jest.runAllTimers();
     expect(document.querySelectorAll('.ant-notification-notice').length).toBe(1);
     notification.close('2');
     jest.runAllTimers();
->>>>>>> f8b7aad5
     expect(document.querySelectorAll('.ant-notification-notice').length).toBe(0);
   });
 
