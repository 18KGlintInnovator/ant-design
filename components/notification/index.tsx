--- conflicted
+++ resolved
@@ -118,7 +118,7 @@
 
   const closeIconToRender = (
     <span className={`${prefixCls}-close-x`}>
-      {closeIcon || <Icon className={`${prefixCls}-close-icon`} type="close" />}
+      {closeIcon || <CloseOutlined className={`${prefixCls}-close-icon`} />}
     </span>
   );
 
@@ -128,11 +128,7 @@
       className: `${prefixCls}-${placement}`,
       style: getPlacementStyle(placement, top, bottom),
       getContainer,
-<<<<<<< HEAD
-      closeIcon: <CloseOutlined className={`${prefixCls}-close-icon`} />,
-=======
       closeIcon: closeIconToRender,
->>>>>>> 73db4547
     },
     (notification: any) => {
       notificationInstance[cacheKey] = notification;
