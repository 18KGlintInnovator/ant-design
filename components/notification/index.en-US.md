---
category: Components
type: Feedback
noinstant: true
title: Notification
---

Display a notification message globally.

## When To Use

To display a notification message at any of the four corners of the viewport. Typically it can be used in the following cases:

- A notification with complex content.
- A notification providing a feedback based on the user interaction. Or it may show some details about upcoming steps the user may have to follow.
- A notification that is pushed by the application.

## API

- `notification.success(config)`
- `notification.error(config)`
- `notification.info(config)`
- `notification.warning(config)`
- `notification.warn(config)`
- `notification.open(config)`
- `notification.close(key: String)`
- `notification.destroy()`

The properties of config are as follows:

<<<<<<< HEAD
| Property | Description | Type | Default |
| --- | --- | --- | --- |
| bottom | Distance from the bottom of the viewport, when `placement` is `bottomRight` or `bottomLeft` (unit: pixels). | number | 24 |
| btn | Customized close button | ReactNode | - |
| className | Customized CSS class | string | - |
| description | The content of notification box (required) | string\|ReactNode | - |
| duration | Time in seconds before Notification is closed. When set to 0 or null, it will never be closed automatically | number | 4.5 |
| getContainer | Return the mount node for Notification | () => HTMLNode | () => document.body |
| icon | Customized icon | ReactNode | - |
| key | The unique identifier of the Notification | string | - |
| message | The title of notification box (required) | string\|ReactNode | - |
| onClose | Specify a function that will be called when the close button is clicked | Function | - |
| onClick | Specify a function that will be called when the notification is clicked | Function | - |
| placement | Position of Notification, can be one of `topLeft` `topRight` `bottomLeft` `bottomRight` | string | `topRight` |
| style | Customized inline style | [React.CSSProperties](https://github.com/DefinitelyTyped/DefinitelyTyped/blob/e434515761b36830c3e58a970abf5186f005adac/types/react/index.d.ts#L794) | - |
| top | Distance from the top of the viewport, when `placement` is `topRight` or `topLeft` (unit: pixels). | number | 24 |
=======
| Property | Description | Type | Default | Version |
| --- | --- | --- | --- | --- |
| bottom | Distance from the bottom of the viewport, when `placement` is `bottomRight` or `bottomLeft` (unit: pixels). | number | 24 |  |
| btn | Customized close button | ReactNode | - |  |
| className | Customized CSS class | string | - |  |
| description | The content of notification box (required) | string\|ReactNode | - |  |
| duration | Time in seconds before Notification is closed. When set to 0 or null, it will never be closed automatically | number | 4.5 |  |
| getContainer | Return the mount node for Notification | () => HTMLNode | () => document.body |  |
| icon | Customized icon | ReactNode | - |  |
| key | The unique identifier of the Notification | string | - |  |
| message | The title of notification box (required) | string\|ReactNode | - |  |
| onClose | Specify a function that will be called when the close button is clicked | Function | - |  |
| onClick | Specify a function that will be called when the notification is clicked | Function | - | 3.11.0 |
| placement | Position of Notification, can be one of `topLeft` `topRight` `bottomLeft` `bottomRight` | string | `topRight` |  |
| style | Customized inline style | [React.CSSProperties](https://github.com/DefinitelyTyped/DefinitelyTyped/blob/e434515761b36830c3e58a970abf5186f005adac/types/react/index.d.ts#L794) | - |  |
| top | Distance from the top of the viewport, when `placement` is `topRight` or `topLeft` (unit: pixels). | number | 24 |  |
| closeIcon | custom close icon | ReactNode | - | 3.26.0 |
>>>>>>> 73db4547

`notification` also provides a global `config()` method that can be used for specifying the default options. Once this method is used, all the notification boxes will take into account these globally defined options when displaying.

- `notification.config(options)`

```js
notification.config({
  placement: 'bottomRight',
  bottom: 50,
  duration: 3,
});
```

<<<<<<< HEAD
| Property | Description | Type | Default |
| --- | --- | --- | --- |
| bottom | Distance from the bottom of the viewport, when `placement` is `bottomRight` or `bottomLeft` (unit: pixels). | number | 24 |
| duration | Time in seconds before Notification is closed. When set to 0 or null, it will never be closed automatically | number | 4.5 |
| getContainer | Return the mount node for Notification | () => HTMLNode | () => document.body |
| placement | Position of Notification, can be one of `topLeft` `topRight` `bottomLeft` `bottomRight` | string | `topRight` |
| top | Distance from the top of the viewport, when `placement` is `topRight` or `topLeft` (unit: pixels). | number | 24 |
=======
| Property | Description | Type | Default | Version |
| --- | --- | --- | --- | --- |
| bottom | Distance from the bottom of the viewport, when `placement` is `bottomRight` or `bottomLeft` (unit: pixels). | number | 24 |  |
| duration | Time in seconds before Notification is closed. When set to 0 or null, it will never be closed automatically | number | 4.5 |  |
| getContainer | Return the mount node for Notification | () => HTMLNode | () => document.body |  |
| placement | Position of Notification, can be one of `topLeft` `topRight` `bottomLeft` `bottomRight` | string | `topRight` |  |
| top | Distance from the top of the viewport, when `placement` is `topRight` or `topLeft` (unit: pixels). | number | 24 |  |
| closeIcon | custom close icon | ReactNode | - | 3.25.0 |
>>>>>>> 73db4547
<|MERGE_RESOLUTION|>--- conflicted
+++ resolved
@@ -28,7 +28,6 @@
 
 The properties of config are as follows:
 
-<<<<<<< HEAD
 | Property | Description | Type | Default |
 | --- | --- | --- | --- |
 | bottom | Distance from the bottom of the viewport, when `placement` is `bottomRight` or `bottomLeft` (unit: pixels). | number | 24 |
@@ -38,6 +37,7 @@
 | duration | Time in seconds before Notification is closed. When set to 0 or null, it will never be closed automatically | number | 4.5 |
 | getContainer | Return the mount node for Notification | () => HTMLNode | () => document.body |
 | icon | Customized icon | ReactNode | - |
+| closeIcon | custom close icon | ReactNode | - |
 | key | The unique identifier of the Notification | string | - |
 | message | The title of notification box (required) | string\|ReactNode | - |
 | onClose | Specify a function that will be called when the close button is clicked | Function | - |
@@ -45,25 +45,6 @@
 | placement | Position of Notification, can be one of `topLeft` `topRight` `bottomLeft` `bottomRight` | string | `topRight` |
 | style | Customized inline style | [React.CSSProperties](https://github.com/DefinitelyTyped/DefinitelyTyped/blob/e434515761b36830c3e58a970abf5186f005adac/types/react/index.d.ts#L794) | - |
 | top | Distance from the top of the viewport, when `placement` is `topRight` or `topLeft` (unit: pixels). | number | 24 |
-=======
-| Property | Description | Type | Default | Version |
-| --- | --- | --- | --- | --- |
-| bottom | Distance from the bottom of the viewport, when `placement` is `bottomRight` or `bottomLeft` (unit: pixels). | number | 24 |  |
-| btn | Customized close button | ReactNode | - |  |
-| className | Customized CSS class | string | - |  |
-| description | The content of notification box (required) | string\|ReactNode | - |  |
-| duration | Time in seconds before Notification is closed. When set to 0 or null, it will never be closed automatically | number | 4.5 |  |
-| getContainer | Return the mount node for Notification | () => HTMLNode | () => document.body |  |
-| icon | Customized icon | ReactNode | - |  |
-| key | The unique identifier of the Notification | string | - |  |
-| message | The title of notification box (required) | string\|ReactNode | - |  |
-| onClose | Specify a function that will be called when the close button is clicked | Function | - |  |
-| onClick | Specify a function that will be called when the notification is clicked | Function | - | 3.11.0 |
-| placement | Position of Notification, can be one of `topLeft` `topRight` `bottomLeft` `bottomRight` | string | `topRight` |  |
-| style | Customized inline style | [React.CSSProperties](https://github.com/DefinitelyTyped/DefinitelyTyped/blob/e434515761b36830c3e58a970abf5186f005adac/types/react/index.d.ts#L794) | - |  |
-| top | Distance from the top of the viewport, when `placement` is `topRight` or `topLeft` (unit: pixels). | number | 24 |  |
-| closeIcon | custom close icon | ReactNode | - | 3.26.0 |
->>>>>>> 73db4547
 
 `notification` also provides a global `config()` method that can be used for specifying the default options. Once this method is used, all the notification boxes will take into account these globally defined options when displaying.
 
@@ -77,21 +58,11 @@
 });
 ```
 
-<<<<<<< HEAD
 | Property | Description | Type | Default |
 | --- | --- | --- | --- |
 | bottom | Distance from the bottom of the viewport, when `placement` is `bottomRight` or `bottomLeft` (unit: pixels). | number | 24 |
+| closeIcon | custom close icon | ReactNode | - |
 | duration | Time in seconds before Notification is closed. When set to 0 or null, it will never be closed automatically | number | 4.5 |
 | getContainer | Return the mount node for Notification | () => HTMLNode | () => document.body |
 | placement | Position of Notification, can be one of `topLeft` `topRight` `bottomLeft` `bottomRight` | string | `topRight` |
-| top | Distance from the top of the viewport, when `placement` is `topRight` or `topLeft` (unit: pixels). | number | 24 |
-=======
-| Property | Description | Type | Default | Version |
-| --- | --- | --- | --- | --- |
-| bottom | Distance from the bottom of the viewport, when `placement` is `bottomRight` or `bottomLeft` (unit: pixels). | number | 24 |  |
-| duration | Time in seconds before Notification is closed. When set to 0 or null, it will never be closed automatically | number | 4.5 |  |
-| getContainer | Return the mount node for Notification | () => HTMLNode | () => document.body |  |
-| placement | Position of Notification, can be one of `topLeft` `topRight` `bottomLeft` `bottomRight` | string | `topRight` |  |
-| top | Distance from the top of the viewport, when `placement` is `topRight` or `topLeft` (unit: pixels). | number | 24 |  |
-| closeIcon | custom close icon | ReactNode | - | 3.25.0 |
->>>>>>> 73db4547
+| top | Distance from the top of the viewport, when `placement` is `topRight` or `topLeft` (unit: pixels). | number | 24 |