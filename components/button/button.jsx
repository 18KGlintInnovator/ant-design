import React from 'react';
import classNames from 'classnames';
import { findDOMNode } from 'react-dom';
import Icon from '../icon';

const rxTwoCNChar = /^[\u4e00-\u9fa5]{2}$/;
const isTwoCNChar = rxTwoCNChar.test.bind(rxTwoCNChar);
function isString(str) {
  return typeof str === 'string';
}

// Insert one space between two chinese characters automatically.
function insertSpace(child) {
  if (isString(child.type) && isTwoCNChar(child.props.children)) {
    return React.cloneElement(child, {},
                              child.props.children.split('').join(' '));
  }
  if (isString(child)) {
    if (isTwoCNChar(child)) {
      child = child.split('').join(' ');
    }
    return <span>{child}</span>;
  }
  return child;
}

export default class Button extends React.Component {
  static defaultProps = {
    prefixCls: 'ant-btn',
    onClick() {},
    loading: false,
  }

  static propTypes = {
    type: React.PropTypes.string,
    shape: React.PropTypes.oneOf(['circle', 'circle-outline']),
    size: React.PropTypes.oneOf(['large', 'default', 'small']),
    htmlType: React.PropTypes.oneOf(['submit', 'button', 'reset']),
    onClick: React.PropTypes.func,
    loading: React.PropTypes.bool,
    className: React.PropTypes.string,
    icon: React.PropTypes.string,
  }

  clearButton = (button) => {
    button.className = button.className.replace(` ${this.props.prefixCls}-clicked`, '');
  }

  handleClick = (...args) => {
    // Add click effect
    const buttonNode = findDOMNode(this);
    this.clearButton(buttonNode);
    setTimeout(() => buttonNode.className += ` ${this.props.prefixCls}-clicked`, 10);
    clearTimeout(this.timeout);
    this.timeout = setTimeout(() => this.clearButton(buttonNode), 500);

    this.props.onClick(...args);
  }
<<<<<<< HEAD

=======
  // Handle auto focus when click button in Chrome
  handleMouseUp(e) {
    findDOMNode(this).blur();
    if (this.props.onMouseUp) {
      this.props.onMouseUp(e);
    }
  }
>>>>>>> 6dc187e5
  render() {
    const props = this.props;
    const { type, shape, size, className, htmlType, children, icon, loading, prefixCls, ...others } = props;

    // large => lg
    // small => sm
    const sizeCls = ({
      large: 'lg',
      small: 'sm',
    })[size] || '';

    const classes = classNames({
      [prefixCls]: true,
      [`${prefixCls}-${type}`]: type,
      [`${prefixCls}-${shape}`]: shape,
      [`${prefixCls}-${sizeCls}`]: sizeCls,
      [`${prefixCls}-icon-only`]: !children && icon,
      [`${prefixCls}-loading`]: loading,
      [className]: className,
    });

    const iconType = loading ? 'loading' : icon;

    const kids = React.Children.map(children, insertSpace);

    return (
      <button {...others}
        type={htmlType || 'button'}
        className={classes}
<<<<<<< HEAD
        onClick={this.handleClick}>
        {iconType ? <Icon type={iconType} /> : null}{kids}
=======
        onMouseUp={this.handleMouseUp.bind(this)}
        onClick={this.handleClick.bind(this)}>
        {kids}
>>>>>>> 6dc187e5
      </button>
    );
  }
}<|MERGE_RESOLUTION|>--- conflicted
+++ resolved
@@ -56,17 +56,15 @@
 
     this.props.onClick(...args);
   }
-<<<<<<< HEAD
 
-=======
   // Handle auto focus when click button in Chrome
-  handleMouseUp(e) {
+  handleMouseUp = (e) => {
     findDOMNode(this).blur();
     if (this.props.onMouseUp) {
       this.props.onMouseUp(e);
     }
   }
->>>>>>> 6dc187e5
+
   render() {
     const props = this.props;
     const { type, shape, size, className, htmlType, children, icon, loading, prefixCls, ...others } = props;
@@ -96,14 +94,9 @@
       <button {...others}
         type={htmlType || 'button'}
         className={classes}
-<<<<<<< HEAD
+        onMouseUp={this.handleMouseUp}
         onClick={this.handleClick}>
         {iconType ? <Icon type={iconType} /> : null}{kids}
-=======
-        onMouseUp={this.handleMouseUp.bind(this)}
-        onClick={this.handleClick.bind(this)}>
-        {kids}
->>>>>>> 6dc187e5
       </button>
     );
   }
