--- conflicted
+++ resolved
@@ -13,12 +13,9 @@
 import Wave from '../_util/wave';
 import Group, { GroupSizeContext } from './button-group';
 import LoadingIcon from './LoadingIcon';
-<<<<<<< HEAD
 
 // CSSINJS
 import useStyle from './style';
-=======
->>>>>>> 9ab8cc44
 
 const rxTwoCNChar = /^[\u4e00-\u9fa5]{2}$/;
 const isTwoCNChar = rxTwoCNChar.test.bind(rxTwoCNChar);
