---
order: 2
title:
  zh-CN: 按钮尺寸
  en-US: Size
---

## zh-CN

按钮有大、中、小三种尺寸。

通过设置 `size` 为 `large` `small` 分别把按钮设为大、小尺寸。若不设置 `size`，则尺寸为中。

## en-US

Ant Design supports a default button size as well as a large and small size.

If a large or small button is desired, set the `size` property to either `large` or `small` respectively. Omit the `size` property for a button with the default size.

```jsx
import { Button, Radio } from 'antd';
import { Download, Left, Right } from '@ant-design/icons';

class ButtonSize extends React.Component {
  state = {
    size: 'large',
  };

  handleSizeChange = e => {
    this.setState({ size: e.target.value });
  };

  render() {
    const { size } = this.state;
    return (
      <div>
        <Radio.Group value={size} onChange={this.handleSizeChange}>
          <Radio.Button value="large">Large</Radio.Button>
          <Radio.Button value="default">Default</Radio.Button>
          <Radio.Button value="small">Small</Radio.Button>
        </Radio.Group>
        <br />
        <br />
        <Button type="primary" size={size}>
          Primary
        </Button>
        <Button size={size}>Normal</Button>
        <Button type="dashed" size={size}>
          Dashed
        </Button>
        <Button type="danger" size={size}>
          Danger
        </Button>
        <Button type="link" size={size}>
          Link
        </Button>
        <br />
<<<<<<< HEAD
        <Button type="primary" shape="circle" icon={<Download />} size={size} />
        <Button type="primary" shape="round" icon={<Download />} size={size}>
=======
        <Button type="primary" icon="download" size={size} />
        <Button type="primary" shape="circle" icon="download" size={size} />
        <Button type="primary" shape="round" icon="download" size={size} />
        <Button type="primary" shape="round" icon="download" size={size}>
>>>>>>> c54bffb3
          Download
        </Button>
        <Button type="primary" icon={<Download />} size={size}>
          Download
        </Button>
        <br />
        <Button.Group size={size}>
          <Button type="primary">
            <Left />
            Backward
          </Button>
          <Button type="primary">
            Forward
            <Right />
          </Button>
        </Button.Group>
      </div>
    );
  }
}

ReactDOM.render(<ButtonSize />, mountNode);
```<|MERGE_RESOLUTION|>--- conflicted
+++ resolved
@@ -55,15 +55,10 @@
           Link
         </Button>
         <br />
-<<<<<<< HEAD
+        <Button type="primary" icon={<Download />} size={size} />
         <Button type="primary" shape="circle" icon={<Download />} size={size} />
+        <Button type="primary" shape="round" icon={<Download />} size={size} />
         <Button type="primary" shape="round" icon={<Download />} size={size}>
-=======
-        <Button type="primary" icon="download" size={size} />
-        <Button type="primary" shape="circle" icon="download" size={size} />
-        <Button type="primary" shape="round" icon="download" size={size} />
-        <Button type="primary" shape="round" icon="download" size={size}>
->>>>>>> c54bffb3
           Download
         </Button>
         <Button type="primary" icon={<Download />} size={size}>
