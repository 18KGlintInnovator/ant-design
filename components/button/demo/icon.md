--- conflicted
+++ resolved
@@ -18,52 +18,33 @@
 If you want specific control over the positioning and placement of the `Icon`, then that should be done by placing the `Icon` component within the `Button` rather than using the `icon` property.
 
 ```jsx
-<<<<<<< HEAD
 import { Button, Tooltip } from 'antd';
-import { Search as IconSearch } from '@ant-design/icons';
+import { SearchOutlined } from '@ant-design/icons';
 
 ReactDOM.render(
   <div>
     <Tooltip title="search">
-      <Button type="primary" shape="circle" icon={<IconSearch />} />
+      <Button type="primary" shape="circle" icon={<SearchOutlined />} />
     </Tooltip>
-=======
-import { Button } from 'antd';
-import { SearchOutlined } from '@ant-design/icons';
-
-ReactDOM.render(
-  <div>
-    <Button type="primary" shape="circle" icon={<SearchOutlined />} />
->>>>>>> 5ef6b045
     <Button type="primary" shape="circle">
       A
     </Button>
     <Button type="primary" icon={<SearchOutlined />}>
       Search
     </Button>
-<<<<<<< HEAD
     <Tooltip title="search">
-      <Button shape="circle" icon={<IconSearch />} />
+      <Button shape="circle" icon={<SearchOutlined />} />
     </Tooltip>
-    <Button icon={<IconSearch />}>Search</Button>
+    <Button icon={<SearchOutlined />}>Search</Button>
     <br />
     <Tooltip title="search">
-      <Button shape="circle" icon={<IconSearch />} />
+      <Button shape="circle" icon={<SearchOutlined />} />
     </Tooltip>
-    <Button icon={<IconSearch />}>Search</Button>
+    <Button icon={<SearchOutlined />}>Search</Button>
     <Tooltip title="search">
-      <Button type="dashed" shape="circle" icon={<IconSearch />} />
+      <Button type="dashed" shape="circle" icon={<SearchOutlined />} />
     </Tooltip>
-    <Button type="dashed" icon={<IconSearch />}>
-=======
-    <Button shape="circle" icon={<SearchOutlined />} />
-    <Button icon={<SearchOutlined />}>Search</Button>
-    <br />
-    <Button shape="circle" icon={<SearchOutlined />} />
-    <Button icon={<SearchOutlined />}>Search</Button>
-    <Button type="dashed" shape="circle" icon={<SearchOutlined />} />
     <Button type="dashed" icon={<SearchOutlined />}>
->>>>>>> 5ef6b045
       Search
     </Button>
   </div>,
