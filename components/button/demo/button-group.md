# 按钮组合

- order: 5

可以将多个 `Button` 放入 `ButtonGroup` 的容器中。

通过设置 `size` 为 `lg` `sm` 分别把按钮组合设为大、小尺寸。若不设置 `size`，则尺寸为中。

---

````jsx
<<<<<<< HEAD
var Icon = antd.Icon;

React.render(
<div className="nico-insert-code">
  <h4>基本组合</h4>
  <div className="ant-btn-group">
    <button className="ant-btn ant-btn-primary">确 定</button>
    <button className="ant-btn ant-btn-primary">取 消</button>
  </div>
  <div className="ant-btn-group">
    <button className="ant-btn">左</button>
    <button className="ant-btn">中</button>
    <button className="ant-btn">右</button>
  </div>
  <div className="ant-btn-group">
    <button className="ant-btn ant-btn-primary">左</button>
    <button className="ant-btn ant-btn-ghost">中</button>
    <button className="ant-btn ant-btn-ghost">中</button>
    <button className="ant-btn">右</button>
  </div>
  <h4>带图标按钮组合 </h4>
  <div className="ant-btn-group">
    <button className="ant-btn ant-btn-primary">
    <Icon type="left" />
    <span>后 退</span>
    </button>
    <button className="ant-btn ant-btn-primary">
    <span>前 进</span>
    <Icon type="right" />
    </button>
  </div>
  <div className="ant-btn-group">
    <button className="ant-btn ant-btn-primary">
    <Icon type="cloud" />
    </button>
    <button className="ant-btn ant-btn-primary">
    <Icon type="cloud-download" />
    </button>
  </div>
  <h4>多个组合</h4>
  <div className="ant-btn-group">
    <button className="ant-btn ant-btn-ghost">1</button>
    <button className="ant-btn ant-btn-ghost">2</button>
    <button className="ant-btn ant-btn-ghost">3</button>
    <button className="ant-btn ant-btn-ghost">4</button>
    <button className="ant-btn ant-btn-ghost">
    <span>前 进</span>
    <Icon type="right" />
    </button>
  </div>
  <h4>尺寸</h4>
  <div className="ant-btn-group ant-btn-group-lg">
    <button className="ant-btn ant-btn-ghost">大</button>
    <button className="ant-btn ant-btn-ghost">大</button>
    <button className="ant-btn ant-btn-ghost">大</button>
  </div>
  <div className="ant-btn-group">
    <button className="ant-btn ant-btn-ghost">默 认</button>
    <button className="ant-btn ant-btn-ghost">默 认</button>
    <button className="ant-btn ant-btn-ghost">默 认</button>
  </div>
  <div className="ant-btn-group ant-btn-group-sm">
    <button className="ant-btn ant-btn-ghost">小</button>
    <button className="ant-btn ant-btn-ghost">小</button>
    <button className="ant-btn ant-btn-ghost">小</button>
  </div>
=======
var Button = antd.Button;
var ButtonGroup = antd.ButtonGroup;
var Icon = antd.Icon;

React.render(<div>
<h4>基本组合</h4>
<ButtonGroup>
  <Button type="primary">确定</Button>
  <Button type="primary">取消</Button>
</ButtonGroup>
<ButtonGroup>
  <Button>左</Button>
  <Button>中</Button>
  <Button>右</Button>
</ButtonGroup>
<ButtonGroup>
  <Button type="primary">左</Button>
  <Button type="ghost">中</Button>
  <Button type="ghost">中</Button>
  <Button>右</Button>
</ButtonGroup>
  
<h4>带图标按钮组合 </h4>
<ButtonGroup>
  <Button type="primary">
    <Icon type="left" />
    <span>后退</span>
  </Button>
  <Button type="primary">
    前进
    <Icon type="right" />
  </Button>
</ButtonGroup>
<ButtonGroup>
  <Button type="primary">
    <Icon type="cloud" />
  </Button>
  <Button type="primary">
    <Icon type="cloud-download" />
  </Button>
</ButtonGroup>
  
<h4>多个组合</h4>
<ButtonGroup>
  <Button type="ghost">1</Button>
  <Button type="ghost">2</Button>
  <Button type="ghost">3</Button>
  <Button type="ghost">4</Button>
  <Button type="ghost">
    <span>前进</span>
    <Icon type="right" />
  </Button>
</ButtonGroup>
  
<h4>尺寸</h4>
<ButtonGroup size="lg">
  <Button type="ghost">大</Button>
  <Button type="ghost">大</Button>
  <Button type="ghost">大</Button>
</ButtonGroup>
<ButtonGroup>
  <Button type="ghost">默认</Button>
  <Button type="ghost">默认</Button>
  <Button type="ghost">默认</Button>
</ButtonGroup>
<ButtonGroup size="sm">
  <Button type="ghost">小</Button>
  <Button type="ghost">小</Button>
  <Button type="ghost">小</Button>
</ButtonGroup>
>>>>>>> 0d2fcf42
</div>
, document.getElementById('components-button-demo-button-group'));
````

<style>
.nico-insert-code h4 {
  margin: 8px 0;
  font-size: 12px;
  line-height: 12px;
  font-weight: normal;
}
.nico-insert-code h4:first-child {
  margin-top: 0;
}
.nico-insert-code .ant-btn {
  margin-bottom: 8px;
}
<<<<<<< HEAD
.nico-insert-code .ant-btn-group {
  margin-right: 5px;
=======


#components-button-demo-button-group .ant-btn-group {
  margin-right: 8px;
}
#components-button-demo-button-group .ant-btn {
  margin-bottom: 12px;
>>>>>>> 0d2fcf42
}
</style><|MERGE_RESOLUTION|>--- conflicted
+++ resolved
@@ -9,74 +9,6 @@
 ---
 
 ````jsx
-<<<<<<< HEAD
-var Icon = antd.Icon;
-
-React.render(
-<div className="nico-insert-code">
-  <h4>基本组合</h4>
-  <div className="ant-btn-group">
-    <button className="ant-btn ant-btn-primary">确 定</button>
-    <button className="ant-btn ant-btn-primary">取 消</button>
-  </div>
-  <div className="ant-btn-group">
-    <button className="ant-btn">左</button>
-    <button className="ant-btn">中</button>
-    <button className="ant-btn">右</button>
-  </div>
-  <div className="ant-btn-group">
-    <button className="ant-btn ant-btn-primary">左</button>
-    <button className="ant-btn ant-btn-ghost">中</button>
-    <button className="ant-btn ant-btn-ghost">中</button>
-    <button className="ant-btn">右</button>
-  </div>
-  <h4>带图标按钮组合 </h4>
-  <div className="ant-btn-group">
-    <button className="ant-btn ant-btn-primary">
-    <Icon type="left" />
-    <span>后 退</span>
-    </button>
-    <button className="ant-btn ant-btn-primary">
-    <span>前 进</span>
-    <Icon type="right" />
-    </button>
-  </div>
-  <div className="ant-btn-group">
-    <button className="ant-btn ant-btn-primary">
-    <Icon type="cloud" />
-    </button>
-    <button className="ant-btn ant-btn-primary">
-    <Icon type="cloud-download" />
-    </button>
-  </div>
-  <h4>多个组合</h4>
-  <div className="ant-btn-group">
-    <button className="ant-btn ant-btn-ghost">1</button>
-    <button className="ant-btn ant-btn-ghost">2</button>
-    <button className="ant-btn ant-btn-ghost">3</button>
-    <button className="ant-btn ant-btn-ghost">4</button>
-    <button className="ant-btn ant-btn-ghost">
-    <span>前 进</span>
-    <Icon type="right" />
-    </button>
-  </div>
-  <h4>尺寸</h4>
-  <div className="ant-btn-group ant-btn-group-lg">
-    <button className="ant-btn ant-btn-ghost">大</button>
-    <button className="ant-btn ant-btn-ghost">大</button>
-    <button className="ant-btn ant-btn-ghost">大</button>
-  </div>
-  <div className="ant-btn-group">
-    <button className="ant-btn ant-btn-ghost">默 认</button>
-    <button className="ant-btn ant-btn-ghost">默 认</button>
-    <button className="ant-btn ant-btn-ghost">默 认</button>
-  </div>
-  <div className="ant-btn-group ant-btn-group-sm">
-    <button className="ant-btn ant-btn-ghost">小</button>
-    <button className="ant-btn ant-btn-ghost">小</button>
-    <button className="ant-btn ant-btn-ghost">小</button>
-  </div>
-=======
 var Button = antd.Button;
 var ButtonGroup = antd.ButtonGroup;
 var Icon = antd.Icon;
@@ -98,7 +30,7 @@
   <Button type="ghost">中</Button>
   <Button>右</Button>
 </ButtonGroup>
-  
+
 <h4>带图标按钮组合 </h4>
 <ButtonGroup>
   <Button type="primary">
@@ -118,7 +50,7 @@
     <Icon type="cloud-download" />
   </Button>
 </ButtonGroup>
-  
+
 <h4>多个组合</h4>
 <ButtonGroup>
   <Button type="ghost">1</Button>
@@ -130,7 +62,7 @@
     <Icon type="right" />
   </Button>
 </ButtonGroup>
-  
+
 <h4>尺寸</h4>
 <ButtonGroup size="lg">
   <Button type="ghost">大</Button>
@@ -147,7 +79,6 @@
   <Button type="ghost">小</Button>
   <Button type="ghost">小</Button>
 </ButtonGroup>
->>>>>>> 0d2fcf42
 </div>
 , document.getElementById('components-button-demo-button-group'));
 ````
@@ -165,17 +96,10 @@
 .nico-insert-code .ant-btn {
   margin-bottom: 8px;
 }
-<<<<<<< HEAD
-.nico-insert-code .ant-btn-group {
-  margin-right: 5px;
-=======
-
-
 #components-button-demo-button-group .ant-btn-group {
   margin-right: 8px;
 }
 #components-button-demo-button-group .ant-btn {
   margin-bottom: 12px;
->>>>>>> 0d2fcf42
 }
 </style>