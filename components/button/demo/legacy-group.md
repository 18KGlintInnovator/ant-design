--- conflicted
+++ resolved
@@ -15,10 +15,10 @@
 Debug usage
 
 ```tsx
+import { DownloadOutlined } from '@ant-design/icons';
+import { Button, Tooltip } from 'antd';
+import type { ButtonGroupProps } from 'antd/es/button';
 import React from 'react';
-import { Button, Tooltip } from 'antd';
-import { DownloadOutlined } from '@ant-design/icons';
-import type { ButtonGroupProps } from 'antd/es/button';
 
 const getGroup = (props?: ButtonGroupProps) => (
   <div>
@@ -44,15 +44,6 @@
     {getGroup({ size: 'large' })}
   </>
 );
-<<<<<<< HEAD
-=======
 
 export default App;
-```
-
-```css
-#components-button-demo-legacy-group .ant-btn {
-  margin: 0;
-}
->>>>>>> 8b595e04
 ```