import type { CSSInterpolation, CSSObject } from '@ant-design/cssinjs';
<<<<<<< HEAD
import type { CSSProperties } from 'react';
=======

>>>>>>> a95662d0
import { genFocusStyle } from '../../style';
import type { FullToken, GenerateStyle } from '../../theme/internal';
import { genComponentStyleHook, mergeToken } from '../../theme/internal';
import type { GenStyleFn } from '../../theme/util/genComponentStyleHook';
import genGroupStyle from './group';

/** Component only token. Which will handle additional calculation of alias token */
export interface ComponentToken {
  /**
   * @desc 文字字重
   * @descEN Font weight of text
   */
  fontWeight: CSSProperties['fontWeight'];
  /**
   * @desc 默认按钮阴影
   * @descEN Shadow of default button
   */
  defaultShadow: string;
  /**
   * @desc 主要按钮阴影
   * @descEN Shadow of primary button
   */
  primaryShadow: string;
  /**
   * @desc 危险按钮阴影
   * @descEN Shadow of danger button
   */
  dangerShadow: string;
  /**
   * @desc 主要按钮文本颜色
   * @descEN Text color of primary button
   */
  primaryColor: string;
  /**
   * @desc 默认按钮文本颜色
   * @descEN Text color of default button
   */
  defaultColor: string;
  /**
   * @desc 默认按钮背景色
   * @descEN Background color of default button
   */
  defaultBg: string;
  /**
   * @desc 默认按钮边框颜色
   * @descEN Border color of default button
   */
  defaultBorderColor: string;
  /**
   * @desc 危险按钮文本颜色
   * @descEN Text color of danger button
   */
  dangerColor: string;
  /**
   * @desc 禁用状态边框颜色
   * @descEN Border color of disabled button
   */
  borderColorDisabled: string;
  /**
   * @desc 默认幽灵按钮文本颜色
   * @descEN Text color of default ghost button
   */
  defaultGhostColor: string;
  /**
   * @desc 幽灵按钮背景色
   * @descEN Background color of ghost button
   */
  ghostBg: string;
  /**
   * @desc 默认幽灵按钮边框颜色
   * @descEN Border color of default ghost button
   */
  defaultGhostBorderColor: string;
  /**
   * @desc 按钮横向内间距
   * @descEN Horizontal padding of button
   */
  paddingInline: CSSProperties['paddingInline'];
  /**
   * @desc 大号按钮横向内间距
   * @descEN Horizontal padding of large button
   */
  paddingInlineLG: CSSProperties['paddingInline'];
  /**
   * @desc 小号按钮横向内间距
   * @descEN Horizontal padding of small button
   */
  paddingInlineSM: CSSProperties['paddingInline'];
  /**
   * @desc 只有图标的按钮图标尺寸
   * @descEN Icon size of button which only contains icon
   */
  onlyIconSize: number;
  /**
   * @desc 大号只有图标的按钮图标尺寸
   * @descEN Icon size of large button which only contains icon
   */
  onlyIconSizeLG: number;
  /**
   * @desc 小号只有图标的按钮图标尺寸
   * @descEN Icon size of small button which only contains icon
   */
  onlyIconSizeSM: number;
  /**
   * @desc 按钮组边框颜色
   * @descEN Border color of button group
   */
  groupBorderColor: string;
  /**
   * @desc 链接按钮悬浮态背景色
   * @descEN Background color of link button when hover
   */
  linkHoverBg: string;
  /**
   * @desc 文本按钮悬浮态背景色
   * @descEN Background color of text button when hover
   */
  textHoverBg: string;
  /**
   * @desc 按钮内容字体大小
   * @descEN Font size of button content
   */
  contentFontSize: number;
  /**
   * @desc 大号按钮内容字体大小
   * @descEN Font size of large button content
   */
  contentFontSizeLG: number;
  /**
   * @desc 小号按钮内容字体大小
   * @descEN Font size of small button content
   */
  contentFontSizeSM: number;
}

export interface ButtonToken extends FullToken<'Button'> {
  buttonPaddingHorizontal: CSSProperties['paddingInline'];
  buttonIconOnlyFontSize: number;
}

// ============================== Shared ==============================
const genSharedButtonStyle: GenerateStyle<ButtonToken, CSSObject> = (token): CSSObject => {
  const { componentCls, iconCls, fontWeight } = token;

  return {
    [componentCls]: {
      outline: 'none',
      position: 'relative',
      display: 'inline-block',
      fontWeight,
      whiteSpace: 'nowrap',
      textAlign: 'center',
      backgroundImage: 'none',
      backgroundColor: 'transparent',
      border: `${token.lineWidth}px ${token.lineType} transparent`,
      cursor: 'pointer',
      transition: `all ${token.motionDurationMid} ${token.motionEaseInOut}`,
      userSelect: 'none',
      touchAction: 'manipulation',
      lineHeight: token.lineHeight,
      color: token.colorText,

      '&:disabled > *': {
        pointerEvents: 'none',
      },

      '> span': {
        display: 'inline-block',
      },

      [`${componentCls}-icon`]: {
        lineHeight: 0,
      },

      // Leave a space between icon and text.
      [`> ${iconCls} + span, > span + ${iconCls}`]: {
        marginInlineStart: token.marginXS,
      },

      [`&:not(${componentCls}-icon-only) > ${componentCls}-icon`]: {
        [`&${componentCls}-loading-icon, &:not(:last-child)`]: {
          marginInlineEnd: token.marginXS,
        },
      },

      '> a': {
        color: 'currentColor',
      },

      '&:not(:disabled)': {
        ...genFocusStyle(token),
      },

      // make `btn-icon-only` not too narrow
      [`&-icon-only${componentCls}-compact-item`]: {
        flex: 'none',
      },
      // Special styles for Primary Button
      [`&-compact-item${componentCls}-primary`]: {
        [`&:not([disabled]) + ${componentCls}-compact-item${componentCls}-primary:not([disabled])`]:
          {
            position: 'relative',

            '&:before': {
              position: 'absolute',
              top: -token.lineWidth,
              insetInlineStart: -token.lineWidth,
              display: 'inline-block',
              width: token.lineWidth,
              height: `calc(100% + ${token.lineWidth * 2}px)`,
              backgroundColor: token.colorPrimaryHover,
              content: '""',
            },
          },
      },
      // Special styles for Primary Button
      '&-compact-vertical-item': {
        [`&${componentCls}-primary`]: {
          [`&:not([disabled]) + ${componentCls}-compact-vertical-item${componentCls}-primary:not([disabled])`]:
            {
              position: 'relative',

              '&:before': {
                position: 'absolute',
                top: -token.lineWidth,
                insetInlineStart: -token.lineWidth,
                display: 'inline-block',
                width: `calc(100% + ${token.lineWidth * 2}px)`,
                height: token.lineWidth,
                backgroundColor: token.colorPrimaryHover,
                content: '""',
              },
            },
        },
      },
    },
  };
};

const genHoverActiveButtonStyle = (
  btnCls: string,
  hoverStyle: CSSObject,
  activeStyle: CSSObject,
): CSSObject => ({
  [`&:not(:disabled):not(${btnCls}-disabled)`]: {
    '&:hover': hoverStyle,
    '&:active': activeStyle,
  },
});

// ============================== Shape ===============================
const genCircleButtonStyle: GenerateStyle<ButtonToken, CSSObject> = (token) => ({
  minWidth: token.controlHeight,
  paddingInlineStart: 0,
  paddingInlineEnd: 0,
  borderRadius: '50%',
});

const genRoundButtonStyle: GenerateStyle<ButtonToken, CSSObject> = (token) => ({
  borderRadius: token.controlHeight,
  paddingInlineStart: token.controlHeight / 2,
  paddingInlineEnd: token.controlHeight / 2,
});

// =============================== Type ===============================
const genDisabledStyle: GenerateStyle<ButtonToken, CSSObject> = (token) => ({
  cursor: 'not-allowed',
  borderColor: token.borderColorDisabled,
  color: token.colorTextDisabled,
  backgroundColor: token.colorBgContainerDisabled,
  boxShadow: 'none',
});

const genGhostButtonStyle = (
  btnCls: string,
  background: string,
  textColor: string | false,
  borderColor: string | false,
  textColorDisabled: string | false,
  borderColorDisabled: string | false,
  hoverStyle?: CSSObject,
  activeStyle?: CSSObject,
): CSSObject => ({
  [`&${btnCls}-background-ghost`]: {
    color: textColor || undefined,
    backgroundColor: background,
    borderColor: borderColor || undefined,
    boxShadow: 'none',

    ...genHoverActiveButtonStyle(
      btnCls,
      {
        backgroundColor: background,
        ...hoverStyle,
      },
      {
        backgroundColor: background,
        ...activeStyle,
      },
    ),

    '&:disabled': {
      cursor: 'not-allowed',
      color: textColorDisabled || undefined,
      borderColor: borderColorDisabled || undefined,
    },
  },
});

const genSolidDisabledButtonStyle: GenerateStyle<ButtonToken, CSSObject> = (token) => ({
  [`&:disabled, &${token.componentCls}-disabled`]: {
    ...genDisabledStyle(token),
  },
});

const genSolidButtonStyle: GenerateStyle<ButtonToken, CSSObject> = (token) => ({
  ...genSolidDisabledButtonStyle(token),
});

const genPureDisabledButtonStyle: GenerateStyle<ButtonToken, CSSObject> = (token) => ({
  [`&:disabled, &${token.componentCls}-disabled`]: {
    cursor: 'not-allowed',
    color: token.colorTextDisabled,
  },
});

// Type: Default
const genDefaultButtonStyle: GenerateStyle<ButtonToken, CSSObject> = (token) => ({
  ...genSolidButtonStyle(token),

  backgroundColor: token.defaultBg,
  borderColor: token.defaultBorderColor,
  color: token.defaultColor,

  boxShadow: token.defaultShadow,

  ...genHoverActiveButtonStyle(
    token.componentCls,
    {
      color: token.colorPrimaryHover,
      borderColor: token.colorPrimaryHover,
    },
    {
      color: token.colorPrimaryActive,
      borderColor: token.colorPrimaryActive,
    },
  ),

  ...genGhostButtonStyle(
    token.componentCls,
    token.ghostBg,
    token.defaultGhostColor,
    token.defaultGhostBorderColor,
    token.colorTextDisabled,
    token.colorBorder,
  ),

  [`&${token.componentCls}-dangerous`]: {
    color: token.colorError,
    borderColor: token.colorError,

    ...genHoverActiveButtonStyle(
      token.componentCls,
      {
        color: token.colorErrorHover,
        borderColor: token.colorErrorBorderHover,
      },
      {
        color: token.colorErrorActive,
        borderColor: token.colorErrorActive,
      },
    ),

    ...genGhostButtonStyle(
      token.componentCls,
      token.ghostBg,
      token.colorError,
      token.colorError,
      token.colorTextDisabled,
      token.colorBorder,
    ),
    ...genSolidDisabledButtonStyle(token),
  },
});

// Type: Primary
const genPrimaryButtonStyle: GenerateStyle<ButtonToken, CSSObject> = (token) => ({
  ...genSolidButtonStyle(token),

  color: token.primaryColor,
  backgroundColor: token.colorPrimary,

  boxShadow: token.primaryShadow,

  ...genHoverActiveButtonStyle(
    token.componentCls,
    {
      color: token.colorTextLightSolid,
      backgroundColor: token.colorPrimaryHover,
    },
    {
      color: token.colorTextLightSolid,
      backgroundColor: token.colorPrimaryActive,
    },
  ),

  ...genGhostButtonStyle(
    token.componentCls,
    token.ghostBg,
    token.colorPrimary,
    token.colorPrimary,
    token.colorTextDisabled,
    token.colorBorder,
    {
      color: token.colorPrimaryHover,
      borderColor: token.colorPrimaryHover,
    },
    {
      color: token.colorPrimaryActive,
      borderColor: token.colorPrimaryActive,
    },
  ),

  [`&${token.componentCls}-dangerous`]: {
    backgroundColor: token.colorError,
    boxShadow: token.dangerShadow,
    color: token.dangerColor,

    ...genHoverActiveButtonStyle(
      token.componentCls,
      {
        backgroundColor: token.colorErrorHover,
      },
      {
        backgroundColor: token.colorErrorActive,
      },
    ),

    ...genGhostButtonStyle(
      token.componentCls,
      token.ghostBg,
      token.colorError,
      token.colorError,
      token.colorTextDisabled,
      token.colorBorder,
      {
        color: token.colorErrorHover,
        borderColor: token.colorErrorHover,
      },
      {
        color: token.colorErrorActive,
        borderColor: token.colorErrorActive,
      },
    ),
    ...genSolidDisabledButtonStyle(token),
  },
});

// Type: Dashed
const genDashedButtonStyle: GenerateStyle<ButtonToken, CSSObject> = (token) => ({
  ...genDefaultButtonStyle(token),
  borderStyle: 'dashed',
});

// Type: Link
const genLinkButtonStyle: GenerateStyle<ButtonToken, CSSObject> = (token) => ({
  color: token.colorLink,

  ...genHoverActiveButtonStyle(
    token.componentCls,
    {
      color: token.colorLinkHover,
      backgroundColor: token.linkHoverBg,
    },
    {
      color: token.colorLinkActive,
    },
  ),

  ...genPureDisabledButtonStyle(token),

  [`&${token.componentCls}-dangerous`]: {
    color: token.colorError,

    ...genHoverActiveButtonStyle(
      token.componentCls,
      {
        color: token.colorErrorHover,
      },
      {
        color: token.colorErrorActive,
      },
    ),

    ...genPureDisabledButtonStyle(token),
  },
});

// Type: Text
const genTextButtonStyle: GenerateStyle<ButtonToken, CSSObject> = (token) => ({
  ...genHoverActiveButtonStyle(
    token.componentCls,
    {
      color: token.colorText,
      backgroundColor: token.textHoverBg,
    },
    {
      color: token.colorText,
      backgroundColor: token.colorBgTextActive,
    },
  ),

  ...genPureDisabledButtonStyle(token),

  [`&${token.componentCls}-dangerous`]: {
    color: token.colorError,

    ...genPureDisabledButtonStyle(token),
    ...genHoverActiveButtonStyle(
      token.componentCls,
      {
        color: token.colorErrorHover,
        backgroundColor: token.colorErrorBg,
      },
      {
        color: token.colorErrorHover,
        backgroundColor: token.colorErrorBg,
      },
    ),
  },
});

const genTypeButtonStyle: GenerateStyle<ButtonToken> = (token) => {
  const { componentCls } = token;

  return {
    [`${componentCls}-default`]: genDefaultButtonStyle(token),
    [`${componentCls}-primary`]: genPrimaryButtonStyle(token),
    [`${componentCls}-dashed`]: genDashedButtonStyle(token),
    [`${componentCls}-link`]: genLinkButtonStyle(token),
    [`${componentCls}-text`]: genTextButtonStyle(token),
    [`${componentCls}-ghost`]: genGhostButtonStyle(
      token.componentCls,
      token.ghostBg,
      token.colorBgContainer,
      token.colorBgContainer,
      token.colorTextDisabled,
      token.colorBorder,
    ),
  };
};

// =============================== Size ===============================
const genSizeButtonStyle = (token: ButtonToken, sizePrefixCls: string = ''): CSSInterpolation => {
  const {
    componentCls,
    controlHeight,
    fontSize,
    lineHeight,
    lineWidth,
    borderRadius,
    buttonPaddingHorizontal,
    iconCls,
  } = token;

  const paddingVertical = Math.max(0, (controlHeight - fontSize * lineHeight) / 2 - lineWidth);

  const iconOnlyCls = `${componentCls}-icon-only`;

  return [
    // Size
    {
      [`${componentCls}${sizePrefixCls}`]: {
        fontSize,
        height: controlHeight,
        padding: `${paddingVertical}px ${buttonPaddingHorizontal}px`,
        borderRadius,

        [`&${iconOnlyCls}`]: {
          width: controlHeight,
          paddingInlineStart: 0,
          paddingInlineEnd: 0,
          [`&${componentCls}-round`]: {
            width: 'auto',
          },
          [iconCls]: {
            fontSize: token.buttonIconOnlyFontSize,
          },
        },

        // Loading
        [`&${componentCls}-loading`]: {
          opacity: token.opacityLoading,
          cursor: 'default',
        },

        [`${componentCls}-loading-icon`]: {
          transition: `width ${token.motionDurationSlow} ${token.motionEaseInOut}, opacity ${token.motionDurationSlow} ${token.motionEaseInOut}`,
        },
      },
    },

    // Shape - patch prefixCls again to override solid border radius style
    {
      [`${componentCls}${componentCls}-circle${sizePrefixCls}`]: genCircleButtonStyle(token),
    },
    {
      [`${componentCls}${componentCls}-round${sizePrefixCls}`]: genRoundButtonStyle(token),
    },
  ];
};

const genSizeBaseButtonStyle: GenerateStyle<ButtonToken> = (token) =>
  genSizeButtonStyle(
    mergeToken<ButtonToken>(token, {
      fontSize: token.contentFontSize,
    }),
  );

const genSizeSmallButtonStyle: GenerateStyle<ButtonToken> = (token) => {
  const smallToken = mergeToken<ButtonToken>(token, {
    controlHeight: token.controlHeightSM,
    fontSize: token.contentFontSizeSM,
    padding: token.paddingXS,
    buttonPaddingHorizontal: token.paddingInlineSM, // Fixed padding
    borderRadius: token.borderRadiusSM,
    buttonIconOnlyFontSize: token.onlyIconSizeSM,
  });

  return genSizeButtonStyle(smallToken, `${token.componentCls}-sm`);
};

const genSizeLargeButtonStyle: GenerateStyle<ButtonToken> = (token) => {
  const largeToken = mergeToken<ButtonToken>(token, {
    controlHeight: token.controlHeightLG,
    fontSize: token.contentFontSizeLG,
    buttonPaddingHorizontal: token.paddingInlineLG,
    borderRadius: token.borderRadiusLG,
    buttonIconOnlyFontSize: token.onlyIconSizeLG,
  });

  return genSizeButtonStyle(largeToken, `${token.componentCls}-lg`);
};

const genBlockButtonStyle: GenerateStyle<ButtonToken> = (token) => {
  const { componentCls } = token;
  return {
    [componentCls]: {
      [`&${componentCls}-block`]: {
        width: '100%',
      },
    },
  };
};

// ============================== Export ==============================
<<<<<<< HEAD
export default genComponentStyleHook(
  'Button',
  (token) => {
    const { paddingInline, onlyIconSize } = token;

    const buttonToken = mergeToken<ButtonToken>(token, {
      buttonPaddingHorizontal: paddingInline,
      buttonIconOnlyFontSize: onlyIconSize,
    });

    return [
      // Shared
      genSharedButtonStyle(buttonToken),

      // Size
      genSizeSmallButtonStyle(buttonToken),
      genSizeBaseButtonStyle(buttonToken),
      genSizeLargeButtonStyle(buttonToken),

      // Block
      genBlockButtonStyle(buttonToken),

      // Group (type, ghost, danger, loading)
      genTypeButtonStyle(buttonToken),

      // Button Group
      genGroupStyle(buttonToken),

      // Space Compact
      genCompactItemStyle(token),
      genCompactItemVerticalStyle(token),
    ];
  },
  (token) => ({
    fontWeight: 400,
    defaultShadow: `0 ${token.controlOutlineWidth}px 0 ${token.controlTmpOutline}`,
    primaryShadow: `0 ${token.controlOutlineWidth}px 0 ${token.controlOutline}`,
    dangerShadow: `0 ${token.controlOutlineWidth}px 0 ${token.colorErrorOutline}`,
    primaryColor: token.colorTextLightSolid,
    dangerColor: token.colorTextLightSolid,
    borderColorDisabled: token.colorBorder,
    defaultGhostColor: token.colorBgContainer,
    ghostBg: 'transparent',
    defaultGhostBorderColor: token.colorBgContainer,
    paddingInline: token.paddingContentHorizontal - token.lineWidth,
    paddingInlineLG: token.paddingContentHorizontal - token.lineWidth,
    paddingInlineSM: 8 - token.lineWidth,
    onlyIconSize: token.fontSizeLG,
    onlyIconSizeSM: token.fontSizeLG - 2,
    onlyIconSizeLG: token.fontSizeLG + 2,
    groupBorderColor: token.colorPrimaryHover,
    linkHoverBg: 'transparent',
    textHoverBg: token.colorBgTextHover,
    defaultColor: token.colorText,
    defaultBg: token.colorBgContainer,
    defaultBorderColor: token.colorBorder,
    defaultBorderColorDisabled: token.colorBorder,
    contentFontSize: token.fontSize,
    contentFontSizeSM: token.fontSize,
    contentFontSizeLG: token.fontSizeLG,
  }),
);
=======
export const prepareToken: (token: Parameters<GenStyleFn<'Badge'>>[0]) => ButtonToken = (token) => {
  const { controlTmpOutline, paddingContentHorizontal } = token;

  const buttonToken = mergeToken<ButtonToken>(token, {
    colorOutlineDefault: controlTmpOutline,
    buttonPaddingHorizontal: paddingContentHorizontal,
    buttonIconOnlyFontSize: token.fontSizeLG,
    buttonFontWeight: 400,
  });

  return buttonToken;
};

export default genComponentStyleHook('Button', (token) => {
  const buttonToken = prepareToken(token);

  return [
    // Shared
    genSharedButtonStyle(buttonToken),

    // Size
    genSizeSmallButtonStyle(buttonToken),
    genSizeBaseButtonStyle(buttonToken),
    genSizeLargeButtonStyle(buttonToken),

    // Block
    genBlockButtonStyle(buttonToken),

    // Group (type, ghost, danger, loading)
    genTypeButtonStyle(buttonToken),

    // Button Group
    genGroupStyle(buttonToken),
  ];
});
>>>>>>> a95662d0
<|MERGE_RESOLUTION|>--- conflicted
+++ resolved
@@ -1,10 +1,8 @@
+import type { CSSProperties } from 'react';
 import type { CSSInterpolation, CSSObject } from '@ant-design/cssinjs';
-<<<<<<< HEAD
-import type { CSSProperties } from 'react';
-=======
-
->>>>>>> a95662d0
+
 import { genFocusStyle } from '../../style';
+import type { GlobalToken } from '../../theme';
 import type { FullToken, GenerateStyle } from '../../theme/internal';
 import { genComponentStyleHook, mergeToken } from '../../theme/internal';
 import type { GenStyleFn } from '../../theme/util/genComponentStyleHook';
@@ -660,16 +658,52 @@
 };
 
 // ============================== Export ==============================
-<<<<<<< HEAD
+export const prepareToken: (token: Parameters<GenStyleFn<'Button'>>[0]) => ButtonToken = (
+  token,
+) => {
+  const { paddingInline, onlyIconSize } = token;
+
+  const buttonToken = mergeToken<ButtonToken>(token, {
+    buttonPaddingHorizontal: paddingInline,
+    buttonIconOnlyFontSize: onlyIconSize,
+  });
+
+  return buttonToken;
+};
+
+export const prepareComponentToken = (token: GlobalToken) => ({
+  fontWeight: 400,
+  defaultShadow: `0 ${token.controlOutlineWidth}px 0 ${token.controlTmpOutline}`,
+  primaryShadow: `0 ${token.controlOutlineWidth}px 0 ${token.controlOutline}`,
+  dangerShadow: `0 ${token.controlOutlineWidth}px 0 ${token.colorErrorOutline}`,
+  primaryColor: token.colorTextLightSolid,
+  dangerColor: token.colorTextLightSolid,
+  borderColorDisabled: token.colorBorder,
+  defaultGhostColor: token.colorBgContainer,
+  ghostBg: 'transparent',
+  defaultGhostBorderColor: token.colorBgContainer,
+  paddingInline: token.paddingContentHorizontal - token.lineWidth,
+  paddingInlineLG: token.paddingContentHorizontal - token.lineWidth,
+  paddingInlineSM: 8 - token.lineWidth,
+  onlyIconSize: token.fontSizeLG,
+  onlyIconSizeSM: token.fontSizeLG - 2,
+  onlyIconSizeLG: token.fontSizeLG + 2,
+  groupBorderColor: token.colorPrimaryHover,
+  linkHoverBg: 'transparent',
+  textHoverBg: token.colorBgTextHover,
+  defaultColor: token.colorText,
+  defaultBg: token.colorBgContainer,
+  defaultBorderColor: token.colorBorder,
+  defaultBorderColorDisabled: token.colorBorder,
+  contentFontSize: token.fontSize,
+  contentFontSizeSM: token.fontSize,
+  contentFontSizeLG: token.fontSizeLG,
+});
+
 export default genComponentStyleHook(
   'Button',
   (token) => {
-    const { paddingInline, onlyIconSize } = token;
-
-    const buttonToken = mergeToken<ButtonToken>(token, {
-      buttonPaddingHorizontal: paddingInline,
-      buttonIconOnlyFontSize: onlyIconSize,
-    });
+    const buttonToken = prepareToken(token);
 
     return [
       // Shared
@@ -688,75 +722,7 @@
 
       // Button Group
       genGroupStyle(buttonToken),
-
-      // Space Compact
-      genCompactItemStyle(token),
-      genCompactItemVerticalStyle(token),
     ];
   },
-  (token) => ({
-    fontWeight: 400,
-    defaultShadow: `0 ${token.controlOutlineWidth}px 0 ${token.controlTmpOutline}`,
-    primaryShadow: `0 ${token.controlOutlineWidth}px 0 ${token.controlOutline}`,
-    dangerShadow: `0 ${token.controlOutlineWidth}px 0 ${token.colorErrorOutline}`,
-    primaryColor: token.colorTextLightSolid,
-    dangerColor: token.colorTextLightSolid,
-    borderColorDisabled: token.colorBorder,
-    defaultGhostColor: token.colorBgContainer,
-    ghostBg: 'transparent',
-    defaultGhostBorderColor: token.colorBgContainer,
-    paddingInline: token.paddingContentHorizontal - token.lineWidth,
-    paddingInlineLG: token.paddingContentHorizontal - token.lineWidth,
-    paddingInlineSM: 8 - token.lineWidth,
-    onlyIconSize: token.fontSizeLG,
-    onlyIconSizeSM: token.fontSizeLG - 2,
-    onlyIconSizeLG: token.fontSizeLG + 2,
-    groupBorderColor: token.colorPrimaryHover,
-    linkHoverBg: 'transparent',
-    textHoverBg: token.colorBgTextHover,
-    defaultColor: token.colorText,
-    defaultBg: token.colorBgContainer,
-    defaultBorderColor: token.colorBorder,
-    defaultBorderColorDisabled: token.colorBorder,
-    contentFontSize: token.fontSize,
-    contentFontSizeSM: token.fontSize,
-    contentFontSizeLG: token.fontSizeLG,
-  }),
-);
-=======
-export const prepareToken: (token: Parameters<GenStyleFn<'Badge'>>[0]) => ButtonToken = (token) => {
-  const { controlTmpOutline, paddingContentHorizontal } = token;
-
-  const buttonToken = mergeToken<ButtonToken>(token, {
-    colorOutlineDefault: controlTmpOutline,
-    buttonPaddingHorizontal: paddingContentHorizontal,
-    buttonIconOnlyFontSize: token.fontSizeLG,
-    buttonFontWeight: 400,
-  });
-
-  return buttonToken;
-};
-
-export default genComponentStyleHook('Button', (token) => {
-  const buttonToken = prepareToken(token);
-
-  return [
-    // Shared
-    genSharedButtonStyle(buttonToken),
-
-    // Size
-    genSizeSmallButtonStyle(buttonToken),
-    genSizeBaseButtonStyle(buttonToken),
-    genSizeLargeButtonStyle(buttonToken),
-
-    // Block
-    genBlockButtonStyle(buttonToken),
-
-    // Group (type, ghost, danger, loading)
-    genTypeButtonStyle(buttonToken),
-
-    // Button Group
-    genGroupStyle(buttonToken),
-  ];
-});
->>>>>>> a95662d0
+  prepareComponentToken,
+);