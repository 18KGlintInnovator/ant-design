// Jest Snapshot v1, https://goo.gl/fbAQLP

exports[`renders components/button/demo/basic.tsx extend context correctly 1`] = `
<div
  class="ant-flex ant-flex-wrap-wrap ant-flex-gap-small"
>
  <button
    class="ant-btn ant-btn-primary"
    type="button"
  >
    <span>
      Primary Button
    </span>
  </button>
  <button
    class="ant-btn ant-btn-default"
    type="button"
  >
    <span>
      Default Button
    </span>
  </button>
  <button
    class="ant-btn ant-btn-dashed"
    type="button"
  >
    <span>
      Dashed Button
    </span>
  </button>
  <button
    class="ant-btn ant-btn-text"
    type="button"
  >
    <span>
      Text Button
    </span>
  </button>
  <button
    class="ant-btn ant-btn-link"
    type="button"
  >
    <span>
      Link Button
    </span>
  </button>
</div>
`;

exports[`renders components/button/demo/basic.tsx extend context correctly 2`] = `[]`;

exports[`renders components/button/demo/block.tsx extend context correctly 1`] = `
<div
  class="ant-flex ant-flex-align-stretch ant-flex-gap-small ant-flex-vertical"
  style="width: 100%;"
>
  <button
    class="ant-btn ant-btn-primary ant-btn-block"
    type="button"
  >
    <span>
      Primary
    </span>
  </button>
  <button
    class="ant-btn ant-btn-default ant-btn-block"
    type="button"
  >
    <span>
      Default
    </span>
  </button>
  <button
    class="ant-btn ant-btn-dashed ant-btn-block"
    type="button"
  >
    <span>
      Dashed
    </span>
  </button>
  <button
    class="ant-btn ant-btn-default ant-btn-block"
    disabled=""
    type="button"
  >
    <span>
      disabled
    </span>
  </button>
  <button
    class="ant-btn ant-btn-text ant-btn-block"
    type="button"
  >
    <span>
      text
    </span>
  </button>
  <button
    class="ant-btn ant-btn-link ant-btn-block"
    type="button"
  >
    <span>
      Link
    </span>
  </button>
</div>
`;

exports[`renders components/button/demo/block.tsx extend context correctly 2`] = `[]`;

exports[`renders components/button/demo/chinese-chars-loading.tsx extend context correctly 1`] = `
<div
  class="ant-flex ant-flex-wrap-wrap ant-flex-gap-small"
>
  <button
    class="ant-btn ant-btn-default ant-btn-two-chinese-chars"
    type="button"
  >
    <span>
      <span>
        部署
      </span>
    </span>
  </button>
  <button
    class="ant-btn ant-btn-default ant-btn-loading"
    type="button"
  >
    <span
      class="ant-btn-icon ant-btn-loading-icon"
      style="width: 0px; opacity: 0; transform: scale(0);"
    >
      <span
        aria-label="loading"
        class="anticon anticon-loading anticon-spin ant-btn-loading-icon-motion-appear ant-btn-loading-icon-motion-appear-start ant-btn-loading-icon-motion"
        role="img"
      >
        <svg
          aria-hidden="true"
          data-icon="loading"
          fill="currentColor"
          focusable="false"
          height="1em"
          viewBox="0 0 1024 1024"
          width="1em"
        >
          <path
            d="M988 548c-19.9 0-36-16.1-36-36 0-59.4-11.6-117-34.6-171.3a440.45 440.45 0 00-94.3-139.9 437.71 437.71 0 00-139.9-94.3C629 83.6 571.4 72 512 72c-19.9 0-36-16.1-36-36s16.1-36 36-36c69.1 0 136.2 13.5 199.3 40.3C772.3 66 827 103 874 150c47 47 83.9 101.8 109.7 162.7 26.7 63.1 40.2 130.2 40.2 199.3.1 19.9-16 36-35.9 36z"
          />
        </svg>
      </span>
    </span>
    <span>
      部 署
    </span>
  </button>
  <button
    class="ant-btn ant-btn-default ant-btn-loading"
    type="button"
  >
    <span
      class="ant-btn-icon ant-btn-loading-icon"
      style="width: 0px; opacity: 0; transform: scale(0);"
    >
      <span
        aria-label="loading"
        class="anticon anticon-loading anticon-spin ant-btn-loading-icon-motion-appear ant-btn-loading-icon-motion-appear-start ant-btn-loading-icon-motion"
        role="img"
      >
        <svg
          aria-hidden="true"
          data-icon="loading"
          fill="currentColor"
          focusable="false"
          height="1em"
          viewBox="0 0 1024 1024"
          width="1em"
        >
          <path
            d="M988 548c-19.9 0-36-16.1-36-36 0-59.4-11.6-117-34.6-171.3a440.45 440.45 0 00-94.3-139.9 437.71 437.71 0 00-139.9-94.3C629 83.6 571.4 72 512 72c-19.9 0-36-16.1-36-36s16.1-36 36-36c69.1 0 136.2 13.5 199.3 40.3C772.3 66 827 103 874 150c47 47 83.9 101.8 109.7 162.7 26.7 63.1 40.2 130.2 40.2 199.3.1 19.9-16 36-35.9 36z"
          />
        </svg>
      </span>
    </span>
    部署
  </button>
  <button
    class="ant-btn ant-btn-default ant-btn-loading"
    type="button"
  >
    <span
      class="ant-btn-icon ant-btn-loading-icon"
      style="width: 0px; opacity: 0; transform: scale(0);"
    >
      <span
        aria-label="loading"
        class="anticon anticon-loading anticon-spin ant-btn-loading-icon-motion-appear ant-btn-loading-icon-motion-appear-start ant-btn-loading-icon-motion"
        role="img"
      >
        <svg
          aria-hidden="true"
          data-icon="loading"
          fill="currentColor"
          focusable="false"
          height="1em"
          viewBox="0 0 1024 1024"
          width="1em"
        >
          <path
            d="M988 548c-19.9 0-36-16.1-36-36 0-59.4-11.6-117-34.6-171.3a440.45 440.45 0 00-94.3-139.9 437.71 437.71 0 00-139.9-94.3C629 83.6 571.4 72 512 72c-19.9 0-36-16.1-36-36s16.1-36 36-36c69.1 0 136.2 13.5 199.3 40.3C772.3 66 827 103 874 150c47 47 83.9 101.8 109.7 162.7 26.7 63.1 40.2 130.2 40.2 199.3.1 19.9-16 36-35.9 36z"
          />
        </svg>
      </span>
    </span>
    <span>
      部署
    </span>
  </button>
  <button
    class="ant-btn ant-btn-default ant-btn-loading"
    type="button"
  >
    <span
      class="ant-btn-icon ant-btn-loading-icon"
      style="width: 0px; opacity: 0; transform: scale(0);"
    >
      <span
        aria-label="loading"
        class="anticon anticon-loading anticon-spin ant-btn-loading-icon-motion-appear ant-btn-loading-icon-motion-appear-start ant-btn-loading-icon-motion"
        role="img"
      >
        <svg
          aria-hidden="true"
          data-icon="loading"
          fill="currentColor"
          focusable="false"
          height="1em"
          viewBox="0 0 1024 1024"
          width="1em"
        >
          <path
            d="M988 548c-19.9 0-36-16.1-36-36 0-59.4-11.6-117-34.6-171.3a440.45 440.45 0 00-94.3-139.9 437.71 437.71 0 00-139.9-94.3C629 83.6 571.4 72 512 72c-19.9 0-36-16.1-36-36s16.1-36 36-36c69.1 0 136.2 13.5 199.3 40.3C772.3 66 827 103 874 150c47 47 83.9 101.8 109.7 162.7 26.7 63.1 40.2 130.2 40.2 199.3.1 19.9-16 36-35.9 36z"
          />
        </svg>
      </span>
    </span>
    Submit
  </button>
  <button
    class="ant-btn ant-btn-default ant-btn-loading"
    type="button"
  >
    <span
      class="ant-btn-icon ant-btn-loading-icon"
    >
      <span
        aria-label="loading"
        class="anticon anticon-loading anticon-spin"
        role="img"
      >
        <svg
          aria-hidden="true"
          data-icon="loading"
          fill="currentColor"
          focusable="false"
          height="1em"
          viewBox="0 0 1024 1024"
          width="1em"
        >
          <path
            d="M988 548c-19.9 0-36-16.1-36-36 0-59.4-11.6-117-34.6-171.3a440.45 440.45 0 00-94.3-139.9 437.71 437.71 0 00-139.9-94.3C629 83.6 571.4 72 512 72c-19.9 0-36-16.1-36-36s16.1-36 36-36c69.1 0 136.2 13.5 199.3 40.3C772.3 66 827 103 874 150c47 47 83.9 101.8 109.7 162.7 26.7 63.1 40.2 130.2 40.2 199.3.1 19.9-16 36-35.9 36z"
          />
        </svg>
      </span>
    </span>
    部署
  </button>
  <button
    class="ant-btn ant-btn-default ant-btn-loading"
    type="button"
  >
    <span
      class="ant-btn-icon ant-btn-loading-icon"
      style="width: 0px; opacity: 0; transform: scale(0);"
    >
      <span
        aria-label="loading"
        class="anticon anticon-loading anticon-spin ant-btn-loading-icon-motion-appear ant-btn-loading-icon-motion-appear-start ant-btn-loading-icon-motion"
        role="img"
      >
        <svg
          aria-hidden="true"
          data-icon="loading"
          fill="currentColor"
          focusable="false"
          height="1em"
          viewBox="0 0 1024 1024"
          width="1em"
        >
          <path
            d="M988 548c-19.9 0-36-16.1-36-36 0-59.4-11.6-117-34.6-171.3a440.45 440.45 0 00-94.3-139.9 437.71 437.71 0 00-139.9-94.3C629 83.6 571.4 72 512 72c-19.9 0-36-16.1-36-36s16.1-36 36-36c69.1 0 136.2 13.5 199.3 40.3C772.3 66 827 103 874 150c47 47 83.9 101.8 109.7 162.7 26.7 63.1 40.2 130.2 40.2 199.3.1 19.9-16 36-35.9 36z"
          />
        </svg>
      </span>
    </span>
    <span>
      按 钮
    </span>
  </button>
</div>
`;

exports[`renders components/button/demo/chinese-chars-loading.tsx extend context correctly 2`] = `[]`;

exports[`renders components/button/demo/component-token.tsx extend context correctly 1`] = `
<div
  class="ant-flex ant-flex-align-stretch ant-flex-gap-small ant-flex-vertical"
>
  <div
    class="ant-flex ant-flex-wrap-wrap ant-flex-gap-small"
  >
    <button
      class="ant-btn ant-btn-text"
      type="button"
    >
      <span>
        TEXT
      </span>
    </button>
    <button
      class="ant-btn ant-btn-primary"
      type="button"
    >
      <span>
        CONTAINED
      </span>
    </button>
    <button
      class="ant-btn ant-btn-default"
      type="button"
    >
      <span>
        OUTLINED
      </span>
    </button>
  </div>
  <div
    class="ant-flex ant-flex-wrap-wrap ant-flex-gap-small"
  >
    <button
      class="ant-btn ant-btn-text"
      disabled=""
      type="button"
    >
      <span>
        TEXT
      </span>
    </button>
    <button
      class="ant-btn ant-btn-primary"
      disabled=""
      type="button"
    >
      <span>
        CONTAINED
      </span>
    </button>
    <button
      class="ant-btn ant-btn-default"
      disabled=""
      type="button"
    >
      <span>
        OUTLINED
      </span>
    </button>
  </div>
</div>
`;

exports[`renders components/button/demo/component-token.tsx extend context correctly 2`] = `[]`;

exports[`renders components/button/demo/danger.tsx extend context correctly 1`] = `
<div
  class="ant-flex ant-flex-wrap-wrap ant-flex-gap-small"
>
  <button
    class="ant-btn ant-btn-primary ant-btn-dangerous"
    type="button"
  >
    <span>
      Primary
    </span>
  </button>
  <button
    class="ant-btn ant-btn-default ant-btn-dangerous"
    type="button"
  >
    <span>
      Default
    </span>
  </button>
  <button
    class="ant-btn ant-btn-dashed ant-btn-dangerous"
    type="button"
  >
    <span>
      Dashed
    </span>
  </button>
  <button
    class="ant-btn ant-btn-text ant-btn-dangerous"
    type="button"
  >
    <span>
      Text
    </span>
  </button>
  <button
    class="ant-btn ant-btn-link ant-btn-dangerous"
    type="button"
  >
    <span>
      Link
    </span>
  </button>
</div>
`;

exports[`renders components/button/demo/danger.tsx extend context correctly 2`] = `[]`;

exports[`renders components/button/demo/debug-block.tsx extend context correctly 1`] = `
<div
  class="ant-form-item"
>
  <div
    class="ant-row ant-form-item-row"
  >
    <div
      class="ant-col ant-form-item-control"
    >
      <div
        class="ant-form-item-control-input"
      >
        <div
          class="ant-form-item-control-input-content"
        >
          <button
            class="ant-btn ant-btn-round ant-btn-default ant-btn-lg ant-btn-block"
            style="margin-bottom: 12px;"
            type="button"
          >
            <span>
              Submit
            </span>
          </button>
          <button
            class="ant-btn ant-btn-round ant-btn-default ant-btn-lg ant-btn-icon-only"
            type="button"
          >
            <span
              class="ant-btn-icon"
            >
              <span
                aria-label="download"
                class="anticon anticon-download"
                role="img"
              >
                <svg
                  aria-hidden="true"
                  data-icon="download"
                  fill="currentColor"
                  focusable="false"
                  height="1em"
                  viewBox="64 64 896 896"
                  width="1em"
                >
                  <path
                    d="M505.7 661a8 8 0 0012.6 0l112-141.7c4.1-5.2.4-12.9-6.3-12.9h-74.1V168c0-4.4-3.6-8-8-8h-60c-4.4 0-8 3.6-8 8v338.3H400c-6.7 0-10.4 7.7-6.3 12.9l112 141.8zM878 626h-60c-4.4 0-8 3.6-8 8v154H214V634c0-4.4-3.6-8-8-8h-60c-4.4 0-8 3.6-8 8v198c0 17.7 14.3 32 32 32h684c17.7 0 32-14.3 32-32V634c0-4.4-3.6-8-8-8z"
                  />
                </svg>
              </span>
            </span>
          </button>
        </div>
      </div>
    </div>
  </div>
</div>
`;

exports[`renders components/button/demo/debug-block.tsx extend context correctly 2`] = `[]`;

exports[`renders components/button/demo/debug-icon.tsx extend context correctly 1`] = `
Array [
  <div
    class="ant-radio-group ant-radio-group-outline"
  >
    <label
      class="ant-radio-button-wrapper ant-radio-button-wrapper-checked"
    >
      <span
        class="ant-radio-button ant-radio-button-checked"
      >
        <input
          checked=""
          class="ant-radio-button-input"
          type="radio"
          value="large"
        />
        <span
          class="ant-radio-button-inner"
        />
      </span>
      <span>
        Large
      </span>
    </label>
    <label
      class="ant-radio-button-wrapper"
    >
      <span
        class="ant-radio-button"
      >
        <input
          class="ant-radio-button-input"
          type="radio"
          value="default"
        />
        <span
          class="ant-radio-button-inner"
        />
      </span>
      <span>
        Default
      </span>
    </label>
    <label
      class="ant-radio-button-wrapper"
    >
      <span
        class="ant-radio-button"
      >
        <input
          class="ant-radio-button-input"
          type="radio"
          value="small"
        />
        <span
          class="ant-radio-button-inner"
        />
      </span>
      <span>
        Small
      </span>
    </label>
  </div>,
  <div
    class="ant-divider ant-divider-horizontal ant-divider-with-text ant-divider-with-text-left ant-divider-plain"
    role="separator"
  >
    <span
      class="ant-divider-inner-text"
    >
      Preview
    </span>
  </div>,
  <div
    class="ant-flex ant-flex-align-stretch ant-flex-gap-small ant-flex-vertical"
  >
    <div
      class="ant-flex ant-flex-wrap-wrap ant-flex-gap-small"
    >
      <button
        class="ant-btn ant-btn-circle ant-btn-primary ant-btn-lg ant-btn-icon-only"
        type="button"
      >
        <span
          class="ant-btn-icon"
        >
          <span
            aria-label="search"
            class="anticon anticon-search"
            role="img"
          >
            <svg
              aria-hidden="true"
              data-icon="search"
              fill="currentColor"
              focusable="false"
              height="1em"
              viewBox="64 64 896 896"
              width="1em"
            >
              <path
                d="M909.6 854.5L649.9 594.8C690.2 542.7 712 479 712 412c0-80.2-31.3-155.4-87.9-212.1-56.6-56.7-132-87.9-212.1-87.9s-155.5 31.3-212.1 87.9C143.2 256.5 112 331.8 112 412c0 80.1 31.3 155.5 87.9 212.1C256.5 680.8 331.8 712 412 712c67 0 130.6-21.8 182.7-62l259.7 259.6a8.2 8.2 0 0011.6 0l43.6-43.5a8.2 8.2 0 000-11.6zM570.4 570.4C528 612.7 471.8 636 412 636s-116-23.3-158.4-65.6C211.3 528 188 471.8 188 412s23.3-116.1 65.6-158.4C296 211.3 352.2 188 412 188s116.1 23.2 158.4 65.6S636 352.2 636 412s-23.3 116.1-65.6 158.4z"
              />
            </svg>
          </span>
        </span>
      </button>
      <div
        class="ant-tooltip ant-zoom-big-fast-appear ant-zoom-big-fast-appear-prepare ant-zoom-big-fast ant-tooltip-placement-top"
        style="--arrow-x: 0px; --arrow-y: 0px; left: -1000vw; top: -1000vh; box-sizing: border-box;"
      >
        <div
          class="ant-tooltip-arrow"
          style="position: absolute; bottom: 0px; left: 0px;"
        />
        <div
          class="ant-tooltip-content"
        >
          <div
            class="ant-tooltip-inner"
            role="tooltip"
          >
            search
          </div>
        </div>
      </div>
      <button
        class="ant-btn ant-btn-circle ant-btn-primary ant-btn-lg"
        type="button"
      >
        <span>
          A
        </span>
      </button>
      <button
        class="ant-btn ant-btn-primary ant-btn-lg"
        type="button"
      >
        <span
          class="ant-btn-icon"
        >
          <span
            aria-label="search"
            class="anticon anticon-search"
            role="img"
          >
            <svg
              aria-hidden="true"
              data-icon="search"
              fill="currentColor"
              focusable="false"
              height="1em"
              viewBox="64 64 896 896"
              width="1em"
            >
              <path
                d="M909.6 854.5L649.9 594.8C690.2 542.7 712 479 712 412c0-80.2-31.3-155.4-87.9-212.1-56.6-56.7-132-87.9-212.1-87.9s-155.5 31.3-212.1 87.9C143.2 256.5 112 331.8 112 412c0 80.1 31.3 155.5 87.9 212.1C256.5 680.8 331.8 712 412 712c67 0 130.6-21.8 182.7-62l259.7 259.6a8.2 8.2 0 0011.6 0l43.6-43.5a8.2 8.2 0 000-11.6zM570.4 570.4C528 612.7 471.8 636 412 636s-116-23.3-158.4-65.6C211.3 528 188 471.8 188 412s23.3-116.1 65.6-158.4C296 211.3 352.2 188 412 188s116.1 23.2 158.4 65.6S636 352.2 636 412s-23.3 116.1-65.6 158.4z"
              />
            </svg>
          </span>
        </span>
        <span>
          Search
        </span>
      </button>
      <button
        class="ant-btn ant-btn-circle ant-btn-default ant-btn-lg ant-btn-icon-only"
        type="button"
      >
        <span
          class="ant-btn-icon"
        >
          <span
            aria-label="search"
            class="anticon anticon-search"
            role="img"
          >
            <svg
              aria-hidden="true"
              data-icon="search"
              fill="currentColor"
              focusable="false"
              height="1em"
              viewBox="64 64 896 896"
              width="1em"
            >
              <path
                d="M909.6 854.5L649.9 594.8C690.2 542.7 712 479 712 412c0-80.2-31.3-155.4-87.9-212.1-56.6-56.7-132-87.9-212.1-87.9s-155.5 31.3-212.1 87.9C143.2 256.5 112 331.8 112 412c0 80.1 31.3 155.5 87.9 212.1C256.5 680.8 331.8 712 412 712c67 0 130.6-21.8 182.7-62l259.7 259.6a8.2 8.2 0 0011.6 0l43.6-43.5a8.2 8.2 0 000-11.6zM570.4 570.4C528 612.7 471.8 636 412 636s-116-23.3-158.4-65.6C211.3 528 188 471.8 188 412s23.3-116.1 65.6-158.4C296 211.3 352.2 188 412 188s116.1 23.2 158.4 65.6S636 352.2 636 412s-23.3 116.1-65.6 158.4z"
              />
            </svg>
          </span>
        </span>
      </button>
      <div
        class="ant-tooltip ant-zoom-big-fast-appear ant-zoom-big-fast-appear-prepare ant-zoom-big-fast ant-tooltip-placement-top"
        style="--arrow-x: 0px; --arrow-y: 0px; left: -1000vw; top: -1000vh; box-sizing: border-box;"
      >
        <div
          class="ant-tooltip-arrow"
          style="position: absolute; bottom: 0px; left: 0px;"
        />
        <div
          class="ant-tooltip-content"
        >
          <div
            class="ant-tooltip-inner"
            role="tooltip"
          >
            search
          </div>
        </div>
      </div>
      <button
        class="ant-btn ant-btn-default ant-btn-lg"
        type="button"
      >
        <span
          class="ant-btn-icon"
        >
          <span
            aria-label="search"
            class="anticon anticon-search"
            role="img"
          >
            <svg
              aria-hidden="true"
              data-icon="search"
              fill="currentColor"
              focusable="false"
              height="1em"
              viewBox="64 64 896 896"
              width="1em"
            >
              <path
                d="M909.6 854.5L649.9 594.8C690.2 542.7 712 479 712 412c0-80.2-31.3-155.4-87.9-212.1-56.6-56.7-132-87.9-212.1-87.9s-155.5 31.3-212.1 87.9C143.2 256.5 112 331.8 112 412c0 80.1 31.3 155.5 87.9 212.1C256.5 680.8 331.8 712 412 712c67 0 130.6-21.8 182.7-62l259.7 259.6a8.2 8.2 0 0011.6 0l43.6-43.5a8.2 8.2 0 000-11.6zM570.4 570.4C528 612.7 471.8 636 412 636s-116-23.3-158.4-65.6C211.3 528 188 471.8 188 412s23.3-116.1 65.6-158.4C296 211.3 352.2 188 412 188s116.1 23.2 158.4 65.6S636 352.2 636 412s-23.3 116.1-65.6 158.4z"
              />
            </svg>
          </span>
        </span>
        <span>
          Search
        </span>
      </button>
    </div>
    <div
      class="ant-flex ant-flex-wrap-wrap ant-flex-gap-small"
    >
      <button
        class="ant-btn ant-btn-circle ant-btn-default ant-btn-lg ant-btn-icon-only"
        type="button"
      >
        <span
          class="ant-btn-icon"
        >
          <span
            aria-label="search"
            class="anticon anticon-search"
            role="img"
          >
            <svg
              aria-hidden="true"
              data-icon="search"
              fill="currentColor"
              focusable="false"
              height="1em"
              viewBox="64 64 896 896"
              width="1em"
            >
              <path
                d="M909.6 854.5L649.9 594.8C690.2 542.7 712 479 712 412c0-80.2-31.3-155.4-87.9-212.1-56.6-56.7-132-87.9-212.1-87.9s-155.5 31.3-212.1 87.9C143.2 256.5 112 331.8 112 412c0 80.1 31.3 155.5 87.9 212.1C256.5 680.8 331.8 712 412 712c67 0 130.6-21.8 182.7-62l259.7 259.6a8.2 8.2 0 0011.6 0l43.6-43.5a8.2 8.2 0 000-11.6zM570.4 570.4C528 612.7 471.8 636 412 636s-116-23.3-158.4-65.6C211.3 528 188 471.8 188 412s23.3-116.1 65.6-158.4C296 211.3 352.2 188 412 188s116.1 23.2 158.4 65.6S636 352.2 636 412s-23.3 116.1-65.6 158.4z"
              />
            </svg>
          </span>
        </span>
      </button>
      <div
        class="ant-tooltip ant-zoom-big-fast-appear ant-zoom-big-fast-appear-prepare ant-zoom-big-fast ant-tooltip-placement-top"
        style="--arrow-x: 0px; --arrow-y: 0px; left: -1000vw; top: -1000vh; box-sizing: border-box;"
      >
        <div
          class="ant-tooltip-arrow"
          style="position: absolute; bottom: 0px; left: 0px;"
        />
        <div
          class="ant-tooltip-content"
        >
          <div
            class="ant-tooltip-inner"
            role="tooltip"
          >
            search
          </div>
        </div>
      </div>
      <button
        class="ant-btn ant-btn-default ant-btn-lg"
        type="button"
      >
        <span
          class="ant-btn-icon"
        >
          <span
            aria-label="search"
            class="anticon anticon-search"
            role="img"
          >
            <svg
              aria-hidden="true"
              data-icon="search"
              fill="currentColor"
              focusable="false"
              height="1em"
              viewBox="64 64 896 896"
              width="1em"
            >
              <path
                d="M909.6 854.5L649.9 594.8C690.2 542.7 712 479 712 412c0-80.2-31.3-155.4-87.9-212.1-56.6-56.7-132-87.9-212.1-87.9s-155.5 31.3-212.1 87.9C143.2 256.5 112 331.8 112 412c0 80.1 31.3 155.5 87.9 212.1C256.5 680.8 331.8 712 412 712c67 0 130.6-21.8 182.7-62l259.7 259.6a8.2 8.2 0 0011.6 0l43.6-43.5a8.2 8.2 0 000-11.6zM570.4 570.4C528 612.7 471.8 636 412 636s-116-23.3-158.4-65.6C211.3 528 188 471.8 188 412s23.3-116.1 65.6-158.4C296 211.3 352.2 188 412 188s116.1 23.2 158.4 65.6S636 352.2 636 412s-23.3 116.1-65.6 158.4z"
              />
            </svg>
          </span>
        </span>
        <span>
          Search
        </span>
      </button>
      <button
        class="ant-btn ant-btn-circle ant-btn-dashed ant-btn-lg ant-btn-icon-only"
        type="button"
      >
        <span
          class="ant-btn-icon"
        >
          <span
            aria-label="search"
            class="anticon anticon-search"
            role="img"
          >
            <svg
              aria-hidden="true"
              data-icon="search"
              fill="currentColor"
              focusable="false"
              height="1em"
              viewBox="64 64 896 896"
              width="1em"
            >
              <path
                d="M909.6 854.5L649.9 594.8C690.2 542.7 712 479 712 412c0-80.2-31.3-155.4-87.9-212.1-56.6-56.7-132-87.9-212.1-87.9s-155.5 31.3-212.1 87.9C143.2 256.5 112 331.8 112 412c0 80.1 31.3 155.5 87.9 212.1C256.5 680.8 331.8 712 412 712c67 0 130.6-21.8 182.7-62l259.7 259.6a8.2 8.2 0 0011.6 0l43.6-43.5a8.2 8.2 0 000-11.6zM570.4 570.4C528 612.7 471.8 636 412 636s-116-23.3-158.4-65.6C211.3 528 188 471.8 188 412s23.3-116.1 65.6-158.4C296 211.3 352.2 188 412 188s116.1 23.2 158.4 65.6S636 352.2 636 412s-23.3 116.1-65.6 158.4z"
              />
            </svg>
          </span>
        </span>
      </button>
      <div
        class="ant-tooltip ant-zoom-big-fast-appear ant-zoom-big-fast-appear-prepare ant-zoom-big-fast ant-tooltip-placement-top"
        style="--arrow-x: 0px; --arrow-y: 0px; left: -1000vw; top: -1000vh; box-sizing: border-box;"
      >
        <div
          class="ant-tooltip-arrow"
          style="position: absolute; bottom: 0px; left: 0px;"
        />
        <div
          class="ant-tooltip-content"
        >
          <div
            class="ant-tooltip-inner"
            role="tooltip"
          >
            search
          </div>
        </div>
      </div>
      <button
        class="ant-btn ant-btn-dashed ant-btn-lg"
        type="button"
      >
        <span
          class="ant-btn-icon"
        >
          <span
            aria-label="search"
            class="anticon anticon-search"
            role="img"
          >
            <svg
              aria-hidden="true"
              data-icon="search"
              fill="currentColor"
              focusable="false"
              height="1em"
              viewBox="64 64 896 896"
              width="1em"
            >
              <path
                d="M909.6 854.5L649.9 594.8C690.2 542.7 712 479 712 412c0-80.2-31.3-155.4-87.9-212.1-56.6-56.7-132-87.9-212.1-87.9s-155.5 31.3-212.1 87.9C143.2 256.5 112 331.8 112 412c0 80.1 31.3 155.5 87.9 212.1C256.5 680.8 331.8 712 412 712c67 0 130.6-21.8 182.7-62l259.7 259.6a8.2 8.2 0 0011.6 0l43.6-43.5a8.2 8.2 0 000-11.6zM570.4 570.4C528 612.7 471.8 636 412 636s-116-23.3-158.4-65.6C211.3 528 188 471.8 188 412s23.3-116.1 65.6-158.4C296 211.3 352.2 188 412 188s116.1 23.2 158.4 65.6S636 352.2 636 412s-23.3 116.1-65.6 158.4z"
              />
            </svg>
          </span>
        </span>
        <span>
          Search
        </span>
      </button>
      <a
        class="ant-btn ant-btn-default ant-btn-lg ant-btn-icon-only"
        href="https://www.google.com"
      >
        <span
          class="ant-btn-icon"
        >
          <span
            aria-label="search"
            class="anticon anticon-search"
            role="img"
          >
            <svg
              aria-hidden="true"
              data-icon="search"
              fill="currentColor"
              focusable="false"
              height="1em"
              viewBox="64 64 896 896"
              width="1em"
            >
              <path
                d="M909.6 854.5L649.9 594.8C690.2 542.7 712 479 712 412c0-80.2-31.3-155.4-87.9-212.1-56.6-56.7-132-87.9-212.1-87.9s-155.5 31.3-212.1 87.9C143.2 256.5 112 331.8 112 412c0 80.1 31.3 155.5 87.9 212.1C256.5 680.8 331.8 712 412 712c67 0 130.6-21.8 182.7-62l259.7 259.6a8.2 8.2 0 0011.6 0l43.6-43.5a8.2 8.2 0 000-11.6zM570.4 570.4C528 612.7 471.8 636 412 636s-116-23.3-158.4-65.6C211.3 528 188 471.8 188 412s23.3-116.1 65.6-158.4C296 211.3 352.2 188 412 188s116.1 23.2 158.4 65.6S636 352.2 636 412s-23.3 116.1-65.6 158.4z"
              />
            </svg>
          </span>
        </span>
      </a>
      <button
        class="ant-btn ant-btn-default ant-btn-lg"
        type="button"
      >
        <span
          aria-label="search"
          class="anticon anticon-search"
          role="img"
        >
          <svg
            aria-hidden="true"
            data-icon="search"
            fill="currentColor"
            focusable="false"
            height="1em"
            viewBox="64 64 896 896"
            width="1em"
          >
            <path
              d="M909.6 854.5L649.9 594.8C690.2 542.7 712 479 712 412c0-80.2-31.3-155.4-87.9-212.1-56.6-56.7-132-87.9-212.1-87.9s-155.5 31.3-212.1 87.9C143.2 256.5 112 331.8 112 412c0 80.1 31.3 155.5 87.9 212.1C256.5 680.8 331.8 712 412 712c67 0 130.6-21.8 182.7-62l259.7 259.6a8.2 8.2 0 0011.6 0l43.6-43.5a8.2 8.2 0 000-11.6zM570.4 570.4C528 612.7 471.8 636 412 636s-116-23.3-158.4-65.6C211.3 528 188 471.8 188 412s23.3-116.1 65.6-158.4C296 211.3 352.2 188 412 188s116.1 23.2 158.4 65.6S636 352.2 636 412s-23.3 116.1-65.6 158.4z"
            />
          </svg>
        </span>
        <span>
          Search
        </span>
      </button>
    </div>
  </div>,
]
`;

exports[`renders components/button/demo/debug-icon.tsx extend context correctly 2`] = `[]`;

exports[`renders components/button/demo/disabled.tsx extend context correctly 1`] = `
<div
  class="ant-flex ant-flex-align-flex-start ant-flex-gap-small ant-flex-vertical"
>
  <div
    class="ant-flex ant-flex-gap-small"
  >
    <button
      class="ant-btn ant-btn-primary"
      type="button"
    >
      <span>
        Primary
      </span>
    </button>
    <button
      class="ant-btn ant-btn-primary"
      disabled=""
      type="button"
    >
      <span>
        Primary(disabled)
      </span>
    </button>
  </div>
  <div
    class="ant-flex ant-flex-gap-small"
  >
    <button
      class="ant-btn ant-btn-default"
      type="button"
    >
      <span>
        Default
      </span>
    </button>
    <button
      class="ant-btn ant-btn-default"
      disabled=""
      type="button"
    >
      <span>
        Default(disabled)
      </span>
    </button>
  </div>
  <div
    class="ant-flex ant-flex-gap-small"
  >
    <button
      class="ant-btn ant-btn-dashed"
      type="button"
    >
      <span>
        Dashed
      </span>
    </button>
    <button
      class="ant-btn ant-btn-dashed"
      disabled=""
      type="button"
    >
      <span>
        Dashed(disabled)
      </span>
    </button>
  </div>
  <div
    class="ant-flex ant-flex-gap-small"
  >
    <button
      class="ant-btn ant-btn-text"
      type="button"
    >
      <span>
        Text
      </span>
    </button>
    <button
      class="ant-btn ant-btn-text"
      disabled=""
      type="button"
    >
      <span>
        Text(disabled)
      </span>
    </button>
  </div>
  <div
    class="ant-flex ant-flex-gap-small"
  >
    <button
      class="ant-btn ant-btn-link"
      type="button"
    >
      <span>
        Link
      </span>
    </button>
    <button
      class="ant-btn ant-btn-link"
      disabled=""
      type="button"
    >
      <span>
        Link(disabled)
      </span>
    </button>
  </div>
  <div
    class="ant-flex ant-flex-gap-small"
  >
    <a
      class="ant-btn ant-btn-primary"
      href="https://ant.design/index-cn"
    >
      <span>
        Href Primary
      </span>
    </a>
    <a
      class="ant-btn ant-btn-primary ant-btn-disabled"
      href="https://ant.design/index-cn"
    >
      <span>
        Href Primary(disabled)
      </span>
    </a>
  </div>
  <div
    class="ant-flex ant-flex-gap-small"
  >
    <button
      class="ant-btn ant-btn-default ant-btn-dangerous"
      type="button"
    >
      <span>
        Danger Default
      </span>
    </button>
    <button
      class="ant-btn ant-btn-default ant-btn-dangerous"
      disabled=""
      type="button"
    >
      <span>
        Danger Default(disabled)
      </span>
    </button>
  </div>
  <div
    class="ant-flex ant-flex-gap-small"
  >
    <button
      class="ant-btn ant-btn-text ant-btn-dangerous"
      type="button"
    >
      <span>
        Danger Text
      </span>
    </button>
    <button
      class="ant-btn ant-btn-text ant-btn-dangerous"
      disabled=""
      type="button"
    >
      <span>
        Danger Text(disabled)
      </span>
    </button>
  </div>
  <div
    class="ant-flex ant-flex-gap-small"
  >
    <button
      class="ant-btn ant-btn-link ant-btn-dangerous"
      type="button"
    >
      <span>
        Danger Link
      </span>
    </button>
    <button
      class="ant-btn ant-btn-link ant-btn-dangerous"
      disabled=""
      type="button"
    >
      <span>
        Danger Link(disabled)
      </span>
    </button>
  </div>
  <div
    class="site-button-ghost-wrapper ant-flex ant-flex-gap-small"
  >
    <button
      class="ant-btn ant-btn-default ant-btn-background-ghost"
      type="button"
    >
      <span>
        Ghost
      </span>
    </button>
    <button
      class="ant-btn ant-btn-default ant-btn-background-ghost"
      disabled=""
      type="button"
    >
      <span>
        Ghost(disabled)
      </span>
    </button>
  </div>
</div>
`;

exports[`renders components/button/demo/disabled.tsx extend context correctly 2`] = `[]`;

exports[`renders components/button/demo/ghost.tsx extend context correctly 1`] = `
<div
  class="site-button-ghost-wrapper ant-flex ant-flex-wrap-wrap ant-flex-gap-small"
>
  <button
    class="ant-btn ant-btn-primary ant-btn-background-ghost"
    type="button"
  >
    <span>
      Primary
    </span>
  </button>
  <button
    class="ant-btn ant-btn-default ant-btn-background-ghost"
    type="button"
  >
    <span>
      Default
    </span>
  </button>
  <button
    class="ant-btn ant-btn-dashed ant-btn-background-ghost"
    type="button"
  >
    <span>
      Dashed
    </span>
  </button>
  <button
    class="ant-btn ant-btn-primary ant-btn-background-ghost ant-btn-dangerous"
    type="button"
  >
    <span>
      Danger
    </span>
  </button>
</div>
`;

exports[`renders components/button/demo/ghost.tsx extend context correctly 2`] = `[]`;

exports[`renders components/button/demo/icon.tsx extend context correctly 1`] = `
<div
  class="ant-flex ant-flex-align-stretch ant-flex-gap-small ant-flex-vertical"
>
  <div
    class="ant-flex ant-flex-wrap-wrap ant-flex-gap-small"
  >
    <button
      class="ant-btn ant-btn-circle ant-btn-primary ant-btn-icon-only"
      type="button"
    >
      <span
        class="ant-btn-icon"
      >
        <span
          aria-label="search"
          class="anticon anticon-search"
          role="img"
        >
          <svg
            aria-hidden="true"
            data-icon="search"
            fill="currentColor"
            focusable="false"
            height="1em"
            viewBox="64 64 896 896"
            width="1em"
          >
            <path
              d="M909.6 854.5L649.9 594.8C690.2 542.7 712 479 712 412c0-80.2-31.3-155.4-87.9-212.1-56.6-56.7-132-87.9-212.1-87.9s-155.5 31.3-212.1 87.9C143.2 256.5 112 331.8 112 412c0 80.1 31.3 155.5 87.9 212.1C256.5 680.8 331.8 712 412 712c67 0 130.6-21.8 182.7-62l259.7 259.6a8.2 8.2 0 0011.6 0l43.6-43.5a8.2 8.2 0 000-11.6zM570.4 570.4C528 612.7 471.8 636 412 636s-116-23.3-158.4-65.6C211.3 528 188 471.8 188 412s23.3-116.1 65.6-158.4C296 211.3 352.2 188 412 188s116.1 23.2 158.4 65.6S636 352.2 636 412s-23.3 116.1-65.6 158.4z"
            />
          </svg>
        </span>
      </span>
    </button>
    <div
      class="ant-tooltip ant-zoom-big-fast-appear ant-zoom-big-fast-appear-prepare ant-zoom-big-fast ant-tooltip-placement-top"
      style="--arrow-x: 0px; --arrow-y: 0px; left: -1000vw; top: -1000vh; box-sizing: border-box;"
    >
      <div
        class="ant-tooltip-arrow"
        style="position: absolute; bottom: 0px; left: 0px;"
      />
      <div
        class="ant-tooltip-content"
      >
        <div
          class="ant-tooltip-inner"
          role="tooltip"
        >
          search
        </div>
      </div>
    </div>
    <button
      class="ant-btn ant-btn-circle ant-btn-primary"
      type="button"
    >
      <span>
        A
      </span>
    </button>
    <button
      class="ant-btn ant-btn-primary"
      type="button"
    >
      <span
        class="ant-btn-icon"
      >
        <span
          aria-label="search"
          class="anticon anticon-search"
          role="img"
        >
          <svg
            aria-hidden="true"
            data-icon="search"
            fill="currentColor"
            focusable="false"
            height="1em"
            viewBox="64 64 896 896"
            width="1em"
          >
            <path
              d="M909.6 854.5L649.9 594.8C690.2 542.7 712 479 712 412c0-80.2-31.3-155.4-87.9-212.1-56.6-56.7-132-87.9-212.1-87.9s-155.5 31.3-212.1 87.9C143.2 256.5 112 331.8 112 412c0 80.1 31.3 155.5 87.9 212.1C256.5 680.8 331.8 712 412 712c67 0 130.6-21.8 182.7-62l259.7 259.6a8.2 8.2 0 0011.6 0l43.6-43.5a8.2 8.2 0 000-11.6zM570.4 570.4C528 612.7 471.8 636 412 636s-116-23.3-158.4-65.6C211.3 528 188 471.8 188 412s23.3-116.1 65.6-158.4C296 211.3 352.2 188 412 188s116.1 23.2 158.4 65.6S636 352.2 636 412s-23.3 116.1-65.6 158.4z"
            />
          </svg>
        </span>
      </span>
      <span>
        Search
      </span>
    </button>
    <button
      class="ant-btn ant-btn-circle ant-btn-default ant-btn-icon-only"
      type="button"
    >
      <span
        class="ant-btn-icon"
      >
        <span
          aria-label="search"
          class="anticon anticon-search"
          role="img"
        >
          <svg
            aria-hidden="true"
            data-icon="search"
            fill="currentColor"
            focusable="false"
            height="1em"
            viewBox="64 64 896 896"
            width="1em"
          >
            <path
              d="M909.6 854.5L649.9 594.8C690.2 542.7 712 479 712 412c0-80.2-31.3-155.4-87.9-212.1-56.6-56.7-132-87.9-212.1-87.9s-155.5 31.3-212.1 87.9C143.2 256.5 112 331.8 112 412c0 80.1 31.3 155.5 87.9 212.1C256.5 680.8 331.8 712 412 712c67 0 130.6-21.8 182.7-62l259.7 259.6a8.2 8.2 0 0011.6 0l43.6-43.5a8.2 8.2 0 000-11.6zM570.4 570.4C528 612.7 471.8 636 412 636s-116-23.3-158.4-65.6C211.3 528 188 471.8 188 412s23.3-116.1 65.6-158.4C296 211.3 352.2 188 412 188s116.1 23.2 158.4 65.6S636 352.2 636 412s-23.3 116.1-65.6 158.4z"
            />
          </svg>
        </span>
      </span>
    </button>
    <div
      class="ant-tooltip ant-zoom-big-fast-appear ant-zoom-big-fast-appear-prepare ant-zoom-big-fast ant-tooltip-placement-top"
      style="--arrow-x: 0px; --arrow-y: 0px; left: -1000vw; top: -1000vh; box-sizing: border-box;"
    >
      <div
        class="ant-tooltip-arrow"
        style="position: absolute; bottom: 0px; left: 0px;"
      />
      <div
        class="ant-tooltip-content"
      >
        <div
          class="ant-tooltip-inner"
          role="tooltip"
        >
          search
        </div>
      </div>
    </div>
    <button
      class="ant-btn ant-btn-default"
      type="button"
    >
      <span
        class="ant-btn-icon"
      >
        <span
          aria-label="search"
          class="anticon anticon-search"
          role="img"
        >
          <svg
            aria-hidden="true"
            data-icon="search"
            fill="currentColor"
            focusable="false"
            height="1em"
            viewBox="64 64 896 896"
            width="1em"
          >
            <path
              d="M909.6 854.5L649.9 594.8C690.2 542.7 712 479 712 412c0-80.2-31.3-155.4-87.9-212.1-56.6-56.7-132-87.9-212.1-87.9s-155.5 31.3-212.1 87.9C143.2 256.5 112 331.8 112 412c0 80.1 31.3 155.5 87.9 212.1C256.5 680.8 331.8 712 412 712c67 0 130.6-21.8 182.7-62l259.7 259.6a8.2 8.2 0 0011.6 0l43.6-43.5a8.2 8.2 0 000-11.6zM570.4 570.4C528 612.7 471.8 636 412 636s-116-23.3-158.4-65.6C211.3 528 188 471.8 188 412s23.3-116.1 65.6-158.4C296 211.3 352.2 188 412 188s116.1 23.2 158.4 65.6S636 352.2 636 412s-23.3 116.1-65.6 158.4z"
            />
          </svg>
        </span>
      </span>
      <span>
        Search
      </span>
    </button>
  </div>
  <div
    class="ant-flex ant-flex-wrap-wrap ant-flex-gap-small"
  >
    <button
      class="ant-btn ant-btn-circle ant-btn-default ant-btn-icon-only"
      type="button"
    >
      <span
        class="ant-btn-icon"
      >
        <span
          aria-label="search"
          class="anticon anticon-search"
          role="img"
        >
          <svg
            aria-hidden="true"
            data-icon="search"
            fill="currentColor"
            focusable="false"
            height="1em"
            viewBox="64 64 896 896"
            width="1em"
          >
            <path
              d="M909.6 854.5L649.9 594.8C690.2 542.7 712 479 712 412c0-80.2-31.3-155.4-87.9-212.1-56.6-56.7-132-87.9-212.1-87.9s-155.5 31.3-212.1 87.9C143.2 256.5 112 331.8 112 412c0 80.1 31.3 155.5 87.9 212.1C256.5 680.8 331.8 712 412 712c67 0 130.6-21.8 182.7-62l259.7 259.6a8.2 8.2 0 0011.6 0l43.6-43.5a8.2 8.2 0 000-11.6zM570.4 570.4C528 612.7 471.8 636 412 636s-116-23.3-158.4-65.6C211.3 528 188 471.8 188 412s23.3-116.1 65.6-158.4C296 211.3 352.2 188 412 188s116.1 23.2 158.4 65.6S636 352.2 636 412s-23.3 116.1-65.6 158.4z"
            />
          </svg>
        </span>
      </span>
    </button>
    <div
      class="ant-tooltip ant-zoom-big-fast-appear ant-zoom-big-fast-appear-prepare ant-zoom-big-fast ant-tooltip-placement-top"
      style="--arrow-x: 0px; --arrow-y: 0px; left: -1000vw; top: -1000vh; box-sizing: border-box;"
    >
      <div
        class="ant-tooltip-arrow"
        style="position: absolute; bottom: 0px; left: 0px;"
      />
      <div
        class="ant-tooltip-content"
      >
        <div
          class="ant-tooltip-inner"
          role="tooltip"
        >
          search
        </div>
      </div>
    </div>
    <button
      class="ant-btn ant-btn-default"
      type="button"
    >
      <span
        class="ant-btn-icon"
      >
        <span
          aria-label="search"
          class="anticon anticon-search"
          role="img"
        >
          <svg
            aria-hidden="true"
            data-icon="search"
            fill="currentColor"
            focusable="false"
            height="1em"
            viewBox="64 64 896 896"
            width="1em"
          >
            <path
              d="M909.6 854.5L649.9 594.8C690.2 542.7 712 479 712 412c0-80.2-31.3-155.4-87.9-212.1-56.6-56.7-132-87.9-212.1-87.9s-155.5 31.3-212.1 87.9C143.2 256.5 112 331.8 112 412c0 80.1 31.3 155.5 87.9 212.1C256.5 680.8 331.8 712 412 712c67 0 130.6-21.8 182.7-62l259.7 259.6a8.2 8.2 0 0011.6 0l43.6-43.5a8.2 8.2 0 000-11.6zM570.4 570.4C528 612.7 471.8 636 412 636s-116-23.3-158.4-65.6C211.3 528 188 471.8 188 412s23.3-116.1 65.6-158.4C296 211.3 352.2 188 412 188s116.1 23.2 158.4 65.6S636 352.2 636 412s-23.3 116.1-65.6 158.4z"
            />
          </svg>
        </span>
      </span>
      <span>
        Search
      </span>
    </button>
    <button
      class="ant-btn ant-btn-circle ant-btn-dashed ant-btn-icon-only"
      type="button"
    >
      <span
        class="ant-btn-icon"
      >
        <span
          aria-label="search"
          class="anticon anticon-search"
          role="img"
        >
          <svg
            aria-hidden="true"
            data-icon="search"
            fill="currentColor"
            focusable="false"
            height="1em"
            viewBox="64 64 896 896"
            width="1em"
          >
            <path
              d="M909.6 854.5L649.9 594.8C690.2 542.7 712 479 712 412c0-80.2-31.3-155.4-87.9-212.1-56.6-56.7-132-87.9-212.1-87.9s-155.5 31.3-212.1 87.9C143.2 256.5 112 331.8 112 412c0 80.1 31.3 155.5 87.9 212.1C256.5 680.8 331.8 712 412 712c67 0 130.6-21.8 182.7-62l259.7 259.6a8.2 8.2 0 0011.6 0l43.6-43.5a8.2 8.2 0 000-11.6zM570.4 570.4C528 612.7 471.8 636 412 636s-116-23.3-158.4-65.6C211.3 528 188 471.8 188 412s23.3-116.1 65.6-158.4C296 211.3 352.2 188 412 188s116.1 23.2 158.4 65.6S636 352.2 636 412s-23.3 116.1-65.6 158.4z"
            />
          </svg>
        </span>
      </span>
    </button>
    <div
      class="ant-tooltip ant-zoom-big-fast-appear ant-zoom-big-fast-appear-prepare ant-zoom-big-fast ant-tooltip-placement-top"
      style="--arrow-x: 0px; --arrow-y: 0px; left: -1000vw; top: -1000vh; box-sizing: border-box;"
    >
      <div
        class="ant-tooltip-arrow"
        style="position: absolute; bottom: 0px; left: 0px;"
      />
      <div
        class="ant-tooltip-content"
      >
        <div
          class="ant-tooltip-inner"
          role="tooltip"
        >
          search
        </div>
      </div>
    </div>
    <button
      class="ant-btn ant-btn-dashed"
      type="button"
    >
      <span
        class="ant-btn-icon"
      >
        <span
          aria-label="search"
          class="anticon anticon-search"
          role="img"
        >
          <svg
            aria-hidden="true"
            data-icon="search"
            fill="currentColor"
            focusable="false"
            height="1em"
            viewBox="64 64 896 896"
            width="1em"
          >
            <path
              d="M909.6 854.5L649.9 594.8C690.2 542.7 712 479 712 412c0-80.2-31.3-155.4-87.9-212.1-56.6-56.7-132-87.9-212.1-87.9s-155.5 31.3-212.1 87.9C143.2 256.5 112 331.8 112 412c0 80.1 31.3 155.5 87.9 212.1C256.5 680.8 331.8 712 412 712c67 0 130.6-21.8 182.7-62l259.7 259.6a8.2 8.2 0 0011.6 0l43.6-43.5a8.2 8.2 0 000-11.6zM570.4 570.4C528 612.7 471.8 636 412 636s-116-23.3-158.4-65.6C211.3 528 188 471.8 188 412s23.3-116.1 65.6-158.4C296 211.3 352.2 188 412 188s116.1 23.2 158.4 65.6S636 352.2 636 412s-23.3 116.1-65.6 158.4z"
            />
          </svg>
        </span>
      </span>
      <span>
        Search
      </span>
    </button>
    <a
      class="ant-btn ant-btn-default ant-btn-icon-only"
      href="https://www.google.com"
    >
      <span
        class="ant-btn-icon"
      >
        <span
          aria-label="search"
          class="anticon anticon-search"
          role="img"
        >
          <svg
            aria-hidden="true"
            data-icon="search"
            fill="currentColor"
            focusable="false"
            height="1em"
            viewBox="64 64 896 896"
            width="1em"
          >
            <path
              d="M909.6 854.5L649.9 594.8C690.2 542.7 712 479 712 412c0-80.2-31.3-155.4-87.9-212.1-56.6-56.7-132-87.9-212.1-87.9s-155.5 31.3-212.1 87.9C143.2 256.5 112 331.8 112 412c0 80.1 31.3 155.5 87.9 212.1C256.5 680.8 331.8 712 412 712c67 0 130.6-21.8 182.7-62l259.7 259.6a8.2 8.2 0 0011.6 0l43.6-43.5a8.2 8.2 0 000-11.6zM570.4 570.4C528 612.7 471.8 636 412 636s-116-23.3-158.4-65.6C211.3 528 188 471.8 188 412s23.3-116.1 65.6-158.4C296 211.3 352.2 188 412 188s116.1 23.2 158.4 65.6S636 352.2 636 412s-23.3 116.1-65.6 158.4z"
            />
          </svg>
        </span>
      </span>
    </a>
  </div>
</div>
`;

exports[`renders components/button/demo/icon.tsx extend context correctly 2`] = `[]`;

exports[`renders components/button/demo/legacy-group.tsx extend context correctly 1`] = `
Array [
  <div
    class="ant-btn-group ant-btn-group-sm"
  >
    <button
      class="ant-btn ant-btn-primary ant-btn-sm"
      type="button"
    >
      <span>
        Button 1
      </span>
    </button>
    <button
      class="ant-btn ant-btn-primary ant-btn-sm"
      type="button"
    >
      <span>
        Button 2
      </span>
    </button>
    <button
      class="ant-btn ant-btn-primary ant-btn-sm ant-btn-icon-only"
      disabled=""
      type="button"
    >
      <span
        class="ant-btn-icon"
      >
        <span
          aria-label="download"
          class="anticon anticon-download"
          role="img"
        >
          <svg
            aria-hidden="true"
            data-icon="download"
            fill="currentColor"
            focusable="false"
            height="1em"
            viewBox="64 64 896 896"
            width="1em"
          >
            <path
              d="M505.7 661a8 8 0 0012.6 0l112-141.7c4.1-5.2.4-12.9-6.3-12.9h-74.1V168c0-4.4-3.6-8-8-8h-60c-4.4 0-8 3.6-8 8v338.3H400c-6.7 0-10.4 7.7-6.3 12.9l112 141.8zM878 626h-60c-4.4 0-8 3.6-8 8v154H214V634c0-4.4-3.6-8-8-8h-60c-4.4 0-8 3.6-8 8v198c0 17.7 14.3 32 32 32h684c17.7 0 32-14.3 32-32V634c0-4.4-3.6-8-8-8z"
            />
          </svg>
        </span>
      </span>
    </button>
    <div
      class="ant-tooltip ant-zoom-big-fast-appear ant-zoom-big-fast-appear-prepare ant-zoom-big-fast ant-tooltip-placement-top"
      style="--arrow-x: 0px; --arrow-y: 0px; left: -1000vw; top: -1000vh; box-sizing: border-box;"
    >
      <div
        class="ant-tooltip-arrow"
        style="position: absolute; bottom: 0px; left: 0px;"
      />
      <div
        class="ant-tooltip-content"
      >
        <div
          class="ant-tooltip-inner"
          role="tooltip"
        >
          Tooltip
        </div>
      </div>
    </div>
    <button
      class="ant-btn ant-btn-primary ant-btn-sm ant-btn-icon-only"
      type="button"
    >
      <span
        class="ant-btn-icon"
      >
        <span
          aria-label="download"
          class="anticon anticon-download"
          role="img"
        >
          <svg
            aria-hidden="true"
            data-icon="download"
            fill="currentColor"
            focusable="false"
            height="1em"
            viewBox="64 64 896 896"
            width="1em"
          >
            <path
              d="M505.7 661a8 8 0 0012.6 0l112-141.7c4.1-5.2.4-12.9-6.3-12.9h-74.1V168c0-4.4-3.6-8-8-8h-60c-4.4 0-8 3.6-8 8v338.3H400c-6.7 0-10.4 7.7-6.3 12.9l112 141.8zM878 626h-60c-4.4 0-8 3.6-8 8v154H214V634c0-4.4-3.6-8-8-8h-60c-4.4 0-8 3.6-8 8v198c0 17.7 14.3 32 32 32h684c17.7 0 32-14.3 32-32V634c0-4.4-3.6-8-8-8z"
            />
          </svg>
        </span>
      </span>
    </button>
    <div
      class="ant-tooltip ant-zoom-big-fast-appear ant-zoom-big-fast-appear-prepare ant-zoom-big-fast ant-tooltip-placement-top"
      style="--arrow-x: 0px; --arrow-y: 0px; left: -1000vw; top: -1000vh; box-sizing: border-box;"
    >
      <div
        class="ant-tooltip-arrow"
        style="position: absolute; bottom: 0px; left: 0px;"
      />
      <div
        class="ant-tooltip-content"
      >
        <div
          class="ant-tooltip-inner"
          role="tooltip"
        >
          Tooltip
        </div>
      </div>
    </div>
  </div>,
  <br />,
  <div
    class="ant-btn-group"
  >
    <button
      class="ant-btn ant-btn-primary"
      type="button"
    >
      <span>
        Button 1
      </span>
    </button>
    <button
      class="ant-btn ant-btn-primary"
      type="button"
    >
      <span>
        Button 2
      </span>
    </button>
    <button
      class="ant-btn ant-btn-primary ant-btn-icon-only"
      disabled=""
      type="button"
    >
      <span
        class="ant-btn-icon"
      >
        <span
          aria-label="download"
          class="anticon anticon-download"
          role="img"
        >
          <svg
            aria-hidden="true"
            data-icon="download"
            fill="currentColor"
            focusable="false"
            height="1em"
            viewBox="64 64 896 896"
            width="1em"
          >
            <path
              d="M505.7 661a8 8 0 0012.6 0l112-141.7c4.1-5.2.4-12.9-6.3-12.9h-74.1V168c0-4.4-3.6-8-8-8h-60c-4.4 0-8 3.6-8 8v338.3H400c-6.7 0-10.4 7.7-6.3 12.9l112 141.8zM878 626h-60c-4.4 0-8 3.6-8 8v154H214V634c0-4.4-3.6-8-8-8h-60c-4.4 0-8 3.6-8 8v198c0 17.7 14.3 32 32 32h684c17.7 0 32-14.3 32-32V634c0-4.4-3.6-8-8-8z"
            />
          </svg>
        </span>
      </span>
    </button>
    <div
      class="ant-tooltip ant-zoom-big-fast-appear ant-zoom-big-fast-appear-prepare ant-zoom-big-fast ant-tooltip-placement-top"
      style="--arrow-x: 0px; --arrow-y: 0px; left: -1000vw; top: -1000vh; box-sizing: border-box;"
    >
      <div
        class="ant-tooltip-arrow"
        style="position: absolute; bottom: 0px; left: 0px;"
      />
      <div
        class="ant-tooltip-content"
      >
        <div
          class="ant-tooltip-inner"
          role="tooltip"
        >
          Tooltip
        </div>
      </div>
    </div>
    <button
      class="ant-btn ant-btn-primary ant-btn-icon-only"
      type="button"
    >
      <span
        class="ant-btn-icon"
      >
        <span
          aria-label="download"
          class="anticon anticon-download"
          role="img"
        >
          <svg
            aria-hidden="true"
            data-icon="download"
            fill="currentColor"
            focusable="false"
            height="1em"
            viewBox="64 64 896 896"
            width="1em"
          >
            <path
              d="M505.7 661a8 8 0 0012.6 0l112-141.7c4.1-5.2.4-12.9-6.3-12.9h-74.1V168c0-4.4-3.6-8-8-8h-60c-4.4 0-8 3.6-8 8v338.3H400c-6.7 0-10.4 7.7-6.3 12.9l112 141.8zM878 626h-60c-4.4 0-8 3.6-8 8v154H214V634c0-4.4-3.6-8-8-8h-60c-4.4 0-8 3.6-8 8v198c0 17.7 14.3 32 32 32h684c17.7 0 32-14.3 32-32V634c0-4.4-3.6-8-8-8z"
            />
          </svg>
        </span>
      </span>
    </button>
    <div
      class="ant-tooltip ant-zoom-big-fast-appear ant-zoom-big-fast-appear-prepare ant-zoom-big-fast ant-tooltip-placement-top"
      style="--arrow-x: 0px; --arrow-y: 0px; left: -1000vw; top: -1000vh; box-sizing: border-box;"
    >
      <div
        class="ant-tooltip-arrow"
        style="position: absolute; bottom: 0px; left: 0px;"
      />
      <div
        class="ant-tooltip-content"
      >
        <div
          class="ant-tooltip-inner"
          role="tooltip"
        >
          Tooltip
        </div>
      </div>
    </div>
  </div>,
  <br />,
  <div
    class="ant-btn-group ant-btn-group-lg"
  >
    <button
      class="ant-btn ant-btn-primary ant-btn-lg"
      type="button"
    >
      <span>
        Button 1
      </span>
    </button>
    <button
      class="ant-btn ant-btn-primary ant-btn-lg"
      type="button"
    >
      <span>
        Button 2
      </span>
    </button>
    <button
      class="ant-btn ant-btn-primary ant-btn-lg ant-btn-icon-only"
      disabled=""
      type="button"
    >
      <span
        class="ant-btn-icon"
      >
        <span
          aria-label="download"
          class="anticon anticon-download"
          role="img"
        >
          <svg
            aria-hidden="true"
            data-icon="download"
            fill="currentColor"
            focusable="false"
            height="1em"
            viewBox="64 64 896 896"
            width="1em"
          >
            <path
              d="M505.7 661a8 8 0 0012.6 0l112-141.7c4.1-5.2.4-12.9-6.3-12.9h-74.1V168c0-4.4-3.6-8-8-8h-60c-4.4 0-8 3.6-8 8v338.3H400c-6.7 0-10.4 7.7-6.3 12.9l112 141.8zM878 626h-60c-4.4 0-8 3.6-8 8v154H214V634c0-4.4-3.6-8-8-8h-60c-4.4 0-8 3.6-8 8v198c0 17.7 14.3 32 32 32h684c17.7 0 32-14.3 32-32V634c0-4.4-3.6-8-8-8z"
            />
          </svg>
        </span>
      </span>
    </button>
    <div
      class="ant-tooltip ant-zoom-big-fast-appear ant-zoom-big-fast-appear-prepare ant-zoom-big-fast ant-tooltip-placement-top"
      style="--arrow-x: 0px; --arrow-y: 0px; left: -1000vw; top: -1000vh; box-sizing: border-box;"
    >
      <div
        class="ant-tooltip-arrow"
        style="position: absolute; bottom: 0px; left: 0px;"
      />
      <div
        class="ant-tooltip-content"
      >
        <div
          class="ant-tooltip-inner"
          role="tooltip"
        >
          Tooltip
        </div>
      </div>
    </div>
    <button
      class="ant-btn ant-btn-primary ant-btn-lg ant-btn-icon-only"
      type="button"
    >
      <span
        class="ant-btn-icon"
      >
        <span
          aria-label="download"
          class="anticon anticon-download"
          role="img"
        >
          <svg
            aria-hidden="true"
            data-icon="download"
            fill="currentColor"
            focusable="false"
            height="1em"
            viewBox="64 64 896 896"
            width="1em"
          >
            <path
              d="M505.7 661a8 8 0 0012.6 0l112-141.7c4.1-5.2.4-12.9-6.3-12.9h-74.1V168c0-4.4-3.6-8-8-8h-60c-4.4 0-8 3.6-8 8v338.3H400c-6.7 0-10.4 7.7-6.3 12.9l112 141.8zM878 626h-60c-4.4 0-8 3.6-8 8v154H214V634c0-4.4-3.6-8-8-8h-60c-4.4 0-8 3.6-8 8v198c0 17.7 14.3 32 32 32h684c17.7 0 32-14.3 32-32V634c0-4.4-3.6-8-8-8z"
            />
          </svg>
        </span>
      </span>
    </button>
    <div
      class="ant-tooltip ant-zoom-big-fast-appear ant-zoom-big-fast-appear-prepare ant-zoom-big-fast ant-tooltip-placement-top"
      style="--arrow-x: 0px; --arrow-y: 0px; left: -1000vw; top: -1000vh; box-sizing: border-box;"
    >
      <div
        class="ant-tooltip-arrow"
        style="position: absolute; bottom: 0px; left: 0px;"
      />
      <div
        class="ant-tooltip-content"
      >
        <div
          class="ant-tooltip-inner"
          role="tooltip"
        >
          Tooltip
        </div>
      </div>
    </div>
  </div>,
]
`;

exports[`renders components/button/demo/legacy-group.tsx extend context correctly 2`] = `[]`;

exports[`renders components/button/demo/loading.tsx extend context correctly 1`] = `
<div
  class="ant-flex ant-flex-align-stretch ant-flex-gap-small ant-flex-vertical"
>
  <div
    class="ant-flex ant-flex-wrap-wrap ant-flex-align-center ant-flex-gap-small"
  >
    <button
      class="ant-btn ant-btn-primary ant-btn-loading"
      type="button"
    >
      <span
        class="ant-btn-icon ant-btn-loading-icon"
        style="width: 0px; opacity: 0; transform: scale(0);"
      >
        <span
          aria-label="loading"
          class="anticon anticon-loading anticon-spin ant-btn-loading-icon-motion-appear ant-btn-loading-icon-motion-appear-start ant-btn-loading-icon-motion"
          role="img"
        >
          <svg
            aria-hidden="true"
            data-icon="loading"
            fill="currentColor"
            focusable="false"
            height="1em"
            viewBox="0 0 1024 1024"
            width="1em"
          >
            <path
              d="M988 548c-19.9 0-36-16.1-36-36 0-59.4-11.6-117-34.6-171.3a440.45 440.45 0 00-94.3-139.9 437.71 437.71 0 00-139.9-94.3C629 83.6 571.4 72 512 72c-19.9 0-36-16.1-36-36s16.1-36 36-36c69.1 0 136.2 13.5 199.3 40.3C772.3 66 827 103 874 150c47 47 83.9 101.8 109.7 162.7 26.7 63.1 40.2 130.2 40.2 199.3.1 19.9-16 36-35.9 36z"
            />
          </svg>
        </span>
      </span>
      <span>
        Loading
      </span>
    </button>
    <button
      class="ant-btn ant-btn-primary ant-btn-sm ant-btn-loading"
      type="button"
    >
      <span
        class="ant-btn-icon ant-btn-loading-icon"
        style="width: 0px; opacity: 0; transform: scale(0);"
      >
        <span
          aria-label="loading"
          class="anticon anticon-loading anticon-spin ant-btn-loading-icon-motion-appear ant-btn-loading-icon-motion-appear-start ant-btn-loading-icon-motion"
          role="img"
        >
          <svg
            aria-hidden="true"
            data-icon="loading"
            fill="currentColor"
            focusable="false"
            height="1em"
            viewBox="0 0 1024 1024"
            width="1em"
          >
            <path
              d="M988 548c-19.9 0-36-16.1-36-36 0-59.4-11.6-117-34.6-171.3a440.45 440.45 0 00-94.3-139.9 437.71 437.71 0 00-139.9-94.3C629 83.6 571.4 72 512 72c-19.9 0-36-16.1-36-36s16.1-36 36-36c69.1 0 136.2 13.5 199.3 40.3C772.3 66 827 103 874 150c47 47 83.9 101.8 109.7 162.7 26.7 63.1 40.2 130.2 40.2 199.3.1 19.9-16 36-35.9 36z"
            />
          </svg>
        </span>
      </span>
      <span>
        Loading
      </span>
    </button>
    <button
      class="ant-btn ant-btn-primary ant-btn-icon-only ant-btn-loading"
      type="button"
    >
      <span
        class="ant-btn-icon ant-btn-loading-icon"
      >
        <span
          aria-label="loading"
          class="anticon anticon-loading anticon-spin"
          role="img"
        >
          <svg
            aria-hidden="true"
            data-icon="loading"
            fill="currentColor"
            focusable="false"
            height="1em"
            viewBox="0 0 1024 1024"
            width="1em"
          >
            <path
              d="M988 548c-19.9 0-36-16.1-36-36 0-59.4-11.6-117-34.6-171.3a440.45 440.45 0 00-94.3-139.9 437.71 437.71 0 00-139.9-94.3C629 83.6 571.4 72 512 72c-19.9 0-36-16.1-36-36s16.1-36 36-36c69.1 0 136.2 13.5 199.3 40.3C772.3 66 827 103 874 150c47 47 83.9 101.8 109.7 162.7 26.7 63.1 40.2 130.2 40.2 199.3.1 19.9-16 36-35.9 36z"
            />
          </svg>
        </span>
      </span>
    </button>
  </div>
  <div
    class="ant-flex ant-flex-wrap-wrap ant-flex-gap-small"
  >
    <button
      class="ant-btn ant-btn-primary"
      type="button"
    >
      <span>
        Click me!
      </span>
    </button>
    <button
      class="ant-btn ant-btn-primary"
      type="button"
    >
      <span
        class="ant-btn-icon"
      >
        <span
          aria-label="poweroff"
          class="anticon anticon-poweroff"
          role="img"
        >
          <svg
            aria-hidden="true"
            data-icon="poweroff"
            fill="currentColor"
            focusable="false"
            height="1em"
            viewBox="64 64 896 896"
            width="1em"
          >
            <path
              d="M705.6 124.9a8 8 0 00-11.6 7.2v64.2c0 5.5 2.9 10.6 7.5 13.6a352.2 352.2 0 0162.2 49.8c32.7 32.8 58.4 70.9 76.3 113.3a355 355 0 0127.9 138.7c0 48.1-9.4 94.8-27.9 138.7a355.92 355.92 0 01-76.3 113.3 353.06 353.06 0 01-113.2 76.4c-43.8 18.6-90.5 28-138.5 28s-94.7-9.4-138.5-28a353.06 353.06 0 01-113.2-76.4A355.92 355.92 0 01184 650.4a355 355 0 01-27.9-138.7c0-48.1 9.4-94.8 27.9-138.7 17.9-42.4 43.6-80.5 76.3-113.3 19-19 39.8-35.6 62.2-49.8 4.7-2.9 7.5-8.1 7.5-13.6V132c0-6-6.3-9.8-11.6-7.2C178.5 195.2 82 339.3 80 506.3 77.2 745.1 272.5 943.5 511.2 944c239 .5 432.8-193.3 432.8-432.4 0-169.2-97-315.7-238.4-386.7zM480 560h64c4.4 0 8-3.6 8-8V88c0-4.4-3.6-8-8-8h-64c-4.4 0-8 3.6-8 8v464c0 4.4 3.6 8 8 8z"
            />
          </svg>
        </span>
      </span>
      <span>
        Click me!
      </span>
    </button>
    <button
      class="ant-btn ant-btn-primary ant-btn-icon-only"
      type="button"
    >
      <span
        class="ant-btn-icon"
      >
        <span
          aria-label="poweroff"
          class="anticon anticon-poweroff"
          role="img"
        >
          <svg
            aria-hidden="true"
            data-icon="poweroff"
            fill="currentColor"
            focusable="false"
            height="1em"
            viewBox="64 64 896 896"
            width="1em"
          >
            <path
              d="M705.6 124.9a8 8 0 00-11.6 7.2v64.2c0 5.5 2.9 10.6 7.5 13.6a352.2 352.2 0 0162.2 49.8c32.7 32.8 58.4 70.9 76.3 113.3a355 355 0 0127.9 138.7c0 48.1-9.4 94.8-27.9 138.7a355.92 355.92 0 01-76.3 113.3 353.06 353.06 0 01-113.2 76.4c-43.8 18.6-90.5 28-138.5 28s-94.7-9.4-138.5-28a353.06 353.06 0 01-113.2-76.4A355.92 355.92 0 01184 650.4a355 355 0 01-27.9-138.7c0-48.1 9.4-94.8 27.9-138.7 17.9-42.4 43.6-80.5 76.3-113.3 19-19 39.8-35.6 62.2-49.8 4.7-2.9 7.5-8.1 7.5-13.6V132c0-6-6.3-9.8-11.6-7.2C178.5 195.2 82 339.3 80 506.3 77.2 745.1 272.5 943.5 511.2 944c239 .5 432.8-193.3 432.8-432.4 0-169.2-97-315.7-238.4-386.7zM480 560h64c4.4 0 8-3.6 8-8V88c0-4.4-3.6-8-8-8h-64c-4.4 0-8 3.6-8 8v464c0 4.4 3.6 8 8 8z"
            />
          </svg>
        </span>
      </span>
    </button>
  </div>
</div>
`;

exports[`renders components/button/demo/loading.tsx extend context correctly 2`] = `[]`;

exports[`renders components/button/demo/multiple.tsx extend context correctly 1`] = `
<div
  class="ant-flex ant-flex-align-flex-start ant-flex-gap-small ant-flex-vertical"
>
  <button
    class="ant-btn ant-btn-primary"
    type="button"
  >
    <span>
      primary
    </span>
  </button>
  <button
    class="ant-btn ant-btn-default"
    type="button"
  >
    <span>
      secondary
    </span>
  </button>
  <div
    class="ant-space-compact ant-space-compact-block ant-dropdown-button"
  >
    <button
      class="ant-btn ant-btn-default ant-btn-compact-item ant-btn-compact-first-item"
      type="button"
    >
      <span>
        Actions
      </span>
    </button>
    <button
      class="ant-btn ant-btn-default ant-btn-icon-only ant-btn-compact-item ant-btn-compact-last-item ant-dropdown-trigger"
      type="button"
    >
      <span
        class="ant-btn-icon"
      >
        <span
          aria-label="ellipsis"
          class="anticon anticon-ellipsis"
          role="img"
        >
          <svg
            aria-hidden="true"
            data-icon="ellipsis"
            fill="currentColor"
            focusable="false"
            height="1em"
            viewBox="64 64 896 896"
            width="1em"
          >
            <path
              d="M176 511a56 56 0 10112 0 56 56 0 10-112 0zm280 0a56 56 0 10112 0 56 56 0 10-112 0zm280 0a56 56 0 10112 0 56 56 0 10-112 0z"
            />
          </svg>
        </span>
      </span>
    </button>
    <div
      class="ant-dropdown ant-slide-up-appear ant-slide-up-appear-prepare ant-slide-up ant-dropdown-placement-bottomRight"
      style="--arrow-x: 0px; --arrow-y: 0px; left: -1000vw; top: -1000vh; box-sizing: border-box;"
    >
      <ul
        class="ant-dropdown-menu ant-dropdown-menu-root ant-dropdown-menu-vertical ant-dropdown-menu-light"
        data-menu-list="true"
        role="menu"
        tabindex="0"
      >
        <li
          class="ant-dropdown-menu-item ant-dropdown-menu-item-only-child"
          data-menu-id="rc-menu-uuid-test-1"
          role="menuitem"
          tabindex="-1"
        >
          <span
            class="ant-dropdown-menu-title-content"
          >
            1st item
          </span>
        </li>
        <div
          class="ant-tooltip ant-zoom-big-fast-appear ant-zoom-big-fast-appear-prepare ant-zoom-big-fast ant-dropdown-menu-inline-collapsed-tooltip ant-tooltip-placement-right"
          style="--arrow-x: 0px; --arrow-y: 0px; left: -1000vw; top: -1000vh; box-sizing: border-box;"
        >
          <div
            class="ant-tooltip-arrow"
            style="position: absolute; top: 0px; left: 0px;"
          />
          <div
<<<<<<< HEAD
            class="ant-tooltip ant-zoom-big-fast-appear ant-zoom-big-fast-appear-prepare ant-zoom-big-fast ant-dropdown-menu-inline-collapsed-tooltip ant-tooltip-placement-right"
            style="--arrow-x: 0px; --arrow-y: 0px; left: -1000vw; top: -1000vh; box-sizing: border-box; z-index: 1120;"
=======
            class="ant-tooltip-content"
>>>>>>> b61cb016
          >
            <div
              class="ant-tooltip-inner"
              role="tooltip"
            />
          </div>
        </div>
        <li
          class="ant-dropdown-menu-item ant-dropdown-menu-item-only-child"
          data-menu-id="rc-menu-uuid-test-2"
          role="menuitem"
          tabindex="-1"
        >
          <span
            class="ant-dropdown-menu-title-content"
          >
            2nd item
          </span>
        </li>
        <div
          class="ant-tooltip ant-zoom-big-fast-appear ant-zoom-big-fast-appear-prepare ant-zoom-big-fast ant-dropdown-menu-inline-collapsed-tooltip ant-tooltip-placement-right"
          style="--arrow-x: 0px; --arrow-y: 0px; left: -1000vw; top: -1000vh; box-sizing: border-box;"
        >
          <div
            class="ant-tooltip-arrow"
            style="position: absolute; top: 0px; left: 0px;"
          />
          <div
<<<<<<< HEAD
            class="ant-tooltip ant-zoom-big-fast-appear ant-zoom-big-fast-appear-prepare ant-zoom-big-fast ant-dropdown-menu-inline-collapsed-tooltip ant-tooltip-placement-right"
            style="--arrow-x: 0px; --arrow-y: 0px; left: -1000vw; top: -1000vh; box-sizing: border-box; z-index: 1120;"
=======
            class="ant-tooltip-content"
>>>>>>> b61cb016
          >
            <div
              class="ant-tooltip-inner"
              role="tooltip"
            />
          </div>
        </div>
        <li
          class="ant-dropdown-menu-item ant-dropdown-menu-item-only-child"
          data-menu-id="rc-menu-uuid-test-3"
          role="menuitem"
          tabindex="-1"
        >
          <span
            class="ant-dropdown-menu-title-content"
          >
            3rd item
          </span>
        </li>
        <div
          class="ant-tooltip ant-zoom-big-fast-appear ant-zoom-big-fast-appear-prepare ant-zoom-big-fast ant-dropdown-menu-inline-collapsed-tooltip ant-tooltip-placement-right"
          style="--arrow-x: 0px; --arrow-y: 0px; left: -1000vw; top: -1000vh; box-sizing: border-box;"
        >
          <div
            class="ant-tooltip-arrow"
            style="position: absolute; top: 0px; left: 0px;"
          />
          <div
<<<<<<< HEAD
            class="ant-tooltip ant-zoom-big-fast-appear ant-zoom-big-fast-appear-prepare ant-zoom-big-fast ant-dropdown-menu-inline-collapsed-tooltip ant-tooltip-placement-right"
            style="--arrow-x: 0px; --arrow-y: 0px; left: -1000vw; top: -1000vh; box-sizing: border-box; z-index: 1120;"
=======
            class="ant-tooltip-content"
>>>>>>> b61cb016
          >
            <div
              class="ant-tooltip-inner"
              role="tooltip"
            />
          </div>
        </div>
      </ul>
      <div
        aria-hidden="true"
        style="display: none;"
      >
        <div
          class="ant-tooltip ant-zoom-big-fast-appear ant-zoom-big-fast-appear-prepare ant-zoom-big-fast ant-dropdown-menu-inline-collapsed-tooltip ant-tooltip-placement-right"
          style="--arrow-x: 0px; --arrow-y: 0px; left: -1000vw; top: -1000vh; box-sizing: border-box;"
        >
          <div
<<<<<<< HEAD
            class="ant-tooltip ant-zoom-big-fast-appear ant-zoom-big-fast-appear-prepare ant-zoom-big-fast ant-dropdown-menu-inline-collapsed-tooltip ant-tooltip-placement-right"
            style="--arrow-x: 0px; --arrow-y: 0px; left: -1000vw; top: -1000vh; box-sizing: border-box; z-index: 1120;"
=======
            class="ant-tooltip-arrow"
            style="position: absolute; top: 0px; left: 0px;"
          />
          <div
            class="ant-tooltip-content"
>>>>>>> b61cb016
          >
            <div
              class="ant-tooltip-inner"
              role="tooltip"
            />
          </div>
        </div>
        <div
          class="ant-tooltip ant-zoom-big-fast-appear ant-zoom-big-fast-appear-prepare ant-zoom-big-fast ant-dropdown-menu-inline-collapsed-tooltip ant-tooltip-placement-right"
          style="--arrow-x: 0px; --arrow-y: 0px; left: -1000vw; top: -1000vh; box-sizing: border-box;"
        >
          <div
<<<<<<< HEAD
            class="ant-tooltip ant-zoom-big-fast-appear ant-zoom-big-fast-appear-prepare ant-zoom-big-fast ant-dropdown-menu-inline-collapsed-tooltip ant-tooltip-placement-right"
            style="--arrow-x: 0px; --arrow-y: 0px; left: -1000vw; top: -1000vh; box-sizing: border-box; z-index: 1120;"
=======
            class="ant-tooltip-arrow"
            style="position: absolute; top: 0px; left: 0px;"
          />
          <div
            class="ant-tooltip-content"
>>>>>>> b61cb016
          >
            <div
              class="ant-tooltip-inner"
              role="tooltip"
            />
          </div>
        </div>
        <div
          class="ant-tooltip ant-zoom-big-fast-appear ant-zoom-big-fast-appear-prepare ant-zoom-big-fast ant-dropdown-menu-inline-collapsed-tooltip ant-tooltip-placement-right"
          style="--arrow-x: 0px; --arrow-y: 0px; left: -1000vw; top: -1000vh; box-sizing: border-box;"
        >
          <div
            class="ant-tooltip-arrow"
            style="position: absolute; top: 0px; left: 0px;"
          />
          <div
<<<<<<< HEAD
            class="ant-tooltip ant-zoom-big-fast-appear ant-zoom-big-fast-appear-prepare ant-zoom-big-fast ant-dropdown-menu-inline-collapsed-tooltip ant-tooltip-placement-right"
            style="--arrow-x: 0px; --arrow-y: 0px; left: -1000vw; top: -1000vh; box-sizing: border-box; z-index: 1120;"
=======
            class="ant-tooltip-content"
>>>>>>> b61cb016
          >
            <div
              class="ant-tooltip-inner"
              role="tooltip"
            />
          </div>
        </div>
      </div>
    </div>
  </div>
</div>
`;

exports[`renders components/button/demo/multiple.tsx extend context correctly 2`] = `[]`;

exports[`renders components/button/demo/size.tsx extend context correctly 1`] = `
Array [
  <div
    class="ant-radio-group ant-radio-group-outline"
  >
    <label
      class="ant-radio-button-wrapper ant-radio-button-wrapper-checked"
    >
      <span
        class="ant-radio-button ant-radio-button-checked"
      >
        <input
          checked=""
          class="ant-radio-button-input"
          type="radio"
          value="large"
        />
        <span
          class="ant-radio-button-inner"
        />
      </span>
      <span>
        Large
      </span>
    </label>
    <label
      class="ant-radio-button-wrapper"
    >
      <span
        class="ant-radio-button"
      >
        <input
          class="ant-radio-button-input"
          type="radio"
          value="default"
        />
        <span
          class="ant-radio-button-inner"
        />
      </span>
      <span>
        Default
      </span>
    </label>
    <label
      class="ant-radio-button-wrapper"
    >
      <span
        class="ant-radio-button"
      >
        <input
          class="ant-radio-button-input"
          type="radio"
          value="small"
        />
        <span
          class="ant-radio-button-inner"
        />
      </span>
      <span>
        Small
      </span>
    </label>
  </div>,
  <div
    class="ant-divider ant-divider-horizontal ant-divider-with-text ant-divider-with-text-left ant-divider-plain"
    role="separator"
  >
    <span
      class="ant-divider-inner-text"
    >
      Preview
    </span>
  </div>,
  <div
    class="ant-flex ant-flex-align-flex-start ant-flex-gap-small ant-flex-vertical"
  >
    <div
      class="ant-flex ant-flex-wrap-wrap ant-flex-gap-small"
    >
      <button
        class="ant-btn ant-btn-primary ant-btn-lg"
        type="button"
      >
        <span>
          Primary
        </span>
      </button>
      <button
        class="ant-btn ant-btn-default ant-btn-lg"
        type="button"
      >
        <span>
          Default
        </span>
      </button>
      <button
        class="ant-btn ant-btn-dashed ant-btn-lg"
        type="button"
      >
        <span>
          Dashed
        </span>
      </button>
    </div>
    <button
      class="ant-btn ant-btn-link ant-btn-lg"
      type="button"
    >
      <span>
        Link
      </span>
    </button>
    <div
      class="ant-flex ant-flex-wrap-wrap ant-flex-gap-small"
    >
      <button
        class="ant-btn ant-btn-primary ant-btn-lg ant-btn-icon-only"
        type="button"
      >
        <span
          class="ant-btn-icon"
        >
          <span
            aria-label="download"
            class="anticon anticon-download"
            role="img"
          >
            <svg
              aria-hidden="true"
              data-icon="download"
              fill="currentColor"
              focusable="false"
              height="1em"
              viewBox="64 64 896 896"
              width="1em"
            >
              <path
                d="M505.7 661a8 8 0 0012.6 0l112-141.7c4.1-5.2.4-12.9-6.3-12.9h-74.1V168c0-4.4-3.6-8-8-8h-60c-4.4 0-8 3.6-8 8v338.3H400c-6.7 0-10.4 7.7-6.3 12.9l112 141.8zM878 626h-60c-4.4 0-8 3.6-8 8v154H214V634c0-4.4-3.6-8-8-8h-60c-4.4 0-8 3.6-8 8v198c0 17.7 14.3 32 32 32h684c17.7 0 32-14.3 32-32V634c0-4.4-3.6-8-8-8z"
              />
            </svg>
          </span>
        </span>
      </button>
      <button
        class="ant-btn ant-btn-circle ant-btn-primary ant-btn-lg ant-btn-icon-only"
        type="button"
      >
        <span
          class="ant-btn-icon"
        >
          <span
            aria-label="download"
            class="anticon anticon-download"
            role="img"
          >
            <svg
              aria-hidden="true"
              data-icon="download"
              fill="currentColor"
              focusable="false"
              height="1em"
              viewBox="64 64 896 896"
              width="1em"
            >
              <path
                d="M505.7 661a8 8 0 0012.6 0l112-141.7c4.1-5.2.4-12.9-6.3-12.9h-74.1V168c0-4.4-3.6-8-8-8h-60c-4.4 0-8 3.6-8 8v338.3H400c-6.7 0-10.4 7.7-6.3 12.9l112 141.8zM878 626h-60c-4.4 0-8 3.6-8 8v154H214V634c0-4.4-3.6-8-8-8h-60c-4.4 0-8 3.6-8 8v198c0 17.7 14.3 32 32 32h684c17.7 0 32-14.3 32-32V634c0-4.4-3.6-8-8-8z"
              />
            </svg>
          </span>
        </span>
      </button>
      <button
        class="ant-btn ant-btn-round ant-btn-primary ant-btn-lg ant-btn-icon-only"
        type="button"
      >
        <span
          class="ant-btn-icon"
        >
          <span
            aria-label="download"
            class="anticon anticon-download"
            role="img"
          >
            <svg
              aria-hidden="true"
              data-icon="download"
              fill="currentColor"
              focusable="false"
              height="1em"
              viewBox="64 64 896 896"
              width="1em"
            >
              <path
                d="M505.7 661a8 8 0 0012.6 0l112-141.7c4.1-5.2.4-12.9-6.3-12.9h-74.1V168c0-4.4-3.6-8-8-8h-60c-4.4 0-8 3.6-8 8v338.3H400c-6.7 0-10.4 7.7-6.3 12.9l112 141.8zM878 626h-60c-4.4 0-8 3.6-8 8v154H214V634c0-4.4-3.6-8-8-8h-60c-4.4 0-8 3.6-8 8v198c0 17.7 14.3 32 32 32h684c17.7 0 32-14.3 32-32V634c0-4.4-3.6-8-8-8z"
              />
            </svg>
          </span>
        </span>
      </button>
      <button
        class="ant-btn ant-btn-round ant-btn-primary ant-btn-lg"
        type="button"
      >
        <span
          class="ant-btn-icon"
        >
          <span
            aria-label="download"
            class="anticon anticon-download"
            role="img"
          >
            <svg
              aria-hidden="true"
              data-icon="download"
              fill="currentColor"
              focusable="false"
              height="1em"
              viewBox="64 64 896 896"
              width="1em"
            >
              <path
                d="M505.7 661a8 8 0 0012.6 0l112-141.7c4.1-5.2.4-12.9-6.3-12.9h-74.1V168c0-4.4-3.6-8-8-8h-60c-4.4 0-8 3.6-8 8v338.3H400c-6.7 0-10.4 7.7-6.3 12.9l112 141.8zM878 626h-60c-4.4 0-8 3.6-8 8v154H214V634c0-4.4-3.6-8-8-8h-60c-4.4 0-8 3.6-8 8v198c0 17.7 14.3 32 32 32h684c17.7 0 32-14.3 32-32V634c0-4.4-3.6-8-8-8z"
              />
            </svg>
          </span>
        </span>
        <span>
          Download
        </span>
      </button>
      <button
        class="ant-btn ant-btn-primary ant-btn-lg"
        type="button"
      >
        <span
          class="ant-btn-icon"
        >
          <span
            aria-label="download"
            class="anticon anticon-download"
            role="img"
          >
            <svg
              aria-hidden="true"
              data-icon="download"
              fill="currentColor"
              focusable="false"
              height="1em"
              viewBox="64 64 896 896"
              width="1em"
            >
              <path
                d="M505.7 661a8 8 0 0012.6 0l112-141.7c4.1-5.2.4-12.9-6.3-12.9h-74.1V168c0-4.4-3.6-8-8-8h-60c-4.4 0-8 3.6-8 8v338.3H400c-6.7 0-10.4 7.7-6.3 12.9l112 141.8zM878 626h-60c-4.4 0-8 3.6-8 8v154H214V634c0-4.4-3.6-8-8-8h-60c-4.4 0-8 3.6-8 8v198c0 17.7 14.3 32 32 32h684c17.7 0 32-14.3 32-32V634c0-4.4-3.6-8-8-8z"
              />
            </svg>
          </span>
        </span>
        <span>
          Download
        </span>
      </button>
    </div>
  </div>,
]
`;

exports[`renders components/button/demo/size.tsx extend context correctly 2`] = `[]`;<|MERGE_RESOLUTION|>--- conflicted
+++ resolved
@@ -2194,19 +2194,14 @@
         </li>
         <div
           class="ant-tooltip ant-zoom-big-fast-appear ant-zoom-big-fast-appear-prepare ant-zoom-big-fast ant-dropdown-menu-inline-collapsed-tooltip ant-tooltip-placement-right"
-          style="--arrow-x: 0px; --arrow-y: 0px; left: -1000vw; top: -1000vh; box-sizing: border-box;"
+          style="--arrow-x: 0px; --arrow-y: 0px; left: -1000vw; top: -1000vh; box-sizing: border-box; z-index: 1120;"
         >
           <div
             class="ant-tooltip-arrow"
             style="position: absolute; top: 0px; left: 0px;"
           />
           <div
-<<<<<<< HEAD
-            class="ant-tooltip ant-zoom-big-fast-appear ant-zoom-big-fast-appear-prepare ant-zoom-big-fast ant-dropdown-menu-inline-collapsed-tooltip ant-tooltip-placement-right"
-            style="--arrow-x: 0px; --arrow-y: 0px; left: -1000vw; top: -1000vh; box-sizing: border-box; z-index: 1120;"
-=======
             class="ant-tooltip-content"
->>>>>>> b61cb016
           >
             <div
               class="ant-tooltip-inner"
@@ -2228,19 +2223,14 @@
         </li>
         <div
           class="ant-tooltip ant-zoom-big-fast-appear ant-zoom-big-fast-appear-prepare ant-zoom-big-fast ant-dropdown-menu-inline-collapsed-tooltip ant-tooltip-placement-right"
-          style="--arrow-x: 0px; --arrow-y: 0px; left: -1000vw; top: -1000vh; box-sizing: border-box;"
+          style="--arrow-x: 0px; --arrow-y: 0px; left: -1000vw; top: -1000vh; box-sizing: border-box; z-index: 1120;"
         >
           <div
             class="ant-tooltip-arrow"
             style="position: absolute; top: 0px; left: 0px;"
           />
           <div
-<<<<<<< HEAD
-            class="ant-tooltip ant-zoom-big-fast-appear ant-zoom-big-fast-appear-prepare ant-zoom-big-fast ant-dropdown-menu-inline-collapsed-tooltip ant-tooltip-placement-right"
-            style="--arrow-x: 0px; --arrow-y: 0px; left: -1000vw; top: -1000vh; box-sizing: border-box; z-index: 1120;"
-=======
             class="ant-tooltip-content"
->>>>>>> b61cb016
           >
             <div
               class="ant-tooltip-inner"
@@ -2262,19 +2252,14 @@
         </li>
         <div
           class="ant-tooltip ant-zoom-big-fast-appear ant-zoom-big-fast-appear-prepare ant-zoom-big-fast ant-dropdown-menu-inline-collapsed-tooltip ant-tooltip-placement-right"
-          style="--arrow-x: 0px; --arrow-y: 0px; left: -1000vw; top: -1000vh; box-sizing: border-box;"
+          style="--arrow-x: 0px; --arrow-y: 0px; left: -1000vw; top: -1000vh; box-sizing: border-box; z-index: 1120;"
         >
           <div
             class="ant-tooltip-arrow"
             style="position: absolute; top: 0px; left: 0px;"
           />
           <div
-<<<<<<< HEAD
-            class="ant-tooltip ant-zoom-big-fast-appear ant-zoom-big-fast-appear-prepare ant-zoom-big-fast ant-dropdown-menu-inline-collapsed-tooltip ant-tooltip-placement-right"
-            style="--arrow-x: 0px; --arrow-y: 0px; left: -1000vw; top: -1000vh; box-sizing: border-box; z-index: 1120;"
-=======
             class="ant-tooltip-content"
->>>>>>> b61cb016
           >
             <div
               class="ant-tooltip-inner"
@@ -2289,19 +2274,14 @@
       >
         <div
           class="ant-tooltip ant-zoom-big-fast-appear ant-zoom-big-fast-appear-prepare ant-zoom-big-fast ant-dropdown-menu-inline-collapsed-tooltip ant-tooltip-placement-right"
-          style="--arrow-x: 0px; --arrow-y: 0px; left: -1000vw; top: -1000vh; box-sizing: border-box;"
+          style="--arrow-x: 0px; --arrow-y: 0px; left: -1000vw; top: -1000vh; box-sizing: border-box; z-index: 1120;"
         >
           <div
-<<<<<<< HEAD
-            class="ant-tooltip ant-zoom-big-fast-appear ant-zoom-big-fast-appear-prepare ant-zoom-big-fast ant-dropdown-menu-inline-collapsed-tooltip ant-tooltip-placement-right"
-            style="--arrow-x: 0px; --arrow-y: 0px; left: -1000vw; top: -1000vh; box-sizing: border-box; z-index: 1120;"
-=======
             class="ant-tooltip-arrow"
             style="position: absolute; top: 0px; left: 0px;"
           />
           <div
             class="ant-tooltip-content"
->>>>>>> b61cb016
           >
             <div
               class="ant-tooltip-inner"
@@ -2311,19 +2291,14 @@
         </div>
         <div
           class="ant-tooltip ant-zoom-big-fast-appear ant-zoom-big-fast-appear-prepare ant-zoom-big-fast ant-dropdown-menu-inline-collapsed-tooltip ant-tooltip-placement-right"
-          style="--arrow-x: 0px; --arrow-y: 0px; left: -1000vw; top: -1000vh; box-sizing: border-box;"
+          style="--arrow-x: 0px; --arrow-y: 0px; left: -1000vw; top: -1000vh; box-sizing: border-box; z-index: 1120;"
         >
           <div
-<<<<<<< HEAD
-            class="ant-tooltip ant-zoom-big-fast-appear ant-zoom-big-fast-appear-prepare ant-zoom-big-fast ant-dropdown-menu-inline-collapsed-tooltip ant-tooltip-placement-right"
-            style="--arrow-x: 0px; --arrow-y: 0px; left: -1000vw; top: -1000vh; box-sizing: border-box; z-index: 1120;"
-=======
             class="ant-tooltip-arrow"
             style="position: absolute; top: 0px; left: 0px;"
           />
           <div
             class="ant-tooltip-content"
->>>>>>> b61cb016
           >
             <div
               class="ant-tooltip-inner"
@@ -2333,19 +2308,14 @@
         </div>
         <div
           class="ant-tooltip ant-zoom-big-fast-appear ant-zoom-big-fast-appear-prepare ant-zoom-big-fast ant-dropdown-menu-inline-collapsed-tooltip ant-tooltip-placement-right"
-          style="--arrow-x: 0px; --arrow-y: 0px; left: -1000vw; top: -1000vh; box-sizing: border-box;"
+          style="--arrow-x: 0px; --arrow-y: 0px; left: -1000vw; top: -1000vh; box-sizing: border-box; z-index: 1120;"
         >
           <div
             class="ant-tooltip-arrow"
             style="position: absolute; top: 0px; left: 0px;"
           />
           <div
-<<<<<<< HEAD
-            class="ant-tooltip ant-zoom-big-fast-appear ant-zoom-big-fast-appear-prepare ant-zoom-big-fast ant-dropdown-menu-inline-collapsed-tooltip ant-tooltip-placement-right"
-            style="--arrow-x: 0px; --arrow-y: 0px; left: -1000vw; top: -1000vh; box-sizing: border-box; z-index: 1120;"
-=======
             class="ant-tooltip-content"
->>>>>>> b61cb016
           >
             <div
               class="ant-tooltip-inner"
