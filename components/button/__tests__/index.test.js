--- conflicted
+++ resolved
@@ -3,11 +3,7 @@
 import renderer from 'react-test-renderer';
 import { Search } from '@ant-design/icons';
 import Button from '..';
-<<<<<<< HEAD
-=======
-import Icon from '../../icon';
 import mountTest from '../../../tests/shared/mountTest';
->>>>>>> c54bffb3
 
 describe('Button', () => {
   mountTest(Button);
