--- conflicted
+++ resolved
@@ -99,31 +99,16 @@
 
 | Property       | Description           | Type     | Default       |
 |------------|-----------------|--------------------|-------------|
-<<<<<<< HEAD
-| span     | raster occupying the number of cells,0 corresponds to `display: none`  | number | none        |
-| order     | raster order, under `flex` effective layout mode   | number | 0        |
-| offset     | the number of cells to the left of the grid spacing, no cell in grid spacing  | number | 0        |
-| push     | the number of cells that raster move to the right | number | 0        |
-| pull     | the number of cells that raster move to the left   | number | 0        |
-| xs       | `<576px` and also default setting, could be a `span` value or a object contain above props | number\|object | - |
-| sm       | `≥576px`, could be a `span` value or a object contain above props | number\|object | - |
-| md       | `≥768px`, could be a `span` value or a object contain above props | number\|object | - |
-| lg       | `≥992px`, could be a `span` value or a object contain above props | number\|object | - |
-| xl       | `≥1200px`, could be a `span` value or a object contain above props | number\|object | - |
-| xxl      | `≥1600px`, could be a `span` value or a object contain above props | number\|object | - |
-
-The breakpoints of responsive grid extends from [BootStrap 4 media queries rules](https://getbootstrap.com/docs/4.0/layout/overview/#responsive-breakpoints)(not contain `occasionally part`).
-=======
 | span     | raster number of cells to occupy, 0 corresponds to `display: none`  | number | none        |
 | order     | raster order, used in `flex` layout mode   | number | 0        |
 | offset     | the number of cells to offset Col from the left  | number | 0        |
 | push     | the number of cells that raster is moved to the right | number | 0        |
 | pull     | the number of cells that raster is moved to the left   | number | 0        |
-| xs       | `<768px` and also default setting, could be a `span` value or an object containing above props | number\|object | - |
-| sm       | `≥768px`, could be a `span` value or an object containing above props | number\|object | - |
-| md       | `≥992px`, could be a `span` value or an object containing above props | number\|object | - |
-| lg       | `≥1200px`, could be a `span` value or an object containing above props | number\|object | - |
-| xl       | `≥1600px`, could be a `span` value or an object containing above props | number\|object | - |
+| xs       | `<576px` and also default setting, could be a `span` value or an object containing above props | number\|object | - |
+| sm       | `≥576px`, could be a `span` value or an object containing above props | number\|object | - |
+| md       | `≥768px`, could be a `span` value or an object containing above props | number\|object | - |
+| lg       | `≥992px`, could be a `span` value or an object containing above props | number\|object | - |
+| xl       | `≥1200px`, could be a `span` value or an object containing above props | number\|object | - |
+| xxl      | `≥1600px`, could be a `span` value or an object containing above props | number\|object | - |
 
-The breakpoints of responsive grid follow [BootStrap 3 media queries rules](https://getbootstrap.com/docs/3.3/css/#responsive-utilities-classes)(not including `occasionally part`).
->>>>>>> dbc4e684
+The breakpoints of responsive grid follow [BootStrap 3 media queries rules](https://getbootstrap.com/docs/3.3/css/#responsive-utilities-classes)(not including `occasionally part`).