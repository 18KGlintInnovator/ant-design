--- conflicted
+++ resolved
@@ -96,23 +96,6 @@
 
 ### Col
 
-<<<<<<< HEAD
-| 成员      | 说明             | 类型               | 默认值       |
-|----------|-----------------|--------------------|-------------|
-| span     | 栅格占位格数，为 0 时相当于 `display: none`   | number | -        |
-| order    | 栅格顺序，`flex` 布局模式下有效   | number | 0        |
-| offset   | 栅格左侧的间隔格数，间隔内不可以有栅格  | number | 0        |
-| push     | 栅格向右移动格数   | number | 0        |
-| pull     | 栅格向左移动格数   | number | 0        |
-| xs       | `<576px` 响应式栅格，可为栅格数或一个包含其他属性的对象 | number\|object | - |
-| sm       | `≥576px` 响应式栅格，可为栅格数或一个包含其他属性的对象 | number\|object | - |
-| md       | `≥768px` 响应式栅格，可为栅格数或一个包含其他属性的对象 | number\|object | - |
-| lg       | `≥992px` 响应式栅格，可为栅格数或一个包含其他属性的对象 | number\|object | - |
-| xl       | `≥1200px` 响应式栅格，可为栅格数或一个包含其他属性的对象 | number\|object | - |
-| xxl      | `≥1600px` 响应式栅格，可为栅格数或一个包含其他属性的对象 | number\|object | - |
-
-响应式栅格的断点扩展自 [BootStrap 4 的规则](https://getbootstrap.com/docs/4.0/layout/overview/#responsive-breakpoints)（不包含链接里 `occasionally` 的部分)。
-=======
 | 成员 | 说明 | 类型 | 默认值 |
 | --- | --- | --- | --- |
 | offset | 栅格左侧的间隔格数，间隔内不可以有栅格 | number | 0 |
@@ -120,11 +103,11 @@
 | pull | 栅格向左移动格数 | number | 0 |
 | push | 栅格向右移动格数 | number | 0 |
 | span | 栅格占位格数，为 0 时相当于 `display: none` | number | - |
-| xs | `<768px` 响应式栅格，可为栅格数或一个包含其他属性的对象 | number\|object | - |
-| sm | `≥768px` 响应式栅格，可为栅格数或一个包含其他属性的对象 | number\|object | - |
-| md | `≥992px` 响应式栅格，可为栅格数或一个包含其他属性的对象 | number\|object | - |
-| lg | `≥1200px` 响应式栅格，可为栅格数或一个包含其他属性的对象 | number\|object | - |
-| xl | `≥1600px` 响应式栅格，可为栅格数或一个包含其他属性的对象 | number\|object | - |
+| xs | `<576px` 响应式栅格，可为栅格数或一个包含其他属性的对象 | number\|object | - |
+| xxl | `≥1600px` 响应式栅格，可为栅格数或一个包含其他属性的对象 | number\|object | - |
+| sm | `≥576px` 响应式栅格，可为栅格数或一个包含其他属性的对象 | number\|object | - |
+| md | `≥768px` 响应式栅格，可为栅格数或一个包含其他属性的对象 | number\|object | - |
+| lg | `≥992px` 响应式栅格，可为栅格数或一个包含其他属性的对象 | number\|object | - |
+| xl | `≥1200px` 响应式栅格，可为栅格数或一个包含其他属性的对象 | number\|object | - |
 
-响应式栅格的断点遵循了 [BootStrap 3 的规则](https://getbootstrap.com/docs/3.3/css/#responsive-utilities-classes)（不包含链接里 `occasionally` 的部分)。
->>>>>>> 36227a10
+响应式栅格的断点扩展自 [BootStrap 4 的规则](https://getbootstrap.com/docs/4.0/layout/overview/#responsive-breakpoints)（不包含链接里 `occasionally` 的部分)。