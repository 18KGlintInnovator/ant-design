import React from 'react';
import ReactDOM from 'react-dom';
import PropTypes from 'prop-types';
import { enquireScreen } from 'enquire-js';
import { IntlProvider } from 'react-intl';
import { Helmet } from 'react-helmet';
import 'moment/locale/zh-cn';
import { ConfigProvider } from 'antd';
import LogRocket from 'logrocket';
import setupLogRocketReact from 'logrocket-react';
// eslint-disable-next-line import/no-unresolved
import zhCN from 'antd/es/locale/zh_CN';
import Header from './Header';
import enLocale from '../../en-US';
import cnLocale from '../../zh-CN';
import * as utils from '../utils';

if (typeof window !== 'undefined' && navigator.serviceWorker) {
  navigator.serviceWorker.getRegistrations().then(registrations => {
    registrations.forEach(registration => registration.unregister());
  });
}

if (typeof window !== 'undefined') {
  // eslint-disable-next-line global-require
  require('../../static/style');

  // Expose to iframe
  window.react = React;
  window['react-dom'] = ReactDOM;
  // eslint-disable-next-line global-require
  window.antd = require('antd');
  // eslint-disable-next-line global-require
  window['@ant-design/icons'] = require('@ant-design/icons');

  // Error log statistic
  window.addEventListener('error', function onError(e) {
    // Ignore ResizeObserver error
    if (e.message === 'ResizeObserver loop limit exceeded') {
      e.stopPropagation();
      e.stopImmediatePropagation();
    }
  });

  if (process.env.NODE_ENV === 'production') {
    LogRocket.init('kpuw4z/ant-design');
    setupLogRocketReact(LogRocket);
  }
}

let isMobile = false;
enquireScreen(b => {
  isMobile = b;
});

export default class Layout extends React.Component {
  static contextTypes = {
    router: PropTypes.object.isRequired,
  };

  static childContextTypes = {
    isMobile: PropTypes.bool,
  };

  constructor(props) {
    super(props);
    const { pathname } = props.location;
    const appLocale = utils.isZhCN(pathname) ? cnLocale : enLocale;

    this.state = {
      appLocale,
      isMobile,
    };
  }

  getChildContext() {
    const { isMobile: mobile } = this.state;
    return { isMobile: mobile };
  }

  componentDidMount() {
    const { router } = this.context;
    router.listen(loc => {
      if (typeof window.ga !== 'undefined') {
        window.ga('send', 'pageview', loc.pathname + loc.search);
      }
      // eslint-disable-next-line
      if (typeof window._hmt !== 'undefined') {
        // eslint-disable-next-line
        window._hmt.push(['_trackPageview', loc.pathname + loc.search]);
      }
    });

    const nprogressHiddenStyle = document.getElementById('nprogress-style');
    if (nprogressHiddenStyle) {
      this.timer = setTimeout(() => {
        nprogressHiddenStyle.parentNode.removeChild(nprogressHiddenStyle);
      }, 0);
    }

    enquireScreen(b => {
      this.setState({
        isMobile: !!b,
      });
    });
  }

  componentWillUnmount() {
    clearTimeout(this.timer);
  }

  render() {
    const { children, ...restProps } = this.props;
    const { appLocale } = this.state;
    return (
<<<<<<< HEAD
      <IntlProvider locale={appLocale.locale} messages={appLocale.messages} defaultLocale="en-US">
        <ConfigProvider locale={appLocale.locale === 'zh-CN' ? zhCN : null}>
          <div className="page-wrapper">
            <Header {...restProps} />
            {children}
          </div>
        </ConfigProvider>
      </IntlProvider>
=======
      <>
        <Helmet>
          <html lang={appLocale.locale === 'zh-CN' ? 'zh' : 'en'} />
        </Helmet>
        <IntlProvider locale={appLocale.locale} messages={appLocale.messages} defaultLocale="en-US">
          <ConfigProvider locale={appLocale.locale === 'zh-CN' ? zhCN : null}>
            <div className="page-wrapper">
              <Header {...restProps} />
              {children}
            </div>
          </ConfigProvider>
        </IntlProvider>
      </>
>>>>>>> c54bffb3
    );
  }
}<|MERGE_RESOLUTION|>--- conflicted
+++ resolved
@@ -113,16 +113,6 @@
     const { children, ...restProps } = this.props;
     const { appLocale } = this.state;
     return (
-<<<<<<< HEAD
-      <IntlProvider locale={appLocale.locale} messages={appLocale.messages} defaultLocale="en-US">
-        <ConfigProvider locale={appLocale.locale === 'zh-CN' ? zhCN : null}>
-          <div className="page-wrapper">
-            <Header {...restProps} />
-            {children}
-          </div>
-        </ConfigProvider>
-      </IntlProvider>
-=======
       <>
         <Helmet>
           <html lang={appLocale.locale === 'zh-CN' ? 'zh' : 'en'} />
@@ -136,7 +126,6 @@
           </ConfigProvider>
         </IntlProvider>
       </>
->>>>>>> c54bffb3
     );
   }
 }