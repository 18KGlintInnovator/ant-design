--- conflicted
+++ resolved
@@ -309,67 +309,7 @@
       ],
     };
     return [col1, col2, col3, col4];
-<<<<<<< HEAD
-  }
-
-  handleColorChange = (color: string) => {
-    const {
-      intl: { messages },
-    } = this.props;
-    message.loading({
-      content: messages['app.footer.primary-color-changing'] as string,
-      key: 'change-primary-color',
-    });
-    const changeColor = () => {
-      (window as any).less
-        .modifyVars({
-          '@primary-color': color,
-        })
-        .then(() => {
-          message.success({
-            content: messages['app.footer.primary-color-changed'] as string,
-            key: 'change-primary-color',
-          });
-          this.setState({ color });
-        });
-    };
-
-    const lessUrl = 'https://gw.alipayobjects.com/os/lib/less/3.10.3/dist/less.min.js';
-
-    if (this.lessLoaded) {
-      changeColor();
-    } else {
-      (window as any).less = {
-        async: true,
-        javascriptEnabled: true,
-      };
-      loadScript(lessUrl).then(() => {
-        this.lessLoaded = true;
-        changeColor();
-      });
-    }
-  };
-
-  renderThemeChanger() {
-    const { color } = this.state;
-    const colors = Object.keys(presetPalettes).filter(item => item !== 'grey');
-    return (
-      <ColorPicker
-        small
-        color={color}
-        position="top"
-        presetColors={[
-          ...colors.map(c => presetPalettes[c][5]),
-          ...colors.map(c => presetPalettes[c][4]),
-          ...colors.map(c => presetPalettes[c][6]),
-        ]}
-        onChangeComplete={this.handleColorChange}
-      />
-    );
-  }
-=======
   }, [intl.locale, location.query]);
->>>>>>> 2fc754ee
 
   return (
     <RcFooter
