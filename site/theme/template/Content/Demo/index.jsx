/* eslint jsx-a11y/no-noninteractive-element-interactions: 0 */
import { CheckOutlined, SnippetsOutlined, ThunderboltOutlined } from '@ant-design/icons';
import stackblitzSdk from '@stackblitz/sdk';
import { Alert, Badge, Tooltip } from 'antd';
import classNames from 'classnames';
import LZString from 'lz-string';
import React from 'react';
import CopyToClipboard from 'react-copy-to-clipboard';
import ReactDOM from 'react-dom';
import { FormattedMessage, injectIntl } from 'react-intl';
import BrowserFrame from '../../BrowserFrame';
import EditButton from '../EditButton';
import CodePenIcon from './CodePenIcon';
import CodePreview from './CodePreview';
import CodeSandboxIcon from './CodeSandboxIcon';
import RiddleIcon from './RiddleIcon';

const { ErrorBoundary } = Alert;

function compress(string) {
  return LZString.compressToBase64(string)
    .replace(/\+/g, '-') // Convert '+' to '-'
    .replace(/\//g, '_') // Convert '/' to '_'
    .replace(/=+$/, ''); // Remove ending '='
}

class Demo extends React.Component {
  iframeRef = React.createRef();

  codeSandboxIconRef = React.createRef();

  riddleIconRef = React.createRef();

  codepenIconRef = React.createRef();

  state = {
    codeExpand: false,
    copied: false,
    copyTooltipVisible: false,
  };

  componentDidMount() {
    const { meta, location } = this.props;
    if (meta.id === location.hash.slice(1)) {
      this.anchor.click();
    }
  }

  shouldComponentUpdate(nextProps, nextState) {
    const { codeExpand, copied, copyTooltipVisible } = this.state;
    const { expand, theme, showRiddleButton, react18 } = this.props;
    return (
      (codeExpand || expand) !== (nextState.codeExpand || nextProps.expand) ||
      copied !== nextState.copied ||
      copyTooltipVisible !== nextState.copyTooltipVisible ||
      nextProps.theme !== theme ||
      nextProps.showRiddleButton !== showRiddleButton ||
      nextProps.react18 !== react18
    );
  }

  getSourceCode() {
    const { highlightedCodes } = this.props;
    if (typeof document !== 'undefined') {
      const div = document.createElement('div');
      div.innerHTML = highlightedCodes.jsx;
      return div.textContent;
    }
    return '';
  }

  handleCodeExpand = demo => {
    const { codeExpand } = this.state;
    this.setState({ codeExpand: !codeExpand });
    this.track({
      type: 'expand',
      demo,
    });
  };

  saveAnchor = anchor => {
    this.anchor = anchor;
  };

  handleCodeCopied = demo => {
    this.setState({ copied: true });
    this.track({
      type: 'copy',
      demo,
    });
  };

  onCopyTooltipVisibleChange = visible => {
    if (visible) {
      this.setState({
        copyTooltipVisible: visible,
        copied: false,
      });
      return;
    }
    this.setState({
      copyTooltipVisible: visible,
    });
  };

  // eslint-disable-next-line class-methods-use-this
  track({ type, demo }) {
    if (!window.gtag) {
      return;
    }
    window.gtag('event', 'demo', {
      event_category: type,
      event_label: demo,
    });
  }

  handleIframeReady = () => {
    const { theme, setIframeTheme } = this.props;
    if (this.iframeRef.current) {
      setIframeTheme(this.iframeRef.current, theme);
    }
  };

  render() {
    const { state } = this;
    const { props } = this;
    const {
      meta,
      src,
      content,
      preview,
      highlightedCodes,
      style,
      highlightedStyle,
      expand,
      utils,
      intl: { locale },
      theme,
      showRiddleButton,
      react18,
    } = props;
    const { copied, copyTooltipVisible } = state;
    if (!this.liveDemo) {
      this.liveDemo = meta.iframe ? (
        <BrowserFrame>
          <iframe
            ref={this.iframeRef}
            onLoad={this.handleIframeReady}
            src={src}
            height={meta.iframe}
            title="demo"
            className="iframe-demo"
          />
        </BrowserFrame>
      ) : (
        preview(React, ReactDOM)
      );
    }
    const codeExpand = this.state.codeExpand || expand;
    const codeBoxClass = classNames('code-box', {
      expand: codeExpand,
      'code-box-debug': meta.debug,
    });
    const localizedTitle = meta.title[locale] || meta.title;
    const localizeIntro = content[locale] || content;
    const introChildren = utils.toReactComponent(['div'].concat(localizeIntro));

    const highlightClass = classNames('highlight-wrapper', {
      'highlight-wrapper-expand': codeExpand,
    });

    const prefillStyle = `@import '~antd/dist/antd.css';\n\n${style || ''}`.replace(
      new RegExp(`#${meta.id}\\s*`, 'g'),
      '',
    );
    const html = `<!DOCTYPE html>
<html lang="en">
  <head>
    <meta charset="utf-8">
    <meta name="viewport" content="width=device-width, initial-scale=1, shrink-to-fit=no">
    <meta name="theme-color" content="#000000">
  </head>
  <body>
    <div id="container" style="padding: 24px" />
    <script>var mountNode = document.getElementById('container');</script>
  </body>
</html>`;

    const sourceCode = this.getSourceCode();

    const dependencies = sourceCode.split('\n').reduce(
      (acc, line) => {
        const matches = line.match(/import .+? from '(.+)';$/);
        if (matches && matches[1] && !line.includes('antd')) {
          const paths = matches[1].split('/');

          if (paths.length) {
            const dep = paths[0].startsWith('@') ? `${paths[0]}/${paths[1]}` : paths[0];
            acc[dep] = 'latest';
          }
        }
        return acc;
      },
      // eslint-disable-next-line no-undef
      { antd: antdReproduceVersion },
    );

    dependencies['@ant-design/icons'] = 'latest';
    dependencies.react = react18 ? '^18.0.0' : '^17.0.0';
    dependencies['react-dom'] = react18 ? '^18.0.0' : '^17.0.0';

    const codepenPrefillConfig = {
      title: `${localizedTitle} - antd@${dependencies.antd}`,
      html,
      js: `${react18 ? 'const { createRoot } = ReactDOM;\n' : ''}${sourceCode
        .replace(/import\s+(?:React,\s+)?{(\s+[^}]*\s+)}\s+from\s+'react'/, `const { $1 } = React;`)
        .replace(/import\s+{(\s+[^}]*\s+)}\s+from\s+'antd';/, 'const { $1 } = antd;')
        .replace(/import\s+{(\s+[^}]*\s+)}\s+from\s+'@ant-design\/icons';/, 'const { $1 } = icons;')
<<<<<<< HEAD
=======
        .replace("import moment from 'moment';", '')
        .replace("import React from 'react';", '')
>>>>>>> cbb8b284
        .replace(/import\s+{\s+(.*)\s+}\s+from\s+'react-router';/, 'const { $1 } = ReactRouter;')
        .replace(
          /import\s+{\s+(.*)\s+}\s+from\s+'react-router-dom';/,
          'const { $1 } = ReactRouterDOM;',
        )
        .replace(/([A-Za-z]*)\s+as\s+([A-Za-z]*)/, '$1:$2')
        .replace(/export default/, 'const ComponentDemo =')}\n\n${
        react18
          ? 'createRoot(mountNode).render(<ComponentDemo />)'
          : 'ReactDOM.render(<ComponentDemo />, mountNode)'
      };\n`,
      css: prefillStyle,
      editors: '001',
      // eslint-disable-next-line no-undef
      css_external: `https://unpkg.com/antd@${antdReproduceVersion}/dist/antd.css`,
      js_external: [
        react18 ? 'react@18/umd/react.development.js' : 'react@16.x/umd/react.development.js',
        react18
          ? 'react-dom@18/umd/react-dom.development.js'
          : 'react-dom@16.x/umd/react-dom.development.js',
        // eslint-disable-next-line no-undef
        `antd@${antdReproduceVersion}/dist/antd-with-locales.js`,
        `@ant-design/icons/dist/index.umd.js`,
        'react-router-dom/umd/react-router-dom.min.js',
        'react-router@3.x/umd/ReactRouter.min.js',
      ]
        .map(url => `https://unpkg.com/${url}`)
        .join(';'),
      js_pre_processor: 'typescript',
    };

    const riddlePrefillConfig = {
      title: `${localizedTitle} - antd@${dependencies.antd}`,
      js: `${
        /import React(\D*)from 'react';/.test(sourceCode) ? '' : `import React from 'react';\n`
      }${
        react18
          ? `import { createRoot } from 'react-dom/client';\n`
          : `import ReactDOM from 'react-dom';\n`
      }${sourceCode.replace(/export default/, 'const ComponentDemo =')}\n\n${
        react18
          ? 'createRoot(mountNode).render(<ComponentDemo />)'
          : 'ReactDOM.render(<ComponentDemo />, mountNode)'
      };\n`,
      css: prefillStyle,
      json: JSON.stringify(
        {
          name: 'antd-demo',
          dependencies,
        },
        null,
        2,
      ),
    };

    // Reorder source code
    let parsedSourceCode = sourceCode;
    let importReactContent = "import React from 'react';";

    const importReactReg = /import React(\D*)from 'react';/;
    const matchImportReact = parsedSourceCode.match(importReactReg);
    if (matchImportReact) {
      [importReactContent] = matchImportReact;
      parsedSourceCode = parsedSourceCode.replace(importReactReg, '').trim();
    }

    const demoJsContent = `
${importReactContent}
import 'antd/dist/antd.css';
import './index.css';
${parsedSourceCode}
`.trim();
    const indexCssContent = (style || '')
      .trim()
      .replace(new RegExp(`#${meta.id}\\s*`, 'g'), '')
      .replace('</style>', '')
      .replace('<style>', '');

    const indexJsContent = react18
      ? `
import React from 'react';
import { createRoot } from 'react-dom/client';
import Demo from './demo';

createRoot(document.getElementById('container')).render(<Demo />);
`
      : `
import React from 'react';
import ReactDOM from 'react-dom';
import Demo from './demo';

ReactDOM.render(<Demo />, document.getElementById('container'));
`;

    const codesandboxPackage = {
      title: `${localizedTitle} - antd@${dependencies.antd}`,
      main: 'index.js',
      dependencies: {
        ...dependencies,
        react: react18 ? '^18.0.0' : '^16.14.0',
        'react-dom': react18 ? '^18.0.0' : '^16.14.0',
        'react-scripts': '^4.0.0',
      },
      devDependencies: {
        typescript: '^4.0.5',
      },
      scripts: {
        start: 'react-scripts start',
        build: 'react-scripts build',
        test: 'react-scripts test --env=jsdom',
        eject: 'react-scripts eject',
      },
      browserslist: ['>0.2%', 'not dead', 'not ie <= 11', 'not op_mini all'],
    };
    const codesanboxPrefillConfig = {
      files: {
        'package.json': { content: codesandboxPackage },
        'index.css': { content: indexCssContent },
        'index.js': { content: indexJsContent },
        'demo.js': { content: demoJsContent },
        'index.html': {
          content: html,
        },
      },
    };
    const stackblitzPrefillConfig = {
      title: `${localizedTitle} - antd@${dependencies.antd}`,
      template: 'create-react-app',
      dependencies,
      files: {
        'index.css': indexCssContent,
        'index.js': indexJsContent,
        'demo.js': demoJsContent,
        'index.html': html,
      },
    };

    let codeBox = (
      <section className={codeBoxClass} id={meta.id}>
        <section className="code-box-demo">
          <ErrorBoundary>
            <React.StrictMode>{this.liveDemo}</React.StrictMode>
          </ErrorBoundary>
          {style ? <style dangerouslySetInnerHTML={{ __html: style }} /> : null}
        </section>
        <section className="code-box-meta markdown">
          <div className="code-box-title">
            <Tooltip title={meta.debug ? <FormattedMessage id="app.demo.debug" /> : ''}>
              <a href={`#${meta.id}`} ref={this.saveAnchor}>
                {localizedTitle}
              </a>
            </Tooltip>
            <EditButton
              title={<FormattedMessage id="app.content.edit-demo" />}
              filename={meta.filename}
            />
          </div>
          <div className="code-box-description">{introChildren}</div>
          <div className="code-box-actions">
            {showRiddleButton ? (
              <form
                className="code-box-code-action"
                action="//riddle.alibaba-inc.com/riddles/define"
                method="POST"
                target="_blank"
                ref={this.riddleIconRef}
                onClick={() => {
                  this.track({ type: 'riddle', demo: meta.id });
                  this.riddleIconRef.current.submit();
                }}
              >
                <input type="hidden" name="data" value={JSON.stringify(riddlePrefillConfig)} />
                <Tooltip title={<FormattedMessage id="app.demo.riddle" />}>
                  <RiddleIcon className="code-box-riddle" />
                </Tooltip>
              </form>
            ) : null}
            <form
              className="code-box-code-action"
              action="https://codesandbox.io/api/v1/sandboxes/define"
              method="POST"
              target="_blank"
              ref={this.codeSandboxIconRef}
              onClick={() => {
                this.track({ type: 'codesandbox', demo: meta.id });
                this.codeSandboxIconRef.current.submit();
              }}
            >
              <input
                type="hidden"
                name="parameters"
                value={compress(JSON.stringify(codesanboxPrefillConfig))}
              />
              <Tooltip title={<FormattedMessage id="app.demo.codesandbox" />}>
                <CodeSandboxIcon className="code-box-codesandbox" />
              </Tooltip>
            </form>
            <form
              className="code-box-code-action"
              action="https://codepen.io/pen/define"
              method="POST"
              target="_blank"
              ref={this.codepenIconRef}
              onClick={() => {
                this.track({ type: 'codepen', demo: meta.id });
                this.codepenIconRef.current.submit();
              }}
              style={{
                display: sourceCode ? '' : 'none',
              }}
            >
              <input type="hidden" name="data" value={JSON.stringify(codepenPrefillConfig)} />
              <Tooltip title={<FormattedMessage id="app.demo.codepen" />}>
                <CodePenIcon className="code-box-codepen" />
              </Tooltip>
            </form>
            <Tooltip title={<FormattedMessage id="app.demo.stackblitz" />}>
              <span
                className="code-box-code-action"
                onClick={() => {
                  this.track({ type: 'stackblitz', demo: meta.id });
                  stackblitzSdk.openProject(stackblitzPrefillConfig);
                }}
              >
                <ThunderboltOutlined className="code-box-stackblitz" />
              </span>
            </Tooltip>
            <CopyToClipboard text={sourceCode} onCopy={() => this.handleCodeCopied(meta.id)}>
              <Tooltip
                visible={copyTooltipVisible}
                onVisibleChange={this.onCopyTooltipVisibleChange}
                title={<FormattedMessage id={`app.demo.${copied ? 'copied' : 'copy'}`} />}
              >
                {React.createElement(
                  copied && copyTooltipVisible ? CheckOutlined : SnippetsOutlined,
                  {
                    className: 'code-box-code-copy code-box-code-action',
                  },
                )}
              </Tooltip>
            </CopyToClipboard>
            <Tooltip
              title={<FormattedMessage id={`app.demo.code.${codeExpand ? 'hide' : 'show'}`} />}
            >
              <span className="code-expand-icon code-box-code-action">
                <img
                  alt="expand code"
                  src={
                    theme === 'dark'
                      ? 'https://gw.alipayobjects.com/zos/antfincdn/btT3qDZn1U/wSAkBuJFbdxsosKKpqyq.svg'
                      : 'https://gw.alipayobjects.com/zos/antfincdn/Z5c7kzvi30/expand.svg'
                  }
                  className={codeExpand ? 'code-expand-icon-hide' : 'code-expand-icon-show'}
                  onClick={() => this.handleCodeExpand(meta.id)}
                />
                <img
                  alt="expand code"
                  src={
                    theme === 'dark'
                      ? 'https://gw.alipayobjects.com/zos/antfincdn/CjZPwcKUG3/OpROPHYqWmrMDBFMZtKF.svg'
                      : 'https://gw.alipayobjects.com/zos/antfincdn/4zAaozCvUH/unexpand.svg'
                  }
                  className={codeExpand ? 'code-expand-icon-show' : 'code-expand-icon-hide'}
                  onClick={() => this.handleCodeExpand(meta.id)}
                />
              </span>
            </Tooltip>
          </div>
        </section>
        <section className={highlightClass} key="code">
          <CodePreview toReactComponent={props.utils.toReactComponent} codes={highlightedCodes} />
          {highlightedStyle ? (
            <div key="style" className="highlight">
              <pre>
                <code className="css" dangerouslySetInnerHTML={{ __html: highlightedStyle }} />
              </pre>
            </div>
          ) : null}
        </section>
      </section>
    );

    if (meta.version) {
      codeBox = (
        <Badge.Ribbon text={meta.version} color={meta.version.includes('<') ? 'red' : null}>
          {codeBox}
        </Badge.Ribbon>
      );
    }

    return codeBox;
  }
}

export default injectIntl(Demo);<|MERGE_RESOLUTION|>--- conflicted
+++ resolved
@@ -216,11 +216,8 @@
         .replace(/import\s+(?:React,\s+)?{(\s+[^}]*\s+)}\s+from\s+'react'/, `const { $1 } = React;`)
         .replace(/import\s+{(\s+[^}]*\s+)}\s+from\s+'antd';/, 'const { $1 } = antd;')
         .replace(/import\s+{(\s+[^}]*\s+)}\s+from\s+'@ant-design\/icons';/, 'const { $1 } = icons;')
-<<<<<<< HEAD
-=======
         .replace("import moment from 'moment';", '')
         .replace("import React from 'react';", '')
->>>>>>> cbb8b284
         .replace(/import\s+{\s+(.*)\s+}\s+from\s+'react-router';/, 'const { $1 } = ReactRouter;')
         .replace(
           /import\s+{\s+(.*)\s+}\s+from\s+'react-router-dom';/,
