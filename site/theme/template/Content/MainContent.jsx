--- conflicted
+++ resolved
@@ -1,14 +1,9 @@
 import React, { Component } from 'react';
 import PropTypes from 'prop-types';
 import { Link } from 'bisheng/router';
-<<<<<<< HEAD
-import { Row, Col, Menu, Affix } from 'antd';
+import { Row, Col, Menu, Affix, Tooltip, Avatar } from 'antd';
 import { injectIntl } from 'react-intl';
-=======
-import { Row, Col, Menu, Icon, Affix, Tooltip, Avatar } from 'antd';
 import ContributorsList from '@qixian.cs/github-contributors-list';
-import { FormattedMessage, injectIntl } from 'react-intl';
->>>>>>> 847f5fcd
 import classNames from 'classnames';
 import get from 'lodash/get';
 import MobileMenu from 'rc-drawer';
