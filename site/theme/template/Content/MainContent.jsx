--- conflicted
+++ resolved
@@ -1,13 +1,8 @@
 import React, { Component } from 'react';
 import PropTypes from 'prop-types';
 import { Link } from 'bisheng/router';
-<<<<<<< HEAD
 import { Row, Col, Menu, Affix, Button } from 'antd';
-import { FormattedMessage, injectIntl } from 'react-intl';
-=======
-import { Row, Col, Menu, Affix } from 'antd';
 import { injectIntl } from 'react-intl';
->>>>>>> bfe12945
 import classNames from 'classnames';
 import get from 'lodash/get';
 import MobileMenu from 'rc-drawer';
