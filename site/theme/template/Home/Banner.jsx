import React from 'react';
import TweenOne from 'rc-tween-one';
import QueueAnim from 'rc-queue-anim';
import ScrollParallax from 'rc-scroll-anim/lib/ScrollParallax';
import { Link } from 'bisheng/router';
import { FormattedMessage, useIntl } from 'react-intl';
import GitHubButton from 'react-github-button';
import { Button, Divider } from 'antd';
import { RightOutlined } from '@ant-design/icons';
import BannerImage from './BannerImage';
import * as utils from '../utils';

const loop = {
  duration: 3000,
  yoyo: true,
  repeat: -1,
};

const Banner = ({ isMobile }) => {
  const { locale } = useIntl();
  const isZhCN = locale === 'zh-CN';
  return (
    <div className="home-page-wrapper banner-wrapper" id="banner">
      <div className="banner-bg-wrapper">
        <svg width="400px" height="576px" viewBox="0 0 400 576" fill="none">
          <TweenOne
            component="g"
            animation={[
              { opacity: 0, type: 'from' },
              { ...loop, y: 15 },
            ]}
          >
            <ellipse cx="100" cy="100" rx="6" ry="6" stroke="#2F54EB" strokeWidth="1.6" />
          </TweenOne>
          <TweenOne
            component="g"
            animation={[
              { opacity: 0, type: 'from' },
              { ...loop, y: -15 },
            ]}
          >
            <g transform="translate(200 450)">
              <g style={{ transformOrigin: '50% 50%', transform: 'rotate(-340deg)' }}>
                <rect stroke="#FADB14" strokeWidth="1.6" width="9" height="9" />
              </g>
            </g>
          </TweenOne>
        </svg>
        <ScrollParallax
          location="banner"
          className="banner-bg"
          animation={{ playScale: [1, 1.5], rotate: 0 }}
        />
      </div>
      <QueueAnim className="banner page" type="alpha" delay={150}>
        {isMobile && (
          <div className="img-wrapper" key="image">
            <BannerImage />
          </div>
        )}
        <QueueAnim className="text-wrapper" key="text" type="bottom">
          <h1 key="h1">Ant Design</h1>
          <p key="p">
            <FormattedMessage id="app.home.introduce" />
          </p>
          <div className="banner-btns" key="buttons">
            <Link to={utils.getLocalizedPathname('/docs/react/introduce', isZhCN)}>
              <Button type="primary" className="banner-btn components">
                <FormattedMessage id="app.home.getting-started" />
              </Button>
            </Link>
            <Link
              to={utils.getLocalizedPathname('/docs/spec/introduce', isZhCN)}
              style={{ marginLeft: 16 }}
            >
              <Button className="banner-btn language">
                <FormattedMessage id="app.home.design-language" />
              </Button>
            </Link>
            {!isMobile && (
              <GitHubButton
                style={{ marginLeft: 16 }}
                size="large"
                type="stargazers"
                namespace="ant-design"
                repo="ant-design"
              />
            )}
          </div>
          <div
            key="promote"
            className="banner-promote"
            style={{
              width: isZhCN ? 412 : 522,
            }}
          >
            <Divider>
              <FormattedMessage id="app.home.recommend" />
            </Divider>
            <a
              href="https://github.com/antvis/g2plot?from=antd"
              target="_blank"
              rel="noopener noreferrer"
              onClick={() => {
                if (window.gtag) {
                  window.gtag('event', '点击', {
                    event_category: '首页推广',
                    event_label: `https://github.com/antvis/g2plot?from=antd`,
                  });
                }
              }}
            >
              <img src="https://antv.vision/icons/icon-512x512.png" alt="AntV logo" />
<<<<<<< HEAD
              <FormattedMessage id="app.home.recommend.antv" />
              <RightOutlined style={{ marginLeft: 6, fontSize: 12, opacity: 0.6 }} />
=======
              <FormattedMessage id="app.home.recommend.antv.g2plot" />
              <Icon type="right" style={{ marginLeft: 6, fontSize: 12, opacity: 0.6 }} />
>>>>>>> 73db4547
            </a>
          </div>
        </QueueAnim>
        {!isMobile && (
          <div className="img-wrapper" key="image">
            <ScrollParallax
              location="banner"
              component={BannerImage}
              animation={{ playScale: [1, 1.5], y: 80 }}
            />
          </div>
        )}
      </QueueAnim>
    </div>
  );
};

export default Banner;<|MERGE_RESOLUTION|>--- conflicted
+++ resolved
@@ -111,13 +111,8 @@
               }}
             >
               <img src="https://antv.vision/icons/icon-512x512.png" alt="AntV logo" />
-<<<<<<< HEAD
-              <FormattedMessage id="app.home.recommend.antv" />
+              <FormattedMessage id="app.home.recommend.antv.g2plot" />
               <RightOutlined style={{ marginLeft: 6, fontSize: 12, opacity: 0.6 }} />
-=======
-              <FormattedMessage id="app.home.recommend.antv.g2plot" />
-              <Icon type="right" style={{ marginLeft: 6, fontSize: 12, opacity: 0.6 }} />
->>>>>>> 73db4547
             </a>
           </div>
         </QueueAnim>
