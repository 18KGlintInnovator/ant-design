<!DOCTYPE html>
<html>
  <head>
    <meta charset="utf-8">
    <meta http-equiv="X-UA-Compatible" content="IE=edge">
    <meta name="viewport" content="width=device-width, initial-scale=1.0">
    <meta name="description" content="An enterprise-class UI design language and React-based implementation with a set of high-quality React components, one of best React UI library for enterprises">
    <title>Ant Design - A UI Design Language</title>
    <script>
    (function() {
      function isLocalStorageNameSupported() {
        var testKey = 'test';
        var storage = window.localStorage;
        try {
          storage.setItem(testKey, '1');
          storage.removeItem(testKey);
          return true;
        } catch (error) {
          return false;
        }
      }
      // 优先级提高到所有静态资源的前面，语言不对，加载其他静态资源没意义
      var pathname = location.pathname;

      function isZhCN(pathname) {
        return /-cn\/?$/.test(pathname);
      }
      function getLocalizedPathname(path, zhCN) {
        var pathname = path.startsWith('/') ? path : '/' + path;
        if (!zhCN) { // to enUS
          return /\/?index-cn/.test(pathname) ? '/' : pathname.replace('-cn', '');
        } else if (pathname === '/') {
          return '/index-cn';
        } else if (pathname.endsWith('/')) {
          return pathname.replace(/\/$/, '-cn/');
        }
        return pathname + '-cn';
      }

      // 兼容旧的 URL， `?locale=...`
      var queryString = location.search;
      if (queryString) {
        var isZhCNConfig = queryString.indexOf('zh-CN') > -1;
        if (isZhCNConfig && !isZhCN(pathname)) {
          location.pathname = getLocalizedPathname(pathname, isZhCNConfig)
        }
      }

      // 首页无视链接里面的语言设置 https://github.com/ant-design/ant-design/issues/4552
      if (isLocalStorageNameSupported() && (pathname === '/' || pathname === '/index-cn')) {
        var lang = (window.localStorage && localStorage.getItem('locale')) || (navigator.language.toLowerCase() === 'zh-cn' ? 'zh-CN' : 'en-US');
        // safari is 'zh-cn', while other browser is 'zh-CN';
        if ((lang === 'zh-CN') !== isZhCN(pathname)) {
          location.pathname = getLocalizedPathname(pathname, lang === 'zh-CN');
        }
      }
      document.documentElement.className += isZhCN(pathname) ? 'zh-cn' : 'en-us';
    })()
    </script>
    <link rel="icon" href="https://t.alipayobjects.com/images/T1QUBfXo4fXXXXXXXX.png" type="image/x-icon">
    <link rel="stylesheet" type="text/css" href="https://fonts.googleapis.cnpmjs.org/css?family=Lato:400,700|Raleway"/>
    <link rel="stylesheet" type="text/css" href="{{ root }}index-1.css"/>
    <link rel="stylesheet" type="text/css" href="{{ root }}index-2.css"/>
    <link rel="stylesheet/less" type="text/css" href="{{ root }}color.less"/>
    <style id="nprogress-style">
      #nprogress { display: none }
    </style>
    <!--[if lte IE 10]>
      <script
        src="https://as.alipayobjects.com/g/component/??console-polyfill/0.2.2/index.js,media-match/2.0.2/media.match.min.js"></script>
    <![endif]-->
    <script>
    if (!window.Intl) {
      document.writeln('<script src="https://as.alipayobjects.com/g/component/intl/1.0.1/??Intl.js,locale-data/jsonp/en.js,locale-data/jsonp/zh.js">' + '<' + '/script>');
    }
    if (!window.Promise) {
      document.writeln('<script src="https://as.alipayobjects.com/g/component/es6-promise/3.2.2/es6-promise.min.js"' + '>' + '<' + '/' + 'script>');
    }
    // Enable Google Analytics
    if (!location.port) {
      /* eslint-disable */
      (function (i, s, o, g, r, a, m) {
        i['GoogleAnalyticsObject'] = r;
        i[r] = i[r] || function () {
            (i[r].q = i[r].q || []).push(arguments)
          }, i[r].l = 1 * new Date();
        a = s.createElement(o),
          m = s.getElementsByTagName(o)[0];
        a.async = 1;
        a.src = g;
        m.parentNode.insertBefore(a, m)
      })(window, document, 'script', '//www.google-analytics.com/analytics.js', 'ga');
      ga('create', 'UA-72788897-1', 'auto');
      ga('send', 'pageview');
      /* eslint-enable */
    }
    </script>
    <!-- Hotjar Tracking Code for ant.design -->
    <script>
    (function(h,o,t,j,a,r){
      h.hj=h.hj||function(){(h.hj.q=h.hj.q||[]).push(arguments)};
      h._hjSettings={hjid:473408,hjsv:5};
      a=o.getElementsByTagName('head')[0];
      r=o.createElement('script');r.async=1;
      r.src=t+h._hjSettings.hjid+j+h._hjSettings.hjsv;
      a.appendChild(r);
    })(window,document,'//static.hotjar.com/c/hotjar-','.js?sv=');
    </script>
  </head>
  <body>
    <div id="react-content">
      {{ content | safe }}
    </div>
<<<<<<< HEAD
    {% if not usePreact %}
      {% if not isDev %}
        <script src="https://gw.alipayobjects.com/as/g/component/react/16.0.0/react.production.min.js"></script>
        <script src="https://gw.alipayobjects.com/as/g/component/react/16.0.0/react-dom.production.min.js"></script>
      {% endif %}
    {% endif %}
=======
>>>>>>> 1e1baf01
    <script src="{{ root }}common.js"></script>
    <script src="{{ root }}index.js"></script>
  </body>
</html><|MERGE_RESOLUTION|>--- conflicted
+++ resolved
@@ -111,15 +111,6 @@
     <div id="react-content">
       {{ content | safe }}
     </div>
-<<<<<<< HEAD
-    {% if not usePreact %}
-      {% if not isDev %}
-        <script src="https://gw.alipayobjects.com/as/g/component/react/16.0.0/react.production.min.js"></script>
-        <script src="https://gw.alipayobjects.com/as/g/component/react/16.0.0/react-dom.production.min.js"></script>
-      {% endif %}
-    {% endif %}
-=======
->>>>>>> 1e1baf01
     <script src="{{ root }}common.js"></script>
     <script src="{{ root }}index.js"></script>
   </body>
