--- conflicted
+++ resolved
@@ -5,13 +5,6 @@
 
 html {
   overflow-x: hidden;
-<<<<<<< HEAD
-=======
-}
-
-body {
-  color: @site-text-color;
->>>>>>> d76283f2
   font-size: 14px;
   font-family: @font-family;
   line-height: 1.5;
