--- conflicted
+++ resolved
@@ -74,14 +74,6 @@
         'create-react-class': 'preact-compat/lib/create-react-class',
         'react-router': 'react-router',
       });
-<<<<<<< HEAD
-    } else if (!isDev) {
-      config.externals = Object.assign({}, config.externals, {
-        react: 'React',
-        'react-dom': 'ReactDOM',
-      });
-=======
->>>>>>> 1e1baf01
     }
 
     if (isDev) {
