import {
  createCache,
  legacyNotSelectorLinter,
  logicalPropertiesLinter,
  parentSelectorLinter,
  StyleProvider,
} from '@ant-design/cssinjs';
<<<<<<< HEAD
import { theme as antdTheme, App, ConfigProvider } from 'antd';
=======
import { App, theme as antdTheme } from 'antd';
>>>>>>> 963b6fb9
import type { DirectionType } from 'antd/es/config-provider';
import { createSearchParams, useOutlet, useSearchParams } from 'dumi';
import React, { useCallback, useEffect, useMemo } from 'react';
import useLayoutState from '../../hooks/useLayoutState';
import SiteThemeProvider from '../SiteThemeProvider';
import useLocation from '../../hooks/useLocation';
import type { ThemeName } from '../common/ThemeSwitch';
import ThemeSwitch from '../common/ThemeSwitch';
import type { SiteContextProps } from '../slots/SiteContext';
import SiteContext from '../slots/SiteContext';

type Entries<T> = { [K in keyof T]: [K, T[K]] }[keyof T][];
type SiteState = Partial<Omit<SiteContextProps, 'updateSiteContext'>>;

const RESPONSIVE_MOBILE = 768;

const styleCache = createCache();
if (typeof global !== 'undefined') {
  (global as any).styleCache = styleCache;
}

const getAlgorithm = (themes: ThemeName[] = []) =>
  themes.map((theme) => {
    if (theme === 'dark') {
      return antdTheme.darkAlgorithm;
    }
    if (theme === 'compact') {
      return antdTheme.compactAlgorithm;
    }
    return antdTheme.defaultAlgorithm;
  });

const GlobalLayout: React.FC = () => {
  const outlet = useOutlet();
  const { pathname } = useLocation();
  const [searchParams, setSearchParams] = useSearchParams();
  const [{ theme = [], direction, isMobile }, setSiteState] = useLayoutState<SiteState>({
    isMobile: false,
    direction: 'ltr',
    theme: ['light', 'motion-off'],
  });

  const updateSiteConfig = useCallback(
    (props: SiteState) => {
      setSiteState((prev) => ({ ...prev, ...props }));

      // updating `searchParams` will clear the hash
      const oldSearchStr = searchParams.toString();

      let nextSearchParams: URLSearchParams = searchParams;
      (Object.entries(props) as Entries<SiteContextProps>).forEach(([key, value]) => {
        if (key === 'direction') {
          if (value === 'rtl') {
            nextSearchParams.set('direction', 'rtl');
          } else {
            nextSearchParams.delete('direction');
          }
        }
        if (key === 'theme') {
          nextSearchParams = createSearchParams({
            ...nextSearchParams,
            theme: value.filter((t) => t !== 'light'),
          });
        }
      });

      if (nextSearchParams.toString() !== oldSearchStr) {
        setSearchParams(nextSearchParams);
      }
    },
    [searchParams, setSearchParams],
  );

  const updateMobileMode = () => {
    updateSiteConfig({ isMobile: window.innerWidth < RESPONSIVE_MOBILE });
  };

  useEffect(() => {
    const _theme = searchParams.getAll('theme') as ThemeName[];
    const _direction = searchParams.get('direction') as DirectionType;

    setSiteState({ theme: _theme, direction: _direction === 'rtl' ? 'rtl' : 'ltr' });
    // Handle isMobile
    updateMobileMode();

    window.addEventListener('resize', updateMobileMode);
    return () => {
      window.removeEventListener('resize', updateMobileMode);
    };
  }, []);

  const siteContextValue = useMemo(
    () => ({
      direction,
      updateSiteConfig,
      theme: theme!,
      isMobile: isMobile!,
    }),
    [isMobile, direction, updateSiteConfig, theme],
  );

  return (
    <StyleProvider
      cache={styleCache}
      linters={[logicalPropertiesLinter, legacyNotSelectorLinter, parentSelectorLinter]}
    >
      <SiteContext.Provider value={siteContextValue}>
        <SiteThemeProvider
          theme={{
            algorithm: getAlgorithm(theme),
            token: {
              motion: !theme.includes('motion-off'),
            },
          }}
        >
          <App>
            {outlet}
            {!pathname.startsWith('/~demos') && (
              <ThemeSwitch
                value={theme}
                onChange={(nextTheme) => updateSiteConfig({ theme: nextTheme })}
              />
            )}
          </App>
        </SiteThemeProvider>
      </SiteContext.Provider>
    </StyleProvider>
  );
};

export default GlobalLayout;<|MERGE_RESOLUTION|>--- conflicted
+++ resolved
@@ -5,11 +5,7 @@
   parentSelectorLinter,
   StyleProvider,
 } from '@ant-design/cssinjs';
-<<<<<<< HEAD
-import { theme as antdTheme, App, ConfigProvider } from 'antd';
-=======
 import { App, theme as antdTheme } from 'antd';
->>>>>>> 963b6fb9
 import type { DirectionType } from 'antd/es/config-provider';
 import { createSearchParams, useOutlet, useSearchParams } from 'dumi';
 import React, { useCallback, useEffect, useMemo } from 'react';
