--- conflicted
+++ resolved
@@ -15,8 +15,6 @@
 
 ---
 
-<<<<<<< HEAD
-=======
 ## 4.21.5
 
 `2022-07-03`
@@ -28,7 +26,6 @@
 - 🐞 Fix that some class name in Divider cannot be customized. [#36271](https://github.com/ant-design/ant-design/pull/36271) [@alanhaledc](https://github.com/alanhaledc)
 - 🇧🇾 Update Belarusian locale. [#36265](https://github.com/ant-design/ant-design/pull/36265)
 
->>>>>>> e503f9d5
 ## 4.21.4
 
 `2022-06-27`
