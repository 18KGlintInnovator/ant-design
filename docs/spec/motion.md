# Motion

- category: 动画
- order: 2
- chinese: 组件动画

---

Ant Design 提供了一些预设的组件动画样式。

<<<<<<< HEAD
`````__react
const cssAnimation = require('css-animation');
const Select = antd.Select;
const Option = Select.Option;
const OptGroup = Select.OptGroup;

let motions = [];
=======
可以使用 [rc-animate](https://github.com/react-component/animate) 的 [transitionName](http://react-component.github.io/animate/examples/simple.html) 属性来给任意元素指定动画。

> 示例延长了动画时长以便展示。

<div id="components-motion-demo-basic"></div>

| 组件         | 中文名              | 采用动画                                        |
|--------------|--------------------|-------------------------------------------------|
| Popover      | 气泡浮出            | `zoom-up` `zoom-down` `zoom-left` `zoom-right`  |
| Popconfirm   | 气泡确认            | `zoom-up` `zoom-down` `zoom-left` `zoom-right`  |
| Tooltip      | 文字提示            | `zoom-up` `zoom-down` `zoom-left` `zoom-right`  |
| Modal        | 弹出框              | `zoom`                                          |
| Badge        | 徽标数              | `zoom`                                          |
| message      | 信息提示条          | `move-up`                                       |
| notification | 通知框              | `move-right` & `slide-up`                       |
| Dropdown     | 下拉菜单            | `slide-up`                                      |
| Select       | 选择框              | `slide-up`                                      |
| Cascader     | 级联选择框          | `slide-up`                                      |
| TreeSelect   | 树选择框            | `slide-up`                                      |
| DatePicker   | 日期选择框          | `slide-up`                                      |
| TatePicker   | 日期选择框          | `slide-up`                                      |
| Alert        | 警告提示            | `slide-up`                                      |
| Menu         | 导航菜单            | `slide-up`                                      |


`````jsx
var cssAnimation = require('css-animation');
var Select = antd.Select;
var Option = Select.Option;
var OptGroup = Select.OptGroup;

var motions = [];
>>>>>>> 88531eea
motions = motions.concat([[{
  name: '淡入',
  value: 'fade',
  direction: 'enter',
  type: '渐隐'
}, {
  name: '淡出',
  value: 'fade',
  direction: 'leave',
  type: '渐隐'
}]]);
motions = motions.concat([[{
  name: '中心放大',
  value: 'zoom',
  direction: 'enter',
  type: '缩放'
}, {
  name: '中心缩小',
  value: 'zoom',
  direction: 'leave',
  type: '缩放'
}, {
  name: '上方放大',
  value: 'zoom-up',
  direction: 'enter',
  type: '缩放'
}, {
  name: '上方缩小',
  value: 'zoom-up',
  direction: 'leave',
  type: '缩放'
}, {
  name: '下方放大',
  value: 'zoom-down',
  direction: 'enter',
  type: '缩放'
}, {
  name: '下方缩小',
  value: 'zoom-down',
  direction: 'leave',
  type: '缩放'
}, {
  name: '左方放大',
  value: 'zoom-left',
  direction: 'enter',
  type: '缩放'
}, {
  name: '左方缩小',
  value: 'zoom-left',
  direction: 'leave',
  type: '缩放'
}, {
  name: '右方放大',
  value: 'zoom-right',
  direction: 'enter',
  type: '缩放'
}, {
  name: '右方缩小',
  value: 'zoom-right',
  direction: 'leave',
  type: '缩放'
}]]);
motions = motions.concat([[{
  name: '上方滑入',
  value: 'move-up',
  direction: 'enter',
  type: '移动'
}, {
  name: '上方滑出',
  value: 'move-up',
  direction: 'leave',
  type: '移动'
}, {
  name: '下方滑入',
  value: 'move-down',
  direction: 'enter',
  type: '移动'
}, {
  name: '下方滑出',
  value: 'move-down',
  direction: 'leave',
  type: '移动'
}, {
  name: '左方滑入',
  value: 'move-left',
  direction: 'enter',
  type: '移动'
}, {
  name: '左方滑出',
  value: 'move-left',
  direction: 'leave',
  type: '移动'
}, {
  name: '右方滑入',
  value: 'move-right',
  direction: 'enter',
  type: '移动'
}, {
  name: '右方滑出',
  value: 'move-right',
  direction: 'leave',
  type: '移动'
}]]);
motions = motions.concat([[{
  name: '上方展开',
  value: 'slide-up',
  direction: 'enter',
  type: '伸缩'
}, {
  name: '上方缩回',
  value: 'slide-up',
  direction: 'leave',
  type: '伸缩'
}, {
  name: '下方展开',
  value: 'slide-down',
  direction: 'enter',
  type: '伸缩'
}, {
  name: '下方缩回',
  value: 'slide-down',
  direction: 'leave',
  type: '伸缩'
}, {
  name: '左方展开',
  value: 'slide-left',
  direction: 'enter',
  type: '伸缩'
}, {
  name: '左方缩回',
  value: 'slide-left',
  direction: 'leave',
  type: '伸缩'
}, {
  name: '右方展开',
  value: 'slide-right',
  direction: 'enter',
  type: '伸缩'
}, {
  name: '右方缩回',
  value: 'slide-right',
  direction: 'leave',
  type: '伸缩'
}]]);
motions = motions.concat([[{
  name: '摇摆',
  value: 'swing',
  direction: 'enter',
  type: '其他'
}]]);
<<<<<<< HEAD
const leave='-leave';
const Test = React.createClass({
  handleChange(e) {
    const value = e;
    if(value){
      this.demoNode.style.visibility='';
=======
var leave = '-leave';
var Test = React.createClass({
  handleChange(e) {
    var value = e;
    if (value) {
      this.demoNode.style.visibility = '';
>>>>>>> 88531eea
      cssAnimation(this.demoNode, value, () => {
        if (value.slice(-leave.length) === leave) {
          this.demoNode.style.visibility = 'hidden';
        }
      });
    }
  },

  componentDidMount() {
    this.demoNode = ReactDOM.findDOMNode(this.refs.demo);
  },

  render() {
    const options = [<Option value="" key="placeholder">请选择预设动画</Option>].concat(motions.map(function (m, groupIndex) {
      const opts = m.map(function (m2, optIndex) {
        return <Option key={optIndex} value={m2.value + "-" + m2.direction}>{m2.name + " " + m2.value}</Option>
      });
      return <OptGroup key={groupIndex} label={m[0].type}>{opts}</OptGroup>;
    }));
    return <div>
      <div className="motion-container">
        <div ref="demo" className="motion-example"></div>
      </div>
      <div className="motion-select-wrapper">
        <Select value="" className='motion-select' onChange={this.handleChange}>{options}</Select>
      </div>
    </div>;
  }
});

ReactDOM.render(<Test key="motion" />, mountNode);
`````

<<<<<<< HEAD
## 组件动画

通过设置组件的 `transitionName` 指定组件动画。

| 组件         | 中文名              | 采用动画                                        |
|--------------|---------------------|-------------------------------------------------|
| popover      | 气泡浮出            | `zoom-up` `zoom-down` `zoom-left` `zoom-right`  |
| popconfirm   | 气泡确认            | `zoom-up` `zoom-down` `zoom-left` `zoom-right`  |
| tooltip      | 文字提示            | `zoom-up` `zoom-down` `zoom-left` `zoom-right`  |
| modal        | 弹出框              | `zoom`                                          |
| confirm      | 弹出确认框          | `zoom`                                          |
| message      | 信息提示条          | `move-up`                                       |
| notification | 通知框              | `move-right` & `slide-up`                       |
| dropdown     | 下拉菜单            | `slide-up`                                      |
| select       | 选择框              | `slide-up`                                      |
| datepicker   | 日期选择框          | `slide-up`                                      |
| alert        | 警告提示            | `slide-up`                                      |
| menu         | 导航菜单            | `slide-up`                                      |
| datepicker   | 日期选择框          | `slide-up`                                      |
=======
<style>
#components-motion-demo-basic {
  margin: 40px 0;
  width: 80%;
}

.motion-container {
  height: 190px;
  line-height: 190px;
  text-align: center;
  margin-bottom: 20px;
}
.motion-example {
  width: 180px;
  height: 180px;
  line-height: 180px;
  font-size: 18px;
  color: #fff;
  text-align: center;
  display: inline-block !important;
  border-radius: 8px;
  font-weight: bold;
  animation-duration: 0.5s!important;
  background: url(https://t.alipayobjects.com/images/rmsweb/T1B9hfXcdvXXXXXXXX.svg) center/230px;
}
.motion-select-wrapper{
  text-align: center;
}
.motion-select {
  text-align:left;
  width:180px;
}
</style>
>>>>>>> 88531eea
<|MERGE_RESOLUTION|>--- conflicted
+++ resolved
@@ -8,7 +8,10 @@
 
 Ant Design 提供了一些预设的组件动画样式。
 
-<<<<<<< HEAD
+可以使用 [rc-animate](https://github.com/react-component/animate) 的 [transitionName](http://react-component.github.io/animate/examples/simple.html) 属性来给任意元素指定动画。
+
+> 示例延长了动画时长以便展示。
+
 `````__react
 const cssAnimation = require('css-animation');
 const Select = antd.Select;
@@ -16,40 +19,6 @@
 const OptGroup = Select.OptGroup;
 
 let motions = [];
-=======
-可以使用 [rc-animate](https://github.com/react-component/animate) 的 [transitionName](http://react-component.github.io/animate/examples/simple.html) 属性来给任意元素指定动画。
-
-> 示例延长了动画时长以便展示。
-
-<div id="components-motion-demo-basic"></div>
-
-| 组件         | 中文名              | 采用动画                                        |
-|--------------|--------------------|-------------------------------------------------|
-| Popover      | 气泡浮出            | `zoom-up` `zoom-down` `zoom-left` `zoom-right`  |
-| Popconfirm   | 气泡确认            | `zoom-up` `zoom-down` `zoom-left` `zoom-right`  |
-| Tooltip      | 文字提示            | `zoom-up` `zoom-down` `zoom-left` `zoom-right`  |
-| Modal        | 弹出框              | `zoom`                                          |
-| Badge        | 徽标数              | `zoom`                                          |
-| message      | 信息提示条          | `move-up`                                       |
-| notification | 通知框              | `move-right` & `slide-up`                       |
-| Dropdown     | 下拉菜单            | `slide-up`                                      |
-| Select       | 选择框              | `slide-up`                                      |
-| Cascader     | 级联选择框          | `slide-up`                                      |
-| TreeSelect   | 树选择框            | `slide-up`                                      |
-| DatePicker   | 日期选择框          | `slide-up`                                      |
-| TatePicker   | 日期选择框          | `slide-up`                                      |
-| Alert        | 警告提示            | `slide-up`                                      |
-| Menu         | 导航菜单            | `slide-up`                                      |
-
-
-`````jsx
-var cssAnimation = require('css-animation');
-var Select = antd.Select;
-var Option = Select.Option;
-var OptGroup = Select.OptGroup;
-
-var motions = [];
->>>>>>> 88531eea
 motions = motions.concat([[{
   name: '淡入',
   value: 'fade',
@@ -200,21 +169,13 @@
   direction: 'enter',
   type: '其他'
 }]]);
-<<<<<<< HEAD
-const leave='-leave';
-const Test = React.createClass({
-  handleChange(e) {
-    const value = e;
-    if(value){
-      this.demoNode.style.visibility='';
-=======
+
 var leave = '-leave';
 var Test = React.createClass({
   handleChange(e) {
     var value = e;
     if (value) {
       this.demoNode.style.visibility = '';
->>>>>>> 88531eea
       cssAnimation(this.demoNode, value, () => {
         if (value.slice(-leave.length) === leave) {
           this.demoNode.style.visibility = 'hidden';
@@ -222,11 +183,9 @@
       });
     }
   },
-
   componentDidMount() {
     this.demoNode = ReactDOM.findDOMNode(this.refs.demo);
   },
-
   render() {
     const options = [<Option value="" key="placeholder">请选择预设动画</Option>].concat(motions.map(function (m, groupIndex) {
       const opts = m.map(function (m2, optIndex) {
@@ -248,58 +207,20 @@
 ReactDOM.render(<Test key="motion" />, mountNode);
 `````
 
-<<<<<<< HEAD
-## 组件动画
-
-通过设置组件的 `transitionName` 指定组件动画。
-
 | 组件         | 中文名              | 采用动画                                        |
-|--------------|---------------------|-------------------------------------------------|
-| popover      | 气泡浮出            | `zoom-up` `zoom-down` `zoom-left` `zoom-right`  |
-| popconfirm   | 气泡确认            | `zoom-up` `zoom-down` `zoom-left` `zoom-right`  |
-| tooltip      | 文字提示            | `zoom-up` `zoom-down` `zoom-left` `zoom-right`  |
-| modal        | 弹出框              | `zoom`                                          |
-| confirm      | 弹出确认框          | `zoom`                                          |
+|--------------|--------------------|-------------------------------------------------|
+| Popover      | 气泡浮出            | `zoom-up` `zoom-down` `zoom-left` `zoom-right`  |
+| Popconfirm   | 气泡确认            | `zoom-up` `zoom-down` `zoom-left` `zoom-right`  |
+| Tooltip      | 文字提示            | `zoom-up` `zoom-down` `zoom-left` `zoom-right`  |
+| Modal        | 弹出框              | `zoom`                                          |
+| Badge        | 徽标数              | `zoom`                                          |
 | message      | 信息提示条          | `move-up`                                       |
 | notification | 通知框              | `move-right` & `slide-up`                       |
-| dropdown     | 下拉菜单            | `slide-up`                                      |
-| select       | 选择框              | `slide-up`                                      |
-| datepicker   | 日期选择框          | `slide-up`                                      |
-| alert        | 警告提示            | `slide-up`                                      |
-| menu         | 导航菜单            | `slide-up`                                      |
-| datepicker   | 日期选择框          | `slide-up`                                      |
-=======
-<style>
-#components-motion-demo-basic {
-  margin: 40px 0;
-  width: 80%;
-}
-
-.motion-container {
-  height: 190px;
-  line-height: 190px;
-  text-align: center;
-  margin-bottom: 20px;
-}
-.motion-example {
-  width: 180px;
-  height: 180px;
-  line-height: 180px;
-  font-size: 18px;
-  color: #fff;
-  text-align: center;
-  display: inline-block !important;
-  border-radius: 8px;
-  font-weight: bold;
-  animation-duration: 0.5s!important;
-  background: url(https://t.alipayobjects.com/images/rmsweb/T1B9hfXcdvXXXXXXXX.svg) center/230px;
-}
-.motion-select-wrapper{
-  text-align: center;
-}
-.motion-select {
-  text-align:left;
-  width:180px;
-}
-</style>
->>>>>>> 88531eea
+| Dropdown     | 下拉菜单            | `slide-up`                                      |
+| Select       | 选择框              | `slide-up`                                      |
+| Cascader     | 级联选择框          | `slide-up`                                      |
+| TreeSelect   | 树选择框            | `slide-up`                                      |
+| DatePicker   | 日期选择框          | `slide-up`                                      |
+| TatePicker   | 日期选择框          | `slide-up`                                      |
+| Alert        | 警告提示            | `slide-up`                                      |
+| Menu         | 导航菜单            | `slide-up`                                      |