---
order: 2
title: 快速上手
---

Ant Design React 致力于提供给程序员**愉悦**的开发体验。

> 在开始之前，推荐先学习 [React](http://reactjs.org) 和 [ES2015](http://babeljs.io/docs/learn-es2015/)，并正确安装和配置了 [Node.js](https://nodejs.org/) v8 或以上。官方指南假设你已了解关于 HTML、CSS 和 JavaScript 的中级知识，并且已经完全掌握了 React 全家桶的正确开发方式。如果你刚开始学习前端或者 React，将 UI 框架作为你的第一步可能不是最好的主意。

---

## 第一个例子

这是一个最简单的 Ant Design 组件的在线 codesandbox 演示。

<iframe
  src="https://codesandbox.io/embed/antd-reproduction-template-6e93z?autoresize=1&fontsize=14&hidenavigation=1&theme=light"
  style="width:100%; height:500px; border:0; border-radius: 4px; overflow:hidden;"
  title="antd reproduction template"
  allow="geolocation; microphone; camera; midi; vr; accelerometer; gyroscope; payment; ambient-light-sensor; encrypted-media; usb"
  sandbox="allow-modals allow-forms allow-popups allow-scripts allow-same-origin"
/>

### 1. 创建一个 codesandbox

访问 http://u.ant.design/codesandbox-repro 创建一个 codesandbox 的在线示例，别忘了保存以创建一个新的实例。

### 2. 使用组件

直接用下面的代码替换 `index.js` 的内容，用 React 的方式直接使用 antd 组件。

```jsx
import React, { useState } from 'react';
import { render } from 'react-dom';
import { ConfigProvider, DatePicker, message } from 'antd';
// 由于 antd 组件的默认文案是英文，所以需要修改为中文
<<<<<<< HEAD
import zhCN from 'antd/lib/locale/zh_CN';
import dayjs from 'dayjs';
import 'dayjs/locale/zh-cn';
=======
import zhCN from 'antd/es/locale/zh_CN';
import moment from 'moment';
import 'moment/locale/zh-cn';
>>>>>>> e503f9d5
import 'antd/dist/antd.css';
import './index.css';

dayjs.locale('zh-cn');

const App = () => {
  const [date, setDate] = useState(null);
  const handleChange = value => {
    message.info(`您选择的日期是: ${value ? value.format('YYYY年MM月DD日') : '未选择'}`);
    setDate(value);
  };
  return (
    <ConfigProvider locale={zhCN}>
      <div style={{ width: 400, margin: '100px auto' }}>
        <DatePicker onChange={handleChange} />
        <div style={{ marginTop: 16 }}>
          当前日期：{date ? date.format('YYYY年MM月DD日') : '未选择'}
        </div>
      </div>
    </ConfigProvider>
  );
};

render(<App />, document.getElementById('root'));
```

### 3. 探索更多组件用法

你可以在组件页面的左侧菜单查看组件列表，比如 [Alert](/components/alert) 组件，组件文档中提供了各类演示，最下方有组件 API 文档可以查阅。在代码演示部分找到第一个例子，点击右下角的图标展开代码。

然后依照演示代码的写法，在之前的 codesandbox 里修改 `index.js`，首先在 `import` 内引入 Alert 组件：

```diff
- import { ConfigProvider, DatePicker, message } from 'antd';
+ import { ConfigProvider, DatePicker, message, Alert } from 'antd';
```

然后在 `render` 内添加相应的 jsx 代码：

```diff
  <DatePicker onChange={value => this.handleChange(value)} />
  <div style={{ marginTop: 16 }}>
-   当前日期：{date ? date.format('YYYY-MM-DD') : '未选择'}
+   <Alert message="当前日期" description={date ? date.format('YYYY年MM月DD日') : '未选择'} />
  </div>
```

选择一个日期，在右侧预览区就可以看到如图的效果。

<img width="420" src="https://gw.alipayobjects.com/zos/antfincdn/ZosQjL9pqe/e6179c89-21a9-44c9-aea4-3cc04af7ef25.png" alt="codesandbox screenshot" />

好的，现在你已经会使用基本的 antd 组件了，你可以在这个例子中继续探索其他组件的用法。如果你遇到组件的 bug，也推荐建一个可重现的 codesandbox 来报告 bug。

### 4. 下一步

实际项目开发中，你会需要构建、调试、代理、打包部署等一系列工程化的需求。您可以阅读后面的文档或者使用以下脚手架和范例：

- [Ant Design Pro](http://pro.ant.design/)
- [antd-admin](https://github.com/zuiidea/antd-admin)
- [d2-admin](https://github.com/d2-projects/d2-admin)
- 更多脚手架可以查看 [脚手架市场](http://scaffold.ant.design/)

## 按需加载

`antd` 默认支持基于 ES modules 的 tree shaking，对于 js 部分，直接引入 `import { Button } from 'antd'` 就会有按需加载的效果。

如果你在开发环境的控制台看到下面的提示，那么你可能还在使用 `webpack@1.x` 或者 tree shaking 失效，请升级或检查相关配置。

```
You are using a whole package of antd, please use https://www.npmjs.com/package/babel-plugin-import to reduce app bundle size.
```

![控制台警告](https://zos.alipayobjects.com/rmsportal/GHIRszVcmjccgZRakJDQ.png)

## 自行构建

如果想自己维护工作流，我们推荐使用 [webpack](https://webpack.github.io/) 进行构建和调试，可以使用 React 生态圈中的 [各种脚手架](https://github.com/enaqx/awesome-react#react-tools) 进行开发。

目前社区也有很多基于 antd 定制的 [React 脚手架](http://scaffold.ant.design/)，欢迎进行试用和贡献。<|MERGE_RESOLUTION|>--- conflicted
+++ resolved
@@ -34,15 +34,9 @@
 import { render } from 'react-dom';
 import { ConfigProvider, DatePicker, message } from 'antd';
 // 由于 antd 组件的默认文案是英文，所以需要修改为中文
-<<<<<<< HEAD
-import zhCN from 'antd/lib/locale/zh_CN';
 import dayjs from 'dayjs';
 import 'dayjs/locale/zh-cn';
-=======
 import zhCN from 'antd/es/locale/zh_CN';
-import moment from 'moment';
-import 'moment/locale/zh-cn';
->>>>>>> e503f9d5
 import 'antd/dist/antd.css';
 import './index.css';
 
