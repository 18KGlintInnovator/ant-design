---
order: 8
title: V3 to V4
---

This document will help you upgrade from antd `3.x` version to antd `4.x` version. If you are using `2.x` or older version, please refer to the previous [upgrade document] (https: / /github.com/ant-design/ant-design/blob/2adf8ced24da7b3cb46a3475854a83d76a98c536/CHANGELOG.zh-CN.md#300) to 3.x.

## Upgrade preparation

1. Please upgrade to the latest version of 3.x first, and remove / modify related APIs according to the console warning message.
2. Upgrade project React 16.12.0 or above.
   - If you are still using React 15, please refer to [React 16 Upgrade Documentation](https://reactjs.org/blog/2017/09/26/react-v16.0.html#breaking-changes).
   - For the remaining React 16 obsolete lifecycle APIs, please refer to [Migration Guide](https://reactjs.org/blog/2018/03/27/update-on-async-rendering.html#gradual-migration-path).

## Incompatible changes in v4

### Design specification

- Line height changes from `1.5`(`21px`) to `1.5715`(`22px`).
- Basic rounded corner adjustment, changed from `4px` to `2px`.
- Exchanged Selected and Hovered color.
- Global shadow optimization, adjusted to three layers of shadows to distinguish control hierarchies.
- Icon in the bubble confirmation box has been changed from a question mark to an exclamation mark.
- The color of selected components is changed to `@blue-1: #E6F7FF`, and the corresponding hover color is changed to `@gray-2: #FAFAFA`.
- The color of the error was adjusted from `@red-5: #F5222D` to`@red-5: #FF4D4F`.
- The color brightness of the dividing line has been reduced from `#E8E8E8` to`#F0F0F0`.
- DatePicker interactive redo, range selection can now select start and end time separately.
- Table change default background color from transparent to white.
- Smaller Tabs bar width.

### Compatibility

- The minimum supported version of IE is IE 11.
- The minimum supported version of React is React 16.9, and some components have started to refactor using hooks.

#### Remove deprecated API

- LocaleProvider has been removed, please use `ConfigProvider` instead.
- Mention removed, use `Mentions` instead.
- Removed the `iconType` property of Alert. Please use `icon` instead.
- Removed the `iconType` attribute of Modal.xxx. Please use `icon` instead.
- Removed the Form.create method, `form` is now available in `Form.useForm`.
- Removed the `id` attribute of Form.Item. Please use `htmlFor` instead.
- The `setContentRef` property of Typography has been removed, please use `ref` instead.
- Removed the `allowEmpty` property of TimePicker, please use `allowClear` instead.
- Removed `AfterClose` attribute of Tag, please use `OnClose` instead.
- Removed the `noHovering` property of Card, please use `hoverable` instead.
- Removed the `vertical` property of Carousel. Please use `dotPosition` instead.
- Removed `wrapClassName` property of Drawer, please use `className` instead.
- Removed the `autosize` property of TextArea. Please use `autoSize` instead.
- Removed the `offset` attribute of Affix. Please use `offsetTop` instead.
- Removed the `onSearchChange` property of Transfer. Please use `onSearch` instead.
- Removed the `body` attribute of Transfer. Please use `children` instead.
- Removed the `lazy` attribute of Transfer, which did not really optimize the effect.
- Removed `combobox` mode, please use `AutoComplete` instead.

#### Icon upgrade

In `antd @ 3.9.0`, we introduced the svg icon ([Why use the svg icon?](Https://github.com/ant-design/ant-design/issues/10353)). The icon API using the string name cannot be loaded on demand, so the svg icon file is fully introduced, which greatly increases the size of the packaged product. In 4.0, we adjusted the icon usage API to support tree shaking, reducing the default package size of antd by about 150 KB (Gzipped).

Legacy Icon usage will be discarded:

```jsx
import { Icon, Button } from 'antd';

const Demo = () => (
  <div>
    <Icon type="smile" />
    <Button icon="smile" />
  </div>
);
```

It will be imported on demand in v4:

```diff
  import { Button } from 'antd';

  // tree-shaking supported
- import { Icon } from 'antd';
+ import { SmileOutlined } from '@ant-design/icons';

  const Demo = () => (
      <div>
-       <Icon type="smile" />
+       <SmileOutlined />
      <Button icon={<SmileOutlined />} />
    </div>
  );

  // or directly import
  import SmileOutlined from '@ant-design/icons/SmileOutlined';
```

You will still be able to continue using the compatibility pack:

```jsx
import { Button } from 'antd';
import { Icon } from '@ant-design/compatible';

const Demo = () => (
  <div>
    <Icon type="smile" />
    <Button icon="smile" />
  </div>
);
```

#### Component refactoring

- Form rewrite.
  - No need to use `Form.create`.
  - Nest fields definition changes from `'xxx.yyy'` to `['xxx', 'yyy']`.
  - See [here](/components/form/v3) for migration documentation.
- DatePicker rewrite
  - Provide the `picker` property for selector switching.
  - Range selection can now select start and end times individually.
  - `onPanelChange` will also trigger when panel value changed.
- Tree, Select, TreeSelect, AutoComplete rewrite
  - use virtual scrolling.
  - `onBlur` no longer trigger value change.
  - `dropdownMatchSelectWidth` no longer automatically adapts to the content width, please set the dropdown width with numbers.
  - AutoComplete no longer support `optionLabelProp`. Please set Option `value` directly.
- The Grid component uses flex layout.
- Button's `danger` is now treated as a property instead of a button type.
- Input, Select set `value` to `undefined` is uncontrolled mode now.
- Table rewrite.

  - will keep at least one column even if `columns` is empty.
  - Nest `dataIndex` definition changes from `'xxx.yyy'` to `['xxx', 'yyy']`.

<<<<<<< HEAD
```diff
=======
````diff
>>>>>>> aa6ccda4
<Table
  columns={[
    {
      title: 'Age',
-     dataIndex: 'user.age',
+     dataIndex: ['user', 'age'],
    },
  ]}
/>
```

## Start upgrading

You can manually check the code one by one against the above list for modification. In addition, we also provide a codemod cli tool [@ant-design/codemod-v4](https://github.com/ant-design/codemod-v4) To help you quickly upgrade to v4.

Before running codemod cli, please submit your local code changes.

```shell
# Run directly through npx
npx -p @ant-design/codemod-v4 antd4-codemod src

# Or global installation
# Use npm
npm i -g @ant-design/codemod-v4
# Use yarn
yarn global add @ant-design/codemod-v4

# Execute
antd4-codemod src
````

<img src="https://gw.alipayobjects.com/mdn/rms_08e378/afts/img/A*QdcbQoLC-cQAAAAAAAAAAABkARQnAQ" alt="codemod running" width="720" />

For parts that cannot be modified automatically, codemod will prompt on the command line, and it is recommended to modify them manually as prompted. After modification, you can run the above command repeatedly to check.

<img src="https://gw.alipayobjects.com/mdn/rms_08e378/afts/img/A*KQwWSrPirlUAAAAAAAAAAABkARQnAQ" alt="contains an invalid icon" width="720" />

> Note that codemod cannot cover all scenarios, and it is recommended to check for incompatible changes one by one.

### Migration tool modification details

`@ant-design/codemod-v4` will help you migrate to antd v4. Obsolete components will be kept running through @ant-design/compatible. Generally, you don't need to migrate manually. The following sections detail the overall migration and changes.

#### Import the obsolete Form and Mention components via @ant-design/compatible package

```diff
- import { Form, Input, Button, Mention } from 'antd';
+ import { Form, Mention } from '@ant-design/compatible';
+ import '@ant-design/compatible/assets/index.css';
+ import { Input, Button } from 'antd';

  ReactDOM.render( (
    <div>
      <Form>
        {getFieldDecorator('username')(<Input />)}
        <Button>Submit</Button>
      </Form>
      <Mention
        style={{ width: '100%' }}
        onChange={onChange}
        defaultValue={toContentState('@afc163')}
        defaultSuggestions={['afc163', 'benjycui']}
        onSelect={onSelect}
      />
    </div>
  );
```

> **Note:** Old Form imported from `@ ant-design / compatible` has change the class name from `.ant-form` to `.ant-legacy-form`. Need to be modified accordingly if override the style.

#### Replace component's string icon prop with the new `@ant-design/icons`

```diff
  import { Avatar, Button, Result } from 'antd';
+ import { QuestionOutlined, UserOutlined } from '@ant-design/icons';

  ReactDOM.render(
    <div>
-     <Button type="primary" shape="circle" icon="search" />
+     <Button type="primary" shape="circle" icon={SearchOutlined} />
-     <Avatar shape="square" icon="user" />
+     <Avatar shape="square" icon={UserOutlined} />
      <Result
-       icon="question"
+       icon={<QuestionOutlined />}
        title="Great, we have done all the operations!"
        extra={<Button type="primary">Next</Button>}
      />
    </div>,
    mountNode,
  );

```

#### Replace v3 Icon with `@ant-design/icons`

```diff
- import { Icon, Input } from 'antd';
+ import { Input } from 'antd';
+ import Icon, { CodeFilled, SmileOutlined, SmileTwoTone } from '@ant-design/icons';

  const HeartSvg = () => (
    <svg width="1em" height="1em" fill="currentColor" viewBox="0 0 1024 1024">
      <path d="M923 plapla..." />
    </svg>
  );

  const HeartIcon = props => <Icon component={HeartSvg} {...props} />;

  ReactDOM.render(
    <div>
-     <Icon type="code" theme="filled" />
+     <CodeFilled />
-     <Icon type="smile" theme="twoTone" twoToneColor="#eb2f96" />
+     <SmileTwoTone twoToneColor="#eb2f96" />
-     <Icon type="code" theme={props.fill ? 'filled' : 'outlined'} />
+     <LegacyIcon type="code" theme={props.fill ? 'filled' : 'outlined'} />
      <HeartIcon />
      <Icon viewBox="0 0 24 24">
        <title>Cool Home</title>
        <path d="M10 20v-6h4v6h5v-8h3L12 3 2 12h3v8z" />
      </Icon>
      <Input suffix={<SmileOutlined />} />
    </div>,
    mountNode,
  );

```

#### Replace v3 LocaleProvider with v4 ConfigProvider

```diff
- import { LocaleProvider } from 'antd';
+ import { ConfigProvider } from 'antd';

  ReactDOM.render(
-   <LocaleProvider {...yourConfig}>
+   <ConfigProvider {...yourConfig}>
      <Main />
-   </LocaleProvider>
+   </ConfigProvider>
    mountNode,
  );
```

#### Replace `Modal.method()` icon string with `@ant-design/icons`

```diff
  import { Modal } from 'antd';
+ import { AntDesignOutlined } from '@ant-design/icons';

  Modal.confirm({
-  icon: 'ant-design',
+  icon: <AntDesignOutlined />,
   title: 'Do you Want to delete these items?',
   content: 'Some descriptions',
   onOk() {
     console.log('OK');
   },
   onCancel() {
     console.log('Cancel');
   },
 });
```

## Encounter problems

v4 made a lot of detailed improvements and refactoring. We collected all known incompatible changes and related impacts as much as possible, but there may be some scenarios we have not considered. If you encounter problems during the upgrade, please go to [GitHub issues](http://new-issue.ant.design/) and [codemod Issues](https://github.com/ant-design/codemod-v4/issues) for feedback. We will respond and improve this document as soon as possible.<|MERGE_RESOLUTION|>--- conflicted
+++ resolved
@@ -129,11 +129,7 @@
   - will keep at least one column even if `columns` is empty.
   - Nest `dataIndex` definition changes from `'xxx.yyy'` to `['xxx', 'yyy']`.
 
-<<<<<<< HEAD
-```diff
-=======
-````diff
->>>>>>> aa6ccda4
+```diff
 <Table
   columns={[
     {
@@ -163,7 +159,7 @@
 
 # Execute
 antd4-codemod src
-````
+```
 
 <img src="https://gw.alipayobjects.com/mdn/rms_08e378/afts/img/A*QdcbQoLC-cQAAAAAAAAAAABkARQnAQ" alt="codemod running" width="720" />
 
