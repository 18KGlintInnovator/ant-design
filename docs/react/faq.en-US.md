---
order: 11
title: FAQ
---

Here are the frequently asked questions about Ant Design and antd that you should look up before you ask in the community or create a new issue. We also maintain a [FAQ issues label](http://u.ant.design/faq) for common github issues.

---

## Will you provide Sass/Stylus(etc.) style files in addition to the Less style files currently included?

There is currently no plan to add support for Sass/Stylus(etc.) style files, but using tools on Google you can easily convert the provided Less files to your desired style format.

## Is there a difference between `undefined` and `null` in the controlled components of `antd`?

**Yes. antd will treats `undefined` as uncontrolled but `null` as controlled components which means empty value of it.**

As input element, React treats both `undefined` and `null` as uncontrolled. When the `value` is converted from a valid value to `undefined` or `null`, the component is no longer controlled, which causes some unexpected cases.

But in antd, `undefined` is treated as uncontrolled, and `null` is used as an explicit empty value of controlled components. To deal with some cases (e.g. `allowClear`) like clearing the `value` when the `value` is non-primitive. If you need a component controlled with the `value` valid, just set the `value` as `null`.

Note: For `options` in `Select-like` components, it is **strongly recommended not** to use `undefined` and `null` as `value` in `option`. Please use `string | number` as a valid `value` in `option`.

## Can I use internal API which is not documented on the site?

NOT RECOMMEND. Internal API is not guaranteed to be compatible with future versions. It may be removed or changed in some versions. If you really need to use it, you should to make sure these API is still valid when upgrading to a new version or just lock version for usage.

## `Select Dropdown DatePicker TimePicker Popover Popconfirm` disappears when I click another popup component inside it. How do I resolve this?

This is an old bug that has been fixed since `v3.11.x`. If you're using an older version, you can use `<Select getPopupContainer={trigger => trigger.parentElement}>` to render a component inside Popover. (Or other `getXxxxContainer` props)

https://ant.design/components/select/#Select-props

Related issue: [#3487](https://github.com/ant-design/ant-design/issues/3487) [#3438](https://github.com/ant-design/ant-design/issues/3438)

## How do I prevent `Select Dropdown DatePicker TimePicker Popover Popconfirm` scrolling with the page?

Use `<Select getPopupContainer={trigger => trigger.parentElement}>` ([API reference](/components/select/#Select-props)) to render a component inside the scroll area. If you need to config this globally in your application, try `<ConfigProvider getPopupContainer={trigger => trigger.parentElement}>` ([API reference](/components/config-provider/#API))

And make sure that parentElement is `position: relative` or `position: absolute`.

Related issue: [#3487](https://github.com/ant-design/ant-design/issues/3487) [#3438](https://github.com/ant-design/ant-design/issues/3438)

## How do I modify the default theme of Ant Design?

See: https://ant.design/docs/react/customize-theme .

## How do I modify `Menu`/`Button`(etc.)'s style?

While you can override a component's style, we don't recommend doing so. antd is not only a set of React components, but also a design specification as well.

<<<<<<< HEAD
## How to use other data-time lib like Moment.js?
=======
## How to avoid breaking change when update version?

antd will avoid breaking change in minor & patch version. You can safe do follow things:

- Official demo usage
- FAQ suggestion. Including codesandbox sample, marked as FAQ issue

And which you should avoid to do:

- Bug as feature. It will break in any other case (e.g. Use div as Tabs children)
- Use magic code to realize requirement but which can be realized with normal API

## How do I replace Moment.js with Day.js to reduce bundle size？
>>>>>>> 51b69283

Please refer to [Use custom date library](/docs/react/use-custom-date-library).

## It doesn't work when I change `defaultValue` dynamically.

The `defaultXxxx` (e.g. `defaultValue`) of `Input`/`Select`(etc...) only works on the first render. It is a specification of React. Please read [React's documentation](https://facebook.github.io/react/docs/forms.html#controlled-components).

## Why does modifying props in mutable way not trigger a component update?

antd use shallow compare of props to optimize performance. You should always pass the new object when updating the state. Please ref [React's document](https://reactjs.org/docs/thinking-in-react.html)

## After I set the `value` of an `Input`/`Select`(etc.) component, the value cannot be changed by user's action.

Try `onChange` to change `value`, and please read [React's documentation](https://reactjs.org/docs/forms.html#controlled-components).

## Components are not vertically aligned when placed in single row.

Try [Space](https://ant.design/components/space/) component to make them aligned.

## antd overrides my global styles

Yes, antd is designed to help you develop a complete background application. To do so, we override some global styles for styling convenience, and currently these cannot be removed or changed. More info at https://github.com/ant-design/ant-design/issues/4331 .

Alternatively, follow the instructions in [How to avoid modifying global styles?](/docs/react/customize-theme#How-to-avoid-modifying-global-styles)

## I cannot install `antd` and `antd`'s dependencies in mainland China.

To potentially solve this, try [npm mirror china](https://npmmirror.com) and [cnpm](https://github.com/cnpm/cnpm).

## I set `dependencies.antd` as the git repository in `package.json`, but it doesn't work.

Please install `antd` with either npm or yarn.

## `message` and `notification` is lower case, but other components are capitalized. Is this a typo?

No, `message` is just a function, not a React Component, thus it is not a typo that it is in lower case.

## `antd` doesn't work well in mobile.

Please check [Ant Design Mobile](http://mobile.ant.design) as a possible solution, as `antd` has not been optimized to work well on mobile. You can also try the [react-component](https://github.com/react-component/) repositories which start with 'm-' 'rn-', which are also designed for mobile.

## Does `antd` supply standalone files like 'React'?

Yes, you can [import `antd` with script tag](https://ant.design/docs/react/introduce#Import-in-Browser), but we recommend using `npm` to import `antd`, as it is simple and easy to maintain.

## How do I extend antd's components?

If you need some features which should not be included in antd, try to extend antd's component with [HOC](https://gist.github.com/sebmarkbage/ef0bf1f338a7182b6775). [more](https://medium.com/@dan_abramov/mixins-are-dead-long-live-higher-order-components-94a0d2f9e750#.eeu8q01s1)

## How to get the definition which is not export?

antd 会透出组件定义，但是随着重构可能导致内部一些定义命名或者属性变化。因而更推荐直接使用 Typescript 原生能力获取： antd will export mainly definitions, but not export internal definitions which may be rename or changed. So we recommend you to use Typescript's native ability to get the definition if needed:

```tsx
import { Table } from 'antd';

type Props<T extends (...args: any) => any> = Parameters<T>[0];

type TableProps = Props<typeof Table<{ key: string; name: string; age: number }>>;
type DataSource = TableProps['dataSource'];
```

## Date-related components locale is not working?

Please check whether import dayjs locale correctly.

```jsx
import 'dayjs/locale/zh-cn';

dayjs.locale('zh-cn');
```

Please check whether there is two version of dayjs installed.

```jsx
npm ls dayjs
```

If you are using a mismatched version of dayjs with [antd's dayjs](https://github.com/ant-design/ant-design/blob/7dfc80504a36cf8952cd732a1d0c137a16d56fd4/package.json#L125) in your project. That would be a problem cause locale not working.

## How do I fix dynamic styles while using a Content Security Policy (CSP)?

You can configure `nonce` by [ConfigProvider](/components/config-provider/#Content-Security-Policy).

## When I set `mode` to `DatePicker`/`RangePicker`, why can I not select a year or month anymore?

In a real world development, you may need a `YearPicker`, `MonthRangePicker` or `WeekRangePicker`. You are trying to add `mode` to `DatePicker`/`RangePicker` expected to implement those pickers. However, the `DatePicker`/`RangePicker` cannot be selected and the panels won't close now.

- Reproduction link: https://codesandbox.io/s/dank-brook-v1csy
- Same issues：[#15572](https://github.com/ant-design/ant-design/issues/15572), [#16436](https://github.com/ant-design/ant-design/issues/16436), [#11938](https://github.com/ant-design/ant-design/issues/11938), [#11735](https://github.com/ant-design/ant-design/issues/11735), [#11586](https://github.com/ant-design/ant-design/issues/11586), [#10425](https://github.com/ant-design/ant-design/issues/10425), [#11053](https://github.com/ant-design/ant-design/issues/11053)

Like [the explaination](https://github.com/ant-design/ant-design/issues/11586#issuecomment-429189877) explains, this is because `<DatePicker mode="year" />` does not equal the `YearPicker`, nor is `<RangePicker mode="month" />` equal to `MonthRangePicker`. The `mode` property was added to support [showing time picker panel in DatePicker](https://github.com/ant-design/ant-design/issues/5190) in antd 3.0, which simply controls the displayed panel, and won't change the original date picking behavior of `DatePicker`/`RangePicker` (for instance you will still need to click date cell to finish selection in a `DatePicker`, whatever the `mode` is).

Likewise，`disabledDate` [cannot work on year/month panels](https://github.com/ant-design/ant-design/issues/9008#issuecomment-358554118) of `<DatePicker mode="year/month" />`, but only on cells of date panel.

### Workaround

You can refer to [this article](https://juejin.im/post/5cf65c366fb9a07eca6968f9) or [this article](https://www.cnblogs.com/zyl-Tara/p/10197177.html), using `mode` and `onPanelChange` to encapsulate a `YearPicker` or `MonthRangePicker` for your needs.

Or you can simply upgrade to [antd@4.0](https://github.com/ant-design/ant-design/issues/16911), in which we [added more XxxPickers](https://github.com/ant-design/ant-design/issues/4524#issuecomment-480576884) to meet those requirements, and `disabledDate` could be effect on those pickers too.

## message/notification/Modal.confirm lost styles when set `prefixCls` on ConfigProvider?

Static methods like message/notification/Modal.confirm are not using the same render tree as `<Button />`, but rendered to independent DOM node created by `ReactDOM.render`, which cannot access React context from ConfigProvider. Consider two solutions here:

1. Replace original usages with [message.useMessage](/components/message/#components-message-demo-hooks), [notification.useNotification](/components/notification/#Why-I-can-not-access-context,-redux,-ConfigProvider-locale/prefixCls-in-notification) and [Modal.useModal](/components/modal/#Why-I-can-not-access-context,-redux,-ConfigProvider-locale/prefixCls-in-Modal.xxx).

2. Use `ConfigProvider.config` to config `prefixCls` globally.

```js
ConfigProvider.config({
  prefixCls: 'ant',
});
```

## Why shouldn't I use component internal props or state with ref?

You should only access the API by official doc with ref. Directly access internal `props` or `state` is not recommended which will make your code strong coupling with current version. Any refactor will break your code like refactor with [Hooks](https://reactjs.org/docs/hooks-intro.html) version, delete or rename internal `props` or `state`, adjust internal node constructor, etc.

<div id="why-open"></div>

## Why we need align pop component with `open` prop?

For historical reasons, the display names of the pop components are not uniform, and both `open` and `visible` are used. This makes the memory cost that non-tsx users encounter when developing. It also leads to ambiguity about what name to choose when adding a feature. So we want to unify the attribute name, you can still use the original `visible` and it will still be backward compatible, but we will remove this attribute from the documentation as of v5.

## How to spell Ant Design correctly?

- ✅ **Ant Design**: Capitalized with space, for the design language.
- ✅ **antd**: all lowercase, for the React UI library.
- ✅ **ant.design**：For ant.design website url.

Here are some typical wrong examples:

- ❌ AntD
- ❌ antD
- ❌ Antd
- ❌ ant design
- ❌ AntDesign
- ❌ antdesign
- ❌ Antdesign

## Do you guys have any channel or website for submitting monetary donations, like through PayPal or Alipay?

[https://opencollective.com/ant-design](https://opencollective.com/ant-design)<|MERGE_RESOLUTION|>--- conflicted
+++ resolved
@@ -49,9 +49,6 @@
 
 While you can override a component's style, we don't recommend doing so. antd is not only a set of React components, but also a design specification as well.
 
-<<<<<<< HEAD
-## How to use other data-time lib like Moment.js?
-=======
 ## How to avoid breaking change when update version?
 
 antd will avoid breaking change in minor & patch version. You can safe do follow things:
@@ -64,8 +61,7 @@
 - Bug as feature. It will break in any other case (e.g. Use div as Tabs children)
 - Use magic code to realize requirement but which can be realized with normal API
 
-## How do I replace Moment.js with Day.js to reduce bundle size？
->>>>>>> 51b69283
+## How to use other data-time lib like Moment.js?
 
 Please refer to [Use custom date library](/docs/react/use-custom-date-library).
 
