--- conflicted
+++ resolved
@@ -1,12 +1,7 @@
 {
   "name": "antd",
-<<<<<<< HEAD
   "version": "0.10.0-beta22",
-  "stableVersion": "0.9.4",
-=======
-  "version": "0.9.5",
   "stableVersion": "0.9.5",
->>>>>>> e1a6123a
   "title": "Ant Design",
   "description": "一个 UI 设计语言",
   "homepage": "http://ant.design/",
