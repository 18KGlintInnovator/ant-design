--- conflicted
+++ resolved
@@ -98,12 +98,8 @@
     "eslint-plugin-react": "^4.0.0",
     "eslint-tinker": "^0.3.1",
     "extract-text-webpack-plugin": "^1.0.1",
-<<<<<<< HEAD
-    "gh-pages": "^0.9.0",
     "gsap": "^1.18.2",
-=======
     "gh-pages": "^0.11.0",
->>>>>>> 60cd7ed8
     "history": "^1.17.0",
     "instantclick": "^3.1.0",
     "jest-cli": "~0.8.0",
