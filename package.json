--- conflicted
+++ resolved
@@ -1,10 +1,6 @@
 {
   "name": "antd",
-<<<<<<< HEAD
   "version": "2.12.0-beta1",
-=======
-  "version": "2.11.2",
->>>>>>> 0ce61df3
   "title": "Ant Design",
   "description": "An enterprise-class UI design language and React-based implementation",
   "homepage": "http://ant.design/",
