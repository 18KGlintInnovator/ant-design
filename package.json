{
  "name": "antd",
<<<<<<< HEAD
  "version": "0.10.0-beta16",
  "stableVersion": "0.9.3",
=======
  "version": "0.9.4",
  "stableVersion": "0.9.4",
>>>>>>> 5bcdcc3f
  "title": "Ant Design",
  "description": "一个 UI 设计语言",
  "homepage": "http://ant.design/",
  "keywords": [
    "ant",
    "design",
    "react",
    "react-component",
    "component",
    "components",
    "ui",
    "framework",
    "frontend"
  ],
  "contributors": [
    "ant"
  ],
  "repository": {
    "type": "git",
    "url": "https://github.com/ant-design/ant-design"
  },
  "bugs": {
    "url": "https://github.com/ant-design/ant-design/issues"
  },
  "main": "lib/index",
  "files": [
    "lib",
    "style"
  ],
  "license": "MIT",
  "dependencies": {
    "css-animation": "1.1.x",
    "gregorian-calendar": "~4.0.1",
    "gregorian-calendar-format": "~4.0.4",
    "object-assign": "~4.0.1",
    "rc-animate": "~2.0.0",
    "rc-calendar": "4.0.0-alpha10",
    "rc-checkbox": "~1.1.1",
    "rc-collapse": "~1.4.0",
    "rc-dialog": "~5.1.0",
    "rc-dropdown": "~1.4.3",
    "rc-form-validation": "~2.4.7",
    "rc-input-number": "~2.3.0",
    "rc-menu": "~4.7.0",
    "rc-notification": "~1.2.0",
    "rc-pagination": "~1.1.0",
    "rc-progress": "~1.0.0",
    "rc-queue-anim": "~0.10.5",
    "rc-radio": "~2.0.0",
    "rc-select": "~5.0.0",
    "rc-slider": "~2.0.0",
    "rc-steps": "~1.4.0",
    "rc-switch": "~1.2.0",
    "rc-table": "~3.5.0",
    "rc-tabs": "~5.4.3",
    "rc-tooltip": "~3.1.0",
    "rc-tree": "~0.18.1",
    "rc-upload": "~1.6.4",
    "rc-util": "~2.0.3",
    "react-slick": "~0.8.0",
    "reqwest": "~2.0.5",
    "semver": "~5.0.3",
    "util-deprecate": "~1.0.1",
    "velocity-animate": "~1.2.2",
    "warning": "~2.1.0"
  },
  "devDependencies": {
    "autoprefixer-loader": "^3.1.0",
    "babel": "^5.8.29",
    "babel-core": "^5.8.29",
    "babel-eslint": "^4.1.0",
    "babel-jest": "^5.3.0",
    "babel-loader": "^5.3.2",
    "busboy": "^0.2.9",
    "chalk": "^1.1.0",
    "css-loader": "^0.14.1",
    "eslint": "^1.1.0",
    "eslint-config-airbnb": "^0.1.0",
    "eslint-plugin-babel": "^2.1.1",
    "eslint-plugin-react": "^3.3.1",
    "extract-text-webpack-plugin": "^0.8.1",
    "gh-pages": "^0.3.1",
    "jest-cli": "~0.6.1",
    "json-loader": "^0.5.1",
    "less-loader": "^2.2.0",
    "lesslint": "^0.1.7",
    "lodash": "^3.10.0",
    "nico-jsx": "~0.6.0",
    "precommit-hook": "^1.0.7",
    "react": "~0.14.1",
    "react-addons-test-utils": "~0.14.1",
    "react-dom": "~0.14.1",
    "react-router": "1.0.0-rc3",
    "webpack": "^1.10.1",
    "webpack-babel-jest": "^1.0.0",
    "webpack-dev-middleware": "^1.2.0"
  },
  "scripts": {
    "babel": "babel components index.js --out-dir lib",
    "start": "npm run clean && nico server --watch",
    "clean": "rm -rf _site dist",
    "deploy": "rm -rf node_modules && node scripts/install.js && npm run just-deploy",
<<<<<<< HEAD
    "just-deploy": "npm run clean && webpack --config webpack.deploy.config.js && NODE_ENV=PRODUCTION nico build && node scripts/deploy.js",
    "lint": "eslint components index.js --ext '.js,.jsx'",
=======
    "just-deploy": "npm run clean && webpack && webpack --config webpack.config.min.js && NODE_ENV=PRODUCTION nico build && node scripts/deploy.js",
    "lint": "eslint components --ext '.js,.jsx'",
>>>>>>> 5bcdcc3f
    "lesslint": "lesslint style",
    "test": "npm run lint && webpack && jest",
    "pub": "sh ./scripts/publish.sh",
    "webpack": "webpack",
    "beta": "sh ./scripts/publish.sh --tag beta"
  },
  "jest": {
    "moduleFileExtensions": [
      "js",
      "jsx",
      "json"
    ],
    "unmockedModulePathPatterns": [
      "<rootDir>/node_modules/*"
    ],
    "scriptPreprocessor": "<rootDir>/node_modules/webpack-babel-jest",
    "testDirectoryName": "tests",
    "preprocessCachingDisabled": false
  },
  "precommit": [
    "lint"
  ]
}<|MERGE_RESOLUTION|>--- conflicted
+++ resolved
@@ -1,12 +1,7 @@
 {
   "name": "antd",
-<<<<<<< HEAD
   "version": "0.10.0-beta16",
-  "stableVersion": "0.9.3",
-=======
-  "version": "0.9.4",
   "stableVersion": "0.9.4",
->>>>>>> 5bcdcc3f
   "title": "Ant Design",
   "description": "一个 UI 设计语言",
   "homepage": "http://ant.design/",
@@ -109,13 +104,8 @@
     "start": "npm run clean && nico server --watch",
     "clean": "rm -rf _site dist",
     "deploy": "rm -rf node_modules && node scripts/install.js && npm run just-deploy",
-<<<<<<< HEAD
     "just-deploy": "npm run clean && webpack --config webpack.deploy.config.js && NODE_ENV=PRODUCTION nico build && node scripts/deploy.js",
     "lint": "eslint components index.js --ext '.js,.jsx'",
-=======
-    "just-deploy": "npm run clean && webpack && webpack --config webpack.config.min.js && NODE_ENV=PRODUCTION nico build && node scripts/deploy.js",
-    "lint": "eslint components --ext '.js,.jsx'",
->>>>>>> 5bcdcc3f
     "lesslint": "lesslint style",
     "test": "npm run lint && webpack && jest",
     "pub": "sh ./scripts/publish.sh",
