--- conflicted
+++ resolved
@@ -1,10 +1,6 @@
 {
   "name": "antd",
-<<<<<<< HEAD
-  "version": "4.23.3",
-=======
   "version": "4.23.5",
->>>>>>> 44eb2505
   "description": "An enterprise-class UI design language and React components implementation",
   "title": "Ant Design",
   "keywords": [
