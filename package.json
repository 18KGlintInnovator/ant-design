{
  "name": "antd",
  "version": "0.1.0",
  "title": "Ant Design",
  "description": "下一个设计&前端框架",
  "homepage": "http://ant-design.github.io/",
  "repository": {
    "type": "git",
    "url": "https://github.com/ant-design/ant-design"
  },
  "bugs": {
    "url": "https://github.com/ant-design/ant-design/issues"
  },
  "dependencies": {
    "gregorian-calendar": "~3.0.0",
    "gregorian-calendar-format": "~3.0.1",
    "rc-calendar": "~3.9.0",
    "rc-dialog": "~4.3.5",
    "rc-dropdown": "~1.0.2",
    "rc-menu": "~3.4.0",
    "rc-progress": "~1.0.0",
    "rc-select": "~4.0.0",
    "rc-steps": "~1.0.3",
    "rc-tabs": "~5.1.0",
<<<<<<< HEAD
    "rc-tooltip": "~2.1.1",
    "rc-steps": "~1.1.0"
=======
    "rc-tooltip": "~2.1.1"
>>>>>>> e76e720d
  },
  "devDependencies": {
    "babel-core": "~5.4.7",
    "babel-loader": "~5.1.3",
    "buildbranch": "0.0.3",
    "concurrently": "~0.1.0",
    "css-loader": "~0.13.1",
    "eslint": "~0.22.1",
    "eslint-plugin-react": "~2.5.0",
    "extract-text-webpack-plugin": "~0.8.1",
    "jshint": "~2.8.0",
    "json-loader": "~0.5.1",
    "less": "~2.5.1",
    "less-loader": "~2.2.0",
    "lodash": "~3.8.0",
    "nico-jsx": "~0.5.8",
    "precommit-hook": "~1.0.7",
    "style-loader": "~0.12.2",
    "webpack": "~1.9.7",
    "webpack-dev-middleware": "~1.0.11"
  },
  "scripts": {
    "build": "npm run clean && webpack && nico build",
    "start": "npm run clean && nico server --watch",
    "clean": "rm -rf _site",
    "deploy": "npm run build && node deploy.js",
    "lint": "eslint components index.js --ext '.js,.jsx'",
    "test": "webpack && npm run lint"
  },
  "precommit": [
    "lint"
  ]
}<|MERGE_RESOLUTION|>--- conflicted
+++ resolved
@@ -20,14 +20,9 @@
     "rc-menu": "~3.4.0",
     "rc-progress": "~1.0.0",
     "rc-select": "~4.0.0",
-    "rc-steps": "~1.0.3",
     "rc-tabs": "~5.1.0",
-<<<<<<< HEAD
     "rc-tooltip": "~2.1.1",
     "rc-steps": "~1.1.0"
-=======
-    "rc-tooltip": "~2.1.1"
->>>>>>> e76e720d
   },
   "devDependencies": {
     "babel-core": "~5.4.7",
