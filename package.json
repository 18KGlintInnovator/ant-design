{
  "name": "antd",
<<<<<<< HEAD
  "version": "5.0.0-experimental.1",
=======
  "version": "4.21.5",
>>>>>>> e503f9d5
  "description": "An enterprise-class UI design language and React components implementation",
  "title": "Ant Design",
  "keywords": [
    "ant",
    "component",
    "components",
    "design",
    "framework",
    "frontend",
    "react",
    "react-component",
    "ui"
  ],
  "homepage": "https://ant.design",
  "bugs": {
    "url": "https://github.com/ant-design/ant-design/issues"
  },
  "repository": {
    "type": "git",
    "url": "https://github.com/ant-design/ant-design"
  },
  "license": "MIT",
  "contributors": [
    "ant"
  ],
  "funding": {
    "type": "opencollective",
    "url": "https://opencollective.com/ant-design"
  },
  "files": [
    "dist",
    "es"
  ],
  "sideEffects": [
    "dist/*",
    "es/**/style/*",
    "*.less"
  ],
  "main": "es/index.js",
  "module": "es/index.js",
  "unpkg": "dist/antd.min.js",
  "typings": "es/index.d.ts",
  "scripts": {
    "prepare": "husky install",
    "api-collection": "antd-tools run api-collection",
    "authors": "node ./scripts/generate-authors",
    "build": "npm run compile && NODE_OPTIONS='--max-old-space-size=4096' npm run dist",
    "bundlesize": "bundlesize",
    "check-commit": "node ./scripts/check-commit",
    "check-ts-demo": "node ./scripts/check-ts-demo",
    "clean": "antd-tools run clean && rm -rf es lib coverage dist report.html",
    "clean-lockfiles": "rm -rf package-lock.json yarn.lock",
    "collect-token-statistic": "ts-node --project tsconfig.node.json scripts/collect-token-statistic.js",
    "prestart": "npm run version",
    "precompile": "npm run version",
    "pretest": "npm run version",
    "predist": "npm run version",
    "presite": "npm run version",
    "compile": "npm run clean && antd-tools run compile-experimental",
    "changelog": "node ./scripts/print-changelog",
    "predeploy": "antd-tools run clean && npm run site && cp CNAME _site && npm run site:test",
    "deploy": "bisheng gh-pages --push-only --dotfiles",
    "deploy:china-mirror": "git checkout gh-pages && git pull origin gh-pages && git push git@gitee.com:ant-design/ant-design.git gh-pages",
    "dist": "antd-tools run dist",
    "dist:esbuild": "ESBUILD=true npm run dist",
    "dist:esbuild-no-dup-check": "ESBUILD=true NO_DUP_CHECK=true npm run dist",
    "lint": "npm run tsc && npm run lint:script && npm run lint:demo && npm run lint:md",
    "lint-fix": "npm run lint-fix:script && npm run lint-fix:demo && npm run lint-fix:style",
    "lint-fix:demo": "npm run lint:demo -- --fix",
    "lint-fix:script": "npm run lint:script -- --fix",
    "lint:demo": "eslint components/*/demo/*.md",
    "lint:deps": "antd-tools run deps-lint",
    "lint:md": "remark . -f -q",
    "lint:script": "eslint . --ext .js,.jsx,.ts,.tsx",
    "pre-publish": "npm run test-all -- --skip-build",
    "prettier": "prettier -c --write **/*",
    "pretty-quick": "pretty-quick",
    "pub": "npm run version && antd-tools run pub-experimental",
    "prepublishOnly": "node scripts/collect-token-statistic.js && antd-tools run guard",
    "postpublish": "node ./scripts/post-script.js",
    "site": "cross-env NODE_ICU_DATA=node_modules/full-icu ESBUILD=1 bisheng build --ssr -c ./site/bisheng.config.js",
    "site-tmp": "cross-env NODE_ICU_DATA=node_modules/full-icu ESBUILD=1 bisheng build --ssr -c ./site/bisheng.config.js",
    "sort": "npx sort-package-json",
    "sort-api": "antd-tools run sort-api-table",
    "start": "antd-tools run clean && cross-env NODE_ENV=development concurrently \"bisheng start -c ./site/bisheng.config.js\"",
    "test": "jest --config .jest.js --cache=false",
    "test:update": "jest --config .jest.js --cache=false -u",
    "test-all": "sh -e ./scripts/test-all.sh",
    "test-node": "npm run version && jest --config .jest.node.js --cache=false",
    "tsc": "tsc --noEmit",
    "site:test": "jest --config .jest.site.js --cache=false --force-exit",
    "test-image": "npm run dist && docker-compose run tests",
    "argos": "node ./scripts/argos-upload.js",
    "version": "node ./scripts/generate-version && npm run collect-token-statistic",
    "install-react-16": "npm i --no-save --legacy-peer-deps react@16 react-dom@16 enzyme-adapter-react-16",
    "install-react-17": "npm i --no-save --legacy-peer-deps react@17 react-dom@17",
    "install-react-18": "npm i --no-save --legacy-peer-deps react@18 react-dom@18 @testing-library/react@13"
  },
  "browserslist": [
    "> 0.5%",
    "last 2 versions",
    "Firefox ESR",
    "not dead",
    "IE 11",
    "not IE 10"
  ],
  "dependencies": {
    "@ant-design/colors": "^6.0.0",
    "@ant-design/cssinjs": "^0.0.0-alpha.35",
    "@ant-design/icons": "^4.7.0",
    "@ant-design/react-slick": "~0.29.1",
    "@babel/runtime": "^7.18.3",
    "@ctrl/tinycolor": "^3.4.0",
    "classnames": "^2.2.6",
    "copy-to-clipboard": "^3.2.0",
    "dayjs": "^1.11.1",
    "lodash": "^4.17.21",
    "memoize-one": "^6.0.0",
    "rc-cascader": "~3.6.0",
    "rc-checkbox": "~2.3.0",
    "rc-collapse": "~3.3.0",
    "rc-dialog": "~8.9.0",
    "rc-drawer": "~4.4.2",
    "rc-dropdown": "~4.0.0",
    "rc-field-form": "~1.26.1",
    "rc-image": "~5.7.0",
    "rc-input": "~0.0.1-alpha.5",
    "rc-input-number": "~7.3.0",
    "rc-mentions": "~1.8.0",
    "rc-menu": "~9.6.0",
    "rc-motion": "^2.5.1",
    "rc-notification": "~5.0.0-alpha.9",
    "rc-pagination": "~3.1.16",
    "rc-picker": "~2.6.8",
    "rc-progress": "~3.3.2",
    "rc-rate": "~2.9.0",
    "rc-resize-observer": "^1.2.0",
    "rc-segmented": "~2.1.0",
    "rc-select": "~14.1.1",
    "rc-slider": "~10.0.0",
    "rc-steps": "~4.1.0",
    "rc-switch": "~3.2.0",
    "rc-table": "~7.25.0",
    "rc-tabs": "~11.16.0",
    "rc-textarea": "~0.3.0",
    "rc-tooltip": "~5.1.1",
    "rc-tree": "~5.6.5",
    "rc-tree-select": "~5.4.0",
    "rc-trigger": "^5.2.10",
    "rc-upload": "~4.3.0",
    "rc-util": "^5.22.5",
    "scroll-into-view-if-needed": "^2.2.25",
    "shallowequal": "^1.1.0"
  },
  "devDependencies": {
    "@ant-design/bisheng-plugin": "^3.3.0-alpha.4",
    "@ant-design/hitu": "^0.0.0-alpha.13",
    "@ant-design/tools": "^15.0.4",
    "@docsearch/css": "^3.0.0",
    "@qixian.cs/github-contributors-list": "^1.0.3",
    "@stackblitz/sdk": "^1.3.0",
    "@testing-library/jest-dom": "^5.16.3",
    "@testing-library/react": "^12.0.0",
    "@types/enzyme": "^3.10.5",
    "@types/gtag.js": "^0.0.10",
    "@types/jest": "^28.0.0",
    "@types/jest-axe": "^3.5.3",
    "@types/jest-environment-puppeteer": "^5.0.0",
    "@types/jest-image-snapshot": "^5.1.0",
    "@types/lodash": "^4.14.139",
    "@types/puppeteer": "^5.4.0",
    "@types/qs": "^6.9.7",
    "@types/react": "^18.0.0",
    "@types/react-color": "^3.0.1",
    "@types/react-copy-to-clipboard": "^5.0.0",
    "@types/react-dom": "^18.0.0",
    "@types/react-highlight-words": "^0.16.4",
    "@types/react-resizable": "^3.0.0",
    "@types/react-sticky": "^6.0.4",
    "@types/react-window": "^1.8.2",
    "@types/shallowequal": "^1.1.1",
    "@types/warning": "^3.0.0",
    "@typescript-eslint/eslint-plugin": "^5.0.0",
    "@typescript-eslint/parser": "^5.0.0",
    "@wojtekmaj/enzyme-adapter-react-17": "^0.6.0",
    "antd-img-crop": "^4.0.0",
    "array-move": "^4.0.0",
    "babel-plugin-add-react-displayname": "^0.0.5",
    "bisheng": "^3.7.0-alpha.4",
    "bisheng-plugin-description": "^0.1.4",
    "bisheng-plugin-react": "^1.2.0",
    "bisheng-plugin-toc": "^0.4.4",
    "bundlesize": "^0.18.0",
    "chalk": "^4.0.0",
    "cheerio": "1.0.0-rc.12",
    "concurrently": "^7.0.0",
    "cross-env": "^7.0.0",
    "css-minimizer-webpack-plugin": "^1.3.0",
    "dekko": "^0.2.1",
    "docsearch-react-fork": "^0.0.0-alpha.0",
    "docsearch.js": "^2.6.3",
    "duplicate-package-checker-webpack-plugin": "^3.0.0",
    "enquire-js": "^0.2.1",
    "enzyme": "^3.10.0",
    "enzyme-to-json": "^3.6.0",
    "esbuild-loader": "^2.13.1",
    "eslint": "^8.0.0",
    "eslint-config-airbnb": "^19.0.0",
    "eslint-config-prettier": "^8.0.0",
    "eslint-plugin-babel": "^5.3.0",
    "eslint-plugin-compat": "^4.0.0",
    "eslint-plugin-import": "^2.21.1",
    "eslint-plugin-jest": "^26.4.0",
    "eslint-plugin-jsx-a11y": "^6.2.1",
    "eslint-plugin-markdown": "^2.0.0",
    "eslint-plugin-react": "^7.28.0",
    "eslint-plugin-react-hooks": "^4.1.2",
    "eslint-plugin-unicorn": "^43.0.0",
    "fast-glob": "^3.2.11",
    "fetch-jsonp": "^1.1.3",
    "fs-extra": "^10.0.0",
    "full-icu": "^1.3.0",
    "glob": "^8.0.1",
    "highlight.js": "^11.5.0",
    "http-server": "^14.0.0",
    "husky": "^8.0.1",
    "identity-obj-proxy": "^3.0.0",
    "immer": "^9.0.1",
    "immutability-helper": "^3.0.0",
    "inquirer": "^8.0.0",
    "intersection-observer": "^0.12.0",
    "isomorphic-fetch": "^3.0.0",
    "jest": "^28.0.3",
    "jest-axe": "^6.0.0",
    "jest-environment-jsdom": "^28.0.2",
    "jest-environment-node": "^28.0.2",
    "jest-image-snapshot": "^5.1.0",
    "jest-puppeteer": "^6.0.0",
    "jquery": "^3.4.1",
    "jsdom": "^20.0.0",
    "jsonml.js": "^0.1.0",
    "less-vars-to-js": "^1.3.0",
    "lz-string": "^1.4.4",
    "mini-css-extract-plugin": "^1.6.2",
    "mockdate": "^3.0.0",
    "open": "^8.0.1",
    "prettier": "^2.3.2",
    "prettier-plugin-jsdoc": "^0.3.0",
    "pretty-quick": "^3.0.0",
    "progress": "^2.0.3",
    "qs": "^6.10.1",
    "rc-footer": "^0.6.6",
    "rc-tween-one": "^3.0.3",
    "rc-virtual-list": "^3.4.2",
    "react": "^17.0.0",
    "react-color": "^2.17.3",
    "react-copy-to-clipboard": "^5.0.1",
    "react-dnd": "^15.0.0",
    "react-dnd-html5-backend": "^15.0.0",
    "react-dom": "^17.0.0",
    "react-draggable": "^4.4.3",
    "react-fast-marquee": "^1.2.1",
    "react-github-button": "^0.1.11",
    "react-helmet-async": "~1.3.0",
    "react-highlight-words": "^0.18.0",
    "react-infinite-scroll-component": "^6.1.0",
    "react-intl": "^6.0.1",
    "react-resizable": "^3.0.1",
    "react-router-dom": "^6.0.2",
    "react-sortable-hoc": "^2.0.0",
    "react-sticky": "^6.0.3",
    "react-window": "^1.8.5",
    "remark": "^14.0.1",
    "remark-cli": "^11.0.0",
    "remark-lint": "^9.0.0",
    "remark-preset-lint-recommended": "^6.0.0",
    "remove-files-webpack-plugin": "1.4.4",
    "rimraf": "^3.0.0",
    "scrollama": "^3.0.0",
    "semver": "^7.3.5",
    "simple-git": "^3.0.0",
    "stylelint": "^14.9.0",
    "stylelint-config-prettier": "^9.0.2",
    "stylelint-config-rational-order": "^0.1.2",
    "stylelint-config-standard": "^26.0.0",
    "stylelint-declaration-block-no-ignored-properties": "^2.1.0",
    "stylelint-order": "^5.0.0",
    "theme-switcher": "^1.0.2",
    "ts-node": "^10.8.2",
    "typescript": "~4.7.2",
    "webpack-bundle-analyzer": "^4.1.0",
    "xhr-mock": "^2.4.1",
    "yaml-front-matter": "^4.0.0"
  },
  "peerDependencies": {
    "react": ">=16.9.0",
    "react-dom": ">=16.9.0"
  },
  "publishConfig": {
    "registry": "https://registry.npmjs.org/"
  },
  "bundlesize": [
    {
      "path": "./dist/antd.min.js",
      "maxSize": "370 kB"
    }
  ],
  "tnpm": {
    "mode": "npm"
  }
}<|MERGE_RESOLUTION|>--- conflicted
+++ resolved
@@ -1,10 +1,6 @@
 {
   "name": "antd",
-<<<<<<< HEAD
   "version": "5.0.0-experimental.1",
-=======
-  "version": "4.21.5",
->>>>>>> e503f9d5
   "description": "An enterprise-class UI design language and React components implementation",
   "title": "Ant Design",
   "keywords": [
