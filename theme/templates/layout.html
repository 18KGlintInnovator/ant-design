--- conflicted
+++ resolved
@@ -59,20 +59,6 @@
   {%- if post.filepath === 'README.md' %}
   <!-- 首页 -->
   <div class="main">
-<<<<<<< HEAD
-
-=======
-    <div class="entry">
-      <div class="entry-title">
-        Ant<br>Design
-      </div>
-      <div class="entry-slogan">Design for ease.</div>
-      <a class="entry-link" href="/docs/start">
-        <i class="iconfont-home icon-lego"></i>
-        开始使用
-      </a>
-    </div>
->>>>>>> 058bb0b5
     <div class="main-box" id="main">
       <div class="banner-box">
         <div id="bannerAnim"></div>
