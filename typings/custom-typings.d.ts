--- conflicted
+++ resolved
@@ -83,25 +83,6 @@
   export default value;
 }
 
-<<<<<<< HEAD
-declare module 'lodash/isEqual';
-
-declare module 'lodash/debounce';
-
-declare module 'lodash/padStart';
-
-declare module 'lodash/padEnd';
-
-declare module 'lodash/repeat';
-
-declare module 'lodash/uniqBy';
-
-declare module 'lodash/findIndex';
-
-declare module 'raf';
-
-=======
->>>>>>> 46d0ff3e
 declare module 'react-lifecycles-compat';
 
 declare module 'react-copy-to-clipboard';