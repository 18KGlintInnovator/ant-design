<<<<<<< HEAD
declare module '*.svg';

declare module 'classnames';

=======
>>>>>>> 26a6d038
declare module 'rc-calendar*';

declare module 'rc-time-picker*';

declare module 'rc-pagination*';

declare module 'omit.js';

declare module 'rc-animate';

declare module 'rc-util*';

declare module 'shallowequal';

declare module 'warning';

declare module 'css-animation*';

declare module 'rc-select';

declare module 'rc-cascader';

declare module 'array-tree-filter';

declare module 'rc-checkbox';

declare module 'rc-radio';

declare module 'rc-dropdown';

declare module 'rc-editor-mention';

declare module 'rc-progress';

declare module 'rc-menu';

declare module 'rc-drawer';

declare module 'rc-tabs*';

declare module 'rc-tree';
declare module 'rc-tree/lib/util';

declare module 'rc-tooltip*';

declare module 'rc-calendar';

declare module 'rc-input-number';

declare module 'rc-pagination';

declare module 'rc-notification';

declare module 'rc-dialog';

declare module 'rc-rate';

declare module 'rc-queue-anim';

declare module 'rc-slider';

declare module 'rc-slider/lib/Slider';

declare module 'rc-slider/lib/Range';

declare module 'rc-slider/lib/Handle';

declare module 'rc-steps';

declare module 'rc-switch';

declare module 'rc-table';

declare module 'rc-tree-select';

declare module 'rc-upload';

declare module 'rc-collapse';

declare module 'rc-form*';

declare module 'react-lazy-load';

declare module 'dom-closest';

declare module '*.json' {
  const value: any;
  export const version: string;
  export default value;
}

declare module 'lodash/debounce';

declare module 'lodash/uniqBy';

declare module "raf";

declare module 'react-lifecycles-compat';

declare module 'react-copy-to-clipboard';<|MERGE_RESOLUTION|>--- conflicted
+++ resolved
@@ -1,10 +1,5 @@
-<<<<<<< HEAD
 declare module '*.svg';
 
-declare module 'classnames';
-
-=======
->>>>>>> 26a6d038
 declare module 'rc-calendar*';
 
 declare module 'rc-time-picker*';
